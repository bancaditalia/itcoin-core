--- conflicted
+++ resolved
@@ -4,43 +4,6 @@
 
 This guide describes how to build bitcoind, command-line utilities, and GUI on macOS
 
-<<<<<<< HEAD
-## Dependencies
-
-The following dependencies are **required**:
-
-Library                                                    | Purpose    | Description
------------------------------------------------------------|------------|----------------------
-[automake](https://formulae.brew.sh/formula/automake)      | Build      | Generate makefile
-[libtool](https://formulae.brew.sh/formula/libtool)        | Build      | Shared library support
-[pkg-config](https://formulae.brew.sh/formula/pkg-config)  | Build      | Configure compiler and linker flags
-[boost](https://formulae.brew.sh/formula/boost)            | Utility    | Library for threading, data structures, etc
-[libevent](https://formulae.brew.sh/formula/libevent)      | Networking | OS independent asynchronous networking
-
-The following dependencies are **optional**:
-
-Library                                                         | Purpose          | Description
---------------------------------------------------------------- |------------------|----------------------
-[berkeley-db@4](https://formulae.brew.sh/formula/berkeley-db@4) | Berkeley DB      | Wallet storage (only needed when wallet enabled)
-[qt@5](https://formulae.brew.sh/formula/qt@5)                   | GUI              | GUI toolkit (only needed when GUI enabled)
-[qrencode](https://formulae.brew.sh/formula/qrencode)           | QR codes in GUI  | Generating QR codes (only needed when GUI enabled)
-[zeromq](https://formulae.brew.sh/formula/zeromq)               | ZMQ notification | Allows generating ZMQ notifications (requires ZMQ version >= 4.0.0)
-[sqlite](https://formulae.brew.sh/formula/sqlite)               | SQLite DB        | Wallet storage (only needed when wallet enabled)
-[miniupnpc](https://formulae.brew.sh/formula/miniupnpc)         | UPnP Support     | Firewall-jumping support (needed for port mapping support)
-[libnatpmp](https://formulae.brew.sh/formula/libnatpmp)         | NAT-PMP Support  | Firewall-jumping support (needed for port mapping support)
-[python3](https://formulae.brew.sh/formula/python@3.9)          | Testing          | Python Interpreter (only needed when running the test suite)
-
-The following dependencies are **optional** packages required for deploying:
-
-Library                                             | Purpose          | Description
-----------------------------------------------------|------------------|----------------------
-[ds_store](https://pypi.org/project/ds-store/)      | Deploy Dependency| Examine and modify .DS_Store files
-[mac_alias](https://pypi.org/project/mac-alias/)    | Deploy Dependency| Generate/Read binary alias and bookmark records
-
-See [dependencies.md](dependencies.md) for a complete overview.
-
-=======
->>>>>>> 3116ccd7
 ## Preparation
 
 The commands in this guide should be executed in a Terminal application.
@@ -111,13 +74,6 @@
 macOS ships with a useable `sqlite` package, meaning you don't need to
 install anything.
 
-<<<<<<< HEAD
-`sqlite` is required to support for descriptor wallets.
-
-macOS ships with a useable `sqlite` package, meaning you don't need to
-install anything.
-
-=======
 ###### Legacy Wallet Support
 
 `berkeley-db@4` is only required to support for legacy wallets.
@@ -126,7 +82,6 @@
 ``` bash
 brew install berkeley-db@4
 ```
->>>>>>> 3116ccd7
 ---
 
 #### GUI Dependencies
