--- conflicted
+++ resolved
@@ -1,20 +1,10 @@
 AC_PREREQ([2.69])
-<<<<<<< HEAD
-define(_CLIENT_VERSION_MAJOR, 0)
-define(_CLIENT_VERSION_MINOR, 21)
-define(_CLIENT_VERSION_REVISION, 2)
-define(_CLIENT_VERSION_BUILD, 0)
-define(_CLIENT_VERSION_RC, 0)
-define(_CLIENT_VERSION_IS_RELEASE, true)
-define(_COPYRIGHT_YEAR, 2020)
-=======
 define(_CLIENT_VERSION_MAJOR, 23)
 define(_CLIENT_VERSION_MINOR, 0)
 define(_CLIENT_VERSION_BUILD, 0)
 define(_CLIENT_VERSION_RC, 0)
 define(_CLIENT_VERSION_IS_RELEASE, true)
 define(_COPYRIGHT_YEAR, 2022)
->>>>>>> f6a356d2
 define(_COPYRIGHT_HOLDERS,[The %s developers])
 define(_COPYRIGHT_HOLDERS_SUBSTITUTION,[[Bitcoin Core]])
 AC_INIT([Bitcoin Core],m4_join([.], _CLIENT_VERSION_MAJOR, _CLIENT_VERSION_MINOR, _CLIENT_VERSION_BUILD)m4_if(_CLIENT_VERSION_RC, [0], [], [rc]_CLIENT_VERSION_RC),[https://github.com/bitcoin/bitcoin/issues],[bitcoin],[https://bitcoincore.org/])
@@ -35,13 +25,9 @@
 BITCOIN_TX_NAME=bitcoin-tx
 BITCOIN_UTIL_NAME=bitcoin-util
 BITCOIN_WALLET_TOOL_NAME=bitcoin-wallet
-<<<<<<< HEAD
-BITCOIN_UTIL_NAME=bitcoin-util
-=======
 dnl Multi Process
 BITCOIN_MP_NODE_NAME=bitcoin-node
 BITCOIN_MP_GUI_NAME=bitcoin-gui
->>>>>>> f6a356d2
 
 dnl Unless the user specified ARFLAGS, force it to be cr
 AC_ARG_VAR([ARFLAGS], [Flags for the archiver, defaults to <cr> if not set])
@@ -728,33 +714,19 @@
          dnl It's safe to add these paths even if the functionality is disabled by
          dnl the user (--without-wallet or --without-gui for example).
 
-<<<<<<< HEAD
-         if test "x$use_bdb" != xno && $BREW list --versions berkeley-db4 >/dev/null && test "x$BDB_CFLAGS" = "x" && test "x$BDB_LIBS" = "x"; then
-           bdb_prefix=$($BREW --prefix berkeley-db4 2>/dev/null)
-=======
          if test "$use_bdb" != "no" && $BREW list --versions berkeley-db@4 >/dev/null && test "$BDB_CFLAGS" = "" && test "$BDB_LIBS" = ""; then
            bdb_prefix=$($BREW --prefix berkeley-db@4 2>/dev/null)
->>>>>>> f6a356d2
            dnl This must precede the call to BITCOIN_FIND_BDB48 below.
            BDB_CFLAGS="-I$bdb_prefix/include"
            BDB_LIBS="-L$bdb_prefix/lib -ldb_cxx-4.8"
          fi
 
-<<<<<<< HEAD
-         if test "x$use_sqlite" != xno && $BREW list --versions sqlite3 >/dev/null; then
-           export PKG_CONFIG_PATH="$($BREW --prefix sqlite3 2>/dev/null)/lib/pkgconfig:$PKG_CONFIG_PATH"
-         fi
-
-         if $BREW list --versions qt5 >/dev/null; then
-           export PKG_CONFIG_PATH="$($BREW --prefix qt5 2>/dev/null)/lib/pkgconfig:$PKG_CONFIG_PATH"
-=======
          if test "$use_sqlite" != "no" && $BREW list --versions sqlite3 >/dev/null; then
            export PKG_CONFIG_PATH="$($BREW --prefix sqlite3 2>/dev/null)/lib/pkgconfig:$PKG_CONFIG_PATH"
          fi
 
          if $BREW list --versions qt@5 >/dev/null; then
            export PKG_CONFIG_PATH="$($BREW --prefix qt@5 2>/dev/null)/lib/pkgconfig:$PKG_CONFIG_PATH"
->>>>>>> f6a356d2
          fi
 
          case $host in
@@ -1600,37 +1572,6 @@
   esac
 fi
 
-<<<<<<< HEAD
-dnl univalue check
-
-need_bundled_univalue=yes
-if test x$build_bitcoin_wallet$build_bitcoin_cli$build_bitcoin_tx$build_bitcoin_util$build_bitcoind$bitcoin_enable_qt$use_tests$use_bench = xnononononononono; then
-  need_bundled_univalue=no
-else
-  if test x$system_univalue != xno; then
-    PKG_CHECK_MODULES([UNIVALUE], [libunivalue >= 1.0.4], [found_univalue=yes], [found_univalue=no])
-    if test x$found_univalue = xyes; then
-      system_univalue=yes
-      need_bundled_univalue=no
-    elif test x$system_univalue = xyes; then
-      AC_MSG_ERROR([univalue not found])
-    else
-      system_univalue=no
-    fi
-  fi
-
-  if test x$need_bundled_univalue = xyes; then
-    UNIVALUE_CFLAGS='-I$(srcdir)/univalue/include'
-    UNIVALUE_LIBS='univalue/libunivalue.la'
-  fi
-fi
-
-AM_CONDITIONAL([EMBEDDED_UNIVALUE],[test x$need_bundled_univalue = xyes])
-AC_SUBST(UNIVALUE_CFLAGS)
-AC_SUBST(UNIVALUE_LIBS)
-
-=======
->>>>>>> f6a356d2
 dnl libmultiprocess library check
 
 libmultiprocess_found=no
@@ -1688,11 +1629,7 @@
 AC_MSG_RESULT($build_bitcoin_wallet)
 
 AC_MSG_CHECKING([whether to build bitcoin-util])
-<<<<<<< HEAD
-AM_CONDITIONAL([BUILD_BITCOIN_UTIL], [test x$build_bitcoin_util = xyes])
-=======
 AM_CONDITIONAL([BUILD_BITCOIN_UTIL], [test $build_bitcoin_util = "yes"])
->>>>>>> f6a356d2
 AC_MSG_RESULT($build_bitcoin_util)
 
 AC_MSG_CHECKING([whether to build libraries])
@@ -1915,12 +1852,8 @@
 AC_SUBST(BITCOIN_TX_NAME)
 AC_SUBST(BITCOIN_UTIL_NAME)
 AC_SUBST(BITCOIN_WALLET_TOOL_NAME)
-<<<<<<< HEAD
-AC_SUBST(BITCOIN_UTIL_NAME)
-=======
 AC_SUBST(BITCOIN_MP_NODE_NAME)
 AC_SUBST(BITCOIN_MP_GUI_NAME)
->>>>>>> f6a356d2
 
 AC_SUBST(RELDFLAGS)
 AC_SUBST(DEBUG_CPPFLAGS)
