--- conflicted
+++ resolved
@@ -4234,11 +4234,7 @@
                 ReadStatus status = partialBlock.InitData(cmpctblock, vExtraTxnForCompact);
                 if (status == READ_STATUS_INVALID) {
                     RemoveBlockRequest(pindex->GetBlockHash(), pfrom.GetId()); // Reset in-flight state in case Misbehaving does not result in a disconnect
-<<<<<<< HEAD
-                    Misbehaving(pfrom.GetId(), 100, "invalid compact block");
-=======
                     Misbehaving(*peer, 100, "invalid compact block");
->>>>>>> 3116ccd7
                     return;
                 } else if (status == READ_STATUS_FAILED) {
                     // Duplicate txindexes, the block is now in-flight, so just request it
@@ -4365,11 +4361,7 @@
             ReadStatus status = partialBlock.FillBlock(*pblock, resp.txn);
             if (status == READ_STATUS_INVALID) {
                 RemoveBlockRequest(resp.blockhash, pfrom.GetId()); // Reset in-flight state in case Misbehaving does not result in a disconnect
-<<<<<<< HEAD
-                Misbehaving(pfrom.GetId(), 100, "invalid compact block/non-matching block transactions");
-=======
                 Misbehaving(*peer, 100, "invalid compact block/non-matching block transactions");
->>>>>>> 3116ccd7
                 return;
             } else if (status == READ_STATUS_FAILED) {
                 // Might have collided, fall back to getdata now :(
@@ -5601,13 +5593,8 @@
                     // No reason to drain out at many times the network's capacity,
                     // especially since we have many peers and some will draw much shorter delays.
                     unsigned int nRelayedTransactions = 0;
-<<<<<<< HEAD
-                    LOCK(pto->m_tx_relay->cs_filter);
-                    size_t broadcast_max{INVENTORY_BROADCAST_MAX + (pto->m_tx_relay->setInventoryTxToSend.size()/1000)*5};
-=======
                     LOCK(tx_relay->m_bloom_filter_mutex);
                     size_t broadcast_max{INVENTORY_BROADCAST_MAX + (tx_relay->m_tx_inventory_to_send.size()/1000)*5};
->>>>>>> 3116ccd7
                     broadcast_max = std::min<size_t>(1000, broadcast_max);
                     while (!vInvTx.empty() && nRelayedTransactions < broadcast_max) {
                         // Fetch the top element from the heap
