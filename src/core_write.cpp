--- conflicted
+++ resolved
@@ -151,13 +151,6 @@
 {
     CTxDestination address;
 
-<<<<<<< HEAD
-    out.pushKV("asm", ScriptToAsmStr(scriptPubKey));
-    if (include_address) {
-        out.pushKV("desc", InferDescriptor(scriptPubKey, DUMMY_SIGNING_PROVIDER)->ToString());
-    }
-    if (include_hex) out.pushKV("hex", HexStr(scriptPubKey));
-=======
     out.pushKV("asm", ScriptToAsmStr(script));
     if (include_address) {
         out.pushKV("desc", InferDescriptor(script, DUMMY_SIGNING_PROVIDER)->ToString());
@@ -165,7 +158,6 @@
     if (include_hex) {
         out.pushKV("hex", HexStr(script));
     }
->>>>>>> 3116ccd7
 
     std::vector<std::vector<unsigned char>> solns;
     const TxoutType type{Solver(script, solns)};
