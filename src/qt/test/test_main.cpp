--- conflicted
+++ resolved
@@ -88,21 +88,11 @@
     int num_test_failures{0};
 
     AppTests app_tests(app);
-<<<<<<< HEAD
-    if (QTest::qExec(&app_tests) != 0) {
-        fInvalid = true;
-    }
-    OptionTests options_tests(app.node());
-    if (QTest::qExec(&options_tests) != 0) {
-        fInvalid = true;
-    }
-=======
     num_test_failures += QTest::qExec(&app_tests);
 
     OptionTests options_tests(app.node());
     num_test_failures += QTest::qExec(&options_tests);
 
->>>>>>> 3116ccd7
     URITests test1;
     num_test_failures += QTest::qExec(&test1);
 
