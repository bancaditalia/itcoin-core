<TS version="2.1" language="hr">
<context>
    <name>AddressBookPage</name>
    <message>
        <source>Right-click to edit address or label</source>
        <translation type="unfinished">Desni klik za uređivanje adrese ili oznake</translation>
    </message>
    <message>
        <source>Create a new address</source>
        <translation type="unfinished">Stvoriti  novu adresu</translation>
    </message>
    <message>
        <source>&amp;New</source>
        <translation type="unfinished">&amp;Nova</translation>
    </message>
    <message>
        <source>Copy the currently selected address to the system clipboard</source>
        <translation type="unfinished">Kopirajte trenutno odabranu adresu u međuspremnik</translation>
    </message>
    <message>
        <source>&amp;Copy</source>
        <translation type="unfinished">&amp;Kopirajte</translation>
    </message>
    <message>
        <source>C&amp;lose</source>
        <translation type="unfinished">&amp;Zatvorite</translation>
    </message>
    <message>
        <source>Delete the currently selected address from the list</source>
        <translation type="unfinished">Obrišite trenutno odabranu adresu s popisa.</translation>
    </message>
    <message>
        <source>Enter address or label to search</source>
        <translation type="unfinished">Unesite adresu ili oznaku za pretraživanje</translation>
    </message>
    <message>
        <source>Export the data in the current tab to a file</source>
        <translation type="unfinished">Izvezite podatke iz trenutne kartice u datoteku</translation>
    </message>
    <message>
        <source>&amp;Export</source>
        <translation type="unfinished">&amp;Izvezite</translation>
    </message>
    <message>
        <source>&amp;Delete</source>
        <translation type="unfinished">&amp;Izbrišite</translation>
    </message>
    <message>
        <source>Choose the address to send coins to</source>
        <translation type="unfinished">Odaberite adresu na koju ćete poslati novac</translation>
    </message>
    <message>
        <source>Choose the address to receive coins with</source>
        <translation type="unfinished">Odaberite adresu na koju ćete primiti novac</translation>
    </message>
    <message>
        <source>C&amp;hoose</source>
        <translation type="unfinished">&amp;Odaberite</translation>
    </message>
    <message>
        <source>Sending addresses</source>
        <translation type="unfinished">Adrese pošiljatelja</translation>
    </message>
    <message>
        <source>Receiving addresses</source>
        <translation type="unfinished">Adrese primatelja</translation>
    </message>
    <message>
        <source>These are your Bitcoin addresses for sending payments. Always check the amount and the receiving address before sending coins.</source>
        <translation type="unfinished">Ovo su vaše Bitcoin adrese za slanje novca. Uvijek provjerite iznos i adresu primatelja prije slanja novca.</translation>
    </message>
    <message>
        <source>These are your Bitcoin addresses for receiving payments. Use the 'Create new receiving address' button in the receive tab to create new addresses.
Signing is only possible with addresses of the type 'legacy'.</source>
        <translation type="unfinished">Ovo su vaše Bitcoin adrese za primanje sredstava. Koristite 'Kreiraj novu adresu za primanje' u tabu Primite kako biste kreirali nove adrese.
Potpisivanje je moguće samo sa 'legacy' adresama. </translation>
    </message>
    <message>
        <source>&amp;Copy Address</source>
        <translation type="unfinished">&amp;Kopirajte adresu</translation>
    </message>
    <message>
        <source>Copy &amp;Label</source>
        <translation type="unfinished">Kopirajte &amp;oznaku</translation>
    </message>
    <message>
        <source>&amp;Edit</source>
        <translation type="unfinished">&amp;Uredite</translation>
    </message>
    <message>
        <source>Export Address List</source>
        <translation type="unfinished">Izvezite listu adresa</translation>
    </message>
    <message>
        <source>Comma separated file</source>
        <extracomment>Expanded name of the CSV file format. See: https://en.wikipedia.org/wiki/Comma-separated_values.</extracomment>
        <translation type="unfinished">Datoteka podataka odvojenih zarezima (*.csv)</translation>
    </message>
    <message>
        <source>There was an error trying to save the address list to %1. Please try again.</source>
        <extracomment>An error message. %1 is a stand-in argument for the name of the file we attempted to save to.</extracomment>
        <translation type="unfinished">Došlo je do pogreške kod spremanja liste adresa na %1. Molimo pokušajte ponovno.</translation>
    </message>
    <message>
        <source>Exporting Failed</source>
        <translation type="unfinished">Izvoz neuspješan</translation>
    </message>
</context>
<context>
    <name>AddressTableModel</name>
    <message>
        <source>Label</source>
        <translation type="unfinished">Oznaka</translation>
    </message>
    <message>
        <source>Address</source>
        <translation type="unfinished">Adresa</translation>
    </message>
    <message>
        <source>(no label)</source>
        <translation type="unfinished">(nema oznake)</translation>
    </message>
</context>
<context>
    <name>AskPassphraseDialog</name>
    <message>
        <source>Passphrase Dialog</source>
        <translation type="unfinished">Dijalog lozinke</translation>
    </message>
    <message>
        <source>Enter passphrase</source>
        <translation type="unfinished">Unesite lozinku</translation>
    </message>
    <message>
        <source>New passphrase</source>
        <translation type="unfinished">Nova lozinka</translation>
    </message>
    <message>
        <source>Repeat new passphrase</source>
        <translation type="unfinished">Ponovite novu lozinku</translation>
    </message>
    <message>
        <source>Show passphrase</source>
        <translation type="unfinished">Pokažite lozinku</translation>
    </message>
    <message>
        <source>Encrypt wallet</source>
        <translation type="unfinished">Šifrirajte novčanik</translation>
    </message>
    <message>
        <source>This operation needs your wallet passphrase to unlock the wallet.</source>
        <translation type="unfinished">Ova operacija treba lozinku vašeg novčanika kako bi se novčanik otključao.</translation>
    </message>
    <message>
        <source>Unlock wallet</source>
        <translation type="unfinished">Otključajte novčanik</translation>
    </message>
    <message>
        <source>Change passphrase</source>
        <translation type="unfinished">Promijenite lozinku</translation>
    </message>
    <message>
        <source>Confirm wallet encryption</source>
        <translation type="unfinished">Potvrdite šifriranje novčanika</translation>
    </message>
    <message>
        <source>Warning: If you encrypt your wallet and lose your passphrase, you will &lt;b&gt;LOSE ALL OF YOUR BITCOINS&lt;/b&gt;!</source>
        <translation type="unfinished">Upozorenje: Ako šifrirate vaš novčanik i izgubite lozinku, &lt;b&gt;IZGUBIT ĆETE SVE SVOJE BITCOINE!&lt;/b&gt;</translation>
    </message>
    <message>
        <source>Are you sure you wish to encrypt your wallet?</source>
        <translation type="unfinished">Jeste li sigurni da želite šifrirati svoj novčanik?</translation>
    </message>
    <message>
        <source>Wallet encrypted</source>
        <translation type="unfinished">Novčanik šifriran</translation>
    </message>
    <message>
        <source>Enter the new passphrase for the wallet.&lt;br/&gt;Please use a passphrase of &lt;b&gt;ten or more random characters&lt;/b&gt;, or &lt;b&gt;eight or more words&lt;/b&gt;.</source>
        <translation type="unfinished">Unesite novu lozinku za novčanik. &lt;br/&gt;Molimo vas da koristite zaporku od &lt;b&gt;deset ili više slučajnih znakova&lt;/b&gt;, ili &lt;b&gt;osam ili više riječi.&lt;/b&gt;</translation>
    </message>
    <message>
        <source>Enter the old passphrase and new passphrase for the wallet.</source>
        <translation type="unfinished">Unesite staru i novu lozinku za novčanik.</translation>
    </message>
    <message>
        <source>Remember that encrypting your wallet cannot fully protect your bitcoins from being stolen by malware infecting your computer.</source>
        <translation type="unfinished">Zapamtite da šifriranje vašeg novčanika ne može u potpunosti zaštititi vaše bitcoinove od zloćudnog softvera kojim se zarazi vaše računalo.</translation>
    </message>
    <message>
        <source>Wallet to be encrypted</source>
        <translation type="unfinished">Novčanik koji treba šifrirati</translation>
    </message>
    <message>
        <source>Your wallet is about to be encrypted. </source>
        <translation type="unfinished">Vaš novčanik će biti šifriran.</translation>
    </message>
    <message>
        <source>Your wallet is now encrypted. </source>
        <translation type="unfinished">Vaš novčanik je sad šifriran.</translation>
    </message>
    <message>
        <source>IMPORTANT: Any previous backups you have made of your wallet file should be replaced with the newly generated, encrypted wallet file. For security reasons, previous backups of the unencrypted wallet file will become useless as soon as you start using the new, encrypted wallet.</source>
        <translation type="unfinished">VAŽNO: Sve prethodne pričuve vašeg novčanika trebale bi biti zamijenjene novo stvorenom, šifriranom datotekom novčanika. Zbog sigurnosnih razloga, prethodne pričuve nešifriranog novčanika će postati beskorisne čim počnete koristiti novi, šifrirani novčanik.</translation>
    </message>
    <message>
        <source>Wallet encryption failed</source>
        <translation type="unfinished">Šifriranje novčanika nije uspjelo</translation>
    </message>
    <message>
        <source>Wallet encryption failed due to an internal error. Your wallet was not encrypted.</source>
        <translation type="unfinished">Šifriranje novčanika nije uspjelo zbog interne pogreške. Vaš novčanik nije šifriran.</translation>
    </message>
    <message>
        <source>The supplied passphrases do not match.</source>
        <translation type="unfinished">Priložene lozinke se ne podudaraju.</translation>
    </message>
    <message>
        <source>Wallet unlock failed</source>
        <translation type="unfinished">Otključavanje novčanika nije uspjelo</translation>
    </message>
    <message>
        <source>The passphrase entered for the wallet decryption was incorrect.</source>
        <translation type="unfinished">Lozinka za dešifriranje novčanika nije točna.</translation>
    </message>
    <message>
        <source>Wallet passphrase was successfully changed.</source>
        <translation type="unfinished">Lozinka novčanika je uspješno promijenjena.</translation>
    </message>
    <message>
        <source>Warning: The Caps Lock key is on!</source>
        <translation type="unfinished">Upozorenje: Caps Lock je uključen!</translation>
    </message>
</context>
<context>
    <name>BanTableModel</name>
    <message>
        <source>IP/Netmask</source>
        <translation type="unfinished">IP/Mrežna maska</translation>
    </message>
    <message>
        <source>Banned Until</source>
        <translation type="unfinished">Zabranjen do</translation>
    </message>
</context>
<context>
    <name>BitcoinApplication</name>
    <message>
        <source>Runaway exception</source>
        <translation type="unfinished">Runaway iznimka</translation>
    </message>
    <message>
        <source>A fatal error occurred. %1 can no longer continue safely and will quit.</source>
        <translation type="unfinished">Dogodila se greška. %1 ne može sigurno nastaviti te će se zatvoriti.</translation>
    </message>
    <message>
        <source>Internal error</source>
        <translation type="unfinished">Interna greška</translation>
    </message>
    <message>
        <source>An internal error occurred. %1 will attempt to continue safely. This is an unexpected bug which can be reported as described below.</source>
        <translation type="unfinished">Dogodila se interna greška. %1 će pokušati sigurno nastaviti. Ovo je neočekivani bug koji se može prijaviti kao što je objašnjeno ispod.</translation>
    </message>
</context>
<context>
    <name>QObject</name>
    <message>
        <source>Do you want to reset settings to default values, or to abort without making changes?</source>
        <extracomment>Explanatory text shown on startup when the settings file cannot be read. Prompts user to make a choice between resetting or aborting.</extracomment>
        <translation type="unfinished">Želite li resetirati postavke na početne vrijednosti ili izaći bez promjena?</translation>
    </message>
    <message>
        <source>A fatal error occurred. Check that settings file is writable, or try running with -nosettings.</source>
        <extracomment>Explanatory text shown on startup when the settings file could not be written. Prompts user to check that we have the ability to write to the file. Explains that the user has the option of running without a settings file.</extracomment>
        <translation type="unfinished">Dogodila se kobna greška. Provjerite je li datoteka za postavke otvorena za promjene ili pokušajte pokrenuti s -nosettings.</translation>
    </message>
    <message>
        <source>Error: Specified data directory "%1" does not exist.</source>
        <translation type="unfinished">Greška: Zadana podatkovna mapa "%1" ne postoji.</translation>
    </message>
    <message>
        <source>Error: Cannot parse configuration file: %1.</source>
        <translation type="unfinished">Greška: Ne može se parsirati konfiguracijska datoteka: %1.</translation>
    </message>
    <message>
        <source>Error: %1</source>
        <translation type="unfinished">Greška: %1</translation>
    </message>
    <message>
        <source>%1 didn't yet exit safely…</source>
        <translation type="unfinished">%1 se nije još zatvorio na siguran način.</translation>
    </message>
    <message>
        <source>unknown</source>
        <translation type="unfinished">nepoznato</translation>
    </message>
    <message>
        <source>Amount</source>
        <translation type="unfinished">Iznos</translation>
    </message>
    <message>
        <source>Enter a Bitcoin address (e.g. %1)</source>
        <translation type="unfinished">Unesite Bitcoin adresu (npr. %1)</translation>
    </message>
    <message>
        <source>Unroutable</source>
        <translation type="unfinished">Neusmjeriv</translation>
    </message>
    <message>
        <source>Internal</source>
        <translation type="unfinished">Interni</translation>
    </message>
    <message>
        <source>Inbound</source>
        <extracomment>An inbound connection from a peer. An inbound connection is a connection initiated by a peer.</extracomment>
        <translation type="unfinished">Dolazni</translation>
    </message>
    <message>
        <source>Outbound</source>
        <extracomment>An outbound connection to a peer. An outbound connection is a connection initiated by us.</extracomment>
        <translation type="unfinished">Izlazni</translation>
    </message>
    <message>
        <source>Full Relay</source>
        <extracomment>Peer connection type that relays all network information.</extracomment>
<<<<<<< HEAD
        <translation type="unfinished">Potpuni relay</translation>
=======
        <translation type="unfinished">Potpuni prijenos</translation>
>>>>>>> 3116ccd7
    </message>
    <message>
        <source>Block Relay</source>
        <extracomment>Peer connection type that relays network information about blocks and not transactions or addresses.</extracomment>
<<<<<<< HEAD
        <translation type="unfinished">Blok relay</translation>
=======
        <translation type="unfinished">Blok prijenos</translation>
>>>>>>> 3116ccd7
    </message>
    <message>
        <source>Manual</source>
        <extracomment>Peer connection type established manually through one of several methods.</extracomment>
        <translation type="unfinished">Priručnik</translation>
    </message>
    <message>
        <source>Feeler</source>
        <extracomment>Short-lived peer connection type that tests the aliveness of known addresses.</extracomment>
        <translation type="unfinished">Ispipavač</translation>
    </message>
    <message>
        <source>Address Fetch</source>
        <extracomment>Short-lived peer connection type that solicits known addresses from a peer.</extracomment>
        <translation type="unfinished">Dohvaćanje adrese</translation>
    </message>
    <message>
        <source>None</source>
        <translation type="unfinished">Ništa</translation>
    </message>
    <message numerus="yes">
        <source>%n second(s)</source>
        <translation type="unfinished">
            <numerusform>%n second(s)</numerusform>
            <numerusform>%n second(s)</numerusform>
            <numerusform>%n sekundi</numerusform>
        </translation>
    </message>
    <message numerus="yes">
        <source>%n minute(s)</source>
        <translation type="unfinished">
            <numerusform>%n minute(s)</numerusform>
            <numerusform>%n minute(s)</numerusform>
            <numerusform>%n minuta</numerusform>
        </translation>
    </message>
    <message numerus="yes">
        <source>%n hour(s)</source>
        <translation type="unfinished">
            <numerusform>%n hour(s)</numerusform>
            <numerusform>%n hour(s)</numerusform>
            <numerusform>%n sati</numerusform>
        </translation>
    </message>
    <message numerus="yes">
        <source>%n day(s)</source>
        <translation type="unfinished">
            <numerusform>%n day(s)</numerusform>
            <numerusform>%n day(s)</numerusform>
            <numerusform>%n dana</numerusform>
        </translation>
    </message>
    <message numerus="yes">
        <source>%n week(s)</source>
        <translation type="unfinished">
            <numerusform>%n week(s)</numerusform>
            <numerusform>%n week(s)</numerusform>
            <numerusform>%n tjedana</numerusform>
        </translation>
    </message>
    <message>
        <source>%1 and %2</source>
        <translation type="unfinished">%1 i %2</translation>
    </message>
    <message numerus="yes">
        <source>%n year(s)</source>
        <translation type="unfinished">
            <numerusform>%n year(s)</numerusform>
            <numerusform>%n year(s)</numerusform>
            <numerusform>%n godina</numerusform>
        </translation>
    </message>
    </context>
<context>
    <name>bitcoin-core</name>
    <message>
        <source>Settings file could not be read</source>
        <translation type="unfinished">Datoteka postavke se ne može pročitati</translation>
    </message>
    <message>
        <source>Settings file could not be written</source>
        <translation type="unfinished">Datoteka postavke se ne može mijenjati</translation>
    </message>
    <message>
        <source>The %s developers</source>
        <translation type="unfinished">Ekipa %s</translation>
    </message>
    <message>
        <source>%s corrupt. Try using the wallet tool bitcoin-wallet to salvage or restoring a backup.</source>
        <translation type="unfinished">%s korumpirano. Pokušajte koristiti bitcoin-wallet alat za novčanike kako biste ga spasili ili pokrenuti sigurnosnu kopiju.</translation>
    </message>
    <message>
        <source>-maxtxfee is set very high! Fees this large could be paid on a single transaction.</source>
        <translation type="unfinished">-maxtxfee je postavljen preveliko. Naknade ove veličine će biti plaćene na individualnoj transakciji.</translation>
    </message>
    <message>
        <source>Cannot downgrade wallet from version %i to version %i. Wallet version unchanged.</source>
        <translation type="unfinished">Nije moguće unazaditi novčanik s verzije %i na verziju %i. Verzija novčanika nepromijenjena.</translation>
    </message>
    <message>
        <source>Cannot obtain a lock on data directory %s. %s is probably already running.</source>
        <translation type="unfinished">Program ne može pristupiti podatkovnoj mapi %s. %s je vjerojatno već pokrenut.</translation>
    </message>
    <message>
        <source>Cannot upgrade a non HD split wallet from version %i to version %i without upgrading to support pre-split keypool. Please use version %i or no version specified.</source>
        <translation type="unfinished">Nije moguće unaprijediti podijeljeni novčanik bez HD-a s verzije %i na verziju %i bez unaprijeđenja na potporu pred-podjelnog bazena ključeva. Molimo koristite verziju %i ili neku drugu.</translation>
    </message>
    <message>
        <source>Distributed under the MIT software license, see the accompanying file %s or %s</source>
        <translation type="unfinished">Distribuirano pod MIT licencom softvera. Vidite pripadajuću datoteku %s ili %s.</translation>
    </message>
    <message>
        <source>Error reading %s! All keys read correctly, but transaction data or address book entries might be missing or incorrect.</source>
        <translation type="unfinished">Greška kod iščitanja %s! Svi ključevi su ispravno učitani, ali transakcijski podaci ili zapisi u adresaru mogu biti nepotpuni ili netočni.</translation>
    </message>
    <message>
        <source>Error reading %s! Transaction data may be missing or incorrect. Rescanning wallet.</source>
        <translation type="unfinished">Greška u čitanju %s! Transakcijski podaci nedostaju ili su netočni. Ponovno skeniranje novčanika.</translation>
    </message>
    <message>
        <source>Error: Dumpfile format record is incorrect. Got "%s", expected "format".</source>
        <translation type="unfinished">Greška: Format dumpfile zapisa je netočan. Dobiven "%s" očekivani "format".</translation>
    </message>
    <message>
        <source>Error: Dumpfile identifier record is incorrect. Got "%s", expected "%s".</source>
        <translation type="unfinished">Greška: Identifikator dumpfile zapisa je netočan. Dobiven "%s", očekivan "%s".</translation>
    </message>
    <message>
        <source>Error: Dumpfile version is not supported. This version of bitcoin-wallet only supports version 1 dumpfiles. Got dumpfile with version %s</source>
        <translation type="unfinished">Greška: Dumpfile verzija nije podržana. Ova bitcoin-wallet  verzija podržava  samo dumpfile verziju 1. Dobiven dumpfile s verzijom %s</translation>
    </message>
    <message>
        <source>Error: Legacy wallets only support the "legacy", "p2sh-segwit", and "bech32" address types</source>
        <translation type="unfinished">Greška: Legacy novčanici podržavaju samo "legacy", "p2sh-segwit", i "bech32" tipove adresa</translation>
<<<<<<< HEAD
    </message>
    <message>
        <source>Error: Listening for incoming connections failed (listen returned error %s)</source>
        <translation type="unfinished">Greška: Neuspješno slušanje dolažećih veza (listen je izbacio grešku %s)</translation>
=======
>>>>>>> 3116ccd7
    </message>
    <message>
        <source>Fee estimation failed. Fallbackfee is disabled. Wait a few blocks or enable -fallbackfee.</source>
        <translation type="unfinished">Neuspješno procjenjivanje naknada. Fallbackfee je isključena. Pričekajte nekoliko blokova ili uključite -fallbackfee.</translation>
    </message>
    <message>
        <source>File %s already exists. If you are sure this is what you want, move it out of the way first.</source>
        <translation type="unfinished">Datoteka %s već postoji. Ako ste sigurni da ovo želite, prvo ju maknite, </translation>
    </message>
    <message>
        <source>Invalid amount for -maxtxfee=&lt;amount&gt;: '%s' (must be at least the minrelay fee of %s to prevent stuck transactions)</source>
        <translation type="unfinished">Neispravan iznos za -maxtxfee=&lt;amount&gt;: '%s' (mora biti barem minimalnu naknadu za proslijeđivanje od %s kako se ne bi zapela transakcija)</translation>
    </message>
    <message>
        <source>Invalid or corrupt peers.dat (%s). If you believe this is a bug, please report it to %s. As a workaround, you can move the file (%s) out of the way (rename, move, or delete) to have a new one created on the next start.</source>
        <translation type="unfinished">Nevažeći ili korumpirani peers.dat (%s). Ako mislite da je ovo bug, molimo prijavite %s. Kao alternativno rješenje, možete maknuti datoteku (%s) (preimenuj, makni ili obriši) kako bi se kreirala nova na idućem pokretanju.</translation>
    </message>
    <message>
        <source>More than one onion bind address is provided. Using %s for the automatically created Tor onion service.</source>
        <translation type="unfinished">Pruženo je više od jedne onion bind adrese. Koristim %s za automatski stvorenu Tor onion uslugu.</translation>
    </message>
    <message>
        <source>No dump file provided. To use createfromdump, -dumpfile=&lt;filename&gt; must be provided.</source>
<<<<<<< HEAD
        <translation type="unfinished">Dumpfile nije pružen. Kako biste koristili createfromdump, -dumpfile=&lt;filename&gt; mora biti osiguran. </translation>
=======
        <translation type="unfinished">Dump datoteka nije automatski dostupna. Kako biste koristili createfromdump, -dumpfile=&lt;filename&gt; mora biti osiguran. </translation>
>>>>>>> 3116ccd7
    </message>
    <message>
        <source>No dump file provided. To use dump, -dumpfile=&lt;filename&gt; must be provided.</source>
        <translation type="unfinished">Dump datoteka nije automatski dostupna. Kako biste koristili dump, -dumpfile=&lt;filename&gt; mora biti osiguran. </translation>
    </message>
    <message>
        <source>No wallet file format provided. To use createfromdump, -format=&lt;format&gt; must be provided.</source>
        <translation type="unfinished">Format datoteke novčanika nije dostupan. Kako biste koristili reatefromdump, -format=&lt;format&gt; mora biti osiguran.</translation>
    </message>
    <message>
        <source>Please check that your computer's date and time are correct! If your clock is wrong, %s will not work properly.</source>
        <translation type="unfinished">Molimo provjerite jesu li datum i vrijeme na vašem računalu točni. Ako je vaš sat krivo namješten, %s neće raditi ispravno.</translation>
    </message>
    <message>
        <source>Please contribute if you find %s useful. Visit %s for further information about the software.</source>
        <translation type="unfinished">Molimo vas da doprinijete programu %s ako ga smatrate korisnim. Posjetite %s za više informacija.</translation>
    </message>
    <message>
        <source>Prune configured below the minimum of %d MiB.  Please use a higher number.</source>
        <translation type="unfinished">Obrezivanje postavljeno ispod minimuma od %d MiB. Molim koristite veći broj.</translation>
    </message>
    <message>
        <source>Prune: last wallet synchronisation goes beyond pruned data. You need to -reindex (download the whole blockchain again in case of pruned node)</source>
        <translation type="unfinished">Obrezivanje: zadnja sinkronizacija novčanika ide dalje od obrezivanih podataka. Morate koristiti -reindex (ponovo preuzeti cijeli lanac blokova u slučaju obrezivanog čvora)</translation>
    </message>
    <message>
        <source>SQLiteDatabase: Unknown sqlite wallet schema version %d. Only version %d is supported</source>
        <translation type="unfinished">SQLiteDatabase: Nepoznata sqlite shema novčanika verzija %d. Podržana je samo verzija %d.</translation>
    </message>
    <message>
        <source>The block database contains a block which appears to be from the future. This may be due to your computer's date and time being set incorrectly. Only rebuild the block database if you are sure that your computer's date and time are correct</source>
        <translation type="unfinished">Baza blokova sadrži blok koji je naizgled iz budućnosti. Može to biti posljedica krivo namještenog datuma i vremena na vašem računalu. Obnovite bazu blokova samo ako ste sigurni da su točni datum i vrijeme na vašem računalu.</translation>
    </message>
    <message>
        <source>The block index db contains a legacy 'txindex'. To clear the occupied disk space, run a full -reindex, otherwise ignore this error. This error message will not be displayed again.</source>
        <translation type="unfinished">Index bloka db sadrži legacy 'txindex'. Kako biste očistili zauzeti prostor na disku, pokrenite puni -reindex ili ignorirajte ovu grešku. Ova greška neće biti ponovno prikazana.</translation>
    </message>
    <message>
        <source>The transaction amount is too small to send after the fee has been deducted</source>
        <translation type="unfinished">Iznos transakcije je premalen za poslati nakon naknade</translation>
    </message>
    <message>
        <source>This error could occur if this wallet was not shutdown cleanly and was last loaded using a build with a newer version of Berkeley DB. If so, please use the software that last loaded this wallet</source>
        <translation type="unfinished">Ova greška bi se mogla dogoditi kada se ovaj novčanik ne ugasi pravilno i ako je posljednji put bio podignut koristeći noviju verziju Berkeley DB. Ako je tako, molimo koristite softver kojim je novčanik podignut zadnji put.</translation>
    </message>
    <message>
        <source>This is a pre-release test build - use at your own risk - do not use for mining or merchant applications</source>
        <translation type="unfinished">Ovo je eksperimentalna verzija za testiranje - koristite je na vlastitu odgovornost - ne koristite je za rudarenje ili trgovačke primjene</translation>
    </message>
    <message>
        <source>This is the maximum transaction fee you pay (in addition to the normal fee) to prioritize partial spend avoidance over regular coin selection.</source>
<<<<<<< HEAD
        <translation type="unfinished">Ovo je najveća transakcijska naknada koju plaćate (uz normalnu naknadu) kako biste prioritizirali izbjegavanje djelomične potrošnje nad normalnom selekcijom sredstava.</translation>
=======
        <translation type="unfinished">Ovo je najveća transakcijska naknada koju plaćate (uz normalnu naknadu) kako biste prioritizirali izbjegavanje djelomične potrošnje nad uobičajenom selekcijom sredstava.</translation>
>>>>>>> 3116ccd7
    </message>
    <message>
        <source>This is the transaction fee you may discard if change is smaller than dust at this level</source>
        <translation type="unfinished">Ovo je transakcijska naknada koju možete odbaciti ako je ostatak manji od "prašine" (sićušnih iznosa) po ovoj stopi</translation>
    </message>
    <message>
        <source>This is the transaction fee you may pay when fee estimates are not available.</source>
        <translation type="unfinished">Ovo je transakcijska naknada koju ćete možda platiti kada su nedostupne procjene naknada.</translation>
    </message>
    <message>
        <source>Total length of network version string (%i) exceeds maximum length (%i). Reduce the number or size of uacomments.</source>
        <translation type="unfinished">Ukupna duljina stringa verzije mreže (%i) prelazi maksimalnu duljinu (%i). Smanjite broj ili veličinu komentara o korisničkom agentu (uacomments).</translation>
    </message>
    <message>
        <source>Unable to replay blocks. You will need to rebuild the database using -reindex-chainstate.</source>
        <translation type="unfinished">Ne mogu se ponovo odigrati blokovi. Morat ćete ponovo složiti bazu koristeći -reindex-chainstate.</translation>
    </message>
    <message>
        <source>Unknown wallet file format "%s" provided. Please provide one of "bdb" or "sqlite".</source>
        <translation type="unfinished">Nepoznati formant novčanika "%s" pružen. Molimo dostavite "bdb" ili "sqlite".</translation>
    </message>
    <message>
        <source>Warning: Dumpfile wallet format "%s" does not match command line specified format "%s".</source>
        <translation type="unfinished">Upozorenje: Dumpfile format novčanika "%s" se ne poklapa sa formatom komandne linije "%s".</translation>
    </message>
    <message>
        <source>Warning: Private keys detected in wallet {%s} with disabled private keys</source>
        <translation type="unfinished">Upozorenje: Privatni ključevi pronađeni u novčaniku {%s} s isključenim privatnim ključevima</translation>
    </message>
    <message>
        <source>Warning: We do not appear to fully agree with our peers! You may need to upgrade, or other nodes may need to upgrade.</source>
        <translation type="unfinished">Upozorenje: Izgleda da se ne slažemo u potpunosti s našim klijentima! Možda ćete se vi ili ostali čvorovi morati ažurirati.</translation>
    </message>
    <message>
        <source>Witness data for blocks after height %d requires validation. Please restart with -reindex.</source>
        <translation type="unfinished">Podaci svjedoka za blokove poslije visine %d zahtijevaju validaciju. Molimo restartirajte sa -reindex.</translation>
    </message>
    <message>
        <source>You need to rebuild the database using -reindex to go back to unpruned mode.  This will redownload the entire blockchain</source>
        <translation type="unfinished">Morat ćete ponovno složiti bazu koristeći -reindex kako biste se vratili na neobrezivan način (unpruned mode). Ovo će ponovno preuzeti cijeli lanac blokova.</translation>
    </message>
    <message>
        <source>%s is set very high!</source>
        <translation type="unfinished">%s je postavljen preveliko!</translation>
    </message>
    <message>
        <source>-maxmempool must be at least %d MB</source>
        <translation type="unfinished">-maxmempool mora biti barem %d MB</translation>
    </message>
    <message>
        <source>A fatal internal error occurred, see debug.log for details</source>
<<<<<<< HEAD
        <translation type="unfinished">Dogodila se koban greška, vidi detalje u debug.log.</translation>
=======
        <translation type="unfinished">Dogodila se kobna greška, vidi detalje u debug.log.</translation>
>>>>>>> 3116ccd7
    </message>
    <message>
        <source>Cannot resolve -%s address: '%s'</source>
        <translation type="unfinished">Ne može se razriješiti adresa -%s: '%s'</translation>
    </message>
    <message>
        <source>Cannot set -forcednsseed to true when setting -dnsseed to false.</source>
        <translation type="unfinished">Nije moguće postaviti -forcednsseed na true kada je postavka za  -dnsseed false.</translation>
    </message>
    <message>
        <source>Cannot set -peerblockfilters without -blockfilterindex.</source>
        <translation type="unfinished">Nije moguće postaviti -peerblockfilters bez -blockfilterindex.</translation>
    </message>
    <message>
        <source>Cannot write to data directory '%s'; check permissions.</source>
        <translation type="unfinished">Nije moguće pisati u podatkovnu mapu '%s'; provjerite dozvole.</translation>
    </message>
    <message>
        <source>The -txindex upgrade started by a previous version cannot be completed. Restart with the previous version or run a full -reindex.</source>
        <translation type="unfinished">Unaprijeđenje  -txindex koje za započela prijašnja verzija nije moguće završiti. Ponovno pokrenite s prethodnom verzijom ili pokrenite potpuni -reindex.</translation>
    </message>
    <message>
        <source>%s request to listen on port %u. This port is considered "bad" and thus it is unlikely that any Bitcoin Core peers connect to it. See doc/p2p-bad-ports.md for details and a full list.</source>
        <translation type="unfinished">%s zahtjev za slušanje na portu %u. Ovaj port se smatra "lošim" i time nije vjerojatno da će se drugi Bitcoin Core peerovi spojiti na njega. Pogledajte doc/p2p-bad-ports.md za detalje i cijeli popis.</translation>
    </message>
    <message>
        <source>Cannot provide specific connections and have addrman find outgoing connections at the same time.</source>
        <translation type="unfinished">Nije moguće ponuditi specifične veze i istovremeno dati addrman da traži izlazne veze.</translation>
    </message>
    <message>
        <source>Error loading %s: External signer wallet being loaded without external signer support compiled</source>
        <translation type="unfinished">Pogreška pri učitavanju %s: Vanjski potpisni novčanik se učitava bez kompajlirane potpore vanjskog potpisnika</translation>
    </message>
    <message>
        <source>Failed to rename invalid peers.dat file. Please move or delete it and try again.</source>
        <translation type="unfinished">Preimenovanje nevažeće peers.dat datoteke neuspješno. Molimo premjestite ili obrišite datoteku i pokušajte ponovno.</translation>
    </message>
    <message>
<<<<<<< HEAD
        <source>Outbound connections restricted to Tor (-onlynet=onion) but the proxy for reaching the Tor network is not provided (no -proxy= and no -onion= given) or it is explicitly forbidden (-onion=0)</source>
        <translation type="unfinished">Izlazni priključci ograničeni na Tor (-onlynet=onion) ali proxy za dohvaćanje Tor mreže nije pronađen (nema -proxy= niti -onion= ) ili je eksplicitno zabranjen (-onion=0)</translation>
    </message>
    <message>
=======
>>>>>>> 3116ccd7
        <source>Config setting for %s only applied on %s network when in [%s] section.</source>
        <translation type="unfinished">Konfiguriranje postavki za %s primijenjeno je samo na %s mreži u odjeljku [%s].</translation>
    </message>
    <message>
        <source>Corrupted block database detected</source>
        <translation type="unfinished">Pokvarena baza blokova otkrivena</translation>
    </message>
    <message>
        <source>Could not find asmap file %s</source>
        <translation type="unfinished">Nije pronađena asmap datoteka %s</translation>
    </message>
    <message>
        <source>Could not parse asmap file %s</source>
        <translation type="unfinished">Nije moguće pročitati asmap datoteku %s</translation>
    </message>
    <message>
        <source>Disk space is too low!</source>
        <translation type="unfinished">Nema dovoljno prostora na disku!</translation>
    </message>
    <message>
        <source>Do you want to rebuild the block database now?</source>
        <translation type="unfinished">Želite li sada obnoviti bazu blokova?</translation>
    </message>
    <message>
        <source>Done loading</source>
        <translation type="unfinished">Učitavanje gotovo</translation>
    </message>
    <message>
        <source>Dump file %s does not exist.</source>
        <translation type="unfinished">Dump datoteka %s ne postoji.</translation>
    </message>
    <message>
        <source>Error creating %s</source>
        <translation type="unfinished">Greška pri stvaranju %s</translation>
    </message>
    <message>
        <source>Error initializing block database</source>
        <translation type="unfinished">Greška kod inicijaliziranja baze blokova</translation>
    </message>
    <message>
        <source>Error initializing wallet database environment %s!</source>
        <translation type="unfinished">Greška kod inicijaliziranja okoline baze novčanika %s!</translation>
    </message>
    <message>
        <source>Error loading %s</source>
        <translation type="unfinished">Greška kod pokretanja programa %s!</translation>
    </message>
    <message>
        <source>Error loading %s: Private keys can only be disabled during creation</source>
        <translation type="unfinished">Greška kod učitavanja %s: Privatni ključevi mogu biti isključeni samo tijekom stvaranja</translation>
    </message>
    <message>
        <source>Error loading %s: Wallet corrupted</source>
        <translation type="unfinished">Greška kod učitavanja %s: Novčanik pokvaren</translation>
    </message>
    <message>
        <source>Error loading %s: Wallet requires newer version of %s</source>
        <translation type="unfinished">Greška kod učitavanja %s: Novčanik zahtijeva noviju verziju softvera %s.</translation>
    </message>
    <message>
        <source>Error loading block database</source>
        <translation type="unfinished">Greška kod pokretanja baze blokova</translation>
    </message>
    <message>
        <source>Error opening block database</source>
        <translation type="unfinished">Greška kod otvaranja baze blokova</translation>
    </message>
    <message>
        <source>Error reading from database, shutting down.</source>
        <translation type="unfinished">Greška kod iščitanja baze. Zatvara se klijent.</translation>
    </message>
    <message>
        <source>Error reading next record from wallet database</source>
        <translation type="unfinished">Greška pri očitavanju idućeg zapisa iz baza podataka novčanika</translation>
    </message>
    <message>
<<<<<<< HEAD
        <source>Error upgrading chainstate database</source>
        <translation type="unfinished">Greška kod ažuriranja baze stanja lanca</translation>
=======
        <source>Error: Couldn't create cursor into database</source>
        <translation type="unfinished">Greška: Nije moguće kreirati cursor u batu podataka</translation>
>>>>>>> 3116ccd7
    </message>
    <message>
        <source>Error: Couldn't create cursor into database</source>
        <translation type="unfinished">Greška: Nije moguće kreirati cursor u batu podataka</translation>
    </message>
    <message>
        <source>Error: Disk space is low for %s</source>
        <translation type="unfinished">Pogreška: Malo diskovnog prostora za %s</translation>
    </message>
    <message>
        <source>Error: Dumpfile checksum does not match. Computed %s, expected %s</source>
        <translation type="unfinished">Greška: Dumpfile checksum se ne poklapa. Izračunao %s, očekivano %s</translation>
    </message>
    <message>
        <source>Error: Got key that was not hex: %s</source>
        <translation type="unfinished">Greška: Dobiven ključ koji nije hex: %s</translation>
    </message>
    <message>
        <source>Error: Got value that was not hex: %s</source>
        <translation type="unfinished">Greška: Dobivena vrijednost koja nije hex: %s</translation>
    </message>
    <message>
        <source>Error: Keypool ran out, please call keypoolrefill first</source>
        <translation type="unfinished">Greška: Ispraznio se bazen ključeva, molimo prvo pozovite keypoolrefill</translation>
    </message>
    <message>
        <source>Error: Missing checksum</source>
        <translation type="unfinished">Greška: Nedostaje checksum</translation>
    </message>
    <message>
        <source>Error: No %s addresses available.</source>
        <translation type="unfinished">Greška: Nema %s adresa raspoloživo.</translation>
    </message>
    <message>
        <source>Error: Unable to parse version %u as a uint32_t</source>
        <translation type="unfinished">Greška: Nije moguće parsirati verziju %u kao uint32_t</translation>
    </message>
    <message>
        <source>Error: Unable to write record to new wallet</source>
        <translation type="unfinished">Greška: Nije moguće unijeti zapis u novi novčanik</translation>
    </message>
    <message>
        <source>Failed to listen on any port. Use -listen=0 if you want this.</source>
        <translation type="unfinished">Neuspješno slušanje na svim portovima. Koristite -listen=0 ako to želite.</translation>
    </message>
    <message>
        <source>Failed to rescan the wallet during initialization</source>
        <translation type="unfinished">Neuspješno ponovo skeniranje novčanika tijekom inicijalizacije</translation>
    </message>
    <message>
        <source>Failed to verify database</source>
        <translation type="unfinished">Verifikacija baze podataka neuspješna</translation>
    </message>
    <message>
        <source>Fee rate (%s) is lower than the minimum fee rate setting (%s)</source>
        <translation type="unfinished">Naknada (%s) je niža od postavke minimalne visine naknade (%s)</translation>
    </message>
    <message>
        <source>Ignoring duplicate -wallet %s.</source>
        <translation type="unfinished">Zanemarujem duplicirani -wallet %s.</translation>
    </message>
    <message>
        <source>Importing…</source>
        <translation type="unfinished">Uvozim...</translation>
    </message>
    <message>
        <source>Incorrect or no genesis block found. Wrong datadir for network?</source>
        <translation type="unfinished">Neispravan ili nepostojeći blok geneze. Možda je kriva podatkovna mapa za mrežu?</translation>
    </message>
    <message>
        <source>Initialization sanity check failed. %s is shutting down.</source>
        <translation type="unfinished">Brzinska provjera inicijalizacije neuspješna. %s se zatvara.</translation>
    </message>
    <message>
        <source>Input not found or already spent</source>
        <translation type="unfinished">Input nije pronađen ili je već potrošen</translation>
    </message>
    <message>
        <source>Insufficient funds</source>
        <translation type="unfinished">Nedovoljna sredstva</translation>
    </message>
    <message>
        <source>Invalid -i2psam address or hostname: '%s'</source>
        <translation type="unfinished">Neispravna -i2psam adresa ili ime računala: '%s'</translation>
    </message>
    <message>
        <source>Invalid -onion address or hostname: '%s'</source>
        <translation type="unfinished">Neispravna -onion adresa ili ime računala: '%s'</translation>
    </message>
    <message>
        <source>Invalid -proxy address or hostname: '%s'</source>
        <translation type="unfinished">Neispravna -proxy adresa ili ime računala: '%s'</translation>
    </message>
    <message>
        <source>Invalid P2P permission: '%s'</source>
        <translation type="unfinished">Nevaljana dozvola za P2P: '%s'</translation>
    </message>
    <message>
        <source>Invalid amount for -%s=&lt;amount&gt;: '%s'</source>
        <translation type="unfinished">Neispravan iznos za  -%s=&lt;amount&gt;: '%s'</translation>
    </message>
    <message>
        <source>Invalid amount for -discardfee=&lt;amount&gt;: '%s'</source>
        <translation type="unfinished">Neispravan iznos za -discardfee=&lt;amount&gt;: '%s'</translation>
    </message>
    <message>
        <source>Invalid amount for -fallbackfee=&lt;amount&gt;: '%s'</source>
        <translation type="unfinished">Neispravan iznos za -fallbackfee=&lt;amount&gt;: '%s'</translation>
    </message>
    <message>
        <source>Invalid amount for -paytxfee=&lt;amount&gt;: '%s' (must be at least %s)</source>
        <translation type="unfinished">Neispravan iznos za -paytxfee=&lt;amount&gt;: '%s' (mora biti barem %s)</translation>
    </message>
    <message>
        <source>Invalid netmask specified in -whitelist: '%s'</source>
        <translation type="unfinished">Neispravna mrežna maska zadana u -whitelist: '%s'</translation>
    </message>
    <message>
        <source>Loading P2P addresses…</source>
        <translation type="unfinished">Pokreće se popis P2P adresa...</translation>
    </message>
    <message>
        <source>Loading banlist…</source>
        <translation type="unfinished">Pokreće se popis zabrana...</translation>
    </message>
    <message>
        <source>Loading block index…</source>
        <translation type="unfinished">Učitavanje indeksa blokova...</translation>
    </message>
    <message>
        <source>Loading wallet…</source>
        <translation type="unfinished">Učitavanje novčanika...</translation>
    </message>
    <message>
        <source>Missing amount</source>
        <translation type="unfinished">Iznos nedostaje</translation>
    </message>
    <message>
        <source>Missing solving data for estimating transaction size</source>
        <translation type="unfinished">Nedostaju podaci za procjenu veličine transakcije</translation>
    </message>
    <message>
        <source>Need to specify a port with -whitebind: '%s'</source>
        <translation type="unfinished">Treba zadati port pomoću -whitebind: '%s'</translation>
    </message>
    <message>
        <source>No addresses available</source>
        <translation type="unfinished">Nema dostupnih adresa</translation>
    </message>
    <message>
<<<<<<< HEAD
        <source>No proxy server specified. Use -proxy=&lt;ip&gt; or -proxy=&lt;ip:port&gt;.</source>
        <translation type="unfinished">Proxy server nije određen. Koristi -proxy=&lt;ip&gt; ili -proxy=&lt;ip:port&gt;.</translation>
    </message>
    <message>
=======
>>>>>>> 3116ccd7
        <source>Not enough file descriptors available.</source>
        <translation type="unfinished">Nema dovoljno dostupnih datotečnih opisivača.</translation>
    </message>
    <message>
        <source>Prune cannot be configured with a negative value.</source>
        <translation type="unfinished">Obrezivanje (prune) ne može biti postavljeno na negativnu vrijednost.</translation>
    </message>
    <message>
        <source>Prune mode is incompatible with -coinstatsindex.</source>
        <translation type="unfinished">Pruning način nije kompatibilan s parametrom coinstatsindex.</translation>
    </message>
    <message>
        <source>Prune mode is incompatible with -txindex.</source>
        <translation type="unfinished">Način obreživanja (pruning) nekompatibilan je s parametrom -txindex.</translation>
    </message>
    <message>
        <source>Pruning blockstore…</source>
        <translation type="unfinished">Pruning blockstore-a...</translation>
    </message>
    <message>
        <source>Reducing -maxconnections from %d to %d, because of system limitations.</source>
        <translation type="unfinished">Smanjuje se -maxconnections sa %d na %d zbog sustavnih ograničenja.</translation>
    </message>
    <message>
        <source>Replaying blocks…</source>
        <translation type="unfinished">Premotavam blokove...</translation>
    </message>
    <message>
        <source>Rescanning…</source>
        <translation type="unfinished">Ponovno pretraživanje...</translation>
    </message>
    <message>
        <source>SQLiteDatabase: Failed to execute statement to verify database: %s</source>
        <translation type="unfinished">SQLiteDatabase: Neuspješno izvršenje izjave za verifikaciju baze podataka: %s</translation>
    </message>
    <message>
        <source>SQLiteDatabase: Failed to prepare statement to verify database: %s</source>
        <translation type="unfinished">SQLiteDatabase: Neuspješno pripremanje izjave za verifikaciju baze: %s</translation>
    </message>
    <message>
        <source>SQLiteDatabase: Failed to read database verification error: %s</source>
<<<<<<< HEAD
        <translation type="unfinished">SQLiteDatabase: Neuspjeh u čitanju greške verifikacije baze podataka %s</translation>
=======
        <translation type="unfinished">SQLiteDatabase: Neuspješno čitanje greške verifikacije baze podataka %s</translation>
>>>>>>> 3116ccd7
    </message>
    <message>
        <source>SQLiteDatabase: Unexpected application id. Expected %u, got %u</source>
        <translation type="unfinished">SQLiteDatabase: Neočekivani id aplikacije. Očekvano %u, pronađeno %u</translation>
    </message>
    <message>
        <source>Section [%s] is not recognized.</source>
        <translation type="unfinished">Odjeljak [%s] nije prepoznat.</translation>
    </message>
    <message>
        <source>Signing transaction failed</source>
        <translation type="unfinished">Potpisivanje transakcije neuspješno</translation>
    </message>
    <message>
        <source>Specified -walletdir "%s" does not exist</source>
        <translation type="unfinished">Zadan -walletdir "%s" ne postoji</translation>
    </message>
    <message>
        <source>Specified -walletdir "%s" is a relative path</source>
        <translation type="unfinished">Zadan -walletdir "%s" je relativan put</translation>
    </message>
    <message>
        <source>Specified -walletdir "%s" is not a directory</source>
        <translation type="unfinished">Zadan -walletdir "%s" nije mapa</translation>
    </message>
    <message>
        <source>Specified blocks directory "%s" does not exist.</source>
        <translation type="unfinished">Zadana mapa blokova "%s" ne postoji.</translation>
    </message>
    <message>
        <source>Starting network threads…</source>
        <translation type="unfinished">Pokreću se mrežne niti...</translation>
    </message>
    <message>
        <source>The source code is available from %s.</source>
        <translation type="unfinished">Izvorni kod je dostupan na %s.</translation>
    </message>
    <message>
        <source>The specified config file %s does not exist</source>
        <translation type="unfinished">Navedena konfiguracijska datoteka %s ne postoji</translation>
    </message>
    <message>
        <source>The transaction amount is too small to pay the fee</source>
        <translation type="unfinished">Transakcijiski iznos je premalen da plati naknadu</translation>
    </message>
    <message>
        <source>The wallet will avoid paying less than the minimum relay fee.</source>
        <translation type="unfinished">Ovaj novčanik će izbjegavati plaćanje manje od minimalne naknade prijenosa.</translation>
    </message>
    <message>
        <source>This is experimental software.</source>
        <translation type="unfinished">Ovo je eksperimentalni softver.</translation>
    </message>
    <message>
        <source>This is the minimum transaction fee you pay on every transaction.</source>
        <translation type="unfinished">Ovo je minimalna transakcijska naknada koju plaćate za svaku transakciju.</translation>
    </message>
    <message>
        <source>This is the transaction fee you will pay if you send a transaction.</source>
        <translation type="unfinished">Ovo je transakcijska naknada koju ćete platiti ako pošaljete transakciju.</translation>
    </message>
    <message>
        <source>Transaction amount too small</source>
        <translation type="unfinished">Transakcijski iznos premalen</translation>
    </message>
    <message>
        <source>Transaction amounts must not be negative</source>
        <translation type="unfinished">Iznosi transakcije ne smiju biti negativni</translation>
    </message>
    <message>
        <source>Transaction change output index out of range</source>
        <translation type="unfinished">Indeks change outputa transakcije je izvan dometa</translation>
    </message>
    <message>
        <source>Transaction has too long of a mempool chain</source>
        <translation type="unfinished">Transakcija ima prevelik lanac memorijskog bazena</translation>
    </message>
    <message>
        <source>Transaction must have at least one recipient</source>
        <translation type="unfinished">Transakcija mora imati barem jednog primatelja</translation>
    </message>
    <message>
        <source>Transaction needs a change address, but we can't generate it.</source>
        <translation type="unfinished">Transakciji je potrebna change adresa, ali ju ne možemo generirati.</translation>
    </message>
    <message>
        <source>Transaction too large</source>
        <translation type="unfinished">Transakcija prevelika</translation>
    </message>
    <message>
        <source>Unable to bind to %s on this computer (bind returned error %s)</source>
        <translation type="unfinished">Ne može se povezati na %s na ovom računalu. (povezivanje je vratilo grešku %s)</translation>
    </message>
    <message>
        <source>Unable to bind to %s on this computer. %s is probably already running.</source>
        <translation type="unfinished">Ne može se povezati na %s na ovom računalu.  %s je vjerojatno već pokrenut.</translation>
    </message>
    <message>
        <source>Unable to create the PID file '%s': %s</source>
        <translation type="unfinished">Nije moguće stvoriti PID datoteku '%s': %s</translation>
    </message>
    <message>
        <source>Unable to generate initial keys</source>
        <translation type="unfinished">Ne mogu se generirati početni ključevi</translation>
    </message>
    <message>
        <source>Unable to generate keys</source>
        <translation type="unfinished">Ne mogu se generirati ključevi</translation>
    </message>
    <message>
        <source>Unable to open %s for writing</source>
        <translation type="unfinished">Ne mogu otvoriti %s za upisivanje</translation>
    </message>
    <message>
        <source>Unable to parse -maxuploadtarget: '%s'</source>
        <translation type="unfinished">Nije moguće parsirati -maxuploadtarget: '%s'</translation>
    </message>
    <message>
        <source>Unable to start HTTP server. See debug log for details.</source>
        <translation type="unfinished">Ne može se pokrenuti HTTP server. Vidite debug.log za više detalja.</translation>
    </message>
    <message>
        <source>Unknown -blockfilterindex value %s.</source>
        <translation type="unfinished">Nepoznata vrijednost parametra -blockfilterindex %s.</translation>
    </message>
    <message>
        <source>Unknown address type '%s'</source>
        <translation type="unfinished">Nepoznat tip adrese '%s'</translation>
    </message>
    <message>
        <source>Unknown change type '%s'</source>
        <translation type="unfinished">Nepoznat tip adrese za vraćanje ostatka '%s'</translation>
    </message>
    <message>
        <source>Unknown network specified in -onlynet: '%s'</source>
        <translation type="unfinished">Nepoznata mreža zadana kod -onlynet: '%s'</translation>
    </message>
    <message>
        <source>Unknown new rules activated (versionbit %i)</source>
        <translation type="unfinished"> Nepoznata nova pravila aktivirana (versionbit %i)</translation>
<<<<<<< HEAD
    </message>
    <message>
        <source>Unsupported logging category %s=%s.</source>
        <translation type="unfinished">Nepodržana kategorija zapisa %s=%s.</translation>
=======
>>>>>>> 3116ccd7
    </message>
    <message>
        <source>Unsupported logging category %s=%s.</source>
        <translation type="unfinished">Nepodržana kategorija zapisa %s=%s.</translation>
    </message>
    <message>
        <source>User Agent comment (%s) contains unsafe characters.</source>
        <translation type="unfinished">Komentar pod "Korisnički agent" (%s) sadrži nesigurne znakove.</translation>
    </message>
    <message>
        <source>Verifying blocks…</source>
        <translation type="unfinished">Provjervanje blokova...</translation>
    </message>
    <message>
        <source>Verifying wallet(s)…</source>
        <translation type="unfinished">Provjeravanje novčanika...</translation>
    </message>
    <message>
        <source>Wallet needed to be rewritten: restart %s to complete</source>
        <translation type="unfinished">Novčanik je trebao prepravak: ponovo pokrenite %s</translation>
    </message>
</context>
<context>
    <name>BitcoinGUI</name>
    <message>
        <source>&amp;Overview</source>
        <translation type="unfinished">&amp;Pregled</translation>
    </message>
    <message>
        <source>Show general overview of wallet</source>
        <translation type="unfinished">Prikaži opći pregled novčanika</translation>
    </message>
    <message>
        <source>&amp;Transactions</source>
        <translation type="unfinished">&amp;Transakcije</translation>
    </message>
    <message>
        <source>Browse transaction history</source>
        <translation type="unfinished">Pretražite povijest transakcija</translation>
    </message>
    <message>
        <source>E&amp;xit</source>
        <translation type="unfinished">&amp;Izlaz</translation>
    </message>
    <message>
        <source>Quit application</source>
        <translation type="unfinished">Zatvorite aplikaciju</translation>
    </message>
    <message>
        <source>&amp;About %1</source>
        <translation type="unfinished">&amp;Više o %1</translation>
    </message>
    <message>
        <source>Show information about %1</source>
        <translation type="unfinished">Prikažite informacije o programu %1</translation>
    </message>
    <message>
        <source>About &amp;Qt</source>
        <translation type="unfinished">Više o &amp;Qt</translation>
    </message>
    <message>
        <source>Show information about Qt</source>
        <translation type="unfinished">Prikažite informacije o Qt</translation>
    </message>
    <message>
        <source>Modify configuration options for %1</source>
        <translation type="unfinished">Promijeni konfiguraciju opcija za %1</translation>
    </message>
    <message>
        <source>Create a new wallet</source>
        <translation type="unfinished">Stvorite novi novčanik</translation>
    </message>
    <message>
        <source>&amp;Minimize</source>
        <translation type="unfinished">&amp;Minimiziraj</translation>
    </message>
    <message>
        <source>Wallet:</source>
        <translation type="unfinished">Novčanik:</translation>
    </message>
    <message>
        <source>Network activity disabled.</source>
        <extracomment>A substring of the tooltip.</extracomment>
        <translation type="unfinished">Mrežna aktivnost isključena.</translation>
    </message>
    <message>
        <source>Proxy is &lt;b&gt;enabled&lt;/b&gt;: %1</source>
        <translation type="unfinished">Proxy je &lt;b&gt;uključen&lt;/b&gt;: %1</translation>
    </message>
    <message>
        <source>Send coins to a Bitcoin address</source>
        <translation type="unfinished">Pošaljite sredstva na Bitcoin adresu</translation>
    </message>
    <message>
        <source>Backup wallet to another location</source>
        <translation type="unfinished">Napravite sigurnosnu kopiju novčanika na drugoj lokaciji</translation>
    </message>
    <message>
        <source>Change the passphrase used for wallet encryption</source>
        <translation type="unfinished">Promijenite lozinku za šifriranje novčanika</translation>
    </message>
    <message>
        <source>&amp;Send</source>
        <translation type="unfinished">&amp;Pošaljite</translation>
    </message>
    <message>
        <source>&amp;Receive</source>
        <translation type="unfinished">&amp;Primite</translation>
    </message>
    <message>
        <source>&amp;Options…</source>
        <translation type="unfinished">&amp;Opcije</translation>
    </message>
    <message>
        <source>&amp;Encrypt Wallet…</source>
        <translation type="unfinished">&amp;Šifriraj novčanik</translation>
    </message>
    <message>
        <source>&amp;Options…</source>
        <translation type="unfinished">&amp;Postavke</translation>
    </message>
    <message>
        <source>&amp;Encrypt Wallet…</source>
        <translation type="unfinished">&amp;Šifriraj novčanik</translation>
    </message>
    <message>
        <source>Encrypt the private keys that belong to your wallet</source>
        <translation type="unfinished">Šifrirajte privatne ključeve u novčaniku</translation>
    </message>
    <message>
        <source>&amp;Backup Wallet…</source>
        <translation type="unfinished">&amp;Kreiraj sigurnosnu kopiju novčanika</translation>
    </message>
    <message>
        <source>&amp;Change Passphrase…</source>
        <translation type="unfinished">&amp;Promijeni lozinku</translation>
    </message>
    <message>
        <source>Sign &amp;message…</source>
        <translation type="unfinished">Potpiši &amp;poruku</translation>
    </message>
    <message>
        <source>Sign messages with your Bitcoin addresses to prove you own them</source>
        <translation type="unfinished">Poruku potpišemo s Bitcoin adresom, kako bi dokazali vlasništvo nad tom adresom</translation>
    </message>
    <message>
        <source>&amp;Verify message…</source>
        <translation type="unfinished">&amp;Potvrdi poruku</translation>
    </message>
    <message>
        <source>Verify messages to ensure they were signed with specified Bitcoin addresses</source>
        <translation type="unfinished">Provjerite poruku da je potpisana s navedenom Bitcoin adresom</translation>
    </message>
    <message>
        <source>&amp;Load PSBT from file…</source>
<<<<<<< HEAD
        <translation type="unfinished">&amp;Učitaj PSBT iz datoteke</translation>
=======
        <translation type="unfinished">&amp;Učitaj PSBT iz datoteke...</translation>
>>>>>>> 3116ccd7
    </message>
    <message>
        <source>Open &amp;URI…</source>
        <translation type="unfinished">Otvori &amp;URI adresu...</translation>
    </message>
    <message>
        <source>Close Wallet…</source>
        <translation type="unfinished">Zatvori novčanik...</translation>
    </message>
    <message>
        <source>Create Wallet…</source>
        <translation type="unfinished">Kreiraj novčanik...</translation>
    </message>
    <message>
        <source>Close All Wallets…</source>
        <translation type="unfinished">Zatvori sve novčanike...</translation>
    </message>
    <message>
        <source>&amp;File</source>
        <translation type="unfinished">&amp;Datoteka</translation>
    </message>
    <message>
        <source>&amp;Settings</source>
        <translation type="unfinished">&amp;Postavke</translation>
    </message>
    <message>
        <source>&amp;Help</source>
        <translation type="unfinished">&amp;Pomoć</translation>
    </message>
    <message>
        <source>Tabs toolbar</source>
        <translation type="unfinished">Traka kartica</translation>
    </message>
    <message>
        <source>Syncing Headers (%1%)…</source>
        <translation type="unfinished">Sinkronizacija zaglavlja bloka (%1%)...</translation>
    </message>
    <message>
        <source>Synchronizing with network…</source>
        <translation type="unfinished">Sinkronizacija s mrežom...</translation>
    </message>
    <message>
        <source>Indexing blocks on disk…</source>
        <translation type="unfinished">Indeksiranje blokova na disku...</translation>
    </message>
    <message>
        <source>Processing blocks on disk…</source>
<<<<<<< HEAD
        <translation type="unfinished">Procesuiranje blokova na disku...</translation>
=======
        <translation type="unfinished">Obrađivanje blokova na disku...</translation>
>>>>>>> 3116ccd7
    </message>
    <message>
        <source>Reindexing blocks on disk…</source>
        <translation type="unfinished">Reindeksiranje blokova na disku...</translation>
    </message>
    <message>
        <source>Connecting to peers…</source>
        <translation type="unfinished">Povezivanje sa peer-ovima...</translation>
    </message>
    <message>
        <source>Request payments (generates QR codes and bitcoin: URIs)</source>
        <translation type="unfinished">Zatražite uplatu (stvara QR kod i bitcoin: URI adresu)</translation>
    </message>
    <message>
        <source>Show the list of used sending addresses and labels</source>
        <translation type="unfinished">Prikažite popis korištenih adresa i oznaka za slanje novca</translation>
    </message>
    <message>
        <source>Show the list of used receiving addresses and labels</source>
        <translation type="unfinished">Prikažite popis korištenih adresa i oznaka za primanje novca</translation>
    </message>
    <message>
        <source>&amp;Command-line options</source>
        <translation type="unfinished">Opcije &amp;naredbene linije</translation>
    </message>
    <message numerus="yes">
        <source>Processed %n block(s) of transaction history.</source>
        <translation type="unfinished">
            <numerusform>Processed %n block(s) of transaction history.</numerusform>
            <numerusform>Processed %n block(s) of transaction history.</numerusform>
            <numerusform>Obrađeno %n blokova povijesti transakcije.</numerusform>
        </translation>
    </message>
    <message>
        <source>%1 behind</source>
        <translation type="unfinished">%1 iza</translation>
    </message>
    <message>
        <source>Catching up…</source>
        <translation type="unfinished">Ažuriranje...</translation>
    </message>
    <message>
        <source>Last received block was generated %1 ago.</source>
        <translation type="unfinished">Zadnji primljeni blok je bio ustvaren prije %1.</translation>
    </message>
    <message>
        <source>Transactions after this will not yet be visible.</source>
        <translation type="unfinished">Transakcije izvršene za tim blokom nisu još prikazane.</translation>
    </message>
    <message>
        <source>Error</source>
        <translation type="unfinished">Greška</translation>
    </message>
    <message>
        <source>Warning</source>
        <translation type="unfinished">Upozorenje</translation>
    </message>
    <message>
        <source>Information</source>
        <translation type="unfinished">Informacija</translation>
    </message>
    <message>
        <source>Up to date</source>
        <translation type="unfinished">Ažurno</translation>
    </message>
    <message>
        <source>Load Partially Signed Bitcoin Transaction</source>
        <translation type="unfinished">Učitaj djelomično potpisanu bitcoin transakciju</translation>
    </message>
    <message>
        <source>Load PSBT from &amp;clipboard…</source>
        <translation type="unfinished">Učitaj PSBT iz &amp;međuspremnika...</translation>
    </message>
    <message>
        <source>Load Partially Signed Bitcoin Transaction from clipboard</source>
        <translation type="unfinished">Učitaj djelomično potpisanu bitcoin transakciju iz međuspremnika</translation>
    </message>
    <message>
        <source>Node window</source>
        <translation type="unfinished">Konzola za čvor</translation>
    </message>
    <message>
        <source>Open node debugging and diagnostic console</source>
        <translation type="unfinished">Otvori konzolu za dijagnostiku i otklanjanje pogrešaka čvora.</translation>
    </message>
    <message>
        <source>&amp;Sending addresses</source>
        <translation type="unfinished">Adrese za &amp;slanje</translation>
    </message>
    <message>
        <source>&amp;Receiving addresses</source>
        <translation type="unfinished">Adrese za &amp;primanje</translation>
    </message>
    <message>
        <source>Open a bitcoin: URI</source>
        <translation type="unfinished">Otvori bitcoin: URI</translation>
    </message>
    <message>
        <source>Open Wallet</source>
        <translation type="unfinished">Otvorite novčanik</translation>
    </message>
    <message>
        <source>Open a wallet</source>
        <translation type="unfinished">Otvorite neki novčanik</translation>
    </message>
    <message>
        <source>Close wallet</source>
        <translation type="unfinished">Zatvorite novčanik</translation>
    </message>
    <message>
        <source>Close all wallets</source>
        <translation type="unfinished">Zatvori sve novčanike</translation>
    </message>
    <message>
        <source>Show the %1 help message to get a list with possible Bitcoin command-line options</source>
        <translation type="unfinished">Prikažite pomoć programa %1 kako biste ispisali moguće opcije preko terminala</translation>
    </message>
    <message>
        <source>&amp;Mask values</source>
        <translation type="unfinished">&amp;Sakrij vrijednosti</translation>
    </message>
    <message>
        <source>Mask the values in the Overview tab</source>
<<<<<<< HEAD
        <translation type="unfinished">Sakrij vrijednost u Pregled tabu</translation>
=======
        <translation type="unfinished">Sakrij vrijednost u tabu Pregled </translation>
>>>>>>> 3116ccd7
    </message>
    <message>
        <source>default wallet</source>
        <translation type="unfinished">uobičajeni novčanik</translation>
    </message>
    <message>
        <source>No wallets available</source>
        <translation type="unfinished">Nema dostupnih novčanika</translation>
    </message>
    <message>
        <source>Wallet Data</source>
        <extracomment>Name of the wallet data file format.</extracomment>
        <translation type="unfinished">Podaci novčanika</translation>
    </message>
    <message>
        <source>Wallet Name</source>
        <extracomment>Label of the input field where the name of the wallet is entered.</extracomment>
        <translation type="unfinished">Ime novčanika</translation>
    </message>
    <message>
        <source>&amp;Window</source>
        <translation type="unfinished">&amp;Prozor</translation>
    </message>
    <message>
        <source>Zoom</source>
        <translation type="unfinished">Povećajte</translation>
    </message>
    <message>
        <source>Main Window</source>
        <translation type="unfinished">Glavni prozor</translation>
    </message>
    <message>
        <source>%1 client</source>
        <translation type="unfinished">%1 klijent</translation>
    </message>
    <message>
        <source>&amp;Hide</source>
        <translation type="unfinished">&amp;Sakrij</translation>
    </message>
    <message>
        <source>S&amp;how</source>
        <translation type="unfinished">&amp;Pokaži</translation>
    </message>
    <message numerus="yes">
        <source>%n active connection(s) to Bitcoin network.</source>
        <extracomment>A substring of the tooltip.</extracomment>
        <translation type="unfinished">
            <numerusform>%n active connection(s) to Bitcoin network.</numerusform>
            <numerusform>%n active connection(s) to Bitcoin network.</numerusform>
            <numerusform>%n aktivnih veza s Bitcoin mrežom.</numerusform>
        </translation>
    </message>
    <message>
        <source>Click for more actions.</source>
        <extracomment>A substring of the tooltip. "More actions" are available via the context menu.</extracomment>
        <translation type="unfinished">Klikni za više radnji.</translation>
    </message>
    <message>
        <source>Show Peers tab</source>
        <extracomment>A context menu item. The "Peers tab" is an element of the "Node window".</extracomment>
        <translation type="unfinished">Pokaži Peers tab </translation>
    </message>
    <message>
        <source>Disable network activity</source>
        <extracomment>A context menu item.</extracomment>
        <translation type="unfinished">Onemogući mrežnu aktivnost</translation>
    </message>
    <message>
        <source>Enable network activity</source>
        <extracomment>A context menu item. The network activity was disabled previously.</extracomment>
        <translation type="unfinished">Omogući mrežnu aktivnost</translation>
    </message>
    <message>
        <source>Error: %1</source>
        <translation type="unfinished">Greška: %1</translation>
    </message>
    <message>
        <source>Warning: %1</source>
        <translation type="unfinished">Upozorenje: %1</translation>
    </message>
    <message>
        <source>Date: %1
</source>
        <translation type="unfinished">Datum: %1
</translation>
    </message>
    <message>
        <source>Amount: %1
</source>
        <translation type="unfinished">Iznos: %1
</translation>
    </message>
    <message>
        <source>Wallet: %1
</source>
        <translation type="unfinished">Novčanik: %1
</translation>
    </message>
    <message>
        <source>Type: %1
</source>
        <translation type="unfinished">Vrsta: %1
</translation>
    </message>
    <message>
        <source>Label: %1
</source>
        <translation type="unfinished">Oznaka: %1
</translation>
    </message>
    <message>
        <source>Address: %1
</source>
        <translation type="unfinished">Adresa: %1
</translation>
    </message>
    <message>
        <source>Sent transaction</source>
        <translation type="unfinished">Poslana transakcija</translation>
    </message>
    <message>
        <source>Incoming transaction</source>
        <translation type="unfinished">Dolazna transakcija</translation>
    </message>
    <message>
        <source>HD key generation is &lt;b&gt;enabled&lt;/b&gt;</source>
        <translation type="unfinished">Generiranje HD ključeva je &lt;b&gt;uključeno&lt;/b&gt;</translation>
    </message>
    <message>
        <source>HD key generation is &lt;b&gt;disabled&lt;/b&gt;</source>
        <translation type="unfinished">Generiranje HD ključeva je &lt;b&gt;isključeno&lt;/b&gt;</translation>
    </message>
    <message>
        <source>Private key &lt;b&gt;disabled&lt;/b&gt;</source>
        <translation type="unfinished">Privatni ključ &lt;b&gt;onemogućen&lt;/b&gt;</translation>
    </message>
    <message>
        <source>Wallet is &lt;b&gt;encrypted&lt;/b&gt; and currently &lt;b&gt;unlocked&lt;/b&gt;</source>
        <translation type="unfinished">Novčanik je &lt;b&gt;šifriran&lt;/b&gt; i trenutno &lt;b&gt;otključan&lt;/b&gt;</translation>
    </message>
    <message>
        <source>Wallet is &lt;b&gt;encrypted&lt;/b&gt; and currently &lt;b&gt;locked&lt;/b&gt;</source>
        <translation type="unfinished">Novčanik je &lt;b&gt;šifriran&lt;/b&gt; i trenutno &lt;b&gt;zaključan&lt;/b&gt;</translation>
    </message>
    <message>
        <source>Original message:</source>
        <translation type="unfinished">Originalna poruka:</translation>
    </message>
</context>
<context>
    <name>UnitDisplayStatusBarControl</name>
    <message>
        <source>Unit to show amounts in. Click to select another unit.</source>
        <translation type="unfinished">Jedinica u kojoj ćete prikazati iznose. Kliknite da izabrate drugu jedinicu.</translation>
    </message>
</context>
<context>
    <name>CoinControlDialog</name>
    <message>
        <source>Coin Selection</source>
        <translation type="unfinished">Izbor ulaza transakcije</translation>
    </message>
    <message>
        <source>Quantity:</source>
        <translation type="unfinished">Količina:</translation>
    </message>
    <message>
        <source>Bytes:</source>
        <translation type="unfinished">Bajtova:</translation>
    </message>
    <message>
        <source>Amount:</source>
        <translation type="unfinished">Iznos:</translation>
    </message>
    <message>
        <source>Fee:</source>
        <translation type="unfinished">Naknada:</translation>
    </message>
    <message>
        <source>Dust:</source>
        <translation type="unfinished">Prah:</translation>
    </message>
    <message>
        <source>After Fee:</source>
        <translation type="unfinished">Nakon naknade:</translation>
    </message>
    <message>
        <source>Change:</source>
        <translation type="unfinished">Vraćeno:</translation>
    </message>
    <message>
        <source>(un)select all</source>
        <translation type="unfinished">Izaberi sve/ništa</translation>
    </message>
    <message>
        <source>Tree mode</source>
        <translation type="unfinished">Prikažite kao stablo</translation>
    </message>
    <message>
        <source>List mode</source>
        <translation type="unfinished">Prikažite kao listu</translation>
    </message>
    <message>
        <source>Amount</source>
        <translation type="unfinished">Iznos</translation>
    </message>
    <message>
        <source>Received with label</source>
        <translation type="unfinished">Primljeno pod oznakom</translation>
    </message>
    <message>
        <source>Received with address</source>
        <translation type="unfinished">Primljeno na adresu</translation>
    </message>
    <message>
        <source>Date</source>
        <translation type="unfinished">Datum</translation>
    </message>
    <message>
        <source>Confirmations</source>
        <translation type="unfinished">Broj potvrda</translation>
    </message>
    <message>
        <source>Confirmed</source>
        <translation type="unfinished">Potvrđeno</translation>
    </message>
    <message>
        <source>Copy amount</source>
        <translation type="unfinished">Kopirajte iznos</translation>
    </message>
    <message>
        <source>&amp;Copy address</source>
        <translation type="unfinished">&amp;Kopiraj adresu</translation>
    </message>
    <message>
        <source>Copy &amp;label</source>
        <translation type="unfinished">Kopiraj &amp;oznaku</translation>
    </message>
    <message>
        <source>Copy &amp;amount</source>
        <translation type="unfinished">Kopiraj &amp;iznos</translation>
    </message>
    <message>
        <source>Copy transaction &amp;ID and output index</source>
        <translation type="unfinished">Kopiraj &amp;ID transakcije i output index</translation>
    </message>
    <message>
        <source>L&amp;ock unspent</source>
<<<<<<< HEAD
        <translation type="unfinished">Za&amp;ključaj nepotrošen input</translation>
=======
        <translation type="unfinished">&amp;Zaključaj nepotrošen input</translation>
>>>>>>> 3116ccd7
    </message>
    <message>
        <source>&amp;Unlock unspent</source>
        <translation type="unfinished">&amp;Otključaj nepotrošen input</translation>
    </message>
    <message>
        <source>Copy quantity</source>
        <translation type="unfinished">Kopirajte iznos</translation>
    </message>
    <message>
        <source>Copy fee</source>
        <translation type="unfinished">Kopirajte naknadu</translation>
    </message>
    <message>
        <source>Copy after fee</source>
        <translation type="unfinished">Kopirajte iznos nakon naknade</translation>
    </message>
    <message>
        <source>Copy bytes</source>
        <translation type="unfinished">Kopirajte količinu bajtova</translation>
    </message>
    <message>
        <source>Copy dust</source>
        <translation type="unfinished">Kopirajte sićušne iznose ("prašinu")</translation>
    </message>
    <message>
        <source>Copy change</source>
        <translation type="unfinished">Kopirajte ostatak</translation>
    </message>
    <message>
        <source>(%1 locked)</source>
        <translation type="unfinished">(%1 zaključen)</translation>
    </message>
    <message>
        <source>yes</source>
        <translation type="unfinished">da</translation>
    </message>
    <message>
        <source>no</source>
        <translation type="unfinished">ne</translation>
    </message>
    <message>
        <source>This label turns red if any recipient receives an amount smaller than the current dust threshold.</source>
        <translation type="unfinished">Oznaka postane crvene boje ako bilo koji primatelj dobije iznos manji od trenutnog praga "prašine" (sićušnog iznosa).</translation>
    </message>
    <message>
        <source>Can vary +/- %1 satoshi(s) per input.</source>
        <translation type="unfinished">Može varirati +/- %1 satoši(ja) po inputu.</translation>
    </message>
    <message>
        <source>(no label)</source>
        <translation type="unfinished">(nema oznake)</translation>
    </message>
    <message>
        <source>change from %1 (%2)</source>
        <translation type="unfinished">ostatak od %1 (%2)</translation>
    </message>
    <message>
        <source>(change)</source>
        <translation type="unfinished">(ostatak)</translation>
    </message>
</context>
<context>
    <name>CreateWalletActivity</name>
    <message>
        <source>Create Wallet</source>
        <extracomment>Title of window indicating the progress of creation of a new wallet.</extracomment>
        <translation type="unfinished">Stvorite novčanik</translation>
    </message>
    <message>
        <source>Creating Wallet &lt;b&gt;%1&lt;/b&gt;…</source>
        <extracomment>Descriptive text of the create wallet progress window which indicates to the user which wallet is currently being created.</extracomment>
        <translation type="unfinished">Kreiranje novčanika &lt;b&gt;%1&lt;/b&gt;...</translation>
    </message>
    <message>
        <source>Create wallet failed</source>
        <translation type="unfinished">Neuspješno stvaranje novčanika</translation>
    </message>
    <message>
        <source>Create wallet warning</source>
        <translation type="unfinished">Upozorenje kod stvaranja novčanika</translation>
    </message>
    <message>
        <source>Can't list signers</source>
        <translation type="unfinished">Nije moguće izlistati potpisnike</translation>
    </message>
<<<<<<< HEAD
</context>
<context>
    <name>LoadWalletsActivity</name>
    <message>
        <source>Load Wallets</source>
        <extracomment>Title of progress window which is displayed when wallets are being loaded.</extracomment>
        <translation type="unfinished">Učitaj novčanike</translation>
    </message>
    <message>
        <source>Loading wallets…</source>
        <extracomment>Descriptive text of the load wallets progress window which indicates to the user that wallets are currently being loaded.</extracomment>
        <translation type="unfinished">Učitavanje novčanika...</translation>
    </message>
</context>
=======
    </context>
>>>>>>> 3116ccd7
<context>
    <name>LoadWalletsActivity</name>
    <message>
        <source>Load Wallets</source>
        <extracomment>Title of progress window which is displayed when wallets are being loaded.</extracomment>
        <translation type="unfinished">Učitaj novčanike</translation>
    </message>
    <message>
        <source>Loading wallets…</source>
        <extracomment>Descriptive text of the load wallets progress window which indicates to the user that wallets are currently being loaded.</extracomment>
        <translation type="unfinished">Učitavanje novčanika...</translation>
    </message>
</context>
<context>
    <name>OpenWalletActivity</name>
    <message>
        <source>Open wallet failed</source>
        <translation type="unfinished">Neuspješno otvaranje novčanika</translation>
    </message>
    <message>
        <source>Open wallet warning</source>
        <translation type="unfinished">Upozorenje kod otvaranja novčanika</translation>
    </message>
    <message>
        <source>default wallet</source>
        <translation type="unfinished">uobičajeni novčanik</translation>
    </message>
    <message>
        <source>Open Wallet</source>
        <extracomment>Title of window indicating the progress of opening of a wallet.</extracomment>
        <translation type="unfinished">Otvorite novčanik</translation>
    </message>
    <message>
        <source>Opening Wallet &lt;b&gt;%1&lt;/b&gt;…</source>
        <extracomment>Descriptive text of the open wallet progress window which indicates to the user which wallet is currently being opened.</extracomment>
        <translation type="unfinished">Otvaranje novčanika &lt;b&gt;%1&lt;/b&gt;...</translation>
    </message>
</context>
<context>
    <name>WalletController</name>
    <message>
        <source>Close wallet</source>
        <translation type="unfinished">Zatvorite novčanik</translation>
    </message>
    <message>
        <source>Are you sure you wish to close the wallet &lt;i&gt;%1&lt;/i&gt;?</source>
        <translation type="unfinished">Jeste li sigurni da želite zatvoriti novčanik &lt;i&gt;%1&lt;/i&gt;?</translation>
    </message>
    <message>
        <source>Closing the wallet for too long can result in having to resync the entire chain if pruning is enabled.</source>
        <translation type="unfinished">Držanje novčanik zatvorenim predugo može rezultirati ponovnom sinkronizacijom cijelog lanca ako je uključen pruning (odbacivanje dijela podataka).</translation>
    </message>
    <message>
        <source>Close all wallets</source>
        <translation type="unfinished">Zatvori sve novčanike</translation>
    </message>
    <message>
        <source>Are you sure you wish to close all wallets?</source>
        <translation type="unfinished">Jeste li sigurni da želite zatvoriti sve novčanike?</translation>
    </message>
</context>
<context>
    <name>CreateWalletDialog</name>
    <message>
        <source>Create Wallet</source>
        <translation type="unfinished">Stvorite novčanik</translation>
    </message>
    <message>
        <source>Wallet Name</source>
        <translation type="unfinished">Ime novčanika</translation>
    </message>
    <message>
        <source>Wallet</source>
        <translation type="unfinished">Novčanik</translation>
    </message>
    <message>
        <source>Encrypt the wallet. The wallet will be encrypted with a passphrase of your choice.</source>
        <translation type="unfinished">Šifrirajte novčanik. Novčanik bit će šifriran lozinkom po vašem izboru.</translation>
    </message>
    <message>
        <source>Encrypt Wallet</source>
        <translation type="unfinished">Šifrirajte novčanik</translation>
    </message>
    <message>
        <source>Advanced Options</source>
        <translation type="unfinished">Napredne opcije</translation>
    </message>
    <message>
        <source>Disable private keys for this wallet. Wallets with private keys disabled will have no private keys and cannot have an HD seed or imported private keys. This is ideal for watch-only wallets.</source>
        <translation type="unfinished">Isključite privatne ključeve za ovaj novčanik. Novčanici gdje su privatni ključevi isključeni neće sadržati privatne ključeve te ne mogu imati HD sjeme ili uvezene privatne ključeve. Ova postavka je idealna za novčanike koje su isključivo za promatranje.</translation>
    </message>
    <message>
        <source>Disable Private Keys</source>
        <translation type="unfinished">Isključite privatne ključeve</translation>
    </message>
    <message>
        <source>Make a blank wallet. Blank wallets do not initially have private keys or scripts. Private keys and addresses can be imported, or an HD seed can be set, at a later time.</source>
        <translation type="unfinished">Stvorite prazni novčanik. Prazni novčanici nemaju privatnih ključeva ili skripta. Mogu se naknadno uvesti privatne ključeve i adrese ili postaviti HD sjeme.</translation>
    </message>
    <message>
        <source>Make Blank Wallet</source>
        <translation type="unfinished">Stvorite prazni novčanik</translation>
    </message>
    <message>
        <source>Use descriptors for scriptPubKey management</source>
        <translation type="unfinished">Koristi deskriptore za upravljanje scriptPubKey-a</translation>
    </message>
    <message>
        <source>Descriptor Wallet</source>
        <translation type="unfinished">Deskriptor novčanik</translation>
    </message>
    <message>
        <source>Use an external signing device such as a hardware wallet. Configure the external signer script in wallet preferences first.</source>
        <translation type="unfinished">Koristi vanjski potpisni uređaj kao što je hardverski novčanik.  Prije korištenja konfiguriraj vanjski potpisni skript u postavkama novčanika.</translation>
    </message>
    <message>
        <source>External signer</source>
        <translation type="unfinished">Vanjski potpisnik</translation>
    </message>
    <message>
        <source>Create</source>
        <translation type="unfinished">Stvorite</translation>
    </message>
    <message>
        <source>Compiled without sqlite support (required for descriptor wallets)</source>
<<<<<<< HEAD
        <translation type="unfinished">Kompajlirano bez sqlite potpore (potrebno za deskriptor novčanike)</translation>
=======
        <translation type="unfinished">Kompajlirano bez sqlite mogućnosti (potrebno za deskriptor novčanike)</translation>
>>>>>>> 3116ccd7
    </message>
    <message>
        <source>Compiled without external signing support (required for external signing)</source>
        <extracomment>"External signing" means using devices such as hardware wallets.</extracomment>
        <translation type="unfinished">Kompajlirano bez mogućnosti vanjskog potpisivanje (potrebno za vanjsko potpisivanje)</translation>
    </message>
</context>
<context>
    <name>EditAddressDialog</name>
    <message>
        <source>Edit Address</source>
        <translation type="unfinished">Uredite adresu</translation>
    </message>
    <message>
        <source>&amp;Label</source>
        <translation type="unfinished">&amp;Oznaka</translation>
    </message>
    <message>
        <source>The label associated with this address list entry</source>
        <translation type="unfinished">Oznaka ovog zapisa u adresaru</translation>
    </message>
    <message>
        <source>The address associated with this address list entry. This can only be modified for sending addresses.</source>
        <translation type="unfinished">Adresa ovog zapisa u adresaru. Može se mijenjati samo kod adresa za slanje.</translation>
    </message>
    <message>
        <source>&amp;Address</source>
        <translation type="unfinished">&amp;Adresa</translation>
    </message>
    <message>
        <source>New sending address</source>
        <translation type="unfinished">Nova adresa za slanje</translation>
    </message>
    <message>
        <source>Edit receiving address</source>
        <translation type="unfinished">Uredi adresu za primanje</translation>
    </message>
    <message>
        <source>Edit sending address</source>
        <translation type="unfinished">Uredi adresu za slanje</translation>
    </message>
    <message>
        <source>The entered address "%1" is not a valid Bitcoin address.</source>
        <translation type="unfinished">Upisana adresa "%1" nije valjana Bitcoin adresa.</translation>
    </message>
    <message>
        <source>Address "%1" already exists as a receiving address with label "%2" and so cannot be added as a sending address.</source>
        <translation type="unfinished">Adresa "%1" već postoji kao primateljska adresa s oznakom "%2" te se ne može dodati kao pošiljateljska adresa.</translation>
    </message>
    <message>
        <source>The entered address "%1" is already in the address book with label "%2".</source>
        <translation type="unfinished">Unesena adresa "%1" postoji već u imeniku pod oznakom "%2".</translation>
    </message>
    <message>
        <source>Could not unlock wallet.</source>
        <translation type="unfinished">Ne može se otključati novčanik.</translation>
    </message>
    <message>
        <source>New key generation failed.</source>
        <translation type="unfinished">Stvaranje novog ključa nije uspjelo.</translation>
    </message>
</context>
<context>
    <name>FreespaceChecker</name>
    <message>
        <source>A new data directory will be created.</source>
        <translation type="unfinished">Biti će stvorena nova podatkovna mapa.</translation>
    </message>
    <message>
        <source>name</source>
        <translation type="unfinished">ime</translation>
    </message>
    <message>
        <source>Directory already exists. Add %1 if you intend to create a new directory here.</source>
        <translation type="unfinished">Mapa već postoji. Dodajte %1 ako namjeravate stvoriti novu mapu ovdje.</translation>
    </message>
    <message>
        <source>Path already exists, and is not a directory.</source>
        <translation type="unfinished">Put već postoji i nije mapa.</translation>
    </message>
    <message>
        <source>Cannot create data directory here.</source>
        <translation type="unfinished">Nije moguće stvoriti direktorij za podatke na tom mjestu.</translation>
    </message>
</context>
<context>
    <name>Intro</name>
    <message numerus="yes">
        <source>%n GB of space available</source>
        <translation type="unfinished">
            <numerusform />
            <numerusform />
            <numerusform />
        </translation>
    </message>
    <message numerus="yes">
        <source>(of %n GB needed)</source>
        <translation type="unfinished">
            <numerusform>(od potrebnog prostora od %n GB)</numerusform>
            <numerusform>(od potrebnog prostora od %n GB)</numerusform>
            <numerusform>(od potrebnog %n GB)</numerusform>
        </translation>
    </message>
    <message numerus="yes">
        <source>(%n GB needed for full chain)</source>
        <translation type="unfinished">
            <numerusform>(potreban je %n GB za cijeli lanac)</numerusform>
            <numerusform>(potrebna su %n GB-a za cijeli lanac)</numerusform>
            <numerusform>(potrebno je %n GB-a za cijeli lanac)</numerusform>
        </translation>
    </message>
    <message>
        <source>%1 GB of space available</source>
        <translation type="unfinished">Dostupno je %1 GB slobodnog prostora</translation>
    </message>
    <message>
        <source>(of %1 GB needed)</source>
        <translation type="unfinished">(od potrebnih %1 GB)</translation>
    </message>
    <message>
        <source>(%1 GB needed for full chain)</source>
        <translation type="unfinished">(potrebno je %1 GB-a za cijeli lanac)</translation>
    </message>
    <message>
        <source>At least %1 GB of data will be stored in this directory, and it will grow over time.</source>
        <translation type="unfinished">Bit će spremljeno barem %1 GB podataka u ovoj mapi te će se povećati tijekom vremena.</translation>
    </message>
    <message>
        <source>Approximately %1 GB of data will be stored in this directory.</source>
        <translation type="unfinished">Otprilike %1 GB podataka bit će spremljeno u ovoj mapi.</translation>
    </message>
    <message numerus="yes">
        <source>(sufficient to restore backups %n day(s) old)</source>
        <extracomment>Explanatory text on the capability of the current prune target.</extracomment>
        <translation type="unfinished">
            <numerusform>(sufficient to restore backups %n day(s) old)</numerusform>
            <numerusform>(sufficient to restore backups %n day(s) old)</numerusform>
            <numerusform>(dovoljno za vraćanje sigurnosne kopije stare %n dan(a))</numerusform>
        </translation>
    </message>
    <message>
        <source>%1 will download and store a copy of the Bitcoin block chain.</source>
        <translation type="unfinished">%1 preuzet će i pohraniti kopiju Bitcoinovog lanca blokova.</translation>
    </message>
    <message>
        <source>The wallet will also be stored in this directory.</source>
        <translation type="unfinished">Novčanik bit će pohranjen u ovoj mapi.</translation>
    </message>
    <message>
        <source>Error: Specified data directory "%1" cannot be created.</source>
        <translation type="unfinished">Greška: Zadana podatkovna mapa "%1" ne može biti stvorena.</translation>
    </message>
    <message>
        <source>Error</source>
        <translation type="unfinished">Greška</translation>
    </message>
    <message>
        <source>Welcome</source>
        <translation type="unfinished">Dobrodošli</translation>
    </message>
    <message>
        <source>Welcome to %1.</source>
        <translation type="unfinished">Dobrodošli u %1.</translation>
    </message>
    <message>
        <source>As this is the first time the program is launched, you can choose where %1 will store its data.</source>
        <translation type="unfinished">Kako je ovo prvi put da je ova aplikacija pokrenuta, možete izabrati gdje će %1 spremati svoje podatke.</translation>
    </message>
    <message>
        <source>Limit block chain storage to</source>
        <translation type="unfinished">Ograniči pohranu u blockchain na:</translation>
    </message>
    <message>
        <source>Limit block chain storage to</source>
        <translation type="unfinished">Ograniči pohranu u blockchain na:</translation>
    </message>
    <message>
        <source>Reverting this setting requires re-downloading the entire blockchain. It is faster to download the full chain first and prune it later. Disables some advanced features.</source>
        <translation type="unfinished">Vraćanje na ovu postavku zahtijeva ponovno preuzimanje cijelog lanca blokova. Brže je najprije preuzeti cijeli lanac pa ga kasnije obrezati. Isključuje napredne mogućnosti.</translation>
    </message>
    <message>
        <source>This initial synchronisation is very demanding, and may expose hardware problems with your computer that had previously gone unnoticed. Each time you run %1, it will continue downloading where it left off.</source>
        <translation type="unfinished">Početna sinkronizacija je vrlo zahtjevna i može otkriti hardverske probleme kod vašeg računala koji su prije prošli nezamijećeno. Svaki put kad pokrenete %1, nastavit će preuzimati odakle je stao.</translation>
    </message>
    <message>
        <source>If you have chosen to limit block chain storage (pruning), the historical data must still be downloaded and processed, but will be deleted afterward to keep your disk usage low.</source>
        <translation type="unfinished">Ako odlučite ograničiti spremanje lanca blokova pomoću pruninga, treba preuzeti i procesirati povijesne podatke. Bit će obrisani naknadno kako bi se smanjila količina zauzetog prostora na disku.</translation>
    </message>
    <message>
        <source>Use the default data directory</source>
        <translation type="unfinished">Koristite uobičajenu podatkovnu mapu</translation>
    </message>
    <message>
        <source>Use a custom data directory:</source>
        <translation type="unfinished">Odaberite različitu podatkovnu mapu:</translation>
    </message>
</context>
<context>
    <name>HelpMessageDialog</name>
    <message>
        <source>version</source>
        <translation type="unfinished">verzija</translation>
    </message>
    <message>
        <source>About %1</source>
        <translation type="unfinished">O programu %1</translation>
    </message>
    <message>
        <source>Command-line options</source>
        <translation type="unfinished">Opcije programa u naredbenoj liniji</translation>
    </message>
</context>
<context>
    <name>ShutdownWindow</name>
    <message>
        <source>%1 is shutting down…</source>
        <translation type="unfinished">%1 do zatvaranja...</translation>
    </message>
    <message>
        <source>Do not shut down the computer until this window disappears.</source>
        <translation type="unfinished">Ne ugasite računalo dok ovaj prozor ne nestane.</translation>
    </message>
</context>
<context>
    <name>ModalOverlay</name>
    <message>
        <source>Form</source>
        <translation type="unfinished">Oblik</translation>
    </message>
    <message>
        <source>Recent transactions may not yet be visible, and therefore your wallet's balance might be incorrect. This information will be correct once your wallet has finished synchronizing with the bitcoin network, as detailed below.</source>
        <translation type="unfinished">Nedavne transakcije možda još nisu vidljive pa vam stanje novčanika može biti netočno. Ove informacije bit će točne nakon što vaš novčanik dovrši sinkronizaciju s Bitcoinovom mrežom, kako je opisano dolje.</translation>
    </message>
    <message>
        <source>Attempting to spend bitcoins that are affected by not-yet-displayed transactions will not be accepted by the network.</source>
        <translation type="unfinished">Mreža neće prihvatiti pokušaje trošenja bitcoina koji su utjecani sa strane transakcija koje još nisu vidljive.</translation>
    </message>
    <message>
        <source>Number of blocks left</source>
        <translation type="unfinished">Broj preostalih blokova</translation>
    </message>
    <message>
        <source>Unknown…</source>
        <translation type="unfinished">Nepoznato...</translation>
    </message>
    <message>
        <source>calculating…</source>
        <translation type="unfinished">računam...</translation>
    </message>
    <message>
        <source>Last block time</source>
        <translation type="unfinished">Posljednje vrijeme bloka</translation>
    </message>
    <message>
        <source>Progress</source>
        <translation type="unfinished">Napredak</translation>
    </message>
    <message>
        <source>Progress increase per hour</source>
        <translation type="unfinished">Postotak povećanja napretka na sat</translation>
    </message>
    <message>
        <source>Estimated time left until synced</source>
        <translation type="unfinished">Preostalo vrijeme do završetka sinkronizacije</translation>
    </message>
    <message>
        <source>Hide</source>
        <translation type="unfinished">Sakrijte</translation>
    </message>
    <message>
        <source>Unknown. Syncing Headers (%1, %2%)…</source>
        <translation type="unfinished">Nepoznato. Sinkroniziranje zaglavlja blokova (%1, %2%)...</translation>
    </message>
<<<<<<< HEAD
</context>
=======
    </context>
>>>>>>> 3116ccd7
<context>
    <name>OpenURIDialog</name>
    <message>
        <source>Open bitcoin URI</source>
        <translation type="unfinished">Otvori bitcoin: URI</translation>
    </message>
    <message>
        <source>Paste address from clipboard</source>
        <extracomment>Tooltip text for button that allows you to paste an address that is in your clipboard.</extracomment>
        <translation type="unfinished">Zalijepi adresu iz međuspremnika</translation>
    </message>
</context>
<context>
    <name>OptionsDialog</name>
    <message>
        <source>Options</source>
        <translation type="unfinished">Opcije</translation>
    </message>
    <message>
        <source>&amp;Main</source>
        <translation type="unfinished">&amp;Glavno</translation>
    </message>
    <message>
        <source>Automatically start %1 after logging in to the system.</source>
        <translation type="unfinished">Automatski pokrenite %1 nakon prijave u sustav.</translation>
    </message>
    <message>
        <source>&amp;Start %1 on system login</source>
        <translation type="unfinished">&amp;Pokrenite %1 kod prijave u sustav</translation>
    </message>
    <message>
        <source>Enabling pruning significantly reduces the disk space required to store transactions. All blocks are still fully validated. Reverting this setting requires re-downloading the entire blockchain.</source>
<<<<<<< HEAD
        <translation type="unfinished">Omogućavanje odbacivanja dijela podataka smanjuje prostor na disku potreban za pohranu transakcija. Svi blokovi su još uvijek potpuno potvrđeni. Poništavanje ove postavke uzrokuje ponovno skidanje cijelog blockchaina.</translation>
=======
        <translation type="unfinished">Omogućavanje pruninga smanjuje prostor na disku potreban za pohranu transakcija. Svi blokovi su još uvijek potpuno potvrđeni. Poništavanje ove postavke uzrokuje ponovno skidanje cijelog blockchaina.</translation>
>>>>>>> 3116ccd7
    </message>
    <message>
        <source>Size of &amp;database cache</source>
        <translation type="unfinished">Veličina predmemorije baze podataka</translation>
    </message>
    <message>
        <source>Number of script &amp;verification threads</source>
        <translation type="unfinished">Broj CPU niti za verifikaciju transakcija</translation>
    </message>
    <message>
        <source>IP address of the proxy (e.g. IPv4: 127.0.0.1 / IPv6: ::1)</source>
        <translation type="unfinished">IP adresa proxy servera (npr. IPv4: 127.0.0.1 / IPv6: ::1)</translation>
    </message>
    <message>
        <source>Shows if the supplied default SOCKS5 proxy is used to reach peers via this network type.</source>
        <translation type="unfinished">Prikazuje se ako je isporučeni uobičajeni SOCKS5 proxy korišten radi dohvaćanja klijenata preko ovog tipa mreže.</translation>
    </message>
    <message>
        <source>Minimize instead of exit the application when the window is closed. When this option is enabled, the application will be closed only after selecting Exit in the menu.</source>
        <translation type="unfinished">Minimizirati aplikaciju umjesto zatvoriti, kada se zatvori prozor. Kada je ova opcija omogućena, aplikacija će biti zatvorena tek nakon odabira naredbe Izlaz u izborniku.</translation>
    </message>
    <message>
        <source>Open the %1 configuration file from the working directory.</source>
        <translation type="unfinished">Otvorite konfiguracijsku datoteku programa %1 s radne mape.</translation>
    </message>
    <message>
        <source>Open Configuration File</source>
        <translation type="unfinished">Otvorite konfiguracijsku datoteku</translation>
    </message>
    <message>
        <source>Reset all client options to default.</source>
        <translation type="unfinished">Resetiraj sve opcije programa na početne vrijednosti.</translation>
    </message>
    <message>
        <source>&amp;Reset Options</source>
        <translation type="unfinished">&amp;Resetiraj opcije</translation>
    </message>
    <message>
        <source>&amp;Network</source>
        <translation type="unfinished">&amp;Mreža</translation>
    </message>
    <message>
        <source>Prune &amp;block storage to</source>
        <translation type="unfinished">Obrezujte pohranu &amp;blokova na</translation>
    </message>
    <message>
        <source>Reverting this setting requires re-downloading the entire blockchain.</source>
        <translation type="unfinished">Vraćanje na prijašnje stanje zahtijeva ponovo preuzimanje cijelog lanca blokova.</translation>
    </message>
    <message>
        <source>Maximum database cache size. A larger cache can contribute to faster sync, after which the benefit is less pronounced for most use cases. Lowering the cache size will reduce memory usage. Unused mempool memory is shared for this cache.</source>
        <extracomment>Tooltip text for Options window setting that sets the size of the database cache. Explains the corresponding effects of increasing/decreasing this value.</extracomment>
        <translation type="unfinished">Maksimalna veličina cachea baza podataka. Veći cache može doprinijeti bržoj sinkronizaciji, nakon koje je korisnost manje izražena za većinu slučajeva. Smanjenje cache veličine će smanjiti korištenje memorije. Nekorištena mempool memorija se dijeli za ovaj cache. </translation>
    </message>
    <message>
        <source>Set the number of script verification threads. Negative values correspond to the number of cores you want to leave free to the system.</source>
        <extracomment>Tooltip text for Options window setting that sets the number of script verification threads. Explains that negative values mean to leave these many cores free to the system.</extracomment>
        <translation type="unfinished">Postavi broj skript verifikacijskih niti. Negativne vrijednosti odgovaraju broju jezgri koje trebate ostaviti slobodnima za sustav.</translation>
    </message>
    <message>
        <source>(0 = auto, &lt;0 = leave that many cores free)</source>
        <translation type="unfinished">(0 = automatski odredite, &lt;0 = ostavite slobodno upravo toliko jezgri)</translation>
    </message>
    <message>
        <source>This allows you or a third party tool to communicate with the node through command-line and JSON-RPC commands.</source>
        <extracomment>Tooltip text for Options window setting that enables the RPC server.</extracomment>
        <translation type="unfinished">Ovo omogućava vama ili vanjskom alatu komunikaciju s čvorom kroz command-line i JSON-RPC komande.</translation>
    </message>
    <message>
        <source>Enable R&amp;PC server</source>
        <extracomment>An Options window setting to enable the RPC server.</extracomment>
        <translation type="unfinished">Uključi &amp;RPC server</translation>
    </message>
    <message>
        <source>W&amp;allet</source>
        <translation type="unfinished">&amp;Novčanik</translation>
    </message>
    <message>
        <source>Whether to set subtract fee from amount as default or not.</source>
        <extracomment>Tooltip text for Options window setting that sets subtracting the fee from a sending amount as default.</extracomment>
        <translation type="unfinished">Za postavljanje oduzimanja naknade od iznosa kao zadano ili ne.</translation>
    </message>
    <message>
        <source>Subtract &amp;fee from amount by default</source>
        <extracomment>An Options window setting to set subtracting the fee from a sending amount as default.</extracomment>
        <translation type="unfinished">Oduzmi &amp;naknadu od iznosa kao zadano</translation>
    </message>
    <message>
        <source>Expert</source>
        <translation type="unfinished">Stručne postavke</translation>
    </message>
    <message>
        <source>Enable coin &amp;control features</source>
        <translation type="unfinished">Uključite postavke kontroliranja inputa</translation>
    </message>
    <message>
        <source>If you disable the spending of unconfirmed change, the change from a transaction cannot be used until that transaction has at least one confirmation. This also affects how your balance is computed.</source>
        <translation type="unfinished">Ako isključite trošenje nepotvrđenog ostatka, ostatak transakcije ne može biti korišten dok ta transakcija ne dobije barem jednu potvrdu. Također utječe na to kako je vaše stanje računato.</translation>
    </message>
    <message>
        <source>&amp;Spend unconfirmed change</source>
        <translation type="unfinished">&amp;Trošenje nepotvrđenih vraćenih iznosa</translation>
    </message>
    <message>
        <source>Enable &amp;PSBT controls</source>
        <extracomment>An options window setting to enable PSBT controls.</extracomment>
        <translation type="unfinished">Uključi  &amp;PBST opcije za upravljanje</translation>
    </message>
    <message>
        <source>Whether to show PSBT controls.</source>
        <extracomment>Tooltip text for options window setting that enables PSBT controls.</extracomment>
        <translation type="unfinished">Za prikazivanje PSBT opcija za upravaljanje. </translation>
    </message>
    <message>
        <source>External Signer (e.g. hardware wallet)</source>
        <translation type="unfinished">Vanjski potpisnik (npr. hardverski novčanik)</translation>
    </message>
    <message>
        <source>&amp;External signer script path</source>
        <translation type="unfinished">&amp;Put za vanjsku skriptu potpisnika</translation>
    </message>
    <message>
        <source>Full path to a Bitcoin Core compatible script (e.g. C:\Downloads\hwi.exe or /Users/you/Downloads/hwi.py). Beware: malware can steal your coins!</source>
        <translation type="unfinished">Cijeli put do Bitcoin Core kompatibilnog skripta (npr. C:\Downloads\hwi.exe ili /Users/you/Downloads/hwi.py). Upozerenje: malware može ukrasti vaša sredstva!</translation>
    </message>
    <message>
        <source>Automatically open the Bitcoin client port on the router. This only works when your router supports UPnP and it is enabled.</source>
        <translation type="unfinished">Automatski otvori port Bitcoin klijenta na ruteru. To radi samo ako ruter podržava UPnP i ako je omogućen.</translation>
    </message>
    <message>
        <source>Map port using &amp;UPnP</source>
        <translation type="unfinished">Mapiraj port koristeći &amp;UPnP</translation>
    </message>
    <message>
        <source>Automatically open the Bitcoin client port on the router. This only works when your router supports NAT-PMP and it is enabled. The external port could be random.</source>
        <translation type="unfinished">Automatski otvori port Bitcoin klijenta na ruteru. Ovo radi samo ako ruter podržava UPnP i ako je omogućen. Vanjski port može biti nasumičan.</translation>
    </message>
    <message>
        <source>Map port using NA&amp;T-PMP</source>
        <translation type="unfinished">Mapiraj port koristeći &amp;UPnP</translation>
    </message>
    <message>
        <source>Accept connections from outside.</source>
        <translation type="unfinished">Prihvatite veze izvana.</translation>
    </message>
    <message>
        <source>Allow incomin&amp;g connections</source>
        <translation type="unfinished">Dozvolite dolazeće veze</translation>
    </message>
    <message>
        <source>Connect to the Bitcoin network through a SOCKS5 proxy.</source>
        <translation type="unfinished">Spojite se na Bitcoin mrežu kroz SOCKS5 proxy.</translation>
    </message>
    <message>
        <source>&amp;Connect through SOCKS5 proxy (default proxy):</source>
        <translation type="unfinished">&amp;Spojite se kroz SOCKS5 proxy (uobičajeni proxy)</translation>
    </message>
    <message>
        <source>&amp;Port:</source>
        <translation type="unfinished">&amp;Vrata:</translation>
    </message>
    <message>
        <source>Port of the proxy (e.g. 9050)</source>
        <translation type="unfinished">Proxy vrata (npr. 9050)</translation>
    </message>
    <message>
        <source>Used for reaching peers via:</source>
        <translation type="unfinished">Korišten za dohvaćanje klijenata preko:</translation>
    </message>
    <message>
        <source>IPv4</source>
        <translation type="unfinished">IPv4-a</translation>
    </message>
    <message>
        <source>IPv6</source>
        <translation type="unfinished">IPv6-a</translation>
    </message>
    <message>
        <source>Tor</source>
        <translation type="unfinished">Tora</translation>
    </message>
    <message>
        <source>&amp;Window</source>
        <translation type="unfinished">&amp;Prozor</translation>
    </message>
    <message>
        <source>Show the icon in the system tray.</source>
        <translation type="unfinished">Pokaži ikonu sa sustavne trake.</translation>
    </message>
    <message>
        <source>&amp;Show tray icon</source>
        <translation type="unfinished">&amp;Pokaži ikonu</translation>
    </message>
    <message>
        <source>Show only a tray icon after minimizing the window.</source>
        <translation type="unfinished">Prikaži samo ikonu u sistemskoj traci nakon minimiziranja prozora</translation>
    </message>
    <message>
        <source>&amp;Minimize to the tray instead of the taskbar</source>
        <translation type="unfinished">&amp;Minimiziraj u sistemsku traku umjesto u traku programa</translation>
    </message>
    <message>
        <source>M&amp;inimize on close</source>
        <translation type="unfinished">M&amp;inimiziraj kod zatvaranja</translation>
    </message>
    <message>
        <source>&amp;Display</source>
        <translation type="unfinished">&amp;Prikaz</translation>
    </message>
    <message>
        <source>User Interface &amp;language:</source>
        <translation type="unfinished">Jezi&amp;k sučelja:</translation>
    </message>
    <message>
        <source>The user interface language can be set here. This setting will take effect after restarting %1.</source>
        <translation type="unfinished">Jezik korisničkog sučelja može se postaviti ovdje. Postavka će vrijediti nakon ponovnog pokretanja programa %1.</translation>
    </message>
    <message>
        <source>&amp;Unit to show amounts in:</source>
        <translation type="unfinished">&amp;Jedinica za prikaz iznosa:</translation>
    </message>
    <message>
        <source>Choose the default subdivision unit to show in the interface and when sending coins.</source>
        <translation type="unfinished">Izaberite željeni najmanji dio bitcoina koji će biti prikazan u sučelju i koji će se koristiti za plaćanje.</translation>
    </message>
    <message>
        <source>Third-party URLs (e.g. a block explorer) that appear in the transactions tab as context menu items. %s in the URL is replaced by transaction hash. Multiple URLs are separated by vertical bar |.</source>
        <translation type="unfinished">Vanjski URL-ovi transakcije (npr. preglednik blokova) koji se javljaju u kartici transakcija kao elementi kontekstnog izbornika. %s u URL-u zamijenjen je hashom transakcije. Višestruki URL-ovi su odvojeni vertikalnom crtom |.</translation>
    </message>
    <message>
        <source>&amp;Third-party transaction URLs</source>
        <translation type="unfinished">&amp;Vanjski URL-ovi transakcije</translation>
    </message>
    <message>
        <source>Whether to show coin control features or not.</source>
        <translation type="unfinished">Ovisi želite li prikazati mogućnosti kontroliranja inputa ili ne.</translation>
    </message>
    <message>
        <source>Connect to the Bitcoin network through a separate SOCKS5 proxy for Tor onion services.</source>
        <translation type="unfinished">Spojite se na Bitcoin mrežu kroz zaseban SOCKS5 proxy za povezivanje na Tor onion usluge.</translation>
    </message>
    <message>
        <source>Use separate SOCKS&amp;5 proxy to reach peers via Tor onion services:</source>
        <translation type="unfinished">Koristite zaseban SOCKS&amp;5 proxy kako biste dohvatili klijente preko Tora:</translation>
    </message>
    <message>
        <source>Monospaced font in the Overview tab:</source>
        <translation type="unfinished">Font fiksne širine u tabu Pregled:</translation>
    </message>
    <message>
        <source>embedded "%1"</source>
        <translation type="unfinished">ugrađen "%1"</translation>
    </message>
    <message>
        <source>closest matching "%1"</source>
        <translation type="unfinished">najbliže poklapanje "%1"</translation>
<<<<<<< HEAD
    </message>
    <message>
        <source>Options set in this dialog are overridden by the command line or in the configuration file:</source>
        <translation type="unfinished">Opcije postavljene u ovom dijalogu nadglašene su naredbenom linijom ili konfiguracijskom datotekom:</translation>
=======
>>>>>>> 3116ccd7
    </message>
    <message>
        <source>&amp;OK</source>
        <translation type="unfinished">&amp;U redu</translation>
    </message>
    <message>
        <source>&amp;Cancel</source>
        <translation type="unfinished">&amp;Odustani</translation>
    </message>
    <message>
        <source>Compiled without external signing support (required for external signing)</source>
        <extracomment>"External signing" means using devices such as hardware wallets.</extracomment>
        <translation type="unfinished">Kompajlirano bez mogućnosti vanjskog potpisivanje (potrebno za vanjsko potpisivanje)</translation>
    </message>
    <message>
        <source>default</source>
        <translation type="unfinished">standardne vrijednosti</translation>
    </message>
    <message>
        <source>none</source>
        <translation type="unfinished">ništa</translation>
    </message>
    <message>
        <source>Confirm options reset</source>
        <extracomment>Window title text of pop-up window shown when the user has chosen to reset options.</extracomment>
        <translation type="unfinished">Potvrdite resetiranje opcija</translation>
    </message>
    <message>
        <source>Client restart required to activate changes.</source>
        <extracomment>Text explaining that the settings changed will not come into effect until the client is restarted.</extracomment>
        <translation type="unfinished">Potrebno je ponovno pokretanje klijenta kako bi se promjene aktivirale.</translation>
    </message>
    <message>
        <source>Client will be shut down. Do you want to proceed?</source>
        <extracomment>Text asking the user to confirm if they would like to proceed with a client shutdown.</extracomment>
        <translation type="unfinished">Zatvorit će se klijent. Želite li nastaviti?</translation>
    </message>
    <message>
        <source>Configuration options</source>
        <extracomment>Window title text of pop-up box that allows opening up of configuration file.</extracomment>
        <translation type="unfinished">Konfiguracijske opcije</translation>
    </message>
    <message>
        <source>The configuration file is used to specify advanced user options which override GUI settings. Additionally, any command-line options will override this configuration file.</source>
        <extracomment>Explanatory text about the priority order of instructions considered by client. The order from high to low being: command-line, configuration file, GUI settings.</extracomment>
        <translation type="unfinished">Ova konfiguracijska datoteka je korištena za specificiranje napredne korisničke opcije koje će poništiti postavke GUI-a. Također će bilo koje opcije navedene preko terminala poništiti ovu konfiguracijsku datoteku.</translation>
    </message>
    <message>
        <source>Continue</source>
        <translation type="unfinished">Nastavi</translation>
    </message>
    <message>
        <source>Cancel</source>
        <translation type="unfinished">Odustanite</translation>
    </message>
    <message>
        <source>Error</source>
        <translation type="unfinished">Greška</translation>
    </message>
    <message>
        <source>The configuration file could not be opened.</source>
        <translation type="unfinished">Konfiguracijska datoteka nije se mogla otvoriti.</translation>
    </message>
    <message>
        <source>This change would require a client restart.</source>
        <translation type="unfinished">Ova promjena zahtijeva da se klijent ponovo pokrene.</translation>
    </message>
    <message>
        <source>The supplied proxy address is invalid.</source>
        <translation type="unfinished">Priložena proxy adresa je nevažeća.</translation>
    </message>
</context>
<context>
    <name>OverviewPage</name>
    <message>
        <source>Form</source>
        <translation type="unfinished">Oblik</translation>
    </message>
    <message>
        <source>The displayed information may be out of date. Your wallet automatically synchronizes with the Bitcoin network after a connection is established, but this process has not completed yet.</source>
        <translation type="unfinished">Prikazani podatci mogu biti zastarjeli. Vaš novčanik se automatski sinkronizira s Bitcoin mrežom kada je veza uspostavljena, ali taj proces još nije završen.</translation>
    </message>
    <message>
        <source>Watch-only:</source>
        <translation type="unfinished">Isključivno promatrane adrese:</translation>
    </message>
    <message>
        <source>Available:</source>
        <translation type="unfinished">Dostupno:</translation>
    </message>
    <message>
        <source>Your current spendable balance</source>
        <translation type="unfinished">Trenutno stanje koje možete trošiti</translation>
    </message>
    <message>
        <source>Pending:</source>
        <translation type="unfinished">Neriješeno:</translation>
    </message>
    <message>
        <source>Total of transactions that have yet to be confirmed, and do not yet count toward the spendable balance</source>
        <translation type="unfinished">Ukupan iznos transakcija koje se još moraju potvrditi te se ne računa kao stanje koje se može trošiti</translation>
    </message>
    <message>
        <source>Immature:</source>
        <translation type="unfinished">Nezrelo:</translation>
    </message>
    <message>
        <source>Mined balance that has not yet matured</source>
        <translation type="unfinished">Izrudareno stanje koje još nije dozrijevalo</translation>
    </message>
    <message>
        <source>Balances</source>
        <translation type="unfinished">Stanja</translation>
    </message>
    <message>
        <source>Total:</source>
        <translation type="unfinished">Ukupno:</translation>
    </message>
    <message>
        <source>Your current total balance</source>
        <translation type="unfinished">Vaše trenutno svekupno stanje</translation>
    </message>
    <message>
        <source>Your current balance in watch-only addresses</source>
        <translation type="unfinished">Vaše trenutno stanje kod eksluzivno promatranih (watch-only) adresa</translation>
    </message>
    <message>
        <source>Spendable:</source>
        <translation type="unfinished">Stanje koje se može trošiti:</translation>
    </message>
    <message>
        <source>Recent transactions</source>
        <translation type="unfinished">Nedavne transakcije</translation>
    </message>
    <message>
        <source>Unconfirmed transactions to watch-only addresses</source>
        <translation type="unfinished">Nepotvrđene transakcije isključivo promatranim adresama</translation>
    </message>
    <message>
        <source>Mined balance in watch-only addresses that has not yet matured</source>
        <translation type="unfinished">Izrudareno stanje na isključivo promatranim adresama koje još nije dozrijevalo</translation>
    </message>
    <message>
        <source>Current total balance in watch-only addresses</source>
        <translation type="unfinished">Trenutno ukupno stanje na isključivo promatranim adresama</translation>
    </message>
    <message>
        <source>Privacy mode activated for the Overview tab. To unmask the values, uncheck Settings-&gt;Mask values.</source>
        <translation type="unfinished">Privatni način aktiviran za tab Pregled. Za prikaz vrijednosti, odznači Postavke -&gt; Sakrij vrijednosti.</translation>
    </message>
</context>
<context>
    <name>PSBTOperationsDialog</name>
    <message>
        <source>Dialog</source>
        <translation type="unfinished">Dijalog</translation>
    </message>
    <message>
        <source>Sign Tx</source>
        <translation type="unfinished">Potpiši Tx</translation>
    </message>
    <message>
        <source>Broadcast Tx</source>
        <translation type="unfinished">Objavi Tx</translation>
    </message>
    <message>
        <source>Copy to Clipboard</source>
        <translation type="unfinished">Kopiraj u međuspremnik</translation>
    </message>
    <message>
        <source>Save…</source>
        <translation type="unfinished">Spremi...</translation>
    </message>
    <message>
        <source>Close</source>
        <translation type="unfinished">Zatvori</translation>
    </message>
    <message>
        <source>Failed to load transaction: %1</source>
        <translation type="unfinished">Neuspješno dohvaćanje transakcije: %1</translation>
    </message>
    <message>
        <source>Failed to sign transaction: %1</source>
        <translation type="unfinished">Neuspješno potpisivanje transakcije: %1</translation>
    </message>
    <message>
        <source>Cannot sign inputs while wallet is locked.</source>
        <translation type="unfinished">Nije moguće potpisati inpute dok je novčanik zaključan.</translation>
    </message>
    <message>
        <source>Could not sign any more inputs.</source>
        <translation type="unfinished">Nije bilo moguće potpisati više inputa. </translation>
    </message>
    <message>
        <source>Signed %1 inputs, but more signatures are still required.</source>
        <translation type="unfinished">Potpisano %1 inputa, ali potrebno je još potpisa. </translation>
    </message>
    <message>
        <source>Signed transaction successfully. Transaction is ready to broadcast.</source>
        <translation type="unfinished">Transakcija uspješno potpisana. Transakcija je spremna za objavu.</translation>
    </message>
    <message>
        <source>Unknown error processing transaction.</source>
        <translation type="unfinished">Nepoznata greška pri obradi transakcije.</translation>
    </message>
    <message>
        <source>Transaction broadcast successfully! Transaction ID: %1</source>
        <translation type="unfinished">Uspješna objava transakcije! ID transakcije: %1</translation>
    </message>
    <message>
<<<<<<< HEAD
=======
        <source>Available:</source>
        <translation type="unfinished">Dostupno:</translation>
    </message>
    <message>
        <source>Your current spendable balance</source>
        <translation type="unfinished">Trenutno stanje koje možete trošiti</translation>
    </message>
    <message>
        <source>Pending:</source>
        <translation type="unfinished">Neriješeno:</translation>
    </message>
    <message>
        <source>Total of transactions that have yet to be confirmed, and do not yet count toward the spendable balance</source>
        <translation type="unfinished">Ukupan iznos transakcija koje se još moraju potvrditi te se ne računa kao stanje koje se može trošiti</translation>
    </message>
    <message>
        <source>Immature:</source>
        <translation type="unfinished">Nezrelo:</translation>
    </message>
    <message>
        <source>Mined balance that has not yet matured</source>
        <translation type="unfinished">Izrudareno stanje koje još nije dozrijevalo</translation>
    </message>
    <message>
        <source>Balances</source>
        <translation type="unfinished">Stanja</translation>
    </message>
    <message>
        <source>Total:</source>
        <translation type="unfinished">Ukupno:</translation>
    </message>
    <message>
        <source>Your current total balance</source>
        <translation type="unfinished">Vaše trenutno svekupno stanje</translation>
    </message>
    <message>
        <source>Your current balance in watch-only addresses</source>
        <translation type="unfinished">Vaše trenutno stanje kod eksluzivno promatranih (watch-only) adresa</translation>
    </message>
    <message>
        <source>Spendable:</source>
        <translation type="unfinished">Stanje koje se može trošiti:</translation>
    </message>
    <message>
        <source>Recent transactions</source>
        <translation type="unfinished">Nedavne transakcije</translation>
    </message>
    <message>
        <source>Unconfirmed transactions to watch-only addresses</source>
        <translation type="unfinished">Nepotvrđene transakcije isključivo promatranim adresama</translation>
    </message>
    <message>
        <source>Mined balance in watch-only addresses that has not yet matured</source>
        <translation type="unfinished">Izrudareno stanje na isključivo promatranim adresama koje još nije dozrijevalo</translation>
    </message>
    <message>
        <source>Current total balance in watch-only addresses</source>
        <translation type="unfinished">Trenutno ukupno stanje na isključivo promatranim adresama</translation>
    </message>
    <message>
        <source>Privacy mode activated for the Overview tab. To unmask the values, uncheck Settings-&gt;Mask values.</source>
        <translation type="unfinished">Privatni način aktiviran za tab Pregled. Za prikaz vrijednosti, odznači Postavke -&gt; Sakrij vrijednosti.</translation>
    </message>
</context>
<context>
    <name>PSBTOperationsDialog</name>
    <message>
        <source>Dialog</source>
        <translation type="unfinished">Dijalog</translation>
    </message>
    <message>
        <source>Sign Tx</source>
        <translation type="unfinished">Potpiši Tx</translation>
    </message>
    <message>
        <source>Broadcast Tx</source>
        <translation type="unfinished">Objavi Tx</translation>
    </message>
    <message>
        <source>Copy to Clipboard</source>
        <translation type="unfinished">Kopiraj u međuspremnik</translation>
    </message>
    <message>
        <source>Save…</source>
        <translation type="unfinished">Spremi...</translation>
    </message>
    <message>
        <source>Close</source>
        <translation type="unfinished">Zatvori</translation>
    </message>
    <message>
        <source>Failed to load transaction: %1</source>
        <translation type="unfinished">Neuspješno dohvaćanje transakcije: %1</translation>
    </message>
    <message>
        <source>Failed to sign transaction: %1</source>
        <translation type="unfinished">Neuspješno potpisivanje transakcije: %1</translation>
    </message>
    <message>
        <source>Cannot sign inputs while wallet is locked.</source>
        <translation type="unfinished">Nije moguće potpisati inpute dok je novčanik zaključan.</translation>
    </message>
    <message>
        <source>Could not sign any more inputs.</source>
        <translation type="unfinished">Nije bilo moguće potpisati više inputa. </translation>
    </message>
    <message>
        <source>Signed %1 inputs, but more signatures are still required.</source>
        <translation type="unfinished">Potpisano %1 inputa, ali potrebno je još potpisa. </translation>
    </message>
    <message>
        <source>Signed transaction successfully. Transaction is ready to broadcast.</source>
        <translation type="unfinished">Transakcija uspješno potpisana. Transakcija je spremna za objavu.</translation>
    </message>
    <message>
        <source>Unknown error processing transaction.</source>
        <translation type="unfinished">Nepoznata greška pri obradi transakcije.</translation>
    </message>
    <message>
        <source>Transaction broadcast successfully! Transaction ID: %1</source>
        <translation type="unfinished">Uspješna objava transakcije! ID transakcije: %1</translation>
    </message>
    <message>
>>>>>>> 3116ccd7
        <source>Transaction broadcast failed: %1</source>
        <translation type="unfinished">Neuspješna objava transakcije: %1</translation>
    </message>
    <message>
        <source>PSBT copied to clipboard.</source>
        <translation type="unfinished">PBST kopiran u meduspremnik.</translation>
    </message>
    <message>
        <source>Save Transaction Data</source>
        <translation type="unfinished">Spremi podatke transakcije</translation>
    </message>
    <message>
        <source>Partially Signed Transaction (Binary)</source>
        <extracomment>Expanded name of the binary PSBT file format. See: BIP 174.</extracomment>
        <translation type="unfinished">Djelomično potpisana transakcija (binarno)</translation>
    </message>
    <message>
        <source>PSBT saved to disk.</source>
        <translation type="unfinished">PBST spremljen na disk.</translation>
    </message>
    <message>
        <source> * Sends %1 to %2</source>
        <translation type="unfinished">* Šalje %1 %2</translation>
    </message>
    <message>
        <source>Unable to calculate transaction fee or total transaction amount.</source>
        <translation type="unfinished">Ne mogu izračunati naknadu za transakciju niti totalni iznos transakcije.</translation>
    </message>
    <message>
        <source>Pays transaction fee: </source>
        <translation type="unfinished">Plaća naknadu za transakciju:</translation>
    </message>
    <message>
        <source>Total Amount</source>
        <translation type="unfinished">Ukupni iznos</translation>
    </message>
    <message>
        <source>or</source>
        <translation type="unfinished">ili</translation>
    </message>
    <message>
        <source>Transaction has %1 unsigned inputs.</source>
        <translation type="unfinished">Transakcija ima %1 nepotpisanih inputa.</translation>
    </message>
    <message>
        <source>Transaction is missing some information about inputs.</source>
<<<<<<< HEAD
        <translation type="unfinished">Transakciji nedostaje informacije o inputima.</translation>
    </message>
    <message>
        <source>Transaction still needs signature(s).</source>
        <translation type="unfinished">Transakciji još uvijek treba potpis(e).</translation>
=======
        <translation type="unfinished">Transakciji nedostaje informacija o inputima.</translation>
    </message>
    <message>
        <source>Transaction still needs signature(s).</source>
        <translation type="unfinished">Transakcija još uvijek treba potpis(e).</translation>
>>>>>>> 3116ccd7
    </message>
    <message>
        <source>(But no wallet is loaded.)</source>
        <translation type="unfinished">(Ali nijedan novčanik nije učitan.)</translation>
    </message>
    <message>
        <source>(But this wallet cannot sign transactions.)</source>
        <translation type="unfinished">(Ali ovaj novčanik ne može potpisati transakcije.)</translation>
    </message>
    <message>
        <source>(But this wallet does not have the right keys.)</source>
        <translation type="unfinished">(Ali ovaj novčanik nema odgovarajuće ključeve.)</translation>
    </message>
    <message>
        <source>Transaction is fully signed and ready for broadcast.</source>
        <translation type="unfinished">Transakcija je cjelovito potpisana i spremna za objavu.</translation>
    </message>
    <message>
        <source>Transaction status is unknown.</source>
        <translation type="unfinished">Status transakcije je nepoznat.</translation>
    </message>
</context>
<context>
    <name>PaymentServer</name>
    <message>
        <source>Payment request error</source>
        <translation type="unfinished">Greška kod zahtjeva za plaćanje</translation>
    </message>
    <message>
        <source>Cannot start bitcoin: click-to-pay handler</source>
        <translation type="unfinished">Ne može se pokrenuti klijent: rukovatelj "kliknite da platite"</translation>
    </message>
    <message>
        <source>URI handling</source>
        <translation type="unfinished">URI upravljanje</translation>
    </message>
    <message>
        <source>'bitcoin://' is not a valid URI. Use 'bitcoin:' instead.</source>
        <translation type="unfinished">'bitcoin://' nije ispravan URI. Koristite 'bitcoin:' umjesto toga.</translation>
    </message>
    <message>
        <source>Cannot process payment request because BIP70 is not supported.
Due to widespread security flaws in BIP70 it's strongly recommended that any merchant instructions to switch wallets be ignored.
If you are receiving this error you should request the merchant provide a BIP21 compatible URI.</source>
        <translation type="unfinished">Nemoguće obraditi zahtjev za plaćanje zato što BIP70 nije podržan.
S obzirom na široko rasprostranjene sigurnosne nedostatke u BIP70, preporučljivo je da zanemarite preporuke trgovca u  vezi promjene novčanika.
Ako imate ovu grešku, od trgovca zatražite URI koji je kompatibilan sa BIP21.</translation>
    </message>
    <message>
        <source>URI cannot be parsed! This can be caused by an invalid Bitcoin address or malformed URI parameters.</source>
        <translation type="unfinished">Ne može se parsirati URI! Uzrok tomu može biti nevažeća Bitcoin adresa ili neispravni parametri kod URI-a.</translation>
    </message>
    <message>
        <source>Payment request file handling</source>
        <translation type="unfinished">Rukovanje datotekom zahtjeva za plaćanje</translation>
    </message>
</context>
<context>
    <name>PeerTableModel</name>
    <message>
        <source>User Agent</source>
        <extracomment>Title of Peers Table column which contains the peer's User Agent string.</extracomment>
        <translation type="unfinished">Korisnički agent</translation>
    </message>
    <message>
        <source>Direction</source>
        <extracomment>Title of Peers Table column which indicates the direction the peer connection was initiated from.</extracomment>
        <translation type="unfinished">Smjer</translation>
    </message>
    <message>
        <source>Sent</source>
        <extracomment>Title of Peers Table column which indicates the total amount of network information we have sent to the peer.</extracomment>
        <translation type="unfinished">Poslano</translation>
    </message>
    <message>
        <source>Received</source>
        <extracomment>Title of Peers Table column which indicates the total amount of network information we have received from the peer.</extracomment>
        <translation type="unfinished">Primljeno</translation>
    </message>
    <message>
        <source>Address</source>
        <extracomment>Title of Peers Table column which contains the IP/Onion/I2P address of the connected peer.</extracomment>
        <translation type="unfinished">Adresa</translation>
    </message>
    <message>
        <source>Type</source>
        <extracomment>Title of Peers Table column which describes the type of peer connection. The "type" describes why the connection exists.</extracomment>
        <translation type="unfinished">Tip</translation>
    </message>
    <message>
        <source>Network</source>
        <extracomment>Title of Peers Table column which states the network the peer connected through.</extracomment>
        <translation type="unfinished">Mreža</translation>
    </message>
    <message>
        <source>Inbound</source>
        <extracomment>An Inbound Connection from a Peer.</extracomment>
        <translation type="unfinished">Dolazni</translation>
    </message>
    <message>
        <source>Outbound</source>
        <extracomment>An Outbound Connection to a Peer.</extracomment>
        <translation type="unfinished">Izlazni</translation>
    </message>
</context>
<context>
    <name>QRImageWidget</name>
    <message>
        <source>&amp;Save Image…</source>
        <translation type="unfinished">&amp;Spremi sliku...</translation>
    </message>
    <message>
        <source>&amp;Copy Image</source>
        <translation type="unfinished">&amp;Kopirajte sliku</translation>
    </message>
    <message>
        <source>Resulting URI too long, try to reduce the text for label / message.</source>
        <translation type="unfinished">URI je predug, probajte skratiti tekst za naslov / poruku.</translation>
    </message>
    <message>
        <source>Error encoding URI into QR Code.</source>
        <translation type="unfinished">Greška kod kodiranja URI adrese u QR kod.</translation>
    </message>
    <message>
        <source>QR code support not available.</source>
        <translation type="unfinished">Podrška za QR kodove je nedostupna.</translation>
    </message>
    <message>
        <source>Save QR Code</source>
        <translation type="unfinished">Spremi QR kod</translation>
    </message>
    <message>
        <source>PNG Image</source>
        <extracomment>Expanded name of the PNG file format. See: https://en.wikipedia.org/wiki/Portable_Network_Graphics.</extracomment>
        <translation type="unfinished">PNG slika</translation>
    </message>
</context>
<context>
    <name>RPCConsole</name>
    <message>
        <source>Client version</source>
        <translation type="unfinished">Verzija klijenta</translation>
    </message>
    <message>
        <source>&amp;Information</source>
        <translation type="unfinished">&amp;Informacije</translation>
    </message>
    <message>
        <source>General</source>
        <translation type="unfinished">Općenito</translation>
    </message>
    <message>
        <source>Datadir</source>
        <translation type="unfinished">Datadir (podatkovna mapa)</translation>
    </message>
    <message>
        <source>To specify a non-default location of the data directory use the '%1' option.</source>
        <translation type="unfinished">Koristite opciju '%1' ako želite zadati drugu lokaciju podatkovnoj mapi.</translation>
    </message>
    <message>
        <source>To specify a non-default location of the blocks directory use the '%1' option.</source>
        <translation type="unfinished">Koristite opciju '%1' ako želite zadati drugu lokaciju mapi u kojoj se nalaze blokovi.</translation>
    </message>
    <message>
        <source>Startup time</source>
        <translation type="unfinished">Vrijeme pokretanja</translation>
    </message>
    <message>
        <source>Network</source>
        <translation type="unfinished">Mreža</translation>
    </message>
    <message>
        <source>Name</source>
        <translation type="unfinished">Ime</translation>
    </message>
    <message>
        <source>Number of connections</source>
        <translation type="unfinished">Broj veza</translation>
    </message>
    <message>
        <source>Block chain</source>
        <translation type="unfinished">Lanac blokova</translation>
    </message>
    <message>
        <source>Memory Pool</source>
        <translation type="unfinished">Memorijski bazen</translation>
    </message>
    <message>
        <source>Current number of transactions</source>
        <translation type="unfinished">Trenutan broj transakcija</translation>
    </message>
    <message>
        <source>Memory usage</source>
        <translation type="unfinished">Korištena memorija</translation>
    </message>
    <message>
        <source>Wallet: </source>
        <translation type="unfinished">Novčanik:</translation>
    </message>
    <message>
        <source>(none)</source>
        <translation type="unfinished">(ništa)</translation>
    </message>
    <message>
        <source>&amp;Reset</source>
        <translation type="unfinished">&amp;Resetirajte</translation>
    </message>
    <message>
        <source>Received</source>
        <translation type="unfinished">Primljeno</translation>
    </message>
    <message>
        <source>Sent</source>
        <translation type="unfinished">Poslano</translation>
    </message>
    <message>
        <source>&amp;Peers</source>
        <translation type="unfinished">&amp;Klijenti</translation>
    </message>
    <message>
        <source>Banned peers</source>
        <translation type="unfinished">Zabranjeni klijenti</translation>
    </message>
    <message>
        <source>Select a peer to view detailed information.</source>
        <translation type="unfinished">Odaberite klijent kako biste vidjeli detaljne informacije.</translation>
    </message>
    <message>
        <source>Version</source>
        <translation type="unfinished">Verzija</translation>
    </message>
    <message>
        <source>Starting Block</source>
        <translation type="unfinished">Početni blok</translation>
    </message>
    <message>
        <source>Synced Headers</source>
        <translation type="unfinished">Broj sinkroniziranih zaglavlja</translation>
    </message>
    <message>
        <source>Synced Blocks</source>
        <translation type="unfinished">Broj sinkronizranih blokova</translation>
    </message>
    <message>
        <source>Last Transaction</source>
        <translation type="unfinished">Zadnja transakcija</translation>
    </message>
    <message>
        <source>The mapped Autonomous System used for diversifying peer selection.</source>
        <translation type="unfinished">Mapirani Autonomni sustav koji se koristi za diverzifikaciju odabira peer-ova.</translation>
    </message>
    <message>
        <source>Mapped AS</source>
        <translation type="unfinished">Mapirano kao</translation>
    </message>
    <message>
        <source>Whether we relay addresses to this peer.</source>
<<<<<<< HEAD
        <extracomment>Tooltip text for the Address Relay field in the peer details area.</extracomment>
=======
        <extracomment>Tooltip text for the Address Relay field in the peer details area, which displays whether we relay addresses to this peer (Yes/No).</extracomment>
>>>>>>> 3116ccd7
        <translation type="unfinished">Prenosimo li adrese ovom peer-u.</translation>
    </message>
    <message>
        <source>Address Relay</source>
<<<<<<< HEAD
        <translation type="unfinished">Prijenos adresa</translation>
    </message>
    <message>
        <source>Total number of addresses processed, excluding those dropped due to rate-limiting.</source>
        <extracomment>Tooltip text for the Addresses Processed field in the peer details area.</extracomment>
        <translation type="unfinished">Ukupan broj obrađenih adresa, osim onih koje su izbačene zbog ograničenja brzine.</translation>
    </message>
    <message>
        <source>Addresses Processed</source>
        <translation type="unfinished">Obrađene adrese</translation>
    </message>
    <message>
        <source>Total number of addresses dropped due to rate-limiting.</source>
        <extracomment>Tooltip text for the Addresses Rate-Limited field in the peer details area.</extracomment>
        <translation type="unfinished">Ukupan broj adresa izbačenih zbog ograničenja brzine.</translation>
    </message>
    <message>
        <source>Addresses Rate-Limited</source>
=======
        <extracomment>Text title for the Address Relay field in the peer details area, which displays whether we relay addresses to this peer (Yes/No).</extracomment>
        <translation type="unfinished">Prijenos adresa</translation>
    </message>
    <message>
        <source>Addresses Processed</source>
        <extracomment>Text title for the Addresses Processed field in the peer details area, which displays the total number of addresses received from this peer that were processed (excludes addresses that were dropped due to rate-limiting).</extracomment>
        <translation type="unfinished">Obrađene adrese</translation>
    </message>
    <message>
        <source>Addresses Rate-Limited</source>
        <extracomment>Text title for the Addresses Rate-Limited field in the peer details area, which displays the total number of addresses received from this peer that were dropped (not processed) due to rate-limiting.</extracomment>
>>>>>>> 3116ccd7
        <translation type="unfinished">Adrese ograničene brzinom</translation>
    </message>
    <message>
        <source>User Agent</source>
        <translation type="unfinished">Korisnički agent</translation>
    </message>
    <message>
        <source>Node window</source>
        <translation type="unfinished">Konzola za čvor</translation>
    </message>
    <message>
        <source>Current block height</source>
        <translation type="unfinished">Trenutna visina bloka</translation>
    </message>
    <message>
        <source>Open the %1 debug log file from the current data directory. This can take a few seconds for large log files.</source>
        <translation type="unfinished">Otvorite datoteku zapisa programa %1 iz trenutne podatkovne mape. Može potrajati nekoliko sekundi za velike datoteke zapisa.</translation>
    </message>
    <message>
        <source>Decrease font size</source>
        <translation type="unfinished">Smanjite veličinu fonta</translation>
    </message>
    <message>
        <source>Increase font size</source>
        <translation type="unfinished">Povećajte veličinu fonta</translation>
    </message>
    <message>
        <source>Permissions</source>
        <translation type="unfinished">Dopuštenja</translation>
    </message>
    <message>
        <source>The direction and type of peer connection: %1</source>
        <translation type="unfinished">Smjer i tip peer konekcije: %1</translation>
    </message>
    <message>
        <source>Direction/Type</source>
        <translation type="unfinished">Smjer/tip</translation>
    </message>
    <message>
        <source>The network protocol this peer is connected through: IPv4, IPv6, Onion, I2P, or CJDNS.</source>
        <translation type="unfinished">Mrežni protokoli kroz koje je spojen ovaj peer: IPv4, IPv6, Onion, I2P, ili CJDNS.</translation>
    </message>
    <message>
        <source>Services</source>
        <translation type="unfinished">Usluge</translation>
    </message>
    <message>
        <source>Whether the peer requested us to relay transactions.</source>
        <translation type="unfinished">Je li peer od nas zatražio prijenos transakcija.</translation>
    </message>
    <message>
        <source>Wants Tx Relay</source>
        <translation type="unfinished">Želi Tx prijenos</translation>
    </message>
    <message>
        <source>High bandwidth BIP152 compact block relay: %1</source>
        <translation type="unfinished">Visoka razina BIP152 kompaktnog blok prijenosa: %1</translation>
    </message>
    <message>
        <source>High Bandwidth</source>
        <translation type="unfinished">Visoka razina prijenosa podataka</translation>
    </message>
    <message>
        <source>Connection Time</source>
        <translation type="unfinished">Trajanje veze</translation>
    </message>
    <message>
        <source>Elapsed time since a novel block passing initial validity checks was received from this peer.</source>
<<<<<<< HEAD
        <translation type="unfinished">Vrijeme prošlo od primitka novog bloka koji je prošao osnovne provjere validnosti, a koji je primljen od ovog peera.</translation>
=======
        <translation type="unfinished">Vrijeme prošlo od kada je ovaj peer primio novi bloka koji je prošao osnovne provjere validnosti.</translation>
>>>>>>> 3116ccd7
    </message>
    <message>
        <source>Last Block</source>
        <translation type="unfinished">Zadnji blok</translation>
    </message>
    <message>
        <source>Elapsed time since a novel transaction accepted into our mempool was received from this peer.</source>
        <extracomment>Tooltip text for the Last Transaction field in the peer details area.</extracomment>
<<<<<<< HEAD
        <translation type="unfinished">Vrijeme prošlo od prihvaćanje nove transakcije u naš mempool, a koju je prihvatio ovaj peer.</translation>
=======
        <translation type="unfinished">Vrijeme prošlo od kada je ovaj peer primio novu transakciju koja je prihvaćena u naš mempool.</translation>
>>>>>>> 3116ccd7
    </message>
    <message>
        <source>Last Send</source>
        <translation type="unfinished">Zadnja pošiljka</translation>
    </message>
    <message>
        <source>Last Receive</source>
        <translation type="unfinished">Zadnji primitak</translation>
    </message>
    <message>
        <source>Ping Time</source>
        <translation type="unfinished">Vrijeme pinga</translation>
    </message>
    <message>
        <source>The duration of a currently outstanding ping.</source>
        <translation type="unfinished">Trajanje trenutno izvanrednog pinga</translation>
    </message>
    <message>
        <source>Ping Wait</source>
        <translation type="unfinished">Zakašnjenje pinga</translation>
    </message>
    <message>
        <source>Min Ping</source>
        <translation type="unfinished">Min ping</translation>
    </message>
    <message>
        <source>Time Offset</source>
        <translation type="unfinished">Vremenski ofset</translation>
    </message>
    <message>
        <source>Last block time</source>
        <translation type="unfinished">Posljednje vrijeme bloka</translation>
    </message>
    <message>
        <source>&amp;Open</source>
        <translation type="unfinished">&amp;Otvori</translation>
    </message>
    <message>
        <source>&amp;Console</source>
        <translation type="unfinished">&amp;Konzola</translation>
    </message>
    <message>
        <source>&amp;Network Traffic</source>
        <translation type="unfinished">&amp;Mrežni promet</translation>
    </message>
    <message>
        <source>Totals</source>
        <translation type="unfinished">Ukupno:</translation>
    </message>
    <message>
        <source>Debug log file</source>
        <translation type="unfinished">Datoteka ispisa za debagiranje</translation>
    </message>
    <message>
        <source>Clear console</source>
        <translation type="unfinished">Očisti konzolu</translation>
    </message>
    <message>
        <source>In:</source>
        <translation type="unfinished">Dolazne:</translation>
    </message>
    <message>
        <source>Out:</source>
        <translation type="unfinished">Izlazne:</translation>
    </message>
    <message>
        <source>Inbound: initiated by peer</source>
        <extracomment>Explanatory text for an inbound peer connection.</extracomment>
        <translation type="unfinished">Ulazna: pokrenuo peer</translation>
    </message>
    <message>
        <source>Outbound Full Relay: default</source>
        <extracomment>Explanatory text for an outbound peer connection that relays all network information. This is the default behavior for outbound connections.</extracomment>
        <translation type="unfinished">Izlazni potpuni prijenos: zadano</translation>
    </message>
    <message>
        <source>Outbound Block Relay: does not relay transactions or addresses</source>
        <extracomment>Explanatory text for an outbound peer connection that relays network information about blocks and not transactions or addresses.</extracomment>
        <translation type="unfinished">Izlazni blok prijenos: ne prenosi transakcije ili adrese</translation>
    </message>
    <message>
        <source>Outbound Manual: added using RPC %1 or %2/%3 configuration options</source>
        <extracomment>Explanatory text for an outbound peer connection that was established manually through one of several methods. The numbered arguments are stand-ins for the methods available to establish manual connections.</extracomment>
        <translation type="unfinished">Priručnik za izlazeće (?): dodano koristeći RPC %1 ili %2/%3 konfiguracijske opcije</translation>
    </message>
    <message>
        <source>Outbound Feeler: short-lived, for testing addresses</source>
        <extracomment>Explanatory text for a short-lived outbound peer connection that is used to test the aliveness of known addresses.</extracomment>
        <translation type="unfinished">Izlazni ispipavač: kratkotrajan, za testiranje adresa</translation>
    </message>
    <message>
        <source>Outbound Address Fetch: short-lived, for soliciting addresses</source>
        <extracomment>Explanatory text for a short-lived outbound peer connection that is used to request addresses from a peer.</extracomment>
        <translation type="unfinished">Dohvaćanje izlaznih adresa: kratkotrajno, za traženje adresa</translation>
    </message>
    <message>
        <source>we selected the peer for high bandwidth relay</source>
        <translation type="unfinished">odabrali smo peera za brzopodatkovni prijenos</translation>
    </message>
    <message>
        <source>the peer selected us for high bandwidth relay</source>
        <translation type="unfinished">peer odabran za brzopodatkovni prijenos</translation>
    </message>
    <message>
        <source>no high bandwidth relay selected</source>
        <translation type="unfinished">brzopodatkovni prijenos nije odabran</translation>
    </message>
    <message>
        <source>&amp;Copy address</source>
        <extracomment>Context menu action to copy the address of a peer.</extracomment>
        <translation type="unfinished">&amp;Kopiraj adresu</translation>
    </message>
    <message>
        <source>&amp;Disconnect</source>
        <translation type="unfinished">&amp;Odspojite</translation>
    </message>
    <message>
        <source>1 &amp;hour</source>
        <translation type="unfinished">1 &amp;sat</translation>
    </message>
    <message>
        <source>1 d&amp;ay</source>
        <translation type="unfinished">1 d&amp;an</translation>
    </message>
    <message>
        <source>1 &amp;week</source>
        <translation type="unfinished">1 &amp;tjedan</translation>
    </message>
    <message>
        <source>1 &amp;year</source>
        <translation type="unfinished">1 &amp;godinu</translation>
    </message>
    <message>
        <source>&amp;Copy IP/Netmask</source>
        <extracomment>Context menu action to copy the IP/Netmask of a banned peer. IP/Netmask is the combination of a peer's IP address and its Netmask. For IP address, see: https://en.wikipedia.org/wiki/IP_address.</extracomment>
        <translation type="unfinished">&amp;Kopiraj IP/Netmask</translation>
    </message>
    <message>
        <source>&amp;Unban</source>
        <translation type="unfinished">&amp;Ukinite zabranu</translation>
    </message>
    <message>
        <source>Network activity disabled</source>
        <translation type="unfinished">Mrežna aktivnost isključena</translation>
    </message>
    <message>
        <source>Executing command without any wallet</source>
        <translation type="unfinished">Izvršava se naredba bez bilo kakvog novčanika</translation>
    </message>
    <message>
        <source>Executing command using "%1" wallet</source>
        <translation type="unfinished">Izvršava se naredba koristeći novčanik "%1"</translation>
    </message>
    <message>
        <source>Welcome to the %1 RPC console.
Use up and down arrows to navigate history, and %2 to clear screen.
Use %3 and %4 to increase or decrease the font size.
Type %5 for an overview of available commands.
For more information on using this console, type %6.

%7WARNING: Scammers have been active, telling users to type commands here, stealing their wallet contents. Do not use this console without fully understanding the ramifications of a command.%8</source>
        <extracomment>RPC console welcome message. Placeholders %7 and %8 are style tags for the warning content, and they are not space separated from the rest of the text intentionally.</extracomment>
        <translation type="unfinished">Dobrodošli u %1 RPC konzolu.
Koristite strelice za gore i dolje kako biste navigirali kroz povijest, i %2 za micanje svega sa zaslona.
Koristite %3 i %4 za smanjivanje i povećavanje veličine fonta.
Utipkajte %5 za pregled svih dosrupnih komandi.
Za više informacija o korištenju ove konzile, utipkajte %6.

%7UPOZORENJE: Prevaranti su uvijek aktivni te kradu sadržaj novčanika korisnika tako što im daju upute koje komande upisati. Nemojte koristiti ovu konzolu bez potpunog razumijevanja posljedica upisivanja komande.%8</translation>
    </message>
    <message>
        <source>Executing…</source>
        <extracomment>A console message indicating an entered command is currently being executed.</extracomment>
        <translation type="unfinished">Izvršavam...</translation>
    </message>
    <message>
        <source>via %1</source>
        <translation type="unfinished">preko %1</translation>
    </message>
    <message>
        <source>Yes</source>
        <translation type="unfinished">Da</translation>
    </message>
    <message>
        <source>No</source>
        <translation type="unfinished">Ne</translation>
    </message>
    <message>
        <source>To</source>
        <translation type="unfinished">Za</translation>
    </message>
    <message>
        <source>From</source>
        <translation type="unfinished">Od</translation>
    </message>
    <message>
        <source>Ban for</source>
        <translation type="unfinished">Zabranite za</translation>
    </message>
    <message>
        <source>Never</source>
        <translation type="unfinished">Nikada</translation>
    </message>
    <message>
        <source>Unknown</source>
        <translation type="unfinished">Nepoznato</translation>
    </message>
</context>
<context>
    <name>ReceiveCoinsDialog</name>
    <message>
        <source>&amp;Amount:</source>
        <translation type="unfinished">&amp;Iznos:</translation>
    </message>
    <message>
        <source>&amp;Label:</source>
        <translation type="unfinished">&amp;Oznaka:</translation>
    </message>
    <message>
        <source>&amp;Message:</source>
        <translation type="unfinished">&amp;Poruka:</translation>
    </message>
    <message>
        <source>An optional message to attach to the payment request, which will be displayed when the request is opened. Note: The message will not be sent with the payment over the Bitcoin network.</source>
        <translation type="unfinished">Opcionalna poruka koja se može dodati kao privitak zahtjevu za plaćanje. Bit će prikazana kad je zahtjev otvoren. Napomena: Ova poruka neće biti poslana zajedno s uplatom preko Bitcoin mreže.</translation>
    </message>
    <message>
        <source>An optional label to associate with the new receiving address.</source>
        <translation type="unfinished">Opcionalna oznaka koja će se povezati s novom primateljskom adresom.</translation>
    </message>
    <message>
        <source>Use this form to request payments. All fields are &lt;b&gt;optional&lt;/b&gt;.</source>
        <translation type="unfinished">Koristite ovaj formular kako biste zahtijevali uplate. Sva su polja &lt;b&gt;opcionalna&lt;/b&gt;.</translation>
    </message>
    <message>
        <source>An optional amount to request. Leave this empty or zero to not request a specific amount.</source>
        <translation type="unfinished">Opcionalan iznos koji možete zahtijevati. Ostavite ovo prazno ili unesite nulu ako ne želite zahtijevati specifičan iznos.</translation>
    </message>
    <message>
        <source>An optional label to associate with the new receiving address (used by you to identify an invoice).  It is also attached to the payment request.</source>
        <translation type="unfinished">Neobvezna oznaka za označavanje nove primateljske adrese (koristi se za identifikaciju računa). Također je pridružena zahtjevu za plaćanje.</translation>
    </message>
    <message>
        <source>An optional message that is attached to the payment request and may be displayed to the sender.</source>
        <translation type="unfinished">Izborna poruka je priložena zahtjevu za plaćanje i može se prikazati pošiljatelju.</translation>
    </message>
    <message>
        <source>&amp;Create new receiving address</source>
        <translation type="unfinished">&amp;Stvorite novu primateljsku adresu</translation>
    </message>
    <message>
        <source>Clear all fields of the form.</source>
        <translation type="unfinished">Obriši sva polja</translation>
    </message>
    <message>
        <source>Clear</source>
        <translation type="unfinished">Obrišite</translation>
    </message>
    <message>
        <source>Requested payments history</source>
        <translation type="unfinished">Povijest zahtjeva za plaćanje</translation>
    </message>
    <message>
        <source>Show the selected request (does the same as double clicking an entry)</source>
        <translation type="unfinished">Prikazuje izabran zahtjev (isto učini dvostruki klik na zapis)</translation>
    </message>
    <message>
        <source>Show</source>
        <translation type="unfinished">Pokaži</translation>
    </message>
    <message>
        <source>Remove the selected entries from the list</source>
        <translation type="unfinished">Uklonite odabrane zapise s popisa</translation>
    </message>
    <message>
        <source>Remove</source>
        <translation type="unfinished">Uklonite</translation>
    </message>
    <message>
        <source>Copy &amp;URI</source>
        <translation type="unfinished">Kopiraj &amp;URI</translation>
    </message>
    <message>
        <source>&amp;Copy address</source>
        <translation type="unfinished">&amp;Kopiraj adresu</translation>
    </message>
    <message>
        <source>Copy &amp;label</source>
        <translation type="unfinished">Kopiraj &amp;oznaku</translation>
    </message>
    <message>
        <source>Copy &amp;message</source>
        <translation type="unfinished">Kopiraj &amp;poruku</translation>
    </message>
    <message>
        <source>Copy &amp;amount</source>
        <translation type="unfinished">Kopiraj &amp;iznos</translation>
    </message>
    <message>
        <source>Could not unlock wallet.</source>
        <translation type="unfinished">Ne može se otključati novčanik.</translation>
    </message>
    <message>
        <source>Could not generate new %1 address</source>
        <translation type="unfinished">Ne mogu generirati novu %1 adresu</translation>
    </message>
</context>
<context>
    <name>ReceiveRequestDialog</name>
    <message>
        <source>Request payment to …</source>
        <translation type="unfinished">Zatraži plaćanje na...</translation>
    </message>
    <message>
        <source>Address:</source>
        <translation type="unfinished">Adresa:</translation>
    </message>
    <message>
        <source>Amount:</source>
        <translation type="unfinished">Iznos:</translation>
    </message>
    <message>
        <source>Label:</source>
        <translation type="unfinished">Oznaka</translation>
    </message>
    <message>
        <source>Message:</source>
        <translation type="unfinished">Poruka:</translation>
    </message>
    <message>
        <source>Wallet:</source>
        <translation type="unfinished">Novčanik:</translation>
    </message>
    <message>
        <source>Copy &amp;URI</source>
        <translation type="unfinished">Kopiraj &amp;URI</translation>
    </message>
    <message>
        <source>Copy &amp;Address</source>
        <translation type="unfinished">Kopiraj &amp;adresu</translation>
    </message>
    <message>
        <source>&amp;Verify</source>
        <translation type="unfinished">&amp;Verificiraj</translation>
    </message>
    <message>
        <source>Verify this address on e.g. a hardware wallet screen</source>
        <translation type="unfinished">Verificiraj ovu adresu na npr. zaslonu hardverskog novčanika</translation>
    </message>
    <message>
        <source>&amp;Save Image…</source>
        <translation type="unfinished">&amp;Spremi sliku...</translation>
    </message>
    <message>
        <source>Payment information</source>
        <translation type="unfinished">Informacije o uplati</translation>
    </message>
    <message>
        <source>Request payment to %1</source>
        <translation type="unfinished">&amp;Zatražite plaćanje na adresu %1</translation>
    </message>
</context>
<context>
    <name>RecentRequestsTableModel</name>
    <message>
        <source>Date</source>
        <translation type="unfinished">Datum</translation>
    </message>
    <message>
        <source>Label</source>
        <translation type="unfinished">Oznaka</translation>
    </message>
    <message>
        <source>Message</source>
        <translation type="unfinished">Poruka</translation>
    </message>
    <message>
        <source>(no label)</source>
        <translation type="unfinished">(nema oznake)</translation>
    </message>
    <message>
        <source>(no message)</source>
        <translation type="unfinished">(bez poruke)</translation>
    </message>
    <message>
        <source>(no amount requested)</source>
        <translation type="unfinished">(nikakav iznos zahtijevan)</translation>
    </message>
    <message>
        <source>Requested</source>
        <translation type="unfinished">Zatraženo</translation>
    </message>
</context>
<context>
    <name>SendCoinsDialog</name>
    <message>
        <source>Send Coins</source>
        <translation type="unfinished">Slanje novca</translation>
    </message>
    <message>
        <source>Coin Control Features</source>
        <translation type="unfinished">Mogućnosti kontroliranja inputa</translation>
    </message>
    <message>
        <source>automatically selected</source>
        <translation type="unfinished">automatski izabrano</translation>
    </message>
    <message>
        <source>Insufficient funds!</source>
        <translation type="unfinished">Nedovoljna sredstva</translation>
    </message>
    <message>
        <source>Quantity:</source>
        <translation type="unfinished">Količina:</translation>
    </message>
    <message>
        <source>Bytes:</source>
        <translation type="unfinished">Bajtova:</translation>
    </message>
    <message>
        <source>Amount:</source>
        <translation type="unfinished">Iznos:</translation>
    </message>
    <message>
        <source>Fee:</source>
        <translation type="unfinished">Naknada:</translation>
    </message>
    <message>
        <source>After Fee:</source>
        <translation type="unfinished">Nakon naknade:</translation>
    </message>
    <message>
        <source>Change:</source>
        <translation type="unfinished">Vraćeno:</translation>
    </message>
    <message>
        <source>If this is activated, but the change address is empty or invalid, change will be sent to a newly generated address.</source>
        <translation type="unfinished">Ako je ovo aktivirano, ali adresa u koju treba poslati ostatak je prazna ili nevažeća, onda će ostatak biti poslan u novo generiranu adresu.</translation>
    </message>
    <message>
        <source>Custom change address</source>
        <translation type="unfinished">Zadana adresa u koju će ostatak biti poslan</translation>
    </message>
    <message>
        <source>Transaction Fee:</source>
        <translation type="unfinished">Naknada za transakciju:</translation>
    </message>
    <message>
        <source>Using the fallbackfee can result in sending a transaction that will take several hours or days (or never) to confirm. Consider choosing your fee manually or wait until you have validated the complete chain.</source>
        <translation type="unfinished">Korištenje rezervnu naknadu može rezultirati slanjem transakcije kojoj može trebati nekoliko sati ili dana (ili pak nikad) da se potvrdi. Uzmite u obzir ručno biranje naknade ili pričekajte da se cijeli lanac validira.</translation>
    </message>
    <message>
        <source>Warning: Fee estimation is currently not possible.</source>
        <translation type="unfinished">Upozorenje: Procjena naknada trenutno nije moguća.</translation>
    </message>
    <message>
        <source>per kilobyte</source>
        <translation type="unfinished">po kilobajtu</translation>
    </message>
    <message>
        <source>Hide</source>
        <translation type="unfinished">Sakrijte</translation>
    </message>
    <message>
        <source>Recommended:</source>
        <translation type="unfinished">Preporučeno:</translation>
    </message>
    <message>
        <source>Custom:</source>
        <translation type="unfinished">Zadano:</translation>
    </message>
    <message>
        <source>Send to multiple recipients at once</source>
        <translation type="unfinished">Pošalji novce većem broju primatelja u jednoj transakciji</translation>
    </message>
    <message>
        <source>Add &amp;Recipient</source>
        <translation type="unfinished">&amp;Dodaj primatelja</translation>
    </message>
    <message>
        <source>Clear all fields of the form.</source>
        <translation type="unfinished">Obriši sva polja</translation>
    </message>
    <message>
        <source>Inputs…</source>
        <translation type="unfinished">Inputi...</translation>
    </message>
    <message>
        <source>Dust:</source>
        <translation type="unfinished">Prah:</translation>
    </message>
    <message>
        <source>Choose…</source>
        <translation type="unfinished">Odaberi...</translation>
    </message>
    <message>
        <source>Hide transaction fee settings</source>
        <translation type="unfinished">Sakrijte postavke za transakcijske provizije
</translation>
    </message>
    <message>
        <source>Specify a custom fee per kB (1,000 bytes) of the transaction's virtual size.

Note:  Since the fee is calculated on a per-byte basis, a fee rate of "100 satoshis per kvB" for a transaction size of 500 virtual bytes (half of 1 kvB) would ultimately yield a fee of only 50 satoshis.</source>
        <translation type="unfinished">Zadajte prilagodenu naknadu po kB (1000 bajtova) virtualne veličine transakcije.

Napomena: Budući da se naknada računa po bajtu, naknada od "100 satošija po kB" za transakciju veličine 500 bajtova (polovica od 1 kB) rezultirala bi ultimativno naknadom od samo 50 satošija.</translation>
    </message>
    <message>
        <source>When there is less transaction volume than space in the blocks, miners as well as relaying nodes may enforce a minimum fee. Paying only this minimum fee is just fine, but be aware that this can result in a never confirming transaction once there is more demand for bitcoin transactions than the network can process.</source>
        <translation type="unfinished">Kada je kapacitet transakcija manja od prostora u blokovima, rudari i čvorovi prenositelji mogu zatražiti minimalnu naknadu. Prihvatljivo je platiti samo ovu minimalnu naknadu, ali budite svjesni da ovime može nastati transakcija koja se nikad ne potvrđuje čim je potražnja za korištenjem Bitcoina veća nego što mreža može obraditi.</translation>
    </message>
    <message>
        <source>A too low fee might result in a never confirming transaction (read the tooltip)</source>
        <translation type="unfinished">Preniska naknada može rezultirati transakcijom koja se nikad ne potvrđuje (vidite oblačić)</translation>
    </message>
    <message>
        <source>(Smart fee not initialized yet. This usually takes a few blocks…)</source>
        <translation type="unfinished">(Pametna procjena naknada još nije inicijalizirana. Inače traje nekoliko blokova...)</translation>
    </message>
    <message>
        <source>Confirmation time target:</source>
        <translation type="unfinished">Ciljno vrijeme potvrde:</translation>
    </message>
    <message>
        <source>Enable Replace-By-Fee</source>
        <translation type="unfinished">Uključite Replace-By-Fee</translation>
    </message>
    <message>
        <source>With Replace-By-Fee (BIP-125) you can increase a transaction's fee after it is sent. Without this, a higher fee may be recommended to compensate for increased transaction delay risk.</source>
        <translation type="unfinished">Pomoću mogućnosti Replace-By-Fee (BIP-125) možete povećati naknadu transakcije nakon što je poslana. Bez ovoga može biti preporučena veća naknada kako bi nadoknadila povećani rizik zakašnjenja transakcije.</translation>
    </message>
    <message>
        <source>Clear &amp;All</source>
        <translation type="unfinished">Obriši &amp;sve</translation>
    </message>
    <message>
        <source>Balance:</source>
        <translation type="unfinished">Stanje:</translation>
    </message>
    <message>
        <source>Confirm the send action</source>
        <translation type="unfinished">Potvrdi akciju slanja</translation>
    </message>
    <message>
        <source>S&amp;end</source>
        <translation type="unfinished">&amp;Pošalji</translation>
    </message>
    <message>
        <source>Copy quantity</source>
        <translation type="unfinished">Kopirajte iznos</translation>
    </message>
    <message>
        <source>Copy amount</source>
        <translation type="unfinished">Kopirajte iznos</translation>
    </message>
    <message>
        <source>Copy fee</source>
        <translation type="unfinished">Kopirajte naknadu</translation>
    </message>
    <message>
        <source>Copy after fee</source>
        <translation type="unfinished">Kopirajte iznos nakon naknade</translation>
    </message>
    <message>
        <source>Copy bytes</source>
        <translation type="unfinished">Kopirajte količinu bajtova</translation>
    </message>
    <message>
        <source>Copy dust</source>
        <translation type="unfinished">Kopirajte sićušne iznose ("prašinu")</translation>
    </message>
    <message>
        <source>Copy change</source>
        <translation type="unfinished">Kopirajte ostatak</translation>
    </message>
    <message>
        <source>%1 (%2 blocks)</source>
        <translation type="unfinished">%1 (%2 blokova)</translation>
    </message>
    <message>
        <source>Sign on device</source>
        <extracomment>"device" usually means a hardware wallet.</extracomment>
        <translation type="unfinished">Potpiši na uređaju</translation>
    </message>
    <message>
        <source>Connect your hardware wallet first.</source>
        <translation type="unfinished">Prvo poveži svoj hardverski novčanik.</translation>
    </message>
    <message>
        <source>Set external signer script path in Options -&gt; Wallet</source>
        <extracomment>"External signer" means using devices such as hardware wallets.</extracomment>
        <translation type="unfinished">Postavi put za vanjsku skriptu potpisnika u Opcije -&gt; Novčanik</translation>
    </message>
    <message>
        <source>Cr&amp;eate Unsigned</source>
        <translation type="unfinished">Cr&amp;eate nije potpisan</translation>
    </message>
    <message>
        <source>Creates a Partially Signed Bitcoin Transaction (PSBT) for use with e.g. an offline %1 wallet, or a PSBT-compatible hardware wallet.</source>
        <translation type="unfinished">Stvara djelomično potpisanu Bitcoin transakciju (Partially Signed Bitcoin Transaction - PSBT) za upotrebu sa npr. novčanikom %1 koji nije povezan s mrežom ili sa PSBT kompatibilnim hardverskim novčanikom.</translation>
    </message>
    <message>
        <source> from wallet '%1'</source>
        <translation type="unfinished">iz novčanika '%1'</translation>
    </message>
    <message>
        <source>%1 to '%2'</source>
        <translation type="unfinished">od %1 do '%2'</translation>
    </message>
    <message>
        <source>%1 to %2</source>
        <translation type="unfinished">%1 na %2</translation>
    </message>
    <message>
        <source>To review recipient list click "Show Details…"</source>
        <translation type="unfinished">Kliknite "Prikažite detalje..." kako biste pregledali popis primatelja</translation>
    </message>
    <message>
        <source>Sign failed</source>
        <translation type="unfinished">Potpis nije uspio</translation>
    </message>
    <message>
        <source>External signer not found</source>
        <extracomment>"External signer" means using devices such as hardware wallets.</extracomment>
        <translation type="unfinished">Vanjski potpisnik nije pronađen</translation>
    </message>
    <message>
        <source>External signer failure</source>
        <extracomment>"External signer" means using devices such as hardware wallets.</extracomment>
        <translation type="unfinished">Neuspješno vanjsko potpisivanje</translation>
    </message>
    <message>
        <source>Save Transaction Data</source>
        <translation type="unfinished">Spremi podatke transakcije</translation>
    </message>
    <message>
        <source>Partially Signed Transaction (Binary)</source>
        <extracomment>Expanded name of the binary PSBT file format. See: BIP 174.</extracomment>
        <translation type="unfinished">Djelomično potpisana transakcija (binarno)</translation>
    </message>
    <message>
        <source>PSBT saved</source>
        <translation type="unfinished">PSBT spremljen</translation>
    </message>
    <message>
        <source>External balance:</source>
        <translation type="unfinished">Vanjski balans:</translation>
    </message>
    <message>
        <source>or</source>
        <translation type="unfinished">ili</translation>
    </message>
    <message>
        <source>You can increase the fee later (signals Replace-By-Fee, BIP-125).</source>
        <translation type="unfinished">Možete kasnije povećati naknadu (javlja Replace-By-Fee, BIP-125).</translation>
    </message>
    <message>
        <source>Please, review your transaction proposal. This will produce a Partially Signed Bitcoin Transaction (PSBT) which you can save or copy and then sign with e.g. an offline %1 wallet, or a PSBT-compatible hardware wallet.</source>
        <extracomment>Text to inform a user attempting to create a transaction of their current options. At this stage, a user can only create a PSBT. This string is displayed when private keys are disabled and an external signer is not available.</extracomment>
        <translation type="unfinished">Molimo pregledajte svoj prijedlog transakcije. Ovo će stvoriti djelomično potpisanu Bitcoin transakciju (PBST) koju možete spremiti ili kopirati i zatim potpisati sa npr. novčanikom %1 koji nije povezan s mrežom ili sa PSBT kompatibilnim hardverskim novčanikom.</translation>
    </message>
    <message>
        <source>Do you want to create this transaction?</source>
        <extracomment>Message displayed when attempting to create a transaction. Cautionary text to prompt the user to verify that the displayed transaction details represent the transaction the user intends to create.</extracomment>
        <translation type="unfinished">Želite li kreirati ovu transakciju?</translation>
    </message>
    <message>
        <source>Please, review your transaction. You can create and send this transaction or create a Partially Signed Bitcoin Transaction (PSBT), which you can save or copy and then sign with, e.g., an offline %1 wallet, or a PSBT-compatible hardware wallet.</source>
        <extracomment>Text to inform a user attempting to create a transaction of their current options. At this stage, a user can send their transaction or create a PSBT. This string is displayed when both private keys and PSBT controls are enabled.</extracomment>
        <translation type="unfinished">Molimo pregledajte svoju transakciju. Možete kreirarti i poslati ovu transakciju ili kreirati djelomično potpisanu Bitcoin transakciju (PBST) koju možete spremiti ili kopirati i zatim potpisati sa npr. novčanikom %1 koji nije povezan s mrežom ili sa PSBT kompatibilnim hardverskim novčanikom.</translation>
    </message>
    <message>
        <source>Please, review your transaction.</source>
        <extracomment>Text to prompt a user to review the details of the transaction they are attempting to send.</extracomment>
        <translation type="unfinished">Molim vas, pregledajte svoju transakciju.</translation>
    </message>
    <message>
        <source>Transaction fee</source>
        <translation type="unfinished">Naknada za transakciju</translation>
    </message>
    <message>
        <source>Not signalling Replace-By-Fee, BIP-125.</source>
        <translation type="unfinished">Ne javlja Replace-By-Fee, BIP-125.</translation>
    </message>
    <message>
        <source>Total Amount</source>
        <translation type="unfinished">Ukupni iznos</translation>
    </message>
    <message>
        <source>Confirm send coins</source>
        <translation type="unfinished">Potvrdi slanje novca</translation>
    </message>
    <message>
        <source>Watch-only balance:</source>
        <translation type="unfinished">Saldo samo za gledanje:</translation>
    </message>
    <message>
        <source>The recipient address is not valid. Please recheck.</source>
        <translation type="unfinished">Adresa primatelja je nevažeća. Provjerite ponovno, molim vas.</translation>
    </message>
    <message>
        <source>The amount to pay must be larger than 0.</source>
        <translation type="unfinished">Iznos mora biti veći od 0.</translation>
    </message>
    <message>
        <source>The amount exceeds your balance.</source>
        <translation type="unfinished">Iznos je veći od raspoložljivog stanja novčanika.</translation>
    </message>
    <message>
        <source>The total exceeds your balance when the %1 transaction fee is included.</source>
        <translation type="unfinished">Iznos je veći od stanja novčanika kad se doda naknada za transakcije od %1.</translation>
    </message>
    <message>
        <source>Duplicate address found: addresses should only be used once each.</source>
        <translation type="unfinished">Duplikatna adresa pronađena: adrese trebaju biti korištene samo jedanput.</translation>
    </message>
    <message>
        <source>Transaction creation failed!</source>
        <translation type="unfinished">Neuspješno stvorenje transakcije!</translation>
    </message>
    <message>
        <source>A fee higher than %1 is considered an absurdly high fee.</source>
        <translation type="unfinished">Naknada veća od %1 smatra se apsurdno visokim naknadom.</translation>
    </message>
    <message numerus="yes">
        <source>Estimated to begin confirmation within %n block(s).</source>
        <translation type="unfinished">
            <numerusform>Estimated to begin confirmation within %n block(s).</numerusform>
            <numerusform>Estimated to begin confirmation within %n block(s).</numerusform>
            <numerusform>Procijenjeno je da će potvrđivanje početi unutar %n blokova.</numerusform>
        </translation>
    </message>
    <message>
        <source>Warning: Invalid Bitcoin address</source>
        <translation type="unfinished">Upozorenje: Nevažeća Bitcoin adresa</translation>
    </message>
    <message>
        <source>Warning: Unknown change address</source>
        <translation type="unfinished">Upozorenje: Nepoznata adresa u koju će ostatak biti poslan</translation>
    </message>
    <message>
        <source>Confirm custom change address</source>
        <translation type="unfinished">Potvrdite zadanu adresu u koju će ostatak biti poslan</translation>
    </message>
    <message>
        <source>The address you selected for change is not part of this wallet. Any or all funds in your wallet may be sent to this address. Are you sure?</source>
        <translation type="unfinished">Adresa koju ste izabrali kamo ćete poslati ostatak nije dio ovog novčanika. Bilo koji iznosi u vašem novčaniku mogu biti poslani na ovu adresu. Jeste li sigurni?</translation>
    </message>
    <message>
        <source>(no label)</source>
        <translation type="unfinished">(nema oznake)</translation>
    </message>
</context>
<context>
    <name>SendCoinsEntry</name>
    <message>
        <source>A&amp;mount:</source>
        <translation type="unfinished">&amp;Iznos:</translation>
    </message>
    <message>
        <source>Pay &amp;To:</source>
        <translation type="unfinished">&amp;Primatelj plaćanja:</translation>
    </message>
    <message>
        <source>&amp;Label:</source>
        <translation type="unfinished">&amp;Oznaka:</translation>
    </message>
    <message>
        <source>Choose previously used address</source>
        <translation type="unfinished">Odaberite prethodno korištenu adresu</translation>
    </message>
    <message>
        <source>The Bitcoin address to send the payment to</source>
        <translation type="unfinished">Bitcoin adresa na koju ćete poslati uplatu</translation>
    </message>
    <message>
        <source>Paste address from clipboard</source>
        <translation type="unfinished">Zalijepi adresu iz međuspremnika</translation>
    </message>
    <message>
        <source>Remove this entry</source>
        <translation type="unfinished">Obrišite ovaj zapis</translation>
    </message>
    <message>
        <source>The amount to send in the selected unit</source>
        <translation type="unfinished">Iznos za slanje u odabranoj valuti </translation>
    </message>
    <message>
        <source>The fee will be deducted from the amount being sent. The recipient will receive less bitcoins than you enter in the amount field. If multiple recipients are selected, the fee is split equally.</source>
        <translation type="unfinished">Naknada će biti oduzeta od poslanog iznosa. Primatelj će primiti manji iznos od onoga koji unesete u polje iznosa. Ako je odabrano više primatelja, onda će naknada biti podjednako raspodijeljena.</translation>
    </message>
    <message>
        <source>S&amp;ubtract fee from amount</source>
        <translation type="unfinished">Oduzmite naknadu od iznosa</translation>
    </message>
    <message>
        <source>Use available balance</source>
        <translation type="unfinished">Koristite dostupno stanje</translation>
    </message>
    <message>
        <source>Message:</source>
        <translation type="unfinished">Poruka:</translation>
    </message>
    <message>
        <source>Enter a label for this address to add it to the list of used addresses</source>
        <translation type="unfinished">Unesite oznaku za ovu adresu kako bi ju dodali u vaš adresar</translation>
    </message>
    <message>
        <source>A message that was attached to the bitcoin: URI which will be stored with the transaction for your reference. Note: This message will not be sent over the Bitcoin network.</source>
        <translation type="unfinished">Poruka koja je dodana uplati: URI koji će biti spremljen s transakcijom za referencu. Napomena: Ova poruka neće biti poslana preko Bitcoin mreže.</translation>
    </message>
</context>
<context>
    <name>SendConfirmationDialog</name>
    <message>
        <source>Send</source>
        <translation type="unfinished">Pošalji</translation>
    </message>
    <message>
        <source>Create Unsigned</source>
        <translation type="unfinished">Kreiraj nepotpisano</translation>
    </message>
</context>
<context>
    <name>SignVerifyMessageDialog</name>
    <message>
        <source>Signatures - Sign / Verify a Message</source>
        <translation type="unfinished">Potpisi - Potpisujte / Provjerite poruku</translation>
    </message>
    <message>
        <source>&amp;Sign Message</source>
        <translation type="unfinished">&amp;Potpišite poruku</translation>
    </message>
    <message>
        <source>You can sign messages/agreements with your addresses to prove you can receive bitcoins sent to them. Be careful not to sign anything vague or random, as phishing attacks may try to trick you into signing your identity over to them. Only sign fully-detailed statements you agree to.</source>
        <translation type="unfinished">Možete potpisati poruke/dogovore svojim adresama kako biste dokazali da možete pristupiti bitcoinima poslanim na te adrese. Budite oprezni da ne potpisujte ništa nejasno ili nasumično, jer napadi phishingom vas mogu prevariti da prepišite svoj identitet njima. Potpisujte samo detaljno objašnjene izjave s kojima se slažete.</translation>
    </message>
    <message>
        <source>The Bitcoin address to sign the message with</source>
        <translation type="unfinished">Bitcoin adresa pomoću koje ćete potpisati poruku</translation>
    </message>
    <message>
        <source>Choose previously used address</source>
        <translation type="unfinished">Odaberite prethodno korištenu adresu</translation>
    </message>
    <message>
        <source>Paste address from clipboard</source>
        <translation type="unfinished">Zalijepi adresu iz međuspremnika</translation>
    </message>
    <message>
        <source>Enter the message you want to sign here</source>
        <translation type="unfinished">Upišite poruku koju želite potpisati ovdje</translation>
    </message>
    <message>
        <source>Signature</source>
        <translation type="unfinished">Potpis</translation>
    </message>
    <message>
        <source>Copy the current signature to the system clipboard</source>
        <translation type="unfinished">Kopirajte trenutni potpis u međuspremnik</translation>
    </message>
    <message>
        <source>Sign the message to prove you own this Bitcoin address</source>
        <translation type="unfinished">Potpišite poruku kako biste dokazali da posjedujete ovu Bitcoin adresu</translation>
    </message>
    <message>
        <source>Sign &amp;Message</source>
        <translation type="unfinished">&amp;Potpišite poruku</translation>
    </message>
    <message>
        <source>Reset all sign message fields</source>
        <translation type="unfinished">Resetirajte sva polja formulara</translation>
    </message>
    <message>
        <source>Clear &amp;All</source>
        <translation type="unfinished">Obriši &amp;sve</translation>
    </message>
    <message>
        <source>&amp;Verify Message</source>
        <translation type="unfinished">&amp;Potvrdite poruku</translation>
    </message>
    <message>
        <source>Enter the receiver's address, message (ensure you copy line breaks, spaces, tabs, etc. exactly) and signature below to verify the message. Be careful not to read more into the signature than what is in the signed message itself, to avoid being tricked by a man-in-the-middle attack. Note that this only proves the signing party receives with the address, it cannot prove sendership of any transaction!</source>
        <translation type="unfinished">Unesite primateljevu adresu, poruku (provjerite da kopirate prekide crta, razmake, tabove, itd. točno) i potpis ispod da provjerite poruku. Pazite da ne pridodate veće značenje potpisu nego što je sadržano u samoj poruci kako biste izbjegli napad posrednika (MITM attack). Primijetite da ovo samo dokazuje da stranka koja potpisuje prima na adresu. Ne može dokažati da je neka stranka poslala transakciju!</translation>
    </message>
    <message>
        <source>The Bitcoin address the message was signed with</source>
        <translation type="unfinished">Bitcoin adresa kojom je poruka potpisana</translation>
    </message>
    <message>
        <source>The signed message to verify</source>
        <translation type="unfinished">Potpisana poruka za provjeru</translation>
    </message>
    <message>
        <source>The signature given when the message was signed</source>
        <translation type="unfinished">Potpis predan kad je poruka bila potpisana</translation>
    </message>
    <message>
        <source>Verify the message to ensure it was signed with the specified Bitcoin address</source>
        <translation type="unfinished">Provjerite poruku da budete sigurni da je potpisana zadanom Bitcoin adresom</translation>
    </message>
    <message>
        <source>Verify &amp;Message</source>
        <translation type="unfinished">&amp;Potvrdite poruku</translation>
    </message>
    <message>
        <source>Reset all verify message fields</source>
        <translation type="unfinished">Resetirajte sva polja provjeravanja poruke</translation>
    </message>
    <message>
        <source>Click "Sign Message" to generate signature</source>
        <translation type="unfinished">Kliknite "Potpišite poruku" da generirate potpis</translation>
    </message>
    <message>
        <source>The entered address is invalid.</source>
        <translation type="unfinished">Unesena adresa je neispravna.</translation>
    </message>
    <message>
        <source>Please check the address and try again.</source>
        <translation type="unfinished">Molim provjerite adresu i pokušajte ponovo.</translation>
    </message>
    <message>
        <source>The entered address does not refer to a key.</source>
        <translation type="unfinished">Unesena adresa ne odnosi se na ključ.</translation>
    </message>
    <message>
        <source>Wallet unlock was cancelled.</source>
        <translation type="unfinished">Otključavanje novčanika je otkazano.</translation>
    </message>
    <message>
        <source>No error</source>
        <translation type="unfinished">Bez greške</translation>
    </message>
    <message>
        <source>Private key for the entered address is not available.</source>
        <translation type="unfinished">Privatni ključ za unesenu adresu nije dostupan.</translation>
    </message>
    <message>
        <source>Message signing failed.</source>
        <translation type="unfinished">Potpisivanje poruke neuspješno.</translation>
    </message>
    <message>
        <source>Message signed.</source>
        <translation type="unfinished">Poruka je potpisana.</translation>
    </message>
    <message>
        <source>The signature could not be decoded.</source>
        <translation type="unfinished">Potpis nije mogao biti dešifriran.</translation>
    </message>
    <message>
        <source>Please check the signature and try again.</source>
        <translation type="unfinished">Molim provjerite potpis i pokušajte ponovo.</translation>
    </message>
    <message>
        <source>The signature did not match the message digest.</source>
        <translation type="unfinished">Potpis se ne poklapa sa sažetkom poruke (message digest).</translation>
    </message>
    <message>
        <source>Message verification failed.</source>
        <translation type="unfinished">Provjera poruke neuspješna.</translation>
    </message>
    <message>
        <source>Message verified.</source>
        <translation type="unfinished">Poruka provjerena.</translation>
    </message>
</context>
<context>
    <name>SplashScreen</name>
<<<<<<< HEAD
    <message>
        <source>(press q to shutdown and continue later)</source>
        <translation type="unfinished">(pritisnite q kako bi ugasili i nastavili kasnije)</translation>
    </message>
    <message>
        <source>press q to shutdown</source>
        <translation type="unfinished">pritisnite q za gašenje</translation>
    </message>
</context>
<context>
    <name>TransactionDesc</name>
    <message>
        <source>conflicted with a transaction with %1 confirmations</source>
        <translation type="unfinished">subokljen s transakcijom broja potvrde %1</translation>
    </message>
=======
>>>>>>> 3116ccd7
    <message>
        <source>(press q to shutdown and continue later)</source>
        <translation type="unfinished">(pritisnite q kako bi ugasili i nastavili kasnije)</translation>
    </message>
    <message>
        <source>press q to shutdown</source>
        <translation type="unfinished">pritisnite q za gašenje</translation>
    </message>
</context>
<context>
    <name>TransactionDesc</name>
    <message>
        <source>conflicted with a transaction with %1 confirmations</source>
        <extracomment>Text explaining the current status of a transaction, shown in the status field of the details window for this transaction. This status represents an unconfirmed transaction that conflicts with a confirmed transaction.</extracomment>
        <translation type="unfinished">subokljen s transakcijom broja potvrde %1</translation>
    </message>
    <message>
        <source>abandoned</source>
        <extracomment>Text explaining the current status of a transaction, shown in the status field of the details window for this transaction. This status represents an abandoned transaction.</extracomment>
        <translation type="unfinished">napušteno</translation>
    </message>
    <message>
        <source>%1/unconfirmed</source>
        <extracomment>Text explaining the current status of a transaction, shown in the status field of the details window for this transaction. This status represents a transaction confirmed in at least one block, but less than 6 blocks.</extracomment>
        <translation type="unfinished">%1/nepotvrđeno</translation>
    </message>
    <message>
        <source>%1 confirmations</source>
        <extracomment>Text explaining the current status of a transaction, shown in the status field of the details window for this transaction. This status represents a transaction confirmed in 6 or more blocks.</extracomment>
        <translation type="unfinished">%1 potvrda</translation>
    </message>
    <message>
        <source>Date</source>
        <translation type="unfinished">Datum</translation>
    </message>
    <message>
        <source>Source</source>
        <translation type="unfinished">Izvor</translation>
    </message>
    <message>
        <source>Generated</source>
        <translation type="unfinished">Generiran</translation>
    </message>
    <message>
        <source>From</source>
        <translation type="unfinished">Od</translation>
    </message>
    <message>
        <source>unknown</source>
        <translation type="unfinished">nepoznato</translation>
    </message>
    <message>
        <source>To</source>
        <translation type="unfinished">Za</translation>
    </message>
    <message>
        <source>own address</source>
        <translation type="unfinished">vlastita adresa</translation>
    </message>
    <message>
        <source>watch-only</source>
        <translation type="unfinished">isključivo promatrano</translation>
    </message>
    <message>
        <source>label</source>
        <translation type="unfinished">oznaka</translation>
    </message>
    <message>
        <source>Credit</source>
        <translation type="unfinished">Uplaćeno</translation>
    </message>
    <message numerus="yes">
        <source>matures in %n more block(s)</source>
        <translation type="unfinished">
            <numerusform>matures in %n more block(s)</numerusform>
            <numerusform>matures in %n more block(s)</numerusform>
            <numerusform>dozrijeva za još %n blokova</numerusform>
        </translation>
    </message>
    <message>
        <source>not accepted</source>
        <translation type="unfinished">Nije prihvaćeno</translation>
    </message>
    <message>
        <source>Debit</source>
        <translation type="unfinished">Zaduženje</translation>
    </message>
    <message>
        <source>Total debit</source>
        <translation type="unfinished">Ukupni debit</translation>
    </message>
    <message>
        <source>Total credit</source>
        <translation type="unfinished">Ukupni kredit</translation>
    </message>
    <message>
        <source>Transaction fee</source>
        <translation type="unfinished">Naknada za transakciju</translation>
    </message>
    <message>
        <source>Net amount</source>
        <translation type="unfinished">Neto iznos</translation>
    </message>
    <message>
        <source>Message</source>
        <translation type="unfinished">Poruka</translation>
    </message>
    <message>
        <source>Comment</source>
        <translation type="unfinished">Komentar</translation>
    </message>
    <message>
        <source>Transaction ID</source>
        <translation type="unfinished">ID transakcije</translation>
    </message>
    <message>
        <source>Transaction total size</source>
        <translation type="unfinished">Ukupna veličina transakcije</translation>
    </message>
    <message>
        <source>Transaction virtual size</source>
        <translation type="unfinished">Virtualna veličina transakcije</translation>
    </message>
    <message>
        <source>Output index</source>
        <translation type="unfinished">Indeks outputa</translation>
    </message>
    <message>
        <source> (Certificate was not verified)</source>
        <translation type="unfinished">(Certifikat nije bio ovjeren)</translation>
    </message>
    <message>
        <source>Merchant</source>
        <translation type="unfinished">Trgovac</translation>
    </message>
    <message>
        <source>Generated coins must mature %1 blocks before they can be spent. When you generated this block, it was broadcast to the network to be added to the block chain. If it fails to get into the chain, its state will change to "not accepted" and it won't be spendable. This may occasionally happen if another node generates a block within a few seconds of yours.</source>
        <translation type="unfinished">Generirani novčići moraju dozrijeti %1 blokova prije nego što mogu biti potrošeni. Kada ste generirali ovaj blok, bio je emitiran na mreži kako bi bio dodan lancu blokova. Ako ne uspije ući u lanac, stanje će mu promijeniti na "neprihvaćeno" i neće se moći trošiti. Ovo se može dogoditi povremeno ako drugi čvor generira blok u roku od nekoliko sekundi od vas.</translation>
    </message>
    <message>
        <source>Debug information</source>
        <translation type="unfinished">Informacije za debugiranje</translation>
    </message>
    <message>
        <source>Transaction</source>
        <translation type="unfinished">Transakcija</translation>
    </message>
    <message>
        <source>Inputs</source>
        <translation type="unfinished">Unosi</translation>
    </message>
    <message>
        <source>Amount</source>
        <translation type="unfinished">Iznos</translation>
    </message>
    <message>
        <source>true</source>
        <translation type="unfinished">istina</translation>
    </message>
    <message>
        <source>false</source>
        <translation type="unfinished">laž</translation>
    </message>
</context>
<context>
    <name>TransactionDescDialog</name>
    <message>
        <source>This pane shows a detailed description of the transaction</source>
        <translation type="unfinished">Ovaj prozor prikazuje detaljni opis transakcije</translation>
    </message>
    <message>
        <source>Details for %1</source>
        <translation type="unfinished">Detalji za %1</translation>
    </message>
</context>
<context>
    <name>TransactionTableModel</name>
    <message>
        <source>Date</source>
        <translation type="unfinished">Datum</translation>
    </message>
    <message>
        <source>Type</source>
        <translation type="unfinished">Tip</translation>
    </message>
    <message>
        <source>Label</source>
        <translation type="unfinished">Oznaka</translation>
    </message>
    <message>
        <source>Unconfirmed</source>
        <translation type="unfinished">Nepotvrđeno</translation>
    </message>
    <message>
        <source>Abandoned</source>
        <translation type="unfinished">Napušteno</translation>
    </message>
    <message>
        <source>Confirming (%1 of %2 recommended confirmations)</source>
        <translation type="unfinished">Potvrđuje se (%1 od %2 preporučenih potvrda)</translation>
    </message>
    <message>
        <source>Confirmed (%1 confirmations)</source>
        <translation type="unfinished">Potvrđen (%1 potvrda)</translation>
    </message>
    <message>
        <source>Conflicted</source>
        <translation type="unfinished">Sukobljeno</translation>
    </message>
    <message>
        <source>Immature (%1 confirmations, will be available after %2)</source>
        <translation type="unfinished">Nezrelo (%1 potvrda/e, bit će dostupno nakon %2)</translation>
    </message>
    <message>
        <source>Generated but not accepted</source>
        <translation type="unfinished">Generirano, ali nije prihvaćeno</translation>
    </message>
    <message>
        <source>Received with</source>
        <translation type="unfinished">Primljeno s</translation>
    </message>
    <message>
        <source>Received from</source>
        <translation type="unfinished">Primljeno od</translation>
    </message>
    <message>
        <source>Sent to</source>
        <translation type="unfinished">Poslano za</translation>
    </message>
    <message>
        <source>Payment to yourself</source>
        <translation type="unfinished">Plaćanje samom sebi</translation>
    </message>
    <message>
        <source>Mined</source>
        <translation type="unfinished">Rudareno</translation>
    </message>
    <message>
        <source>watch-only</source>
        <translation type="unfinished">isključivo promatrano</translation>
    </message>
    <message>
        <source>(n/a)</source>
        <translation type="unfinished">(n/d)</translation>
    </message>
    <message>
        <source>(no label)</source>
        <translation type="unfinished">(nema oznake)</translation>
    </message>
    <message>
        <source>Transaction status. Hover over this field to show number of confirmations.</source>
        <translation type="unfinished">Status transakcije</translation>
    </message>
    <message>
        <source>Date and time that the transaction was received.</source>
        <translation type="unfinished">Datum i vrijeme kad je transakcija primljena</translation>
    </message>
    <message>
        <source>Type of transaction.</source>
        <translation type="unfinished">Vrsta transakcije.</translation>
    </message>
    <message>
        <source>Whether or not a watch-only address is involved in this transaction.</source>
        <translation type="unfinished">Ovisi je li isključivo promatrana adresa povezana s ovom transakcijom ili ne.</translation>
    </message>
    <message>
        <source>User-defined intent/purpose of the transaction.</source>
        <translation type="unfinished">Korisničko definirana namjera transakcije.</translation>
    </message>
    <message>
        <source>Amount removed from or added to balance.</source>
        <translation type="unfinished">Iznos odbijen od ili dodan k saldu.</translation>
    </message>
</context>
<context>
    <name>TransactionView</name>
    <message>
        <source>All</source>
        <translation type="unfinished">Sve</translation>
    </message>
    <message>
        <source>Today</source>
        <translation type="unfinished">Danas</translation>
    </message>
    <message>
        <source>This week</source>
        <translation type="unfinished">Ovaj tjedan</translation>
    </message>
    <message>
        <source>This month</source>
        <translation type="unfinished">Ovaj mjesec</translation>
    </message>
    <message>
        <source>Last month</source>
        <translation type="unfinished">Prošli mjesec</translation>
    </message>
    <message>
        <source>This year</source>
        <translation type="unfinished">Ove godine</translation>
    </message>
    <message>
        <source>Received with</source>
        <translation type="unfinished">Primljeno s</translation>
    </message>
    <message>
        <source>Sent to</source>
        <translation type="unfinished">Poslano za</translation>
    </message>
    <message>
        <source>To yourself</source>
        <translation type="unfinished">Samom sebi</translation>
    </message>
    <message>
        <source>Mined</source>
        <translation type="unfinished">Rudareno</translation>
    </message>
    <message>
        <source>Other</source>
        <translation type="unfinished">Ostalo</translation>
    </message>
    <message>
        <source>Enter address, transaction id, or label to search</source>
        <translation type="unfinished">Unesite adresu, ID transakcije ili oznaku za pretragu</translation>
    </message>
    <message>
        <source>Min amount</source>
        <translation type="unfinished">Min iznos</translation>
    </message>
    <message>
        <source>Range…</source>
        <translation type="unfinished">Raspon...</translation>
    </message>
    <message>
        <source>&amp;Copy address</source>
        <translation type="unfinished">&amp;Kopiraj adresu</translation>
    </message>
    <message>
        <source>Copy &amp;label</source>
        <translation type="unfinished">Kopiraj &amp;oznaku</translation>
    </message>
    <message>
        <source>Copy &amp;amount</source>
        <translation type="unfinished">Kopiraj &amp;iznos</translation>
    </message>
    <message>
        <source>Copy transaction &amp;ID</source>
        <translation type="unfinished">Kopiraj &amp;ID transakcije</translation>
    </message>
    <message>
        <source>Copy &amp;raw transaction</source>
        <translation type="unfinished">Kopiraj &amp;sirovu transakciju</translation>
    </message>
    <message>
        <source>Copy full transaction &amp;details</source>
        <translation type="unfinished">Kopiraj sve transakcijske &amp;detalje</translation>
    </message>
    <message>
        <source>&amp;Show transaction details</source>
        <translation type="unfinished">&amp;Prikaži detalje transakcije</translation>
    </message>
    <message>
        <source>Increase transaction &amp;fee</source>
        <translation type="unfinished">Povećaj transakcijsku &amp;naknadu</translation>
    </message>
    <message>
        <source>A&amp;bandon transaction</source>
        <translation type="unfinished">&amp;Napusti transakciju</translation>
    </message>
    <message>
        <source>&amp;Edit address label</source>
        <translation type="unfinished">&amp;Izmjeni oznaku adrese</translation>
    </message>
    <message>
        <source>Show in %1</source>
        <extracomment>Transactions table context menu action to show the selected transaction in a third-party block explorer. %1 is a stand-in argument for the URL of the explorer.</extracomment>
        <translation type="unfinished">Prikazi u %1</translation>
    </message>
    <message>
        <source>Export Transaction History</source>
        <translation type="unfinished">Izvozite povijest transakcija</translation>
    </message>
    <message>
        <source>Comma separated file</source>
        <extracomment>Expanded name of the CSV file format. See: https://en.wikipedia.org/wiki/Comma-separated_values.</extracomment>
        <translation type="unfinished">Datoteka podataka odvojenih zarezima (*.csv)</translation>
    </message>
    <message>
        <source>Confirmed</source>
        <translation type="unfinished">Potvrđeno</translation>
    </message>
    <message>
        <source>Watch-only</source>
        <translation type="unfinished">Isključivo promatrano</translation>
    </message>
    <message>
        <source>Date</source>
        <translation type="unfinished">Datum</translation>
    </message>
    <message>
        <source>Type</source>
        <translation type="unfinished">Tip</translation>
    </message>
    <message>
        <source>Label</source>
        <translation type="unfinished">Oznaka</translation>
    </message>
    <message>
        <source>Address</source>
        <translation type="unfinished">Adresa</translation>
    </message>
    <message>
        <source>Exporting Failed</source>
        <translation type="unfinished">Izvoz neuspješan</translation>
    </message>
    <message>
        <source>There was an error trying to save the transaction history to %1.</source>
        <translation type="unfinished">Nastala je greška pokušavajući snimiti povijest transakcija na %1.</translation>
    </message>
    <message>
        <source>Exporting Successful</source>
        <translation type="unfinished">Izvoz uspješan</translation>
    </message>
    <message>
        <source>The transaction history was successfully saved to %1.</source>
        <translation type="unfinished">Povijest transakcija je bila uspješno snimljena na %1.</translation>
    </message>
    <message>
        <source>Range:</source>
        <translation type="unfinished">Raspon:</translation>
    </message>
    <message>
        <source>to</source>
        <translation type="unfinished">za</translation>
    </message>
</context>
<context>
    <name>WalletFrame</name>
    <message>
        <source>No wallet has been loaded.
Go to File &gt; Open Wallet to load a wallet.
- OR -</source>
        <translation type="unfinished">Nijedan novčanik nije učitan.
Idi na Datoteka &gt;  Otvori novčanik za učitanje novčanika.
- ILI -</translation>
    </message>
    <message>
        <source>Create a new wallet</source>
        <translation type="unfinished">Stvorite novi novčanik</translation>
    </message>
    <message>
        <source>Error</source>
        <translation type="unfinished">Greška</translation>
    </message>
    <message>
        <source>Unable to decode PSBT from clipboard (invalid base64)</source>
        <translation type="unfinished">Nije moguće dekodirati PSBT iz međuspremnika (nevažeći base64)</translation>
    </message>
    <message>
        <source>Load Transaction Data</source>
        <translation type="unfinished">Učitaj podatke transakcije</translation>
    </message>
    <message>
        <source>Partially Signed Transaction (*.psbt)</source>
        <translation type="unfinished">Djelomično potpisana transakcija (*.psbt)</translation>
    </message>
    <message>
        <source>PSBT file must be smaller than 100 MiB</source>
        <translation type="unfinished">PSBT datoteka mora biti manja od 100 MB</translation>
    </message>
    <message>
        <source>Unable to decode PSBT</source>
        <translation type="unfinished">Nije moguće dekodirati PSBT</translation>
    </message>
</context>
<context>
    <name>WalletModel</name>
    <message>
        <source>Send Coins</source>
        <translation type="unfinished">Slanje novca</translation>
    </message>
    <message>
        <source>Fee bump error</source>
        <translation type="unfinished">Greška kod povećanja naknade</translation>
    </message>
    <message>
        <source>Increasing transaction fee failed</source>
        <translation type="unfinished">Povećavanje transakcijske naknade neuspješno</translation>
    </message>
    <message>
        <source>Do you want to increase the fee?</source>
        <extracomment>Asks a user if they would like to manually increase the fee of a transaction that has already been created.</extracomment>
        <translation type="unfinished">Želite li povećati naknadu?</translation>
    </message>
    <message>
        <source>Current fee:</source>
        <translation type="unfinished">Trenutna naknada:</translation>
    </message>
    <message>
        <source>Increase:</source>
        <translation type="unfinished">Povećanje:</translation>
    </message>
    <message>
        <source>New fee:</source>
        <translation type="unfinished">Nova naknada:</translation>
    </message>
    <message>
        <source>Warning: This may pay the additional fee by reducing change outputs or adding inputs, when necessary. It may add a new change output if one does not already exist. These changes may potentially leak privacy.</source>
        <translation type="unfinished">Upozorenje: Ovo može platiti dodatnu naknadu smanjenjem change outputa ili dodavanjem inputa, po potrebi. Može dodati novi change output ako jedan već ne postoji. Ove promjene bi mogle smanjiti privatnost.</translation>
    </message>
    <message>
        <source>Confirm fee bump</source>
        <translation type="unfinished">Potvrdite povećanje naknade</translation>
    </message>
    <message>
        <source>Can't draft transaction.</source>
        <translation type="unfinished">Nije moguće pripremiti nacrt transakcije</translation>
    </message>
    <message>
        <source>PSBT copied</source>
        <translation type="unfinished">PSBT kopiran</translation>
    </message>
    <message>
        <source>Can't sign transaction.</source>
        <translation type="unfinished">Transakcija ne može biti potpisana.</translation>
    </message>
    <message>
        <source>Could not commit transaction</source>
        <translation type="unfinished">Transakcija ne može biti izvršena.</translation>
    </message>
    <message>
        <source>Can't display address</source>
        <translation type="unfinished">Ne mogu prikazati adresu</translation>
    </message>
    <message>
        <source>default wallet</source>
        <translation type="unfinished">uobičajeni novčanik</translation>
    </message>
</context>
<context>
    <name>WalletView</name>
    <message>
        <source>&amp;Export</source>
        <translation type="unfinished">&amp;Izvozi</translation>
    </message>
    <message>
        <source>Export the data in the current tab to a file</source>
        <translation type="unfinished">Izvezite podatke iz trenutne kartice u datoteku</translation>
    </message>
    <message>
        <source>Backup Wallet</source>
        <translation type="unfinished">Arhiviranje novčanika</translation>
    </message>
    <message>
        <source>Wallet Data</source>
        <extracomment>Name of the wallet data file format.</extracomment>
        <translation type="unfinished">Podaci novčanika</translation>
    </message>
    <message>
        <source>Backup Failed</source>
        <translation type="unfinished">Arhiviranje nije uspjelo</translation>
    </message>
    <message>
        <source>There was an error trying to save the wallet data to %1.</source>
        <translation type="unfinished">Nastala je greška pokušavajući snimiti podatke novčanika na %1.</translation>
    </message>
    <message>
        <source>Backup Successful</source>
        <translation type="unfinished">Sigurnosna kopija uspješna</translation>
    </message>
    <message>
        <source>The wallet data was successfully saved to %1.</source>
        <translation type="unfinished">Podaci novčanika su bili uspješno snimljeni na %1.</translation>
    </message>
    <message>
        <source>Cancel</source>
        <translation type="unfinished">Odustanite</translation>
    </message>
</context>
</TS><|MERGE_RESOLUTION|>--- conflicted
+++ resolved
@@ -323,20 +323,12 @@
     <message>
         <source>Full Relay</source>
         <extracomment>Peer connection type that relays all network information.</extracomment>
-<<<<<<< HEAD
-        <translation type="unfinished">Potpuni relay</translation>
-=======
         <translation type="unfinished">Potpuni prijenos</translation>
->>>>>>> 3116ccd7
     </message>
     <message>
         <source>Block Relay</source>
         <extracomment>Peer connection type that relays network information about blocks and not transactions or addresses.</extracomment>
-<<<<<<< HEAD
-        <translation type="unfinished">Blok relay</translation>
-=======
         <translation type="unfinished">Blok prijenos</translation>
->>>>>>> 3116ccd7
     </message>
     <message>
         <source>Manual</source>
@@ -471,13 +463,6 @@
     <message>
         <source>Error: Legacy wallets only support the "legacy", "p2sh-segwit", and "bech32" address types</source>
         <translation type="unfinished">Greška: Legacy novčanici podržavaju samo "legacy", "p2sh-segwit", i "bech32" tipove adresa</translation>
-<<<<<<< HEAD
-    </message>
-    <message>
-        <source>Error: Listening for incoming connections failed (listen returned error %s)</source>
-        <translation type="unfinished">Greška: Neuspješno slušanje dolažećih veza (listen je izbacio grešku %s)</translation>
-=======
->>>>>>> 3116ccd7
     </message>
     <message>
         <source>Fee estimation failed. Fallbackfee is disabled. Wait a few blocks or enable -fallbackfee.</source>
@@ -501,11 +486,7 @@
     </message>
     <message>
         <source>No dump file provided. To use createfromdump, -dumpfile=&lt;filename&gt; must be provided.</source>
-<<<<<<< HEAD
-        <translation type="unfinished">Dumpfile nije pružen. Kako biste koristili createfromdump, -dumpfile=&lt;filename&gt; mora biti osiguran. </translation>
-=======
         <translation type="unfinished">Dump datoteka nije automatski dostupna. Kako biste koristili createfromdump, -dumpfile=&lt;filename&gt; mora biti osiguran. </translation>
->>>>>>> 3116ccd7
     </message>
     <message>
         <source>No dump file provided. To use dump, -dumpfile=&lt;filename&gt; must be provided.</source>
@@ -557,11 +538,7 @@
     </message>
     <message>
         <source>This is the maximum transaction fee you pay (in addition to the normal fee) to prioritize partial spend avoidance over regular coin selection.</source>
-<<<<<<< HEAD
-        <translation type="unfinished">Ovo je najveća transakcijska naknada koju plaćate (uz normalnu naknadu) kako biste prioritizirali izbjegavanje djelomične potrošnje nad normalnom selekcijom sredstava.</translation>
-=======
         <translation type="unfinished">Ovo je najveća transakcijska naknada koju plaćate (uz normalnu naknadu) kako biste prioritizirali izbjegavanje djelomične potrošnje nad uobičajenom selekcijom sredstava.</translation>
->>>>>>> 3116ccd7
     </message>
     <message>
         <source>This is the transaction fee you may discard if change is smaller than dust at this level</source>
@@ -613,11 +590,7 @@
     </message>
     <message>
         <source>A fatal internal error occurred, see debug.log for details</source>
-<<<<<<< HEAD
-        <translation type="unfinished">Dogodila se koban greška, vidi detalje u debug.log.</translation>
-=======
         <translation type="unfinished">Dogodila se kobna greška, vidi detalje u debug.log.</translation>
->>>>>>> 3116ccd7
     </message>
     <message>
         <source>Cannot resolve -%s address: '%s'</source>
@@ -656,13 +629,6 @@
         <translation type="unfinished">Preimenovanje nevažeće peers.dat datoteke neuspješno. Molimo premjestite ili obrišite datoteku i pokušajte ponovno.</translation>
     </message>
     <message>
-<<<<<<< HEAD
-        <source>Outbound connections restricted to Tor (-onlynet=onion) but the proxy for reaching the Tor network is not provided (no -proxy= and no -onion= given) or it is explicitly forbidden (-onion=0)</source>
-        <translation type="unfinished">Izlazni priključci ograničeni na Tor (-onlynet=onion) ali proxy za dohvaćanje Tor mreže nije pronađen (nema -proxy= niti -onion= ) ili je eksplicitno zabranjen (-onion=0)</translation>
-    </message>
-    <message>
-=======
->>>>>>> 3116ccd7
         <source>Config setting for %s only applied on %s network when in [%s] section.</source>
         <translation type="unfinished">Konfiguriranje postavki za %s primijenjeno je samo na %s mreži u odjeljku [%s].</translation>
     </message>
@@ -739,17 +705,8 @@
         <translation type="unfinished">Greška pri očitavanju idućeg zapisa iz baza podataka novčanika</translation>
     </message>
     <message>
-<<<<<<< HEAD
-        <source>Error upgrading chainstate database</source>
-        <translation type="unfinished">Greška kod ažuriranja baze stanja lanca</translation>
-=======
         <source>Error: Couldn't create cursor into database</source>
         <translation type="unfinished">Greška: Nije moguće kreirati cursor u batu podataka</translation>
->>>>>>> 3116ccd7
-    </message>
-    <message>
-        <source>Error: Couldn't create cursor into database</source>
-        <translation type="unfinished">Greška: Nije moguće kreirati cursor u batu podataka</translation>
     </message>
     <message>
         <source>Error: Disk space is low for %s</source>
@@ -896,13 +853,6 @@
         <translation type="unfinished">Nema dostupnih adresa</translation>
     </message>
     <message>
-<<<<<<< HEAD
-        <source>No proxy server specified. Use -proxy=&lt;ip&gt; or -proxy=&lt;ip:port&gt;.</source>
-        <translation type="unfinished">Proxy server nije određen. Koristi -proxy=&lt;ip&gt; ili -proxy=&lt;ip:port&gt;.</translation>
-    </message>
-    <message>
-=======
->>>>>>> 3116ccd7
         <source>Not enough file descriptors available.</source>
         <translation type="unfinished">Nema dovoljno dostupnih datotečnih opisivača.</translation>
     </message>
@@ -911,10 +861,6 @@
         <translation type="unfinished">Obrezivanje (prune) ne može biti postavljeno na negativnu vrijednost.</translation>
     </message>
     <message>
-        <source>Prune mode is incompatible with -coinstatsindex.</source>
-        <translation type="unfinished">Pruning način nije kompatibilan s parametrom coinstatsindex.</translation>
-    </message>
-    <message>
         <source>Prune mode is incompatible with -txindex.</source>
         <translation type="unfinished">Način obreživanja (pruning) nekompatibilan je s parametrom -txindex.</translation>
     </message>
@@ -944,11 +890,7 @@
     </message>
     <message>
         <source>SQLiteDatabase: Failed to read database verification error: %s</source>
-<<<<<<< HEAD
-        <translation type="unfinished">SQLiteDatabase: Neuspjeh u čitanju greške verifikacije baze podataka %s</translation>
-=======
         <translation type="unfinished">SQLiteDatabase: Neuspješno čitanje greške verifikacije baze podataka %s</translation>
->>>>>>> 3116ccd7
     </message>
     <message>
         <source>SQLiteDatabase: Unexpected application id. Expected %u, got %u</source>
@@ -1089,13 +1031,6 @@
     <message>
         <source>Unknown new rules activated (versionbit %i)</source>
         <translation type="unfinished"> Nepoznata nova pravila aktivirana (versionbit %i)</translation>
-<<<<<<< HEAD
-    </message>
-    <message>
-        <source>Unsupported logging category %s=%s.</source>
-        <translation type="unfinished">Nepodržana kategorija zapisa %s=%s.</translation>
-=======
->>>>>>> 3116ccd7
     </message>
     <message>
         <source>Unsupported logging category %s=%s.</source>
@@ -1214,14 +1149,6 @@
         <translation type="unfinished">&amp;Šifriraj novčanik</translation>
     </message>
     <message>
-        <source>&amp;Options…</source>
-        <translation type="unfinished">&amp;Postavke</translation>
-    </message>
-    <message>
-        <source>&amp;Encrypt Wallet…</source>
-        <translation type="unfinished">&amp;Šifriraj novčanik</translation>
-    </message>
-    <message>
         <source>Encrypt the private keys that belong to your wallet</source>
         <translation type="unfinished">Šifrirajte privatne ključeve u novčaniku</translation>
     </message>
@@ -1251,11 +1178,7 @@
     </message>
     <message>
         <source>&amp;Load PSBT from file…</source>
-<<<<<<< HEAD
-        <translation type="unfinished">&amp;Učitaj PSBT iz datoteke</translation>
-=======
         <translation type="unfinished">&amp;Učitaj PSBT iz datoteke...</translation>
->>>>>>> 3116ccd7
     </message>
     <message>
         <source>Open &amp;URI…</source>
@@ -1303,11 +1226,7 @@
     </message>
     <message>
         <source>Processing blocks on disk…</source>
-<<<<<<< HEAD
-        <translation type="unfinished">Procesuiranje blokova na disku...</translation>
-=======
         <translation type="unfinished">Obrađivanje blokova na disku...</translation>
->>>>>>> 3116ccd7
     </message>
     <message>
         <source>Reindexing blocks on disk…</source>
@@ -1431,11 +1350,7 @@
     </message>
     <message>
         <source>Mask the values in the Overview tab</source>
-<<<<<<< HEAD
-        <translation type="unfinished">Sakrij vrijednost u Pregled tabu</translation>
-=======
         <translation type="unfinished">Sakrij vrijednost u tabu Pregled </translation>
->>>>>>> 3116ccd7
     </message>
     <message>
         <source>default wallet</source>
@@ -1684,11 +1599,7 @@
     </message>
     <message>
         <source>L&amp;ock unspent</source>
-<<<<<<< HEAD
-        <translation type="unfinished">Za&amp;ključaj nepotrošen input</translation>
-=======
         <translation type="unfinished">&amp;Zaključaj nepotrošen input</translation>
->>>>>>> 3116ccd7
     </message>
     <message>
         <source>&amp;Unlock unspent</source>
@@ -1775,8 +1686,7 @@
         <source>Can't list signers</source>
         <translation type="unfinished">Nije moguće izlistati potpisnike</translation>
     </message>
-<<<<<<< HEAD
-</context>
+    </context>
 <context>
     <name>LoadWalletsActivity</name>
     <message>
@@ -1790,22 +1700,6 @@
         <translation type="unfinished">Učitavanje novčanika...</translation>
     </message>
 </context>
-=======
-    </context>
->>>>>>> 3116ccd7
-<context>
-    <name>LoadWalletsActivity</name>
-    <message>
-        <source>Load Wallets</source>
-        <extracomment>Title of progress window which is displayed when wallets are being loaded.</extracomment>
-        <translation type="unfinished">Učitaj novčanike</translation>
-    </message>
-    <message>
-        <source>Loading wallets…</source>
-        <extracomment>Descriptive text of the load wallets progress window which indicates to the user that wallets are currently being loaded.</extracomment>
-        <translation type="unfinished">Učitavanje novčanika...</translation>
-    </message>
-</context>
 <context>
     <name>OpenWalletActivity</name>
     <message>
@@ -1918,11 +1812,7 @@
     </message>
     <message>
         <source>Compiled without sqlite support (required for descriptor wallets)</source>
-<<<<<<< HEAD
-        <translation type="unfinished">Kompajlirano bez sqlite potpore (potrebno za deskriptor novčanike)</translation>
-=======
         <translation type="unfinished">Kompajlirano bez sqlite mogućnosti (potrebno za deskriptor novčanike)</translation>
->>>>>>> 3116ccd7
     </message>
     <message>
         <source>Compiled without external signing support (required for external signing)</source>
@@ -2035,18 +1925,6 @@
         </translation>
     </message>
     <message>
-        <source>%1 GB of space available</source>
-        <translation type="unfinished">Dostupno je %1 GB slobodnog prostora</translation>
-    </message>
-    <message>
-        <source>(of %1 GB needed)</source>
-        <translation type="unfinished">(od potrebnih %1 GB)</translation>
-    </message>
-    <message>
-        <source>(%1 GB needed for full chain)</source>
-        <translation type="unfinished">(potrebno je %1 GB-a za cijeli lanac)</translation>
-    </message>
-    <message>
         <source>At least %1 GB of data will be stored in this directory, and it will grow over time.</source>
         <translation type="unfinished">Bit će spremljeno barem %1 GB podataka u ovoj mapi te će se povećati tijekom vremena.</translation>
     </message>
@@ -2096,10 +1974,6 @@
         <translation type="unfinished">Ograniči pohranu u blockchain na:</translation>
     </message>
     <message>
-        <source>Limit block chain storage to</source>
-        <translation type="unfinished">Ograniči pohranu u blockchain na:</translation>
-    </message>
-    <message>
         <source>Reverting this setting requires re-downloading the entire blockchain. It is faster to download the full chain first and prune it later. Disables some advanced features.</source>
         <translation type="unfinished">Vraćanje na ovu postavku zahtijeva ponovno preuzimanje cijelog lanca blokova. Brže je najprije preuzeti cijeli lanac pa ga kasnije obrezati. Isključuje napredne mogućnosti.</translation>
     </message>
@@ -2196,11 +2070,7 @@
         <source>Unknown. Syncing Headers (%1, %2%)…</source>
         <translation type="unfinished">Nepoznato. Sinkroniziranje zaglavlja blokova (%1, %2%)...</translation>
     </message>
-<<<<<<< HEAD
-</context>
-=======
     </context>
->>>>>>> 3116ccd7
 <context>
     <name>OpenURIDialog</name>
     <message>
@@ -2233,11 +2103,7 @@
     </message>
     <message>
         <source>Enabling pruning significantly reduces the disk space required to store transactions. All blocks are still fully validated. Reverting this setting requires re-downloading the entire blockchain.</source>
-<<<<<<< HEAD
-        <translation type="unfinished">Omogućavanje odbacivanja dijela podataka smanjuje prostor na disku potreban za pohranu transakcija. Svi blokovi su još uvijek potpuno potvrđeni. Poništavanje ove postavke uzrokuje ponovno skidanje cijelog blockchaina.</translation>
-=======
         <translation type="unfinished">Omogućavanje pruninga smanjuje prostor na disku potreban za pohranu transakcija. Svi blokovi su još uvijek potpuno potvrđeni. Poništavanje ove postavke uzrokuje ponovno skidanje cijelog blockchaina.</translation>
->>>>>>> 3116ccd7
     </message>
     <message>
         <source>Size of &amp;database cache</source>
@@ -2494,13 +2360,6 @@
     <message>
         <source>closest matching "%1"</source>
         <translation type="unfinished">najbliže poklapanje "%1"</translation>
-<<<<<<< HEAD
-    </message>
-    <message>
-        <source>Options set in this dialog are overridden by the command line or in the configuration file:</source>
-        <translation type="unfinished">Opcije postavljene u ovom dijalogu nadglašene su naredbenom linijom ili konfiguracijskom datotekom:</translation>
-=======
->>>>>>> 3116ccd7
     </message>
     <message>
         <source>&amp;OK</source>
@@ -2711,132 +2570,6 @@
         <translation type="unfinished">Uspješna objava transakcije! ID transakcije: %1</translation>
     </message>
     <message>
-<<<<<<< HEAD
-=======
-        <source>Available:</source>
-        <translation type="unfinished">Dostupno:</translation>
-    </message>
-    <message>
-        <source>Your current spendable balance</source>
-        <translation type="unfinished">Trenutno stanje koje možete trošiti</translation>
-    </message>
-    <message>
-        <source>Pending:</source>
-        <translation type="unfinished">Neriješeno:</translation>
-    </message>
-    <message>
-        <source>Total of transactions that have yet to be confirmed, and do not yet count toward the spendable balance</source>
-        <translation type="unfinished">Ukupan iznos transakcija koje se još moraju potvrditi te se ne računa kao stanje koje se može trošiti</translation>
-    </message>
-    <message>
-        <source>Immature:</source>
-        <translation type="unfinished">Nezrelo:</translation>
-    </message>
-    <message>
-        <source>Mined balance that has not yet matured</source>
-        <translation type="unfinished">Izrudareno stanje koje još nije dozrijevalo</translation>
-    </message>
-    <message>
-        <source>Balances</source>
-        <translation type="unfinished">Stanja</translation>
-    </message>
-    <message>
-        <source>Total:</source>
-        <translation type="unfinished">Ukupno:</translation>
-    </message>
-    <message>
-        <source>Your current total balance</source>
-        <translation type="unfinished">Vaše trenutno svekupno stanje</translation>
-    </message>
-    <message>
-        <source>Your current balance in watch-only addresses</source>
-        <translation type="unfinished">Vaše trenutno stanje kod eksluzivno promatranih (watch-only) adresa</translation>
-    </message>
-    <message>
-        <source>Spendable:</source>
-        <translation type="unfinished">Stanje koje se može trošiti:</translation>
-    </message>
-    <message>
-        <source>Recent transactions</source>
-        <translation type="unfinished">Nedavne transakcije</translation>
-    </message>
-    <message>
-        <source>Unconfirmed transactions to watch-only addresses</source>
-        <translation type="unfinished">Nepotvrđene transakcije isključivo promatranim adresama</translation>
-    </message>
-    <message>
-        <source>Mined balance in watch-only addresses that has not yet matured</source>
-        <translation type="unfinished">Izrudareno stanje na isključivo promatranim adresama koje još nije dozrijevalo</translation>
-    </message>
-    <message>
-        <source>Current total balance in watch-only addresses</source>
-        <translation type="unfinished">Trenutno ukupno stanje na isključivo promatranim adresama</translation>
-    </message>
-    <message>
-        <source>Privacy mode activated for the Overview tab. To unmask the values, uncheck Settings-&gt;Mask values.</source>
-        <translation type="unfinished">Privatni način aktiviran za tab Pregled. Za prikaz vrijednosti, odznači Postavke -&gt; Sakrij vrijednosti.</translation>
-    </message>
-</context>
-<context>
-    <name>PSBTOperationsDialog</name>
-    <message>
-        <source>Dialog</source>
-        <translation type="unfinished">Dijalog</translation>
-    </message>
-    <message>
-        <source>Sign Tx</source>
-        <translation type="unfinished">Potpiši Tx</translation>
-    </message>
-    <message>
-        <source>Broadcast Tx</source>
-        <translation type="unfinished">Objavi Tx</translation>
-    </message>
-    <message>
-        <source>Copy to Clipboard</source>
-        <translation type="unfinished">Kopiraj u međuspremnik</translation>
-    </message>
-    <message>
-        <source>Save…</source>
-        <translation type="unfinished">Spremi...</translation>
-    </message>
-    <message>
-        <source>Close</source>
-        <translation type="unfinished">Zatvori</translation>
-    </message>
-    <message>
-        <source>Failed to load transaction: %1</source>
-        <translation type="unfinished">Neuspješno dohvaćanje transakcije: %1</translation>
-    </message>
-    <message>
-        <source>Failed to sign transaction: %1</source>
-        <translation type="unfinished">Neuspješno potpisivanje transakcije: %1</translation>
-    </message>
-    <message>
-        <source>Cannot sign inputs while wallet is locked.</source>
-        <translation type="unfinished">Nije moguće potpisati inpute dok je novčanik zaključan.</translation>
-    </message>
-    <message>
-        <source>Could not sign any more inputs.</source>
-        <translation type="unfinished">Nije bilo moguće potpisati više inputa. </translation>
-    </message>
-    <message>
-        <source>Signed %1 inputs, but more signatures are still required.</source>
-        <translation type="unfinished">Potpisano %1 inputa, ali potrebno je još potpisa. </translation>
-    </message>
-    <message>
-        <source>Signed transaction successfully. Transaction is ready to broadcast.</source>
-        <translation type="unfinished">Transakcija uspješno potpisana. Transakcija je spremna za objavu.</translation>
-    </message>
-    <message>
-        <source>Unknown error processing transaction.</source>
-        <translation type="unfinished">Nepoznata greška pri obradi transakcije.</translation>
-    </message>
-    <message>
-        <source>Transaction broadcast successfully! Transaction ID: %1</source>
-        <translation type="unfinished">Uspješna objava transakcije! ID transakcije: %1</translation>
-    </message>
-    <message>
->>>>>>> 3116ccd7
         <source>Transaction broadcast failed: %1</source>
         <translation type="unfinished">Neuspješna objava transakcije: %1</translation>
     </message>
@@ -2883,19 +2616,11 @@
     </message>
     <message>
         <source>Transaction is missing some information about inputs.</source>
-<<<<<<< HEAD
-        <translation type="unfinished">Transakciji nedostaje informacije o inputima.</translation>
-    </message>
-    <message>
-        <source>Transaction still needs signature(s).</source>
-        <translation type="unfinished">Transakciji još uvijek treba potpis(e).</translation>
-=======
         <translation type="unfinished">Transakciji nedostaje informacija o inputima.</translation>
     </message>
     <message>
         <source>Transaction still needs signature(s).</source>
         <translation type="unfinished">Transakcija još uvijek treba potpis(e).</translation>
->>>>>>> 3116ccd7
     </message>
     <message>
         <source>(But no wallet is loaded.)</source>
@@ -3153,35 +2878,11 @@
     </message>
     <message>
         <source>Whether we relay addresses to this peer.</source>
-<<<<<<< HEAD
-        <extracomment>Tooltip text for the Address Relay field in the peer details area.</extracomment>
-=======
         <extracomment>Tooltip text for the Address Relay field in the peer details area, which displays whether we relay addresses to this peer (Yes/No).</extracomment>
->>>>>>> 3116ccd7
         <translation type="unfinished">Prenosimo li adrese ovom peer-u.</translation>
     </message>
     <message>
         <source>Address Relay</source>
-<<<<<<< HEAD
-        <translation type="unfinished">Prijenos adresa</translation>
-    </message>
-    <message>
-        <source>Total number of addresses processed, excluding those dropped due to rate-limiting.</source>
-        <extracomment>Tooltip text for the Addresses Processed field in the peer details area.</extracomment>
-        <translation type="unfinished">Ukupan broj obrađenih adresa, osim onih koje su izbačene zbog ograničenja brzine.</translation>
-    </message>
-    <message>
-        <source>Addresses Processed</source>
-        <translation type="unfinished">Obrađene adrese</translation>
-    </message>
-    <message>
-        <source>Total number of addresses dropped due to rate-limiting.</source>
-        <extracomment>Tooltip text for the Addresses Rate-Limited field in the peer details area.</extracomment>
-        <translation type="unfinished">Ukupan broj adresa izbačenih zbog ograničenja brzine.</translation>
-    </message>
-    <message>
-        <source>Addresses Rate-Limited</source>
-=======
         <extracomment>Text title for the Address Relay field in the peer details area, which displays whether we relay addresses to this peer (Yes/No).</extracomment>
         <translation type="unfinished">Prijenos adresa</translation>
     </message>
@@ -3193,7 +2894,6 @@
     <message>
         <source>Addresses Rate-Limited</source>
         <extracomment>Text title for the Addresses Rate-Limited field in the peer details area, which displays the total number of addresses received from this peer that were dropped (not processed) due to rate-limiting.</extracomment>
->>>>>>> 3116ccd7
         <translation type="unfinished">Adrese ograničene brzinom</translation>
     </message>
     <message>
@@ -3262,11 +2962,7 @@
     </message>
     <message>
         <source>Elapsed time since a novel block passing initial validity checks was received from this peer.</source>
-<<<<<<< HEAD
-        <translation type="unfinished">Vrijeme prošlo od primitka novog bloka koji je prošao osnovne provjere validnosti, a koji je primljen od ovog peera.</translation>
-=======
         <translation type="unfinished">Vrijeme prošlo od kada je ovaj peer primio novi bloka koji je prošao osnovne provjere validnosti.</translation>
->>>>>>> 3116ccd7
     </message>
     <message>
         <source>Last Block</source>
@@ -3275,11 +2971,7 @@
     <message>
         <source>Elapsed time since a novel transaction accepted into our mempool was received from this peer.</source>
         <extracomment>Tooltip text for the Last Transaction field in the peer details area.</extracomment>
-<<<<<<< HEAD
-        <translation type="unfinished">Vrijeme prošlo od prihvaćanje nove transakcije u naš mempool, a koju je prihvatio ovaj peer.</translation>
-=======
         <translation type="unfinished">Vrijeme prošlo od kada je ovaj peer primio novu transakciju koja je prihvaćena u naš mempool.</translation>
->>>>>>> 3116ccd7
     </message>
     <message>
         <source>Last Send</source>
@@ -4249,24 +3941,6 @@
 </context>
 <context>
     <name>SplashScreen</name>
-<<<<<<< HEAD
-    <message>
-        <source>(press q to shutdown and continue later)</source>
-        <translation type="unfinished">(pritisnite q kako bi ugasili i nastavili kasnije)</translation>
-    </message>
-    <message>
-        <source>press q to shutdown</source>
-        <translation type="unfinished">pritisnite q za gašenje</translation>
-    </message>
-</context>
-<context>
-    <name>TransactionDesc</name>
-    <message>
-        <source>conflicted with a transaction with %1 confirmations</source>
-        <translation type="unfinished">subokljen s transakcijom broja potvrde %1</translation>
-    </message>
-=======
->>>>>>> 3116ccd7
     <message>
         <source>(press q to shutdown and continue later)</source>
         <translation type="unfinished">(pritisnite q kako bi ugasili i nastavili kasnije)</translation>
