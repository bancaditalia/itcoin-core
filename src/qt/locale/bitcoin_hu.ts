--- conflicted
+++ resolved
@@ -640,8 +640,6 @@
         <translation type="unfinished">%s kérés figyel a(z) %u porton. Ennek a portnak a megítélése "rossz" ezért valószínűtlen, hogy más Bitcoin Core partner ezen keresztül csatlakozna. Részletekért és teljes listáért lásd doc/p2p-bad-ports.md.</translation>
     </message>
     <message>
-<<<<<<< HEAD
-=======
         <source>-reindex-chainstate option is not compatible with -blockfilterindex. Please temporarily disable blockfilterindex while using -reindex-chainstate, or replace -reindex-chainstate with -reindex to fully rebuild all indexes.</source>
         <translation type="unfinished">A -reindex-chainstate összeférhetetlen a -blockfilterindex kapcsolóval. Kérjük átmenetileg tiltsa le a blockfilterindex-et amíg a -reindex-chainstate használatban van, vagy használja a -reindex-chainstate helyett a teljes -reindex kapcsolót ami teljesen újraépíti az összes indexet.</translation>
     </message>
@@ -658,7 +656,6 @@
         <translation type="unfinished">Feltételezetten-érvényes: az utolsó tárcaszinkronizáció túlmutat a rendelkezésre álló blokkokon. Meg kell várnia míg a háttérben futó ellenőrzés letölti a szükséges blokkokat.</translation>
     </message>
     <message>
->>>>>>> 3116ccd7
         <source>Cannot provide specific connections and have addrman find outgoing connections at the same time.</source>
         <translation type="unfinished">Nem lehetséges a megadott kapcsolatok és az addrman által felderített kapcsolatok egyidejű használata.</translation>
     </message>
@@ -667,8 +664,6 @@
         <translation type="unfinished">Hiba %s betöltése közben: Külső aláíró tárca betöltése külső aláírók támogatása nélkül</translation>
     </message>
     <message>
-<<<<<<< HEAD
-=======
         <source>Error: Address book data in wallet cannot be identified to belong to migrated wallets</source>
         <translation type="unfinished">Hiba: A címjegyzék adatot nem lehet beazonosítani, hogy a migrált tárcákhoz tartozna</translation>
     </message>
@@ -685,15 +680,10 @@
         <translation type="unfinished">Hiba: Nem sikerült leírókat készíteni ehhez a régi típusú tárcához. Győződjön meg róla, hogy a tárca fel van oldva.</translation>
     </message>
     <message>
->>>>>>> 3116ccd7
         <source>Failed to rename invalid peers.dat file. Please move or delete it and try again.</source>
         <translation type="unfinished">Az érvénytelen peers.dat fájl átnevezése sikertelen. Kérjük mozgassa vagy törölje, majd próbálja újra.</translation>
     </message>
     <message>
-<<<<<<< HEAD
-        <source>Outbound connections restricted to Tor (-onlynet=onion) but the proxy for reaching the Tor network is not provided (no -proxy= and no -onion= given) or it is explicitly forbidden (-onion=0)</source>
-        <translation type="unfinished">A kilépő kapcsolatok a Tor-ra korlátozottak (-onlynet=onion) de nincs megadva a Tor hálózatot elérő proxy (hiányzó -proxy= és -onion= paraméterek) vagy kifejezetten tiltva van (-onion=0)</translation>
-=======
         <source>Incompatible options: -dnsseed=1 was explicitly specified, but -onlynet forbids connections to IPv4/IPv6</source>
         <translation type="unfinished">Összeférhetetlen beállítások: -dnsseed=1 lett megadva, de az -onlynet megtiltja az IPv4/IPv6 kapcsolatokat</translation>
     </message>
@@ -732,7 +722,6 @@
 Unable to restore backup of wallet.</source>
         <translation type="unfinished">
 Nem lehet a tárca biztonsági mentést visszaállítani.</translation>
->>>>>>> 3116ccd7
     </message>
     <message>
         <source>Config setting for %s only applied on %s network when in [%s] section.</source>
@@ -1336,11 +1325,7 @@
     </message>
     <message>
         <source>Sign messages with your Bitcoin addresses to prove you own them</source>
-<<<<<<< HEAD
-        <translation type="unfinished">Üzenetek aláírása a Bitcoin-címeivel, amivel bizonyíthatja, hogy az Öné</translation>
-=======
         <translation type="unfinished">Üzenetek aláírása a Bitcoin-címmeiddel, amivel bizonyítod, hogy a cím a sajátod</translation>
->>>>>>> 3116ccd7
     </message>
     <message>
         <source>&amp;Verify message…</source>
@@ -1429,11 +1414,7 @@
     <message numerus="yes">
         <source>Processed %n block(s) of transaction history.</source>
         <translation type="unfinished">
-<<<<<<< HEAD
-            <numerusform>A tranzakció történetből %n blokk feldolgozva.</numerusform>
-=======
             <numerusform>%n blokk feldolgozva a tranzakciótörténetből.</numerusform>
->>>>>>> 3116ccd7
         </translation>
     </message>
     <message>
@@ -2130,21 +2111,11 @@
 </context>
 <context>
     <name>Intro</name>
-<<<<<<< HEAD
-    <message>
-        <source>%1 GB of space available</source>
-        <translation type="unfinished">%1 GB szabad hely áll rendelkezésre</translation>
-    </message>
-    <message>
-        <source>(of %1 GB needed)</source>
-        <translation type="unfinished">(a szükséges %1 GB-ból)</translation>
-=======
     <message numerus="yes">
         <source>%n GB of space available</source>
         <translation type="unfinished">
             <numerusform>%n GB szabad hely áll rendelkezésre</numerusform>
         </translation>
->>>>>>> 3116ccd7
     </message>
     <message numerus="yes">
         <source>(of %n GB needed)</source>
