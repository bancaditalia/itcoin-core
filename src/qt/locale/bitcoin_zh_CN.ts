--- conflicted
+++ resolved
@@ -3,11 +3,11 @@
     <name>AddressBookPage</name>
     <message>
         <source>Right-click to edit address or label</source>
-        <translation type="unfinished">单击鼠标右键编辑地址或标签</translation>
+        <translation type="unfinished">鼠标右击编辑地址或标签</translation>
     </message>
     <message>
         <source>Create a new address</source>
-        <translation type="unfinished">添加新地址</translation>
+        <translation type="unfinished">创建新地址</translation>
     </message>
     <message>
         <source>&amp;New</source>
@@ -27,11 +27,11 @@
     </message>
     <message>
         <source>Delete the currently selected address from the list</source>
-        <translation type="unfinished">从列表中删除当前选中的地址</translation>
+        <translation type="unfinished">从列表中删除选中的地址</translation>
     </message>
     <message>
         <source>Enter address or label to search</source>
-        <translation type="unfinished">输入地址或标签用来搜索</translation>
+        <translation type="unfinished">输入地址或标签来搜索</translation>
     </message>
     <message>
         <source>Export the data in the current tab to a file</source>
@@ -73,11 +73,7 @@
         <source>These are your Bitcoin addresses for receiving payments. Use the 'Create new receiving address' button in the receive tab to create new addresses.
 Signing is only possible with addresses of the type 'legacy'.</source>
         <translation type="unfinished">这是您用来收款的比特币地址。使用“接收”标签页中的“创建新收款地址”按钮来创建新的收款地址。
-<<<<<<< HEAD
-只有“合法”类型的地址支持签名。</translation>
-=======
 只有“旧式（legacy）”类型的地址支持签名。</translation>
->>>>>>> 3116ccd7
     </message>
     <message>
         <source>&amp;Copy Address</source>
@@ -384,51 +380,31 @@
     <message numerus="yes">
         <source>%n second(s)</source>
         <translation type="unfinished">
-<<<<<<< HEAD
-            <numerusform>%n second(s)</numerusform>
-=======
             <numerusform>%n秒</numerusform>
->>>>>>> 3116ccd7
         </translation>
     </message>
     <message numerus="yes">
         <source>%n minute(s)</source>
         <translation type="unfinished">
-<<<<<<< HEAD
-            <numerusform>%n minute(s)</numerusform>
-=======
             <numerusform>%n分钟</numerusform>
->>>>>>> 3116ccd7
         </translation>
     </message>
     <message numerus="yes">
         <source>%n hour(s)</source>
         <translation type="unfinished">
-<<<<<<< HEAD
-            <numerusform>%n hour(s)</numerusform>
-=======
             <numerusform>%n 小时</numerusform>
->>>>>>> 3116ccd7
         </translation>
     </message>
     <message numerus="yes">
         <source>%n day(s)</source>
         <translation type="unfinished">
-<<<<<<< HEAD
-            <numerusform>%n day(s)</numerusform>
-=======
             <numerusform>%n 天</numerusform>
->>>>>>> 3116ccd7
         </translation>
     </message>
     <message numerus="yes">
         <source>%n week(s)</source>
         <translation type="unfinished">
-<<<<<<< HEAD
-            <numerusform>%n week(s)</numerusform>
-=======
             <numerusform>%n 周</numerusform>
->>>>>>> 3116ccd7
         </translation>
     </message>
     <message>
@@ -438,11 +414,7 @@
     <message numerus="yes">
         <source>%n year(s)</source>
         <translation type="unfinished">
-<<<<<<< HEAD
-            <numerusform>%n year(s)</numerusform>
-=======
             <numerusform>%n年</numerusform>
->>>>>>> 3116ccd7
         </translation>
     </message>
     <message>
@@ -677,8 +649,6 @@
         <translation type="unfinished">%s请求监听端口 %u。这个端口被认为是“坏的”，所以不太可能有Bitcoin Core节点会连接到它。有关详细信息和完整列表，请参见 doc/p2p-bad-ports.md 。</translation>
     </message>
     <message>
-<<<<<<< HEAD
-=======
         <source>-reindex-chainstate option is not compatible with -blockfilterindex. Please temporarily disable blockfilterindex while using -reindex-chainstate, or replace -reindex-chainstate with -reindex to fully rebuild all indexes.</source>
         <translation type="unfinished">-reindex-chainstate 与 -blockfilterindex 不兼容。请在进行 -reindex-chainstate 时临时禁用 blockfilterindex ，或者改用 -reindex （而不是 -reindex-chainstate ）来完整地重建所有索引。</translation>
     </message>
@@ -695,7 +665,6 @@
         <translation type="unfinished">假定有效（assume-valid）: 上次同步钱包时进度越过了现有的区块数据。你需要等待后台验证链下载更多的区块。</translation>
     </message>
     <message>
->>>>>>> 3116ccd7
         <source>Cannot provide specific connections and have addrman find outgoing connections at the same time.</source>
         <translation type="unfinished">在使用地址管理器(addrman)寻找出站连接时，无法同时提供特定的连接。</translation>
     </message>
@@ -704,8 +673,6 @@
         <translation type="unfinished">加载%s时出错: 编译时未启用外部签名器支持，却仍然试图加载外部签名器钱包</translation>
     </message>
     <message>
-<<<<<<< HEAD
-=======
         <source>Error: Address book data in wallet cannot be identified to belong to migrated wallets</source>
         <translation type="unfinished">错误：钱包中的地址簿数据无法被识别为属于迁移后的钱包</translation>
     </message>
@@ -722,15 +689,10 @@
         <translation type="unfinished">错误：无法为这个旧式钱包生成输出描述符。请先确定钱包已被解锁</translation>
     </message>
     <message>
->>>>>>> 3116ccd7
         <source>Failed to rename invalid peers.dat file. Please move or delete it and try again.</source>
         <translation type="unfinished">无法重命名无效的 peers.dat 文件。 请移动或删除它，然后重试。</translation>
     </message>
     <message>
-<<<<<<< HEAD
-        <source>Outbound connections restricted to Tor (-onlynet=onion) but the proxy for reaching the Tor network is not provided (no -proxy= and no -onion= given) or it is explicitly forbidden (-onion=0)</source>
-        <translation type="unfinished">出站连接被限制为仅使用 Tor (-onlynet=onion)，但是未提供到达 Tor 网络的代理（没有提供 -proxy= 和 -onion= 参数）或者被显式禁止 (-onion=0)</translation>
-=======
         <source>Incompatible options: -dnsseed=1 was explicitly specified, but -onlynet forbids connections to IPv4/IPv6</source>
         <translation type="unfinished">互不兼容的选项：-dnsseed=1 已被显式指定，但 -onlynet 禁止了IPv4/IPv6 连接</translation>
     </message>
@@ -769,7 +731,6 @@
 Unable to restore backup of wallet.</source>
         <translation type="unfinished">
 无法还原钱包备份</translation>
->>>>>>> 3116ccd7
     </message>
     <message>
         <source>Config setting for %s only applied on %s network when in [%s] section.</source>
@@ -1042,13 +1003,6 @@
     <message>
         <source>No addresses available</source>
         <translation type="unfinished">没有可用的地址</translation>
-<<<<<<< HEAD
-    </message>
-    <message>
-        <source>No proxy server specified. Use -proxy=&lt;ip&gt; or -proxy=&lt;ip:port&gt;.</source>
-        <translation type="unfinished">未指定代理服务器。请使用 -proxy=&lt;ip&gt; 或 -proxy=&lt;ip:port&gt; 。</translation>
-=======
->>>>>>> 3116ccd7
     </message>
     <message>
         <source>Not enough file descriptors available.</source>
@@ -1630,11 +1584,7 @@
         <source>%n active connection(s) to Bitcoin network.</source>
         <extracomment>A substring of the tooltip.</extracomment>
         <translation type="unfinished">
-<<<<<<< HEAD
-            <numerusform>%n active connection(s) to Bitcoin network.</numerusform>
-=======
             <numerusform>%n 条到比特币网络的活动连接</numerusform>
->>>>>>> 3116ccd7
         </translation>
     </message>
     <message>
@@ -1943,19 +1893,6 @@
     </message>
 </context>
 <context>
-    <name>LoadWalletsActivity</name>
-    <message>
-        <source>Load Wallets</source>
-        <extracomment>Title of progress window which is displayed when wallets are being loaded.</extracomment>
-        <translation type="unfinished">加载钱包</translation>
-    </message>
-    <message>
-        <source>Loading wallets…</source>
-        <extracomment>Descriptive text of the load wallets progress window which indicates to the user that wallets are currently being loaded.</extracomment>
-        <translation type="unfinished">加载钱包...</translation>
-    </message>
-</context>
-<context>
     <name>OpenWalletActivity</name>
     <message>
         <source>Open wallet failed</source>
@@ -2187,21 +2124,11 @@
         <source>Bitcoin</source>
         <translation type="unfinished">比特币</translation>
     </message>
-<<<<<<< HEAD
-    <message>
-        <source>%1 GB of space available</source>
-        <translation type="unfinished">可用空间 %1 GB</translation>
-    </message>
-    <message>
-        <source>(of %1 GB needed)</source>
-        <translation type="unfinished">(需要 %1 GB)</translation>
-=======
     <message numerus="yes">
         <source>%n GB of space available</source>
         <translation type="unfinished">
             <numerusform>可用空间 %n GB</numerusform>
         </translation>
->>>>>>> 3116ccd7
     </message>
     <message numerus="yes">
         <source>(of %n GB needed)</source>
@@ -2227,11 +2154,7 @@
         <source>(sufficient to restore backups %n day(s) old)</source>
         <extracomment>Explanatory text on the capability of the current prune target.</extracomment>
         <translation type="unfinished">
-<<<<<<< HEAD
-            <numerusform>(sufficient to restore backups %n day(s) old)</numerusform>
-=======
             <numerusform>(足以恢复 %n 天之内的备份)</numerusform>
->>>>>>> 3116ccd7
         </translation>
     </message>
     <message>
@@ -2263,13 +2186,6 @@
         <translation type="unfinished">由于这是第一次启动此程序，您可以选择%1存储数据的位置</translation>
     </message>
     <message>
-<<<<<<< HEAD
-        <source>When you click OK, %1 will begin to download and process the full %4 block chain (%2GB) starting with the earliest transactions in %3 when %4 initially launched.</source>
-        <translation type="unfinished">当你单击确认后，%1 将会从%4在 %3 年创始时最早的交易开始，下载并处理完整的 %4 区块链 (%2GB)。</translation>
-    </message>
-    <message>
-=======
->>>>>>> 3116ccd7
         <source>Limit block chain storage to</source>
         <translation type="unfinished">将区块链存储限制到</translation>
     </message>
@@ -3216,35 +3132,11 @@
     </message>
     <message>
         <source>Whether we relay addresses to this peer.</source>
-<<<<<<< HEAD
-        <extracomment>Tooltip text for the Address Relay field in the peer details area.</extracomment>
-=======
         <extracomment>Tooltip text for the Address Relay field in the peer details area, which displays whether we relay addresses to this peer (Yes/No).</extracomment>
->>>>>>> 3116ccd7
         <translation type="unfinished">是否把地址转发给这个节点。</translation>
     </message>
     <message>
         <source>Address Relay</source>
-<<<<<<< HEAD
-        <translation type="unfinished">地址转发</translation>
-    </message>
-    <message>
-        <source>Total number of addresses processed, excluding those dropped due to rate-limiting.</source>
-        <extracomment>Tooltip text for the Addresses Processed field in the peer details area.</extracomment>
-        <translation type="unfinished">除了因为受到频率限制而被丢弃的余下所有已处理地址总数。</translation>
-    </message>
-    <message>
-        <source>Addresses Processed</source>
-        <translation type="unfinished">已处理地址</translation>
-    </message>
-    <message>
-        <source>Total number of addresses dropped due to rate-limiting.</source>
-        <extracomment>Tooltip text for the Addresses Rate-Limited field in the peer details area.</extracomment>
-        <translation type="unfinished">因为受到频率限制而被丢弃的地址总数。</translation>
-    </message>
-    <message>
-        <source>Addresses Rate-Limited</source>
-=======
         <extracomment>Text title for the Address Relay field in the peer details area, which displays whether we relay addresses to this peer (Yes/No).</extracomment>
         <translation type="unfinished">地址转发</translation>
     </message>
@@ -3266,7 +3158,6 @@
     <message>
         <source>Addresses Rate-Limited</source>
         <extracomment>Text title for the Addresses Rate-Limited field in the peer details area, which displays the total number of addresses received from this peer that were dropped (not processed) due to rate-limiting.</extracomment>
->>>>>>> 3116ccd7
         <translation type="unfinished">被频率限制丢弃的地址</translation>
     </message>
     <message>
@@ -4076,11 +3967,7 @@
     <message numerus="yes">
         <source>Estimated to begin confirmation within %n block(s).</source>
         <translation type="unfinished">
-<<<<<<< HEAD
-            <numerusform>Estimated to begin confirmation within %n block(s).</numerusform>
-=======
             <numerusform>预计%n个区块内确认。</numerusform>
->>>>>>> 3116ccd7
         </translation>
     </message>
     <message>
@@ -4407,11 +4294,7 @@
     <message numerus="yes">
         <source>matures in %n more block(s)</source>
         <translation type="unfinished">
-<<<<<<< HEAD
-            <numerusform>matures in %n more block(s)</numerusform>
-=======
             <numerusform>在%n个区块内成熟</numerusform>
->>>>>>> 3116ccd7
         </translation>
     </message>
     <message>
