--- conflicted
+++ resolved
@@ -91,14 +91,6 @@
         <translation type="unfinished">कॉमा सेपरेटेड फ़ाइल</translation>
     </message>
     <message>
-<<<<<<< HEAD
-        <source>There was an error trying to save the address list to %1. Please try again.</source>
-        <extracomment>An error message. %1 is a stand-in argument for the name of the file we attempted to save to.</extracomment>
-        <translation type="unfinished">पत्ता सूची  वर जतन करण्याचा प्रयत्न करताना त्रुटी आली. कृपया पुन्हा प्रयत्न करा.%1</translation>
-    </message>
-    <message>
-=======
->>>>>>> 3116ccd7
         <source>Exporting Failed</source>
         <translation type="unfinished">निर्यात अयशस्वी</translation>
     </message>
@@ -119,53 +111,6 @@
     </message>
 </context>
 <context>
-<<<<<<< HEAD
-    <name>AskPassphraseDialog</name>
-    <message>
-        <source>Passphrase Dialog</source>
-        <translation type="unfinished">पासफ़्रेज़ डाएलोग</translation>
-    </message>
-    <message>
-        <source>Enter passphrase</source>
-        <translation type="unfinished">पासफ़्रेज़  प्रविष्ट करा</translation>
-    </message>
-    <message>
-        <source>New passphrase</source>
-        <translation type="unfinished">नवीन पासफ़्रेज़ </translation>
-    </message>
-    <message>
-        <source>Repeat new passphrase</source>
-        <translation type="unfinished">नवीन पासफ़्रेज़  पुनरावृत्ती करा</translation>
-    </message>
-    <message>
-        <source>Show passphrase</source>
-        <translation type="unfinished">पासफ़्रेज़ दाखवा</translation>
-    </message>
-    <message>
-        <source>Encrypt wallet</source>
-        <translation type="unfinished">वॉलेट एनक्रिप्ट करा</translation>
-    </message>
-    <message>
-        <source>This operation needs your wallet passphrase to unlock the wallet.</source>
-        <translation type="unfinished">वॉलेट अनलॉक करण्यासाठी या ऑपरेशनला तुमच्या वॉलेट पासफ़्रेज़ची आवश्यकता आहे.</translation>
-    </message>
-    <message>
-        <source>Unlock wallet</source>
-        <translation type="unfinished">वॉलेट अनलॉक करा</translation>
-    </message>
-    <message>
-        <source>Change passphrase</source>
-        <translation type="unfinished">पासफ़्रेज़ बदला</translation>
-    </message>
-    <message>
-        <source>Confirm wallet encryption</source>
-        <translation type="unfinished">वॉलेट एन्क्रिप्शनची पुष्टी करा
- </translation>
-    </message>
-    </context>
-<context>
-=======
->>>>>>> 3116ccd7
     <name>BitcoinApplication</name>
     <message>
         <source>A fatal error occurred. %1 can no longer continue safely and will quit.</source>
@@ -252,12 +197,8 @@
     </message>
     <message>
         <source>&amp;Backup Wallet…</source>
-<<<<<<< HEAD
-        <translation type="unfinished">&amp;बॅकअप वॉलेट...</translation>
-=======
         <translation type="unfinished">&amp;बॅकअप वॉलेट…
  </translation>
->>>>>>> 3116ccd7
     </message>
     <message>
         <source>&amp;Change Passphrase…</source>
