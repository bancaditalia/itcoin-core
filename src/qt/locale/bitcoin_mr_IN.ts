--- conflicted
+++ resolved
@@ -91,14 +91,11 @@
         <translation type="unfinished">कॉमा सेपरेटेड फ़ाइल</translation>
     </message>
     <message>
-<<<<<<< HEAD
-=======
         <source>There was an error trying to save the address list to %1. Please try again.</source>
         <extracomment>An error message. %1 is a stand-in argument for the name of the file we attempted to save to.</extracomment>
         <translation type="unfinished">पत्ता सूची  वर जतन करण्याचा प्रयत्न करताना त्रुटी आली. कृपया पुन्हा प्रयत्न करा.%1</translation>
     </message>
     <message>
->>>>>>> 7da4ae1f
         <source>Exporting Failed</source>
         <translation type="unfinished">निर्यात अयशस्वी</translation>
     </message>
@@ -119,8 +116,6 @@
     </message>
 </context>
 <context>
-<<<<<<< HEAD
-=======
     <name>AskPassphraseDialog</name>
     <message>
         <source>Passphrase Dialog</source>
@@ -165,7 +160,6 @@
     </message>
     </context>
 <context>
->>>>>>> 7da4ae1f
     <name>BitcoinApplication</name>
     <message>
         <source>A fatal error occurred. %1 can no longer continue safely and will quit.</source>
@@ -226,17 +220,6 @@
     </message>
     </context>
 <context>
-    <name>bitcoin-core</name>
-    <message>
-        <source>Settings file could not be read</source>
-        <translation type="unfinished">सेटिंग्ज फाइल वाचता आली नाही</translation>
-    </message>
-    <message>
-        <source>Settings file could not be written</source>
-        <translation type="unfinished">सेटिंग्ज फाइल लिहिता आली नाही</translation>
-    </message>
-    </context>
-<context>
     <name>BitcoinGUI</name>
     <message>
         <source>&amp;Minimize</source>
@@ -252,12 +235,7 @@
     </message>
     <message>
         <source>&amp;Backup Wallet…</source>
-<<<<<<< HEAD
-        <translation type="unfinished">&amp;बॅकअप वॉलेट…
- </translation>
-=======
         <translation type="unfinished">&amp;बॅकअप वॉलेट...</translation>
->>>>>>> 7da4ae1f
     </message>
     <message>
         <source>&amp;Change Passphrase…</source>
