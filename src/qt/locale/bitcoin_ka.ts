--- conflicted
+++ resolved
@@ -76,12 +76,6 @@
 ხელმოწერა მხოლოდ "მემკვიდრეობის" ტიპის მისამართებთანაა შესაძლებელი.</translation>
     </message>
     <message>
-        <source>These are your Bitcoin addresses for receiving payments. Use the 'Create new receiving address' button in the receive tab to create new addresses.
-Signing is only possible with addresses of the type 'legacy'.</source>
-        <translation type="unfinished">ეს თქვენი ბიტკოინის მიმღები მიმსამართებია. ისარგებლეთ ღილაკით "შექმენით ახალი მიმღები მისამართები", როემლიც მოცემულია მიმღების ჩანართში ახალი მისამართების შესაქმნელად.
-ხელმოწერა მხოლოდ "მემკვიდრეობის" ტიპის მისამართებთანაა შესაძლებელია</translation>
-    </message>
-    <message>
         <source>&amp;Copy Address</source>
         <translation type="unfinished">&amp;მისამართის კოპირება</translation>
     </message>
@@ -252,33 +246,26 @@
 <context>
     <name>BitcoinApplication</name>
     <message>
-<<<<<<< HEAD
+        <source>Settings file %1 might be corrupt or invalid.</source>
+        <translation type="unfinished">პარამეტრების ფაილი %1 შეიძლება იყოს დაზიანებული ან არასწორი.</translation>
+    </message>
+    <message>
+        <source>Runaway exception</source>
+        <translation type="unfinished">უმართავი გამონაკლისი</translation>
+    </message>
+    <message>
+        <source>A fatal error occurred. %1 can no longer continue safely and will quit.</source>
+        <translation type="unfinished">მოხდა ფატალური შეცდომა. %1 ვეღარ გააგრძელებს უსაფრთხოდ და შეწყვეტს.</translation>
+    </message>
+    <message>
         <source>Internal error</source>
         <translation type="unfinished">შიდა შეცდომა</translation>
     </message>
-    </context>
-=======
-        <source>Settings file %1 might be corrupt or invalid.</source>
-        <translation type="unfinished">პარამეტრების ფაილი %1 შეიძლება იყოს დაზიანებული ან არასწორი.</translation>
-    </message>
-    <message>
-        <source>Runaway exception</source>
-        <translation type="unfinished">უმართავი გამონაკლისი</translation>
-    </message>
-    <message>
-        <source>A fatal error occurred. %1 can no longer continue safely and will quit.</source>
-        <translation type="unfinished">მოხდა ფატალური შეცდომა. %1 ვეღარ გააგრძელებს უსაფრთხოდ და შეწყვეტს.</translation>
-    </message>
-    <message>
-        <source>Internal error</source>
-        <translation type="unfinished">შიდა შეცდომა</translation>
-    </message>
     <message>
         <source>An internal error occurred. %1 will attempt to continue safely. This is an unexpected bug which can be reported as described below.</source>
         <translation type="unfinished">მოხდა შიდა შეცდომა. %1 შეეცდება გააგრძელოს უსაფრთხოდ. ეს არის მოულოდნელი შეცდომა, რომელიც შეიძლება დაფიქსირდეს, როგორც აღწერილია ქვემოთ.</translation>
     </message>
 </context>
->>>>>>> 7da4ae1f
 <context>
     <name>QObject</name>
     <message>
@@ -298,14 +285,6 @@
     <message>
         <source>%1 didn't yet exit safely…</source>
         <translation type="unfinished">%1 ჯერ არ გამოსულა უსაფრთხოდ…</translation>
-    </message>
-    <message>
-        <source>Error: Cannot parse configuration file: %1.</source>
-        <translation type="unfinished">შეცდომა: შეუძლებელია კონფიგურაციის ფაილის წაკითხვა: %1</translation>
-    </message>
-    <message>
-        <source>Error: %1</source>
-        <translation type="unfinished">შეცდუმა: %1</translation>
     </message>
     <message>
         <source>unknown</source>
@@ -399,88 +378,6 @@
     </message>
     </context>
 <context>
-<<<<<<< HEAD
-    <name>bitcoin-core</name>
-    <message>
-        <source>Settings file could not be read</source>
-        <translation type="unfinished">პარამეტრების ფაილის წაკითხვა ვერ მოხერხდა</translation>
-    </message>
-    <message>
-        <source>This is a pre-release test build - use at your own risk - do not use for mining or merchant applications</source>
-        <translation type="unfinished">ეს არის წინასწარი სატესტო ვერსია - გამოიყენეთ საკუთარი რისკით - არ გამოიყენოთ მოპოვებისა ან კომერციული მიზნებისათვის</translation>
-    </message>
-    <message>
-        <source>Warning: We do not appear to fully agree with our peers! You may need to upgrade, or other nodes may need to upgrade.</source>
-        <translation type="unfinished">ყურადღება: ჩვენ არ ვეთანხმებით ყველა პირს. შესაძლოა თქვენ ან სხვა კვანძებს განახლება გჭირდებათ.</translation>
-    </message>
-    <message>
-        <source>Corrupted block database detected</source>
-        <translation type="unfinished">შენიშნულია ბლოკთა ბაზის დაზიანება</translation>
-    </message>
-    <message>
-        <source>Do you want to rebuild the block database now?</source>
-        <translation type="unfinished">გავუშვათ ბლოკთა ბაზის ხელახლა აგება ეხლა?</translation>
-    </message>
-    <message>
-        <source>Done loading</source>
-        <translation type="unfinished">ჩატვირთვა დასრულებულია</translation>
-    </message>
-    <message>
-        <source>Error initializing block database</source>
-        <translation type="unfinished">ვერ ინიციალიზდება ბლოკების ბაზა</translation>
-    </message>
-    <message>
-        <source>Error initializing wallet database environment %s!</source>
-        <translation type="unfinished">ვერ ინიციალიზდება საფულის ბაზის გარემო %s!</translation>
-    </message>
-    <message>
-        <source>Error loading block database</source>
-        <translation type="unfinished">არ იტვირთება ბლოკების ბაზა</translation>
-    </message>
-    <message>
-        <source>Error opening block database</source>
-        <translation type="unfinished">ბლოკთა ბაზის შექმნა ვერ მოხერხდა</translation>
-    </message>
-    <message>
-        <source>Failed to listen on any port. Use -listen=0 if you want this.</source>
-        <translation type="unfinished">ვერ ხერხდება პორტების მიყურადება. თუ გსურთ, გამოიყენეთ -listen=0.</translation>
-    </message>
-    <message>
-        <source>Incorrect or no genesis block found. Wrong datadir for network?</source>
-        <translation type="unfinished">საწყისი ბლოკი არ არსებობს ან არასწორია. ქსელის მონაცემთა კატალოგი datadir ხომ არის არასწორი?</translation>
-    </message>
-    <message>
-        <source>Insufficient funds</source>
-        <translation type="unfinished">არ არის საკმარისი თანხა</translation>
-    </message>
-    <message>
-        <source>No addresses available</source>
-        <translation type="unfinished">არცერთი მისამართი არ არსებობს</translation>
-    </message>
-    <message>
-        <source>Not enough file descriptors available.</source>
-        <translation type="unfinished">არ არის საკმარისი ფაილ-დესკრიპტორები.</translation>
-    </message>
-    <message>
-        <source>Signing transaction failed</source>
-        <translation type="unfinished">ტრანსაქციების ხელმოწერა ვერ მოხერხდა</translation>
-    </message>
-    <message>
-        <source>Transaction amount too small</source>
-        <translation type="unfinished">ტრანსაქციების რაოდენობა ძალიან ცოტაა</translation>
-    </message>
-    <message>
-        <source>Transaction too large</source>
-        <translation type="unfinished">ტრანსაქცია ძალიან დიდია</translation>
-    </message>
-    <message>
-        <source>Unknown network specified in -onlynet: '%s'</source>
-        <translation type="unfinished">-onlynet-ში მითითებულია უცნობი ქსელი: '%s'</translation>
-    </message>
-    </context>
-<context>
-=======
->>>>>>> 7da4ae1f
     <name>BitcoinGUI</name>
     <message>
         <source>&amp;Overview</source>
@@ -600,8 +497,6 @@
         <translation type="unfinished">შეამოწმეთ, რომ მესიჯები ხელმოწერილია მითითებული Bitcoin-მისამართით</translation>
     </message>
     <message>
-<<<<<<< HEAD
-=======
         <source>&amp;Load PSBT from file…</source>
         <translation type="unfinished">&amp;ჩატვირთეთ PSBT ფაილიდან…</translation>
     </message>
@@ -610,7 +505,6 @@
         <translation type="unfinished">გახსნა &amp;URI…</translation>
     </message>
     <message>
->>>>>>> 7da4ae1f
         <source>Close Wallet…</source>
         <translation type="unfinished">საფულის დახურვა…</translation>
     </message>
@@ -747,14 +641,11 @@
         <translation type="unfinished">საფულის აღდგენა…</translation>
     </message>
     <message>
-<<<<<<< HEAD
-=======
         <source>Restore a wallet from a backup file</source>
         <extracomment>Status tip for Restore Wallet menu item</extracomment>
         <translation type="unfinished">აღადგინეთ საფულე სარეზერვო ფაილიდან</translation>
     </message>
     <message>
->>>>>>> 7da4ae1f
         <source>Close all wallets</source>
         <translation type="unfinished">ყველა საფულის დახურვა</translation>
     </message>
@@ -772,14 +663,11 @@
         <translation type="unfinished">საფულის მონაცემები</translation>
     </message>
     <message>
-<<<<<<< HEAD
-=======
         <source>Load Wallet Backup</source>
         <extracomment>The title for Restore Wallet File Windows</extracomment>
         <translation type="unfinished">საფულის სარეზერვოს ჩატვირთვა</translation>
     </message>
     <message>
->>>>>>> 7da4ae1f
         <source>Wallet Name</source>
         <extracomment>Label of the input field where the name of the wallet is entered.</extracomment>
         <translation type="unfinished">საფულის სახელი</translation>
@@ -823,10 +711,6 @@
         <translation type="unfinished">ქსელის აქტივობის გამორთვა</translation>
     </message>
     <message>
-<<<<<<< HEAD
-        <source>Error: %1</source>
-        <translation type="unfinished">შეცდუმა: %1</translation>
-=======
         <source>Enable network activity</source>
         <extracomment>A context menu item. The network activity was disabled previously.</extracomment>
         <translation type="unfinished">ქსელის აქტივობის ჩართვა</translation>
@@ -834,7 +718,6 @@
     <message>
         <source>Error: %1</source>
         <translation type="unfinished">შეცდომა: %1</translation>
->>>>>>> 7da4ae1f
     </message>
     <message>
         <source>Warning: %1</source>
@@ -968,8 +851,6 @@
         <translation type="unfinished">&amp;დააკოპირეთ მისამართი</translation>
     </message>
     <message>
-<<<<<<< HEAD
-=======
         <source>Copy &amp;label</source>
         <translation type="unfinished">კოპირება &amp;ჭდე</translation>
     </message>
@@ -982,7 +863,6 @@
         <translation type="unfinished">ტრანზაქციის კოპირება &amp;ID და ინდექსის გამოტანა</translation>
     </message>
     <message>
->>>>>>> 7da4ae1f
         <source>Copy quantity</source>
         <translation type="unfinished">რაოდენობის კოპირება</translation>
     </message>
@@ -1038,15 +918,11 @@
         <source>Create wallet failed</source>
         <translation type="unfinished">საფულე ვერ შეიქმნა</translation>
     </message>
-<<<<<<< HEAD
-    </context>
-=======
     <message>
         <source>Too many external signers found</source>
         <translation type="unfinished">ნაპოვნია ძალიან ბევრი გარე ხელმომწერი</translation>
     </message>
 </context>
->>>>>>> 7da4ae1f
 <context>
     <name>LoadWalletsActivity</name>
     <message>
@@ -1192,31 +1068,6 @@
     <name>Intro</name>
     <message numerus="yes">
         <source>%n GB of space available</source>
-<<<<<<< HEAD
-        <translation type="unfinished">
-            <numerusform />
-            <numerusform />
-        </translation>
-    </message>
-    <message numerus="yes">
-        <source>(of %n GB needed)</source>
-        <translation type="unfinished">
-            <numerusform />
-            <numerusform />
-        </translation>
-    </message>
-    <message numerus="yes">
-        <source>(%n GB needed for full chain)</source>
-        <translation type="unfinished">
-            <numerusform />
-            <numerusform />
-        </translation>
-    </message>
-    <message numerus="yes">
-        <source>(sufficient to restore backups %n day(s) old)</source>
-        <extracomment>Explanatory text on the capability of the current prune target.</extracomment>
-=======
->>>>>>> 7da4ae1f
         <translation type="unfinished">
             <numerusform />
             <numerusform />
@@ -1269,13 +1120,10 @@
         <translation type="unfinished">კეთილი იყოს თქვენი მობრძანება %1-ში.</translation>
     </message>
     <message>
-<<<<<<< HEAD
-=======
         <source>As this is the first time the program is launched, you can choose where %1 will store its data.</source>
         <translation type="unfinished">რადგან ეს პროგრამა პირველად იხსნება, შეგიძლიათ აირჩიოთ თუ  სად შეინახოს %1 მონაცემები.</translation>
     </message>
     <message>
->>>>>>> 7da4ae1f
         <source> GB</source>
         <translation type="unfinished">GB</translation>
     </message>
@@ -1326,11 +1174,7 @@
     </message>
     <message>
         <source>Unknown…</source>
-<<<<<<< HEAD
-        <translation type="unfinished">უცნობი...</translation>
-=======
         <translation type="unfinished">უცნობია...</translation>
->>>>>>> 7da4ae1f
     </message>
     <message>
         <source>calculating…</source>
@@ -1345,13 +1189,10 @@
         <translation type="unfinished">პროგრესი</translation>
     </message>
     <message>
-<<<<<<< HEAD
-=======
         <source>Progress increase per hour</source>
         <translation type="unfinished">პროგრესი გაუმჯობესდება ერთ საათში</translation>
     </message>
     <message>
->>>>>>> 7da4ae1f
         <source>Estimated time left until synced</source>
         <translation type="unfinished">სინქრონიზაციის დასრულებამდე დარჩენილი დრო</translation>
     </message>
@@ -1883,8 +1724,6 @@
         <translation type="unfinished">კვანძის ფანჯარა</translation>
     </message>
     <message>
-<<<<<<< HEAD
-=======
         <source>Decrease font size</source>
         <translation type="unfinished">შრიფტის ზომის შემცირება</translation>
     </message>
@@ -1901,7 +1740,6 @@
         <translation type="unfinished">მიმართულება/ტიპი</translation>
     </message>
     <message>
->>>>>>> 7da4ae1f
         <source>Connection Time</source>
         <translation type="unfinished">დაკავშირების დრო</translation>
     </message>
@@ -1959,8 +1797,6 @@
         <translation type="unfinished">&amp;დააკოპირეთ მისამართი</translation>
     </message>
     <message>
-<<<<<<< HEAD
-=======
         <source>&amp;Disconnect</source>
         <translation type="unfinished">&amp;გათიშვა</translation>
     </message>
@@ -1990,7 +1826,6 @@
         <translation type="unfinished">ბრძანების შესრულება ყოველგვარი საფულის გარეშე</translation>
     </message>
     <message>
->>>>>>> 7da4ae1f
         <source>To</source>
         <translation type="unfinished">მიმღები</translation>
     </message>
@@ -1999,13 +1834,10 @@
         <translation type="unfinished">გამგზავნი</translation>
     </message>
     <message>
-<<<<<<< HEAD
-=======
         <source>Ban for</source>
         <translation type="unfinished">აკრძალვა ...-თვის</translation>
     </message>
     <message>
->>>>>>> 7da4ae1f
         <source>Never</source>
         <translation type="unfinished">არასოდეს</translation>
     </message>
@@ -2085,8 +1917,6 @@
         <translation type="unfinished">&amp;დააკოპირეთ მისამართი</translation>
     </message>
     <message>
-<<<<<<< HEAD
-=======
         <source>Copy &amp;label</source>
         <translation type="unfinished">კოპირება &amp;ჭდე</translation>
     </message>
@@ -2095,7 +1925,6 @@
         <translation type="unfinished">კოპირება &amp;რაოდენობა</translation>
     </message>
     <message>
->>>>>>> 7da4ae1f
         <source>Could not unlock wallet.</source>
         <translation type="unfinished">საფულის განბლოკვა ვერ მოხერხდა.</translation>
     </message>
@@ -2237,13 +2066,10 @@
         <translation type="unfinished">სასურველია:</translation>
     </message>
     <message>
-<<<<<<< HEAD
-=======
         <source>Custom:</source>
         <translation type="unfinished">მორგებული:</translation>
     </message>
     <message>
->>>>>>> 7da4ae1f
         <source>Send to multiple recipients at once</source>
         <translation type="unfinished">გაგზავნა რამდენიმე რეციპიენტთან ერთდროულად</translation>
     </message>
@@ -2316,9 +2142,6 @@
         <translation type="unfinished">%1-დან %2-ში</translation>
     </message>
     <message>
-<<<<<<< HEAD
-        <source>PSBT saved</source>
-=======
         <source>Save Transaction Data</source>
         <translation type="unfinished">ტრანზაქციის მონაცემების შენახვა</translation>
     </message>
@@ -2330,7 +2153,6 @@
     <message>
         <source>PSBT saved</source>
         <extracomment>Popup message when a PSBT has been saved to a file</extracomment>
->>>>>>> 7da4ae1f
         <translation type="unfinished">PSBT შენახულია</translation>
     </message>
     <message>
@@ -2432,8 +2254,6 @@
         <source>A message that was attached to the bitcoin: URI which will be stored with the transaction for your reference. Note: This message will not be sent over the Bitcoin network.</source>
         <translation type="unfinished">მესიჯი, რომელიც თან ერთვის მონეტებს:  URI, რომელიც შეინახება ტრანსაქციასთან ერთად თქვენთვის. შენიშვნა: მესიჯი არ გაყვება გადახდას ბითქოინის ქსელში.</translation>
     </message>
-<<<<<<< HEAD
-=======
 </context>
 <context>
     <name>SendConfirmationDialog</name>
@@ -2445,7 +2265,6 @@
         <source>Create Unsigned</source>
         <translation type="unfinished">შექმენით ხელმოუწერელი</translation>
     </message>
->>>>>>> 7da4ae1f
 </context>
 <context>
     <name>SignVerifyMessageDialog</name>
@@ -2854,19 +2673,14 @@
         <translation type="unfinished">მინ. თანხა</translation>
     </message>
     <message>
-<<<<<<< HEAD
-=======
         <source>Range…</source>
         <translation type="unfinished">დიაპაზონი...</translation>
     </message>
     <message>
->>>>>>> 7da4ae1f
         <source>&amp;Copy address</source>
         <translation type="unfinished">&amp;დააკოპირეთ მისამართი</translation>
     </message>
     <message>
-<<<<<<< HEAD
-=======
         <source>Copy &amp;label</source>
         <translation type="unfinished">კოპირება &amp;ჭდე</translation>
     </message>
@@ -2908,7 +2722,6 @@
         <translation type="unfinished">ჩვენება %1-ში</translation>
     </message>
     <message>
->>>>>>> 7da4ae1f
         <source>Export Transaction History</source>
         <translation type="unfinished">ტრანსაქციების ისტორიის ექსპორტი</translation>
     </message>
@@ -3028,8 +2841,6 @@
         <translation type="unfinished">გაუქმება</translation>
     </message>
 </context>
-<<<<<<< HEAD
-=======
 <context>
     <name>bitcoin-core</name>
     <message>
@@ -3153,5 +2964,4 @@
         <translation type="unfinished">პარამეტრების ფაილის ჩაწერა ვერ მოხერხდა</translation>
     </message>
 </context>
->>>>>>> 7da4ae1f
 </TS>