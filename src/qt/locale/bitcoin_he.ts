--- conflicted
+++ resolved
@@ -3,11 +3,7 @@
     <name>AddressBookPage</name>
     <message>
         <source>Right-click to edit address or label</source>
-<<<<<<< HEAD
-        <translation type="unfinished">לחץ על הלחצן הימני בעכבר לעריכת הכתובת או התווית</translation>
-=======
         <translation type="unfinished">לעריכת הכתובת או התווית יש ללחוץ על הלחצן הימני בעכבר</translation>
->>>>>>> 7da4ae1f
     </message>
     <message>
         <source>Create a new address</source>
@@ -434,17 +430,12 @@
         <translation type="unfinished">על &amp;אודות %1</translation>
     </message>
     <message>
-<<<<<<< HEAD
-        <source>Fee estimation failed. Fallbackfee is disabled. Wait a few blocks or enable -fallbackfee.</source>
-        <translation type="unfinished">אמדן גובה עמלה נכשל. Fallbackfee  מנוטרל. יש להמתין מספר בלוקים או לשפעל את  -fallbackfee</translation>
-=======
         <source>Show information about %1</source>
         <translation type="unfinished">הצגת מידע על %1</translation>
     </message>
     <message>
         <source>About &amp;Qt</source>
         <translation type="unfinished">על אודות &amp;Qt</translation>
->>>>>>> 7da4ae1f
     </message>
     <message>
         <source>Show information about Qt</source>
@@ -602,10 +593,6 @@
         <translation type="unfinished">הצגת רשימת הכתובות והתוויות הנמצאות בשימוש</translation>
     </message>
     <message>
-<<<<<<< HEAD
-        <source>Error: Disk space is low for %s</source>
-        <translation type="unfinished">שגיאה: שטח הדיסק קטן מדי עובר %s</translation>
-=======
         <source>&amp;Command-line options</source>
         <translation type="unfinished">אפשרויות &amp;שורת הפקודה</translation>
     </message>
@@ -619,7 +606,6 @@
     <message>
         <source>%1 behind</source>
         <translation type="unfinished">%1 מאחור</translation>
->>>>>>> 7da4ae1f
     </message>
     <message>
         <source>Catching up…</source>
@@ -694,10 +680,6 @@
         <translation type="unfinished">סגירת ארנק</translation>
     </message>
     <message>
-<<<<<<< HEAD
-        <source>Not enough file descriptors available.</source>
-        <translation type="unfinished">אין מספיק מידע על הקובץ</translation>
-=======
         <source>Restore Wallet…</source>
         <extracomment>Name of the menu item that restores wallet from a backup file.</extracomment>
         <translation type="unfinished">שחזור ארנק</translation>
@@ -706,7 +688,6 @@
         <source>Restore a wallet from a backup file</source>
         <extracomment>Status tip for Restore Wallet menu item</extracomment>
         <translation type="unfinished">שחזור ארנק מקובץ גיבוי</translation>
->>>>>>> 7da4ae1f
     </message>
     <message>
         <source>Close all wallets</source>
@@ -862,17 +843,12 @@
         <translation type="unfinished">ייצור מפתחות HD &lt;b&gt;מופעל&lt;/b&gt;</translation>
     </message>
     <message>
-<<<<<<< HEAD
-        <source>User Agent comment (%s) contains unsafe characters.</source>
-        <translation type="unfinished">הערת צד המשתמש (%s) כוללת תווים שאינם בטוחים.</translation>
-=======
         <source>HD key generation is &lt;b&gt;disabled&lt;/b&gt;</source>
         <translation type="unfinished">ייצור מפתחות HD &lt;b&gt;כבוי&lt;/b&gt;</translation>
     </message>
     <message>
         <source>Private key &lt;b&gt;disabled&lt;/b&gt;</source>
         <translation type="unfinished">מפתח פרטי &lt;b&gt;נוטרל&lt;/b&gt;</translation>
->>>>>>> 7da4ae1f
     </message>
     <message>
         <source>Wallet is &lt;b&gt;encrypted&lt;/b&gt; and currently &lt;b&gt;unlocked&lt;/b&gt;</source>
@@ -997,29 +973,8 @@
         <translation type="unfinished">העתקת בתים</translation>
     </message>
     <message>
-<<<<<<< HEAD
-        <source>Open &amp;URI…</source>
-        <translation type="unfinished">פתיחת הקישור</translation>
-    </message>
-    <message>
-        <source>Close Wallet…</source>
-        <translation type="unfinished">סגירת ארנק</translation>
-    </message>
-    <message>
-        <source>Create Wallet…</source>
-        <translation type="unfinished">יצירת ארנק</translation>
-    </message>
-    <message>
-        <source>Close All Wallets…</source>
-        <translation type="unfinished">סגירת כל הארנקים</translation>
-    </message>
-    <message>
-        <source>&amp;File</source>
-        <translation type="unfinished">&amp;קובץ</translation>
-=======
         <source>Copy dust</source>
         <translation type="unfinished">העתקת אבק</translation>
->>>>>>> 7da4ae1f
     </message>
     <message>
         <source>Copy change</source>
@@ -1034,21 +989,8 @@
         <translation type="unfinished">כן</translation>
     </message>
     <message>
-<<<<<<< HEAD
-        <source>Synchronizing with network…</source>
-        <translation type="unfinished">בסנכרון עם הרשת</translation>
-    </message>
-    <message>
-        <source>Connecting to peers…</source>
-        <translation type="unfinished">מתחבר לעמיתים</translation>
-    </message>
-    <message>
-        <source>Request payments (generates QR codes and bitcoin: URIs)</source>
-        <translation type="unfinished">בקשת תשלומים (יצירה של קודים מסוג QR וסכימות כתובות משאב של :bitcoin)</translation>
-=======
         <source>no</source>
         <translation type="unfinished">לא</translation>
->>>>>>> 7da4ae1f
     </message>
     <message>
         <source>This label turns red if any recipient receives an amount smaller than the current dust threshold.</source>
@@ -1067,17 +1009,8 @@
         <translation type="unfinished">עודף מ־%1 (%2)</translation>
     </message>
     <message>
-<<<<<<< HEAD
-        <source>Catching up…</source>
-        <translation type="unfinished">משלים פערים</translation>
-    </message>
-    <message>
-        <source>Last received block was generated %1 ago.</source>
-        <translation type="unfinished">המקטע האחרון שהתקבל נוצר לפני %1.</translation>
-=======
         <source>(change)</source>
         <translation type="unfinished">(עודף)</translation>
->>>>>>> 7da4ae1f
     </message>
 </context>
 <context>
@@ -1159,23 +1092,8 @@
         <translation type="unfinished">יצירת ארנק</translation>
     </message>
     <message>
-<<<<<<< HEAD
-        <source>Restore Wallet…</source>
-        <extracomment>Name of the menu item that restores wallet from a backup file.</extracomment>
-        <translation type="unfinished">שחזור ארנק</translation>
-    </message>
-    <message>
-        <source>Restore a wallet from a backup file</source>
-        <extracomment>Status tip for Restore Wallet menu item</extracomment>
-        <translation type="unfinished">שחזור ארנק מקובץ גיבוי</translation>
-    </message>
-    <message>
-        <source>Close all wallets</source>
-        <translation type="unfinished">סגירת כל הארנקים</translation>
-=======
         <source>Wallet Name</source>
         <translation type="unfinished">שם הארנק</translation>
->>>>>>> 7da4ae1f
     </message>
     <message>
         <source>Wallet</source>
@@ -1198,23 +1116,8 @@
         <translation type="unfinished">נטרלו מפתחות פרטיים לארנק זה. ארנקים עם מפתחות פרטיים מנוטרלים יהיו מחוסרי מפתחות פרטיים וללא מקור HD או מפתחות מיובאים. זהו אידאלי לארנקי צפייה בלבד.</translation>
     </message>
     <message>
-<<<<<<< HEAD
-        <source>Load Wallet Backup</source>
-        <extracomment>The title for Restore Wallet File Windows</extracomment>
-        <translation type="unfinished">טעינת גיבוי הארנק</translation>
-    </message>
-    <message>
-        <source>Wallet Name</source>
-        <extracomment>Label of the input field where the name of the wallet is entered.</extracomment>
-        <translation type="unfinished">שם הארנק</translation>
-    </message>
-    <message>
-        <source>&amp;Window</source>
-        <translation type="unfinished">&amp;חלון</translation>
-=======
         <source>Disable Private Keys</source>
         <translation type="unfinished">השבתת מפתחות פרטיים</translation>
->>>>>>> 7da4ae1f
     </message>
     <message>
         <source>Make a blank wallet. Blank wallets do not initially have private keys or scripts. Private keys and addresses can be imported, or an HD seed can be set, at a later time.</source>
@@ -1722,27 +1625,6 @@
         <extracomment>Window title text of pop-up box that allows opening up of configuration file.</extracomment>
         <translation type="unfinished">אפשרויות להגדרה</translation>
     </message>
-    <message numerus="yes">
-        <source>%n GB of space available</source>
-        <translation type="unfinished">
-            <numerusform />
-            <numerusform />
-        </translation>
-    </message>
-    <message numerus="yes">
-        <source>(of %n GB needed)</source>
-        <translation type="unfinished">
-            <numerusform>(מתוך %n ג׳יגה-בייט נדרשים)</numerusform>
-            <numerusform>(מתוך %n ג׳יגה-בייט נדרשים)</numerusform>
-        </translation>
-    </message>
-    <message numerus="yes">
-        <source>(%n GB needed for full chain)</source>
-        <translation type="unfinished">
-            <numerusform>(ג׳יגה-בייט %n נדרש לשרשרת המלאה)</numerusform>
-            <numerusform>(%n ג׳יגה-בייט נדרשים לשרשרת המלאה)</numerusform>
-        </translation>
-    </message>
     <message>
         <source>The configuration file is used to specify advanced user options which override GUI settings. Additionally, any command-line options will override this configuration file.</source>
         <extracomment>Explanatory text about the priority order of instructions considered by client. The order from high to low being: command-line, configuration file, GUI settings.</extracomment>
@@ -1784,17 +1666,12 @@
         <translation type="unfinished">צפייה בלבד:</translation>
     </message>
     <message>
-<<<<<<< HEAD
-        <source>Limit block chain storage to</source>
-        <translation type="unfinished">הגבלת אחסון בלוקצ'יין ל</translation>
-=======
         <source>Available:</source>
         <translation type="unfinished">זמין:</translation>
     </message>
     <message>
         <source>Your current spendable balance</source>
         <translation type="unfinished">היתרה הזמינה הנוכחית</translation>
->>>>>>> 7da4ae1f
     </message>
     <message>
         <source>Pending:</source>
@@ -2098,17 +1975,12 @@
         <translation type="unfinished">כדי לציין מיקום שאינו ברירת המחדל לתיקיית הבלוקים יש להשתמש באפשרות "%1"</translation>
     </message>
     <message>
-<<<<<<< HEAD
-        <source>&amp;OK</source>
-        <translation type="unfinished">&amp;אישור</translation>
-=======
         <source>Startup time</source>
         <translation type="unfinished">זמן עלייה</translation>
     </message>
     <message>
         <source>Network</source>
         <translation type="unfinished">רשת</translation>
->>>>>>> 7da4ae1f
     </message>
     <message>
         <source>Name</source>
@@ -2123,21 +1995,6 @@
         <translation type="unfinished">שרשרת מקטעים</translation>
     </message>
     <message>
-<<<<<<< HEAD
-        <source>Confirm options reset</source>
-        <extracomment>Window title text of pop-up window shown when the user has chosen to reset options.</extracomment>
-        <translation type="unfinished">אישור איפוס האפשרויות</translation>
-    </message>
-    <message>
-        <source>Client restart required to activate changes.</source>
-        <extracomment>Text explaining that the settings changed will not come into effect until the client is restarted.</extracomment>
-        <translation type="unfinished">נדרשת הפעלה מחדש של הלקוח כדי להפעיל את השינויים.</translation>
-    </message>
-    <message>
-        <source>Client will be shut down. Do you want to proceed?</source>
-        <extracomment>Text asking the user to confirm if they would like to proceed with a client shutdown.</extracomment>
-        <translation type="unfinished">הלקוח יכבה. להמשיך?</translation>
-=======
         <source>Memory Pool</source>
         <translation type="unfinished">מאגר זכרון</translation>
     </message>
@@ -2148,7 +2005,6 @@
     <message>
         <source>Memory usage</source>
         <translation type="unfinished">ניצול זכרון</translation>
->>>>>>> 7da4ae1f
     </message>
     <message>
         <source>Wallet: </source>
@@ -3180,14 +3036,6 @@
         <source>Debug information</source>
         <translation type="unfinished">פרטי ניפוי שגיאות</translation>
     </message>
-<<<<<<< HEAD
-    <message numerus="yes">
-        <source>Estimated to begin confirmation within %n block(s).</source>
-        <translation type="unfinished">
-            <numerusform />
-            <numerusform />
-        </translation>
-=======
     <message>
         <source>Transaction</source>
         <translation type="unfinished">העברה</translation>
@@ -3195,7 +3043,6 @@
     <message>
         <source>Inputs</source>
         <translation type="unfinished">אמצעי קלט</translation>
->>>>>>> 7da4ae1f
     </message>
     <message>
         <source>Amount</source>
@@ -3272,10 +3119,6 @@
         <translation type="unfinished">התקבל מאת</translation>
     </message>
     <message>
-<<<<<<< HEAD
-        <source>Enter a label for this address to add it to the list of used addresses</source>
-        <translation type="unfinished">יש לתת תווית לכתובת זו כדי להוסיף אותה לרשימת הכתובות בשימוש</translation>
-=======
         <source>Sent to</source>
         <translation type="unfinished">נשלח אל</translation>
     </message>
@@ -3286,17 +3129,11 @@
     <message>
         <source>Mined</source>
         <translation type="unfinished">נכרו</translation>
->>>>>>> 7da4ae1f
     </message>
     <message>
         <source>watch-only</source>
         <translation type="unfinished">צפייה בלבד</translation>
     </message>
-<<<<<<< HEAD
-</context>
-<context>
-    <name>SendConfirmationDialog</name>
-=======
     <message>
         <source>(n/a)</source>
         <translation type="unfinished">(לא זמין)</translation>
@@ -3305,7 +3142,6 @@
         <source>(no label)</source>
         <translation type="unfinished">(ללא תוית)</translation>
     </message>
->>>>>>> 7da4ae1f
     <message>
         <source>Transaction status. Hover over this field to show number of confirmations.</source>
         <translation type="unfinished">מצב ההעברה. יש להמתין עם הסמן מעל שדה זה כדי לראות את מספר האישורים.</translation>
@@ -3462,26 +3298,6 @@
 <context>
     <name>WalletFrame</name>
     <message>
-<<<<<<< HEAD
-        <source>conflicted with a transaction with %1 confirmations</source>
-        <extracomment>Text explaining the current status of a transaction, shown in the status field of the details window for this transaction. This status represents an unconfirmed transaction that conflicts with a confirmed transaction.</extracomment>
-        <translation type="unfinished">ישנה סתירה עם עסקה שעברה %1 אימותים</translation>
-    </message>
-    <message>
-        <source>abandoned</source>
-        <extracomment>Text explaining the current status of a transaction, shown in the status field of the details window for this transaction. This status represents an abandoned transaction.</extracomment>
-        <translation type="unfinished">ננטש</translation>
-    </message>
-    <message>
-        <source>%1/unconfirmed</source>
-        <extracomment>Text explaining the current status of a transaction, shown in the status field of the details window for this transaction. This status represents a transaction confirmed in at least one block, but less than 6 blocks.</extracomment>
-        <translation type="unfinished">%1/לא מאומתים</translation>
-    </message>
-    <message>
-        <source>%1 confirmations</source>
-        <extracomment>Text explaining the current status of a transaction, shown in the status field of the details window for this transaction. This status represents a transaction confirmed in 6 or more blocks.</extracomment>
-        <translation type="unfinished">%1 אימותים</translation>
-=======
         <source>No wallet has been loaded.
 Go to File &gt; Open Wallet to load a wallet.
 - OR -</source>
@@ -3512,7 +3328,6 @@
     <message>
         <source>PSBT file must be smaller than 100 MiB</source>
         <translation type="unfinished">קובץ PSBT צריך להיות קטמן מ 100 MiB</translation>
->>>>>>> 7da4ae1f
     </message>
     <message>
         <source>Unable to decode PSBT</source>
@@ -3966,13 +3781,8 @@
         <translation type="unfinished">כתובת לא ידועה מסוג "%s"</translation>
     </message>
     <message>
-<<<<<<< HEAD
-        <source>Export the data in the current tab to a file</source>
-        <translation type="unfinished">יצוא הנתונים בלשונית הנוכחית לקובץ</translation>
-=======
         <source>Unknown change type '%s'</source>
         <translation type="unfinished">סוג שינוי לא ידוע: "%s"</translation>
->>>>>>> 7da4ae1f
     </message>
     <message>
         <source>Unknown network specified in -onlynet: '%s'</source>
