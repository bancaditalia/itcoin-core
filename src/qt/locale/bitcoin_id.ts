--- conflicted
+++ resolved
@@ -917,13 +917,6 @@
     <message>
         <source>No addresses available</source>
         <translation type="unfinished">Tidak ada alamat tersedia</translation>
-<<<<<<< HEAD
-    </message>
-    <message>
-        <source>No proxy server specified. Use -proxy=&lt;ip&gt; or -proxy=&lt;ip:port&gt;.</source>
-        <translation type="unfinished">Tidak ada server proxy yang ditentukan. Gunakan -proxy=&lt;ip&gt; atau -proxy=&lt;ip:port&gt;.</translation>
-=======
->>>>>>> 3116ccd7
     </message>
     <message>
         <source>Not enough file descriptors available.</source>
@@ -1993,21 +1986,11 @@
 </context>
 <context>
     <name>Intro</name>
-<<<<<<< HEAD
-    <message>
-        <source>%1 GB of space available</source>
-        <translation type="unfinished">%1 GB ruang tersedia</translation>
-    </message>
-    <message>
-        <source>(of %1 GB needed)</source>
-        <translation type="unfinished">(dari %1 GB yang dibutuhkan)</translation>
-=======
     <message numerus="yes">
         <source>%n GB of space available</source>
         <translation type="unfinished">
             <numerusform>%n GB ruang tersedia</numerusform>
         </translation>
->>>>>>> 3116ccd7
     </message>
     <message numerus="yes">
         <source>(of %n GB needed)</source>
@@ -2968,35 +2951,11 @@
     </message>
     <message>
         <source>Whether we relay addresses to this peer.</source>
-<<<<<<< HEAD
-        <extracomment>Tooltip text for the Address Relay field in the peer details area.</extracomment>
-=======
         <extracomment>Tooltip text for the Address Relay field in the peer details area, which displays whether we relay addresses to this peer (Yes/No).</extracomment>
->>>>>>> 3116ccd7
         <translation type="unfinished">Apakah kita menyampaikan alamat ke rekan ini.</translation>
     </message>
     <message>
         <source>Address Relay</source>
-<<<<<<< HEAD
-        <translation type="unfinished">Alamat Relay</translation>
-    </message>
-    <message>
-        <source>Total number of addresses processed, excluding those dropped due to rate-limiting.</source>
-        <extracomment>Tooltip text for the Addresses Processed field in the peer details area.</extracomment>
-        <translation type="unfinished">Jumlah total alamat yang diproses, tidak termasuk yang dibatalkan karena pembatasan tarif.</translation>
-    </message>
-    <message>
-        <source>Addresses Processed</source>
-        <translation type="unfinished">Alamat Diproses</translation>
-    </message>
-    <message>
-        <source>Total number of addresses dropped due to rate-limiting.</source>
-        <extracomment>Tooltip text for the Addresses Rate-Limited field in the peer details area.</extracomment>
-        <translation type="unfinished">Jumlah total alamat turun karena pembatasan tarif.</translation>
-    </message>
-    <message>
-        <source>Addresses Rate-Limited</source>
-=======
         <extracomment>Text title for the Address Relay field in the peer details area, which displays whether we relay addresses to this peer (Yes/No).</extracomment>
         <translation type="unfinished">Alamat Relay</translation>
     </message>
@@ -3018,7 +2977,6 @@
     <message>
         <source>Addresses Rate-Limited</source>
         <extracomment>Text title for the Addresses Rate-Limited field in the peer details area, which displays the total number of addresses received from this peer that were dropped (not processed) due to rate-limiting.</extracomment>
->>>>>>> 3116ccd7
         <translation type="unfinished">Tarif Alamat Terbatas</translation>
     </message>
     <message>
