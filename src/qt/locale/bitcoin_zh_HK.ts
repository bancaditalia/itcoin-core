--- conflicted
+++ resolved
@@ -258,23 +258,11 @@
     <name>BitcoinApplication</name>
     <message>
         <source>Settings file %1 might be corrupt or invalid.</source>
-<<<<<<< HEAD
-        <translation type="unfinished">設定檔%1可能已經失效或無效</translation>
-    </message>
-    <message>
-        <source>Runaway exception</source>
-        <translation type="unfinished">失控的例外</translation>
-    </message>
-    <message>
-        <source>A fatal error occurred. %1 can no longer continue safely and will quit.</source>
-        <translation type="unfinished">发生了一个致命错误。%1不能再安全地继续并将退出。</translation>
-=======
         <translation type="unfinished">设置文件%1可能已损坏或无效。</translation>
     </message>
     <message>
         <source>Runaway exception</source>
         <translation type="unfinished">未捕获的异常</translation>
->>>>>>> 7da4ae1f
     </message>
     <message>
         <source>Internal error</source>
@@ -282,11 +270,7 @@
     </message>
     <message>
         <source>An internal error occurred. %1 will attempt to continue safely. This is an unexpected bug which can be reported as described below.</source>
-<<<<<<< HEAD
-        <translation type="unfinished">发生内部错误。%1将尝试安全继续。这是一个意外的错误，可以报告如下所述。</translation>
-=======
         <translation type="unfinished">發生了內部錯誤%1 將嘗試安全地繼續。 這是一個意外錯誤，可以按如下所述進行報告。</translation>
->>>>>>> 7da4ae1f
     </message>
 </context>
 <context>
@@ -299,19 +283,7 @@
     <message>
         <source>A fatal error occurred. Check that settings file is writable, or try running with -nosettings.</source>
         <extracomment>Explanatory text shown on startup when the settings file could not be written. Prompts user to check that we have the ability to write to the file. Explains that the user has the option of running without a settings file.</extracomment>
-<<<<<<< HEAD
-        <translation type="unfinished">发生了一个致命错误。检查设置文件是否可写，或者尝试使用-nosettings运行。</translation>
-    </message>
-    <message>
-        <source>Error: Specified data directory "%1" does not exist.</source>
-        <translation type="unfinished">错误:指定的数据目录“%1“不存在。</translation>
-    </message>
-    <message>
-        <source>Error: Cannot parse configuration file: %1.</source>
-        <translation type="unfinished">错误:无法解析配置文件:%1。</translation>
-=======
         <translation type="unfinished">出现致命错误。请检查设置文件是否可写，或者尝试带 -nosettings 参数运行。</translation>
->>>>>>> 7da4ae1f
     </message>
     <message>
         <source>Error: %1</source>
@@ -334,13 +306,6 @@
         <translation type="unfinished">輸入一個 Bitcoin 位址 (例如 %1)</translation>
     </message>
     <message>
-<<<<<<< HEAD
-        <source>Internal</source>
-        <translation type="unfinished">内部</translation>
-    </message>
-    <message>
-=======
->>>>>>> 7da4ae1f
         <source>Inbound</source>
         <extracomment>An inbound connection from a peer. An inbound connection is a connection initiated by a peer.</extracomment>
         <translation type="unfinished">進來</translation>
@@ -433,64 +398,56 @@
     </message>
 </context>
 <context>
-    <name>bitcoin-core</name>
-    <message>
-        <source>Settings file could not be read</source>
-        <translation type="unfinished">无法读取设置文件</translation>
-    </message>
-    <message>
-        <source>Settings file could not be written</source>
-        <translation type="unfinished">无法写入设置文件</translation>
-    </message>
-    <message>
-        <source>The %s developers</source>
-        <translation type="unfinished">%s 開發人員</translation>
-    </message>
-    <message>
-        <source>Cannot downgrade wallet from version %i to version %i. Wallet version unchanged.</source>
-        <translation type="unfinished">无法把钱包版本从%i降级到%i。钱包版本未改变。</translation>
-    </message>
-    <message>
-        <source>Cannot upgrade a non HD split wallet from version %i to version %i without upgrading to support pre-split keypool. Please use version %i or no version specified.</source>
-        <translation type="unfinished">无法在不支持“拆分前的密钥池”（pre split keypool）的情况下把“非拆分HD钱包”（non HD split wallet）从版本%i升级到%i。请使用版本号%i，或者压根不要指定版本号。</translation>
-    </message>
-    <message>
-        <source>Distributed under the MIT software license, see the accompanying file %s or %s</source>
-        <translation type="unfinished">依據 MIT 軟體授權條款散布，詳情請見附帶的 %s 檔案或是 %s</translation>
-    </message>
-    <message>
-        <source>Error reading %s! Transaction data may be missing or incorrect. Rescanning wallet.</source>
-        <translation type="unfinished">读取%s出错！交易数据可能丢失或有误。重新扫描钱包中。</translation>
-    </message>
-    <message>
-        <source>Error: Dumpfile format record is incorrect. Got "%s", expected "format".</source>
-        <translation type="unfinished">错误: 转储文件格式不正确。得到是"%s"，而预期本应得到的是 "format"。</translation>
-    </message>
-    <message>
-        <source>Error: Dumpfile version is not supported. This version of bitcoin-wallet only supports version 1 dumpfiles. Got dumpfile with version %s</source>
-        <translation type="unfinished">错误: 转储文件版本不被支持。这个版本的 bitcoin-wallet 只支持版本为 1 的转储文件。得到的转储文件版本却是%s</translation>
-    </message>
-    <message>
-        <source>Error: Legacy wallets only support the "legacy", "p2sh-segwit", and "bech32" address types</source>
-        <translation type="unfinished">错误: 旧式钱包只支持 "legacy", "p2sh-segwit", 和 "bech32" 这三种地址类型</translation>
-    </message>
-    <message>
-        <source>Fee estimation failed. Fallbackfee is disabled. Wait a few blocks or enable -fallbackfee.</source>
-        <translation type="unfinished">手续费估计失败。而且备用手续费估计（fallbackfee）已被禁用。请再等一些区块，或者通过-fallbackfee参数启用备用手续费估计。</translation>
-    </message>
-    <message>
-        <source>Invalid amount for -maxtxfee=&lt;amount&gt;: '%s' (must be at least the minrelay fee of %s to prevent stuck transactions)</source>
-        <translation type="unfinished">-maxtxfee=&lt;amount&gt;: '%s' 的金額無效 (必須大於最低轉發手續費 %s 以避免交易無法確認)</translation>
-    </message>
-    <message>
-<<<<<<< HEAD
-        <source>Invalid or corrupt peers.dat (%s). If you believe this is a bug, please report it to %s. As a workaround, you can move the file (%s) out of the way (rename, move, or delete) to have a new one created on the next start.</source>
-        <translation type="unfinished">无效或损坏的peers.dat (%s)。如果你确信这是一个bug，请反馈到%s。作为变通办法，你可以把现有文件 (%s) 移开(重命名、移动或删除)，这样就可以在下次启动时创建一个新文件了。</translation>
-    </message>
-    <message>
-        <source>No dump file provided. To use createfromdump, -dumpfile=&lt;filename&gt; must be provided.</source>
-        <translation type="unfinished">没有提供转储文件。要使用 createfromdump ，必须提供 -dumpfile=&lt;filename&gt;。</translation>
-=======
+    <name>BitcoinGUI</name>
+    <message>
+        <source>&amp;Overview</source>
+        <translation type="unfinished">總覽 &amp;O</translation>
+    </message>
+    <message>
+        <source>Show general overview of wallet</source>
+        <translation type="unfinished">顯示錢包一般總覽</translation>
+    </message>
+    <message>
+        <source>&amp;Transactions</source>
+        <translation type="unfinished">交易 &amp;T</translation>
+    </message>
+    <message>
+        <source>Browse transaction history</source>
+        <translation type="unfinished">瀏覽交易紀錄</translation>
+    </message>
+    <message>
+        <source>E&amp;xit</source>
+        <translation type="unfinished">結束 &amp;x</translation>
+    </message>
+    <message>
+        <source>Quit application</source>
+        <translation type="unfinished">結束應用程式</translation>
+    </message>
+    <message>
+        <source>&amp;About %1</source>
+        <translation type="unfinished">關於 %1 &amp;A</translation>
+    </message>
+    <message>
+        <source>Show information about %1</source>
+        <translation type="unfinished">顯示 %1 的相關資訊</translation>
+    </message>
+    <message>
+        <source>About &amp;Qt</source>
+        <translation type="unfinished">關於 Qt &amp;Q</translation>
+    </message>
+    <message>
+        <source>Show information about Qt</source>
+        <translation type="unfinished">顯示 Qt 相關資訊</translation>
+    </message>
+    <message>
+        <source>Modify configuration options for %1</source>
+        <translation type="unfinished">修正 %1 的設定選項</translation>
+    </message>
+    <message>
+        <source>Create a new wallet</source>
+        <translation type="unfinished">新增一個錢包</translation>
+    </message>
+    <message>
         <source>&amp;Minimize</source>
         <translation type="unfinished">最小化</translation>
     </message>
@@ -510,29 +467,24 @@
     <message>
         <source>Send coins to a Bitcoin address</source>
         <translation type="unfinished">付款至一個 Bitcoin 位址</translation>
->>>>>>> 7da4ae1f
-    </message>
-    <message>
-        <source>No wallet file format provided. To use createfromdump, -format=&lt;format&gt; must be provided.</source>
-        <translation type="unfinished">没有提供钱包格式。要使用 createfromdump ，必须提供 -format=&lt;format&gt;</translation>
-    </message>
-    <message>
-        <source>Prune mode is incompatible with -reindex-chainstate. Use full -reindex instead.</source>
-        <translation type="unfinished">修剪模式与 -reindex-chainstate 不兼容。请进行一次完整的 -reindex 。</translation>
-    </message>
-    <message>
-        <source>Prune: last wallet synchronisation goes beyond pruned data. You need to -reindex (download the whole blockchain again in case of pruned node)</source>
-        <translation type="unfinished">修剪:上次同步钱包的位置已经超出（落后于）现有修剪后数据的范围。你需要进行-reindex（对于已经启用修剪节点，就需要重新下载整个区块链）</translation>
-    </message>
-    <message>
-        <source>SQLiteDatabase: Unknown sqlite wallet schema version %d. Only version %d is supported</source>
-        <translation type="unfinished">SQLiteDatabase: SQLite钱包schema版本%d未知。只支持%d版本</translation>
-    </message>
-    <message>
-<<<<<<< HEAD
-        <source>The block database contains a block which appears to be from the future. This may be due to your computer's date and time being set incorrectly. Only rebuild the block database if you are sure that your computer's date and time are correct</source>
-        <translation type="unfinished">區塊資料庫中有來自未來的區塊。可能是你電腦的日期時間不對。如果確定電腦日期時間沒錯的話，就重建區塊資料庫看看。</translation>
-=======
+    </message>
+    <message>
+        <source>Backup wallet to another location</source>
+        <translation type="unfinished">把錢包備份到其它地方</translation>
+    </message>
+    <message>
+        <source>Change the passphrase used for wallet encryption</source>
+        <translation type="unfinished">改變錢包加密用的密碼</translation>
+    </message>
+    <message>
+        <source>&amp;Send</source>
+        <translation type="unfinished">付款 &amp;S</translation>
+    </message>
+    <message>
+        <source>&amp;Receive</source>
+        <translation type="unfinished">收款 &amp;R</translation>
+    </message>
+    <message>
         <source>&amp;Options…</source>
         <translation type="unfinished">选项(&amp;O)</translation>
     </message>
@@ -591,29 +543,16 @@
     <message>
         <source>&amp;File</source>
         <translation type="unfinished">檔案 &amp;F</translation>
->>>>>>> 7da4ae1f
-    </message>
-    <message>
-        <source>The block index db contains a legacy 'txindex'. To clear the occupied disk space, run a full -reindex, otherwise ignore this error. This error message will not be displayed again.</source>
-        <translation type="unfinished">区块索引数据库含有历史遗留的 'txindex' 。可以运行完整的 -reindex 来清理被占用的磁盘空间；也可以忽略这个错误。这个错误消息将不会再次显示。</translation>
-    </message>
-    <message>
-        <source>The transaction amount is too small to send after the fee has been deducted</source>
-        <translation type="unfinished">扣除手續費後的交易金額太少而不能傳送</translation>
-    </message>
-    <message>
-<<<<<<< HEAD
-        <source>This is a pre-release test build - use at your own risk - do not use for mining or merchant applications</source>
-        <translation type="unfinished">這是個還沒發表的測試版本 - 使用請自負風險 - 請不要用來開採或做商業應用</translation>
-    </message>
-    <message>
-        <source>This is the maximum transaction fee you pay (in addition to the normal fee) to prioritize partial spend avoidance over regular coin selection.</source>
-        <translation type="unfinished">這是您支付的最高交易手續費（除了正常手續費外），優先於避免部分花費而不是定期選取幣。</translation>
-    </message>
-    <message>
-        <source>This is the transaction fee you may discard if change is smaller than dust at this level</source>
-        <translation type="unfinished">找零低于当前粉尘阈值时会被舍弃，并计入手续费，这些交易手续费就是在这种情况下产生的。</translation>
-=======
+    </message>
+    <message>
+        <source>&amp;Settings</source>
+        <translation type="unfinished">設定 &amp;S</translation>
+    </message>
+    <message>
+        <source>&amp;Help</source>
+        <translation type="unfinished">說明 &amp;H</translation>
+    </message>
+    <message>
         <source>Tabs toolbar</source>
         <translation type="unfinished">标签页工具栏</translation>
     </message>
@@ -678,194 +617,20 @@
     <message>
         <source>Error</source>
         <translation type="unfinished">錯誤</translation>
->>>>>>> 7da4ae1f
-    </message>
-    <message>
-        <source>This is the transaction fee you may pay when fee estimates are not available.</source>
-        <translation type="unfinished">這是當預估手續費還沒計算出來時，付款交易預設會付的手續費。</translation>
-    </message>
-    <message>
-        <source>Total length of network version string (%i) exceeds maximum length (%i). Reduce the number or size of uacomments.</source>
-        <translation type="unfinished">网络版本字符串的总长度 (%i) 超过最大长度 (%i) 了。请减少 uacomment 参数的数目或长度。</translation>
-    </message>
-    <message>
-        <source>Unable to replay blocks. You will need to rebuild the database using -reindex-chainstate.</source>
-        <translation type="unfinished">无法重放区块。你需要先用-reindex-chainstate参数来重建数据库。</translation>
-    </message>
-    <message>
-<<<<<<< HEAD
-        <source>Unknown wallet file format "%s" provided. Please provide one of "bdb" or "sqlite".</source>
-        <translation type="unfinished">提供了未知的钱包格式 "%s" 。请使用 "bdb" 或 "sqlite" 中的一种。</translation>
-    </message>
-    <message>
-        <source>Unsupported chainstate database format found. Please restart with -reindex-chainstate. This will rebuild the chainstate database.</source>
-        <translation type="unfinished">找到了不受支持的 chainstate 数据库格式。请使用 -reindex-chainstate 参数重启。这将会重建 chainstate 数据库。</translation>
-    </message>
-    <message>
-        <source>Wallet created successfully. The legacy wallet type is being deprecated and support for creating and opening legacy wallets will be removed in the future.</source>
-        <translation type="unfinished">钱包创建成功。旧式钱包已被弃用，未来将不再支持创建或打开旧式钱包。</translation>
-    </message>
-    <message>
-        <source>Warning: Dumpfile wallet format "%s" does not match command line specified format "%s".</source>
-        <translation type="unfinished">警告: 转储文件的钱包格式 "%s" 与命令行指定的格式 "%s" 不符。</translation>
-    </message>
-    <message>
-        <source>Warning: Private keys detected in wallet {%s} with disabled private keys</source>
-        <translation type="unfinished">警告：在已经禁用私钥的钱包 {%s} 中仍然检测到私钥</translation>
-    </message>
-    <message>
-        <source>Witness data for blocks after height %d requires validation. Please restart with -reindex.</source>
-        <translation type="unfinished">需要验证高度在%d之后的区块见证数据。请使用 -reindex 重新启动。</translation>
-    </message>
-    <message>
-        <source>You need to rebuild the database using -reindex to go back to unpruned mode.  This will redownload the entire blockchain</source>
-        <translation type="unfinished">回到非修剪的模式需要用 -reindex 參數來重建資料庫。這會導致重新下載整個區塊鏈。</translation>
-    </message>
-    <message>
-        <source>%s is set very high!</source>
-        <translation type="unfinished">%s非常高！</translation>
-    </message>
-    <message>
-        <source>-maxmempool must be at least %d MB</source>
-        <translation type="unfinished">參數 -maxmempool 至少要給 %d 百萬位元組(MB)</translation>
-    </message>
-    <message>
-        <source>Cannot resolve -%s address: '%s'</source>
-        <translation type="unfinished">沒辦法解析 -%s 參數指定的地址: '%s'</translation>
-    </message>
-    <message>
-        <source>Cannot set -forcednsseed to true when setting -dnsseed to false.</source>
-        <translation type="unfinished">在 -dnsseed 被设为 false 时无法将 -forcednsseed 设为 true 。</translation>
-    </message>
-    <message>
-        <source>Cannot set -peerblockfilters without -blockfilterindex.</source>
-        <translation type="unfinished">在沒有設定-blockfilterindex 則無法使用 -peerblockfilters</translation>
-    </message>
-    <message>
-        <source>Cannot write to data directory '%s'; check permissions.</source>
-        <translation type="unfinished">不能写入到数据目录'%s'；请检查文件权限。</translation>
-    </message>
-    <message>
-        <source>The -txindex upgrade started by a previous version cannot be completed. Restart with the previous version or run a full -reindex.</source>
-        <translation type="unfinished">无法完成由之前版本启动的 -txindex 升级。请用之前的版本重新启动，或者进行一次完整的 -reindex 。</translation>
-    </message>
-    <message>
-        <source>%s request to listen on port %u. This port is considered "bad" and thus it is unlikely that any Bitcoin Core peers connect to it. See doc/p2p-bad-ports.md for details and a full list.</source>
-        <translation type="unfinished">%s请求监听端口 %u。这个端口被认为是“坏的”，所以不太可能有Bitcoin Core节点会连接到它。有关详细信息和完整列表，请参见 doc/p2p-bad-ports.md 。</translation>
-    </message>
-    <message>
-        <source>-reindex-chainstate option is not compatible with -blockfilterindex. Please temporarily disable blockfilterindex while using -reindex-chainstate, or replace -reindex-chainstate with -reindex to fully rebuild all indexes.</source>
-        <translation type="unfinished">-reindex-chainstate 与 -blockfilterindex 不兼容。请在进行 -reindex-chainstate 时临时禁用 blockfilterindex ，或者改用 -reindex （而不是 -reindex-chainstate ）来完整地重建所有索引。</translation>
-    </message>
-    <message>
-        <source>-reindex-chainstate option is not compatible with -coinstatsindex. Please temporarily disable coinstatsindex while using -reindex-chainstate, or replace -reindex-chainstate with -reindex to fully rebuild all indexes.</source>
-        <translation type="unfinished">-reindex-chainstate 与 -coinstatsindex 不兼容。请在进行  -reindex-chainstate 时临时禁用 coinstatsindex ，或者改用 -reindex （而不是 -reindex-chainstate ）来完整地重建所有索引。</translation>
-    </message>
-    <message>
-        <source>-reindex-chainstate option is not compatible with -txindex. Please temporarily disable txindex while using -reindex-chainstate, or replace -reindex-chainstate with -reindex to fully rebuild all indexes.</source>
-        <translation type="unfinished">-reindex-chainstate 与 -txindex 不兼容。请在进行 -reindex-chainstate 时临时禁用 txindex ，或者改用 -reindex （而不是 -reindex-chainstate ）来完整地重建所有索引。</translation>
-    </message>
-    <message>
-        <source>Assumed-valid: last wallet synchronisation goes beyond available block data. You need to wait for the background validation chain to download more blocks.</source>
-        <translation type="unfinished">假定有效（assume-valid）: 上次同步钱包时进度越过了现有的区块数据。你需要等待后台验证链下载更多的区块。</translation>
-    </message>
-    <message>
-        <source>Cannot provide specific connections and have addrman find outgoing connections at the same time.</source>
-        <translation type="unfinished">在使用地址管理器(addrman)寻找出站连接时，无法同时提供特定的连接。</translation>
-    </message>
-    <message>
-        <source>Error loading %s: External signer wallet being loaded without external signer support compiled</source>
-        <translation type="unfinished">加载%s时出错: 编译时未启用外部签名器支持，却仍然试图加载外部签名器钱包</translation>
-    </message>
-    <message>
-        <source>Error: Address book data in wallet cannot be identified to belong to migrated wallets</source>
-        <translation type="unfinished">错误：钱包中的地址簿数据无法被识别为属于迁移后的钱包</translation>
-    </message>
-    <message>
-        <source>Error: Duplicate descriptors created during migration. Your wallet may be corrupted.</source>
-        <translation type="unfinished">错误：迁移过程中创建了重复的输出描述符。你的钱包可能已损坏。</translation>
-    </message>
-    <message>
-        <source>Error: Transaction %s in wallet cannot be identified to belong to migrated wallets</source>
-        <translation type="unfinished">错误：钱包中的交易%s无法被识别为属于迁移后的钱包</translation>
-    </message>
-    <message>
-        <source>Error: Unable to produce descriptors for this legacy wallet. Make sure the wallet is unlocked first</source>
-        <translation type="unfinished">错误：无法为这个遗留钱包生成输出描述符。请先确定钱包已被解锁</translation>
-    </message>
-    <message>
-        <source>Failed to rename invalid peers.dat file. Please move or delete it and try again.</source>
-        <translation type="unfinished">无法重命名无效的 peers.dat 文件。 请移动或删除它，然后重试。</translation>
-    </message>
-    <message>
-        <source>Incompatible options: -dnsseed=1 was explicitly specified, but -onlynet forbids connections to IPv4/IPv6</source>
-        <translation type="unfinished">互不兼容的选项：-dnsseed=1 已被显式指定，但 -onlynet 禁止了IPv4/IPv6 连接</translation>
-    </message>
-    <message>
-        <source>Outbound connections restricted to Tor (-onlynet=onion) but the proxy for reaching the Tor network is explicitly forbidden: -onion=0</source>
-        <translation type="unfinished">出站连接被限制为仅使用 Tor (-onlynet=onion)，但是到达 Tor 网络的代理被显式禁止： -onion=0</translation>
-    </message>
-    <message>
-        <source>Outbound connections restricted to Tor (-onlynet=onion) but the proxy for reaching the Tor network is not provided: none of -proxy, -onion or -listenonion is given</source>
-        <translation type="unfinished">出站连接被限制为仅使用 Tor (-onlynet=onion)，但是未提供到达 Tor 网络的代理：没有提供 -proxy=, -onion= 或 -listenonion 参数</translation>
-    </message>
-    <message>
-        <source>Unrecognized descriptor found. Loading wallet %s
-
-The wallet might had been created on a newer version.
-Please try running the latest software version.
-</source>
-        <translation type="unfinished">找到无法识别的输出描述符。加载钱包%s
-
-钱包可能由新版软件创建，
-请尝试运行最新的软件版本。
-</translation>
-    </message>
-    <message>
-        <source>Unsupported category-specific logging level -loglevel=%s. Expected -loglevel=&lt;category&gt;:&lt;loglevel&gt;. Valid categories: %s. Valid loglevels: %s.</source>
-        <translation type="unfinished">不支持的类别限定日志等级 -loglevel=%s。预期参数 -loglevel=&lt;category&gt;:&lt;loglevel&gt;. Valid categories: %s。有效的类别： %s。</translation>
-    </message>
-    <message>
-        <source>
-Unable to cleanup failed migration</source>
-        <translation type="unfinished">
-无法清理失败的迁移</translation>
-    </message>
-    <message>
-        <source>
-Unable to restore backup of wallet.</source>
-        <translation type="unfinished">
-无法还原钱包备份</translation>
-    </message>
-    <message>
-        <source>Config setting for %s only applied on %s network when in [%s] section.</source>
-        <translation type="unfinished">对 %s 的配置设置只对 %s 网络生效，如果它位于配置的 [%s] 章节的话</translation>
-    </message>
-    <message>
-        <source>Do you want to rebuild the block database now?</source>
-        <translation type="unfinished">你想现在就重建区块数据库吗？</translation>
-    </message>
-    <message>
-        <source>Done loading</source>
-        <translation type="unfinished">載入完成</translation>
-    </message>
-    <message>
-        <source>Dump file %s does not exist.</source>
-        <translation type="unfinished">转储文件 %s 不存在</translation>
-    </message>
-    <message>
-        <source>Error creating %s</source>
-        <translation type="unfinished">创建%s时出错</translation>
-    </message>
-    <message>
-        <source>Error initializing block database</source>
-        <translation type="unfinished">初始化区块数据库时出错</translation>
-    </message>
-    <message>
-        <source>Error loading %s</source>
-        <translation type="unfinished">載入檔案 %s 時發生錯誤</translation>
-    </message>
-=======
+    </message>
+    <message>
+        <source>Warning</source>
+        <translation type="unfinished">警告</translation>
+    </message>
+    <message>
+        <source>Information</source>
+        <translation type="unfinished">資訊</translation>
+    </message>
+    <message>
+        <source>Up to date</source>
+        <translation type="unfinished">已更新至最新版本</translation>
+    </message>
+    <message>
         <source>Load Partially Signed Bitcoin Transaction</source>
         <translation type="unfinished">加载部分签名比特币交易（PSBT）</translation>
     </message>
@@ -1240,949 +1005,6 @@
         <source>Open wallet warning</source>
         <translation type="unfinished">打開錢包警告</translation>
     </message>
->>>>>>> 7da4ae1f
-    <message>
-        <source>Error loading %s: Private keys can only be disabled during creation</source>
-        <translation type="unfinished">載入 %s 時發生錯誤: 只有在造新錢包時能夠指定不允許私鑰</translation>
-    </message>
-    <message>
-        <source>Error loading %s: Wallet corrupted</source>
-        <translation type="unfinished">載入檔案 %s 時發生錯誤: 錢包損毀了</translation>
-    </message>
-    <message>
-        <source>Error loading %s: Wallet requires newer version of %s</source>
-        <translation type="unfinished">載入檔案 %s 時發生錯誤: 這個錢包需要新版的 %s</translation>
-    </message>
-    <message>
-        <source>Error reading from database, shutting down.</source>
-        <translation type="unfinished">读取数据库出错，关闭中。</translation>
-    </message>
-    <message>
-        <source>Error: Could not add watchonly tx to watchonly wallet</source>
-        <translation type="unfinished">错误：无法添加仅观察交易至仅观察钱包</translation>
-    </message>
-    <message>
-        <source>Error: Could not delete watchonly transactions</source>
-        <translation type="unfinished">错误：无法删除仅观察交易</translation>
-    </message>
-    <message>
-        <source>Error: Couldn't create cursor into database</source>
-        <translation type="unfinished">错误: 无法在数据库中创建指针</translation>
-    </message>
-    <message>
-        <source>Error: Disk space is low for %s</source>
-        <translation type="unfinished">错误： %s 所在的磁盘空间低。</translation>
-    </message>
-    <message>
-        <source>Error: Failed to create new watchonly wallet</source>
-        <translation type="unfinished">错误：创建新仅观察钱包失败</translation>
-    </message>
-    <message>
-        <source>Error: Keypool ran out, please call keypoolrefill first</source>
-        <translation type="unfinished">錯誤：keypool已用完，請先重新呼叫keypoolrefill</translation>
-    </message>
-    <message>
-        <source>Error: Not all watchonly txs could be deleted</source>
-        <translation type="unfinished">错误：有些仅观察交易无法被删除</translation>
-    </message>
-    <message>
-        <source>Error: This wallet already uses SQLite</source>
-        <translation type="unfinished">错误：此钱包已经在使用SQLite</translation>
-    </message>
-    <message>
-        <source>Error: This wallet is already a descriptor wallet</source>
-        <translation type="unfinished">错误：这个钱包已经是输出描述符钱包</translation>
-    </message>
-    <message>
-        <source>Error: Unable to begin reading all records in the database</source>
-        <translation type="unfinished">错误：无法开始读取这个数据库中的所有记录</translation>
-    </message>
-    <message>
-        <source>Error: Unable to make a backup of your wallet</source>
-        <translation type="unfinished">错误：无法为你的钱包创建备份</translation>
-    </message>
-    <message>
-        <source>Error: Unable to parse version %u as a uint32_t</source>
-        <translation type="unfinished">错误：无法把版本号%u作为unit32_t解析</translation>
-    </message>
-    <message>
-        <source>Error: Unable to read all records in the database</source>
-        <translation type="unfinished">错误：无法读取这个数据库中的所有记录</translation>
-    </message>
-    <message>
-        <source>Error: Unable to remove watchonly address book data</source>
-        <translation type="unfinished">错误：无法移除仅观察地址簿数据</translation>
-    </message>
-    <message>
-        <source>Error: Unable to write record to new wallet</source>
-        <translation type="unfinished">错误: 无法写入记录到新钱包</translation>
-    </message>
-    <message>
-        <source>Failed to verify database</source>
-        <translation type="unfinished">校验数据库失败</translation>
-    </message>
-    <message>
-        <source>Fee rate (%s) is lower than the minimum fee rate setting (%s)</source>
-        <translation type="unfinished">手续费率 (%s) 低于最大手续费率设置 (%s)</translation>
-    </message>
-    <message>
-        <source>Ignoring duplicate -wallet %s.</source>
-        <translation type="unfinished">忽略重复的 -wallet %s。</translation>
-    </message>
-    <message>
-        <source>Importing…</source>
-        <translation type="unfinished">匯入中...</translation>
-    </message>
-    <message>
-        <source>Input not found or already spent</source>
-        <translation type="unfinished">找不到交易項，或可能已經花掉了</translation>
-    </message>
-    <message>
-        <source>Invalid -i2psam address or hostname: '%s'</source>
-        <translation type="unfinished">无效的 -i2psam 地址或主机名: '%s'</translation>
-    </message>
-    <message>
-        <source>Invalid -onion address or hostname: '%s'</source>
-        <translation type="unfinished">无效的 -onion 地址: '%s'</translation>
-    </message>
-    <message>
-        <source>Invalid -proxy address or hostname: '%s'</source>
-        <translation type="unfinished">無效的 -proxy 地址或主機名稱: '%s'</translation>
-    </message>
-    <message>
-        <source>Invalid P2P permission: '%s'</source>
-        <translation type="unfinished">无效的 P2P 权限：'%s'</translation>
-    </message>
-    <message>
-        <source>Invalid amount for -%s=&lt;amount&gt;: '%s'</source>
-        <translation type="unfinished">参数 -%s=&lt;amount&gt;: '%s' 指定了无效的金额</translation>
-    </message>
-    <message>
-        <source>Invalid amount for -fallbackfee=&lt;amount&gt;: '%s'</source>
-        <translation type="unfinished">参数 -fallbackfee=&lt;amount&gt;: '%s' 指定了无效的金额</translation>
-    </message>
-    <message>
-        <source>Invalid amount for -paytxfee=&lt;amount&gt;: '%s' (must be at least %s)</source>
-        <translation type="unfinished">参数 -paytxfee=&lt;amount&gt; 指定了非法的金额: '%s' (必须至少达到 %s)</translation>
-    </message>
-    <message>
-        <source>Listening for incoming connections failed (listen returned error %s)</source>
-        <translation type="unfinished">监听外部连接失败 (listen函数返回了错误 %s)</translation>
-    </message>
-    <message>
-        <source>Loading banlist…</source>
-        <translation type="unfinished">正在載入黑名單中...</translation>
-    </message>
-    <message>
-        <source>Loading block index…</source>
-        <translation type="unfinished">載入區塊索引中...</translation>
-    </message>
-    <message>
-        <source>Loading wallet…</source>
-        <translation type="unfinished">載入錢包中...</translation>
-    </message>
-    <message>
-        <source>Missing amount</source>
-        <translation type="unfinished">缺少金額</translation>
-    </message>
-    <message>
-        <source>Missing solving data for estimating transaction size</source>
-        <translation type="unfinished">缺少用於估計交易規模的求解數據</translation>
-    </message>
-    <message>
-        <source>No addresses available</source>
-        <translation type="unfinished">沒有可用的地址</translation>
-    </message>
-    <message>
-        <source>Prune cannot be configured with a negative value.</source>
-        <translation type="unfinished">不能把修剪配置成一个负数。</translation>
-    </message>
-    <message>
-        <source>Prune mode is incompatible with -txindex.</source>
-        <translation type="unfinished">修剪模式和 -txindex 參數不相容。</translation>
-    </message>
-    <message>
-        <source>Pruning blockstore…</source>
-        <translation type="unfinished">修剪区块存储...</translation>
-    </message>
-    <message>
-        <source>Reducing -maxconnections from %d to %d, because of system limitations.</source>
-        <translation type="unfinished">因為系統的限制，將 -maxconnections 參數從 %d 降到了 %d</translation>
-    </message>
-    <message>
-        <source>Replaying blocks…</source>
-        <translation type="unfinished">重放区块...</translation>
-    </message>
-    <message>
-        <source>SQLiteDatabase: Failed to execute statement to verify database: %s</source>
-        <translation type="unfinished">SQLiteDatabase: 执行校验数据库语句时失败: %s</translation>
-    </message>
-    <message>
-        <source>SQLiteDatabase: Failed to prepare statement to verify database: %s</source>
-        <translation type="unfinished">SQLiteDatabase: 预处理用于校验数据库的语句时失败: %s</translation>
-    </message>
-    <message>
-        <source>SQLiteDatabase: Failed to read database verification error: %s</source>
-        <translation type="unfinished">SQLiteDatabase: 读取数据库失败，校验错误: %s</translation>
-    </message>
-    <message>
-        <source>Signing transaction failed</source>
-        <translation type="unfinished">簽署交易失敗</translation>
-    </message>
-    <message>
-        <source>Specified -walletdir "%s" does not exist</source>
-        <translation type="unfinished">参数 -walletdir "%s" 指定了不存在的路径</translation>
-    </message>
-    <message>
-        <source>Specified -walletdir "%s" is a relative path</source>
-        <translation type="unfinished">以 -walletdir 指定的路徑 "%s" 是相對路徑</translation>
-    </message>
-    <message>
-        <source>Specified blocks directory "%s" does not exist.</source>
-        <translation type="unfinished">指定的區塊目錄 "%s" 不存在。</translation>
-    </message>
-    <message>
-        <source>Starting network threads…</source>
-        <translation type="unfinished">正在開始網路線程...</translation>
-    </message>
-    <message>
-        <source>The source code is available from %s.</source>
-        <translation type="unfinished">可以从 %s 获取源代码。</translation>
-    </message>
-    <message>
-        <source>The specified config file %s does not exist</source>
-        <translation type="unfinished">這個指定的配置檔案%s不存在</translation>
-    </message>
-    <message>
-        <source>The transaction amount is too small to pay the fee</source>
-        <translation type="unfinished">交易金額太少而付不起手續費</translation>
-    </message>
-    <message>
-        <source>This is experimental software.</source>
-        <translation type="unfinished">这是实验性的软件。</translation>
-    </message>
-    <message>
-        <source>This is the minimum transaction fee you pay on every transaction.</source>
-        <translation type="unfinished">这是你每次交易付款时最少要付的手续费。</translation>
-    </message>
-    <message>
-        <source>Transaction amounts must not be negative</source>
-        <translation type="unfinished">交易金额不不可为负数</translation>
-    </message>
-    <message>
-        <source>Transaction change output index out of range</source>
-        <translation type="unfinished">交易尋找零輸出項超出範圍</translation>
-    </message>
-    <message>
-        <source>Transaction must have at least one recipient</source>
-        <translation type="unfinished">交易必須至少有一個收款人</translation>
-    </message>
-    <message>
-        <source>Transaction needs a change address, but we can't generate it.</source>
-        <translation type="unfinished">交易需要一个找零地址，但是我们无法生成它。</translation>
-    </message>
-    <message>
-        <source>Transaction too large</source>
-        <translation type="unfinished">交易位元量太大</translation>
-    </message>
-    <message>
-        <source>Unable to allocate memory for -maxsigcachesize: '%s' MiB</source>
-        <translation type="unfinished">无法为 -maxsigcachesize: '%s' MiB 分配内存</translation>
-    </message>
-    <message>
-        <source>Unable to bind to %s on this computer. %s is probably already running.</source>
-        <translation type="unfinished">沒辦法繫結在這台電腦上的 %s 。%s 可能已經在執行了。</translation>
-    </message>
-    <message>
-        <source>Unable to create the PID file '%s': %s</source>
-        <translation type="unfinished">無法創建PID文件'%s': %s</translation>
-    </message>
-    <message>
-        <source>Unable to find UTXO for external input</source>
-        <translation type="unfinished">无法为外部输入找到UTXO</translation>
-    </message>
-    <message>
-        <source>Unable to generate initial keys</source>
-        <translation type="unfinished">无法生成初始密钥</translation>
-    </message>
-    <message>
-        <source>Unable to generate keys</source>
-        <translation type="unfinished">无法生成密钥</translation>
-    </message>
-    <message>
-        <source>Unable to open %s for writing</source>
-        <translation type="unfinished">無法開啟%s來寫入</translation>
-    </message>
-    <message>
-        <source>Unable to parse -maxuploadtarget: '%s'</source>
-        <translation type="unfinished">無法解析-最大上傳目標:'%s'</translation>
-    </message>
-    <message>
-        <source>Unable to unload the wallet before migrating</source>
-        <translation type="unfinished">在迁移前无法卸载钱包</translation>
-    </message>
-    <message>
-        <source>Unknown -blockfilterindex value %s.</source>
-        <translation type="unfinished">未知的 -blockfilterindex 数值 %s。</translation>
-    </message>
-    <message>
-        <source>Unknown address type '%s'</source>
-        <translation type="unfinished">未知的地址类型 '%s'</translation>
-    </message>
-    <message>
-        <source>Unknown network specified in -onlynet: '%s'</source>
-        <translation type="unfinished">在 -onlynet 指定了不明的網路別: '%s'</translation>
-    </message>
-    <message>
-        <source>Unsupported global logging level -loglevel=%s. Valid values: %s.</source>
-        <translation type="unfinished">不支持的全局日志等级 -loglevel=%s 。有效的数值：%s 。</translation>
-    </message>
-    <message>
-        <source>Unsupported logging category %s=%s.</source>
-        <translation type="unfinished">不支持的日志分类 %s=%s。</translation>
-    </message>
-    <message>
-        <source>User Agent comment (%s) contains unsafe characters.</source>
-        <translation type="unfinished">用户代理备注(%s)包含不安全的字符。</translation>
-    </message>
-    <message>
-        <source>Verifying blocks…</source>
-        <translation type="unfinished">正在驗證區塊數據...</translation>
-    </message>
-    <message>
-        <source>Verifying wallet(s)…</source>
-        <translation type="unfinished">正在驗證錢包...</translation>
-    </message>
-    <message>
-        <source>Wallet needed to be rewritten: restart %s to complete</source>
-        <translation type="unfinished">錢包需要重寫: 請重新啓動 %s 來完成</translation>
-    </message>
-</context>
-<context>
-    <name>BitcoinGUI</name>
-    <message>
-        <source>&amp;Overview</source>
-        <translation type="unfinished">總覽 &amp;O</translation>
-    </message>
-    <message>
-        <source>Show general overview of wallet</source>
-        <translation type="unfinished">顯示錢包一般總覽</translation>
-    </message>
-    <message>
-        <source>&amp;Transactions</source>
-        <translation type="unfinished">交易 &amp;T</translation>
-    </message>
-    <message>
-        <source>Browse transaction history</source>
-        <translation type="unfinished">瀏覽交易紀錄</translation>
-    </message>
-    <message>
-        <source>E&amp;xit</source>
-        <translation type="unfinished">結束 &amp;x</translation>
-    </message>
-    <message>
-        <source>Quit application</source>
-        <translation type="unfinished">結束應用程式</translation>
-    </message>
-    <message>
-        <source>&amp;About %1</source>
-        <translation type="unfinished">關於 %1 &amp;A</translation>
-    </message>
-    <message>
-        <source>Show information about %1</source>
-        <translation type="unfinished">顯示 %1 的相關資訊</translation>
-    </message>
-    <message>
-        <source>About &amp;Qt</source>
-        <translation type="unfinished">關於 Qt &amp;Q</translation>
-    </message>
-    <message>
-        <source>Show information about Qt</source>
-        <translation type="unfinished">顯示 Qt 相關資訊</translation>
-    </message>
-    <message>
-        <source>Modify configuration options for %1</source>
-        <translation type="unfinished">修正 %1 的設定選項</translation>
-    </message>
-    <message>
-        <source>Create a new wallet</source>
-        <translation type="unfinished">新增一個錢包</translation>
-    </message>
-    <message>
-        <source>&amp;Minimize</source>
-        <translation type="unfinished">&amp;最小化</translation>
-    </message>
-    <message>
-        <source>Wallet:</source>
-        <translation type="unfinished">錢包:</translation>
-    </message>
-    <message>
-        <source>Network activity disabled.</source>
-        <extracomment>A substring of the tooltip.</extracomment>
-        <translation type="unfinished">网络活动已禁用。</translation>
-    </message>
-    <message>
-        <source>Proxy is &lt;b&gt;enabled&lt;/b&gt;: %1</source>
-        <translation type="unfinished">代理服务器已&lt;b&gt;启用&lt;/b&gt;: %1</translation>
-    </message>
-    <message>
-        <source>Send coins to a Bitcoin address</source>
-        <translation type="unfinished">付款至一個 Bitcoin 位址</translation>
-    </message>
-    <message>
-        <source>Backup wallet to another location</source>
-        <translation type="unfinished">把錢包備份到其它地方</translation>
-    </message>
-    <message>
-        <source>Change the passphrase used for wallet encryption</source>
-        <translation type="unfinished">改變錢包加密用的密碼</translation>
-    </message>
-    <message>
-        <source>&amp;Send</source>
-        <translation type="unfinished">付款 &amp;S</translation>
-    </message>
-    <message>
-        <source>&amp;Receive</source>
-        <translation type="unfinished">收款 &amp;R</translation>
-    </message>
-    <message>
-        <source>&amp;Options…</source>
-        <translation type="unfinished">选项(&amp;O)</translation>
-    </message>
-    <message>
-        <source>&amp;Encrypt Wallet…</source>
-        <translation type="unfinished">加密钱包(&amp;E)</translation>
-    </message>
-    <message>
-        <source>Encrypt the private keys that belong to your wallet</source>
-        <translation type="unfinished">把你钱包中的私钥加密</translation>
-    </message>
-    <message>
-        <source>&amp;Backup Wallet…</source>
-        <translation type="unfinished">备份钱包(&amp;B)</translation>
-    </message>
-    <message>
-        <source>&amp;Change Passphrase…</source>
-        <translation type="unfinished">修改密码(&amp;C)</translation>
-    </message>
-    <message>
-        <source>Sign &amp;message…</source>
-        <translation type="unfinished">签名消息(&amp;M)</translation>
-    </message>
-    <message>
-        <source>Sign messages with your Bitcoin addresses to prove you own them</source>
-        <translation type="unfinished">用比特币地址关联的私钥为消息签名，以证明您拥有这个比特币地址</translation>
-    </message>
-    <message>
-        <source>&amp;Verify message…</source>
-        <translation type="unfinished">验证消息(&amp;V)</translation>
-    </message>
-    <message>
-        <source>Verify messages to ensure they were signed with specified Bitcoin addresses</source>
-        <translation type="unfinished">校验消息，确保该消息是由指定的比特币地址所有者签名的</translation>
-    </message>
-    <message>
-        <source>&amp;Load PSBT from file…</source>
-        <translation type="unfinished">从文件加载PSBT(&amp;L)...</translation>
-    </message>
-    <message>
-        <source>Open &amp;URI…</source>
-        <translation type="unfinished">打开&amp;URI...</translation>
-    </message>
-    <message>
-        <source>Close Wallet…</source>
-        <translation type="unfinished">关闭钱包...</translation>
-    </message>
-    <message>
-        <source>Create Wallet…</source>
-        <translation type="unfinished">创建钱包...</translation>
-    </message>
-    <message>
-        <source>Close All Wallets…</source>
-        <translation type="unfinished">关闭所有钱包...</translation>
-    </message>
-    <message>
-        <source>&amp;File</source>
-        <translation type="unfinished">檔案 &amp;F</translation>
-    </message>
-    <message>
-        <source>&amp;Settings</source>
-        <translation type="unfinished">設定 &amp;S</translation>
-    </message>
-    <message>
-        <source>&amp;Help</source>
-        <translation type="unfinished">說明 &amp;H</translation>
-    </message>
-    <message>
-        <source>Tabs toolbar</source>
-        <translation type="unfinished">标签页工具栏</translation>
-    </message>
-    <message>
-        <source>Syncing Headers (%1%)…</source>
-        <translation type="unfinished">同步区块头 (%1%)…</translation>
-    </message>
-    <message>
-        <source>Synchronizing with network…</source>
-        <translation type="unfinished">与网络同步...</translation>
-    </message>
-    <message>
-        <source>Indexing blocks on disk…</source>
-        <translation type="unfinished">对磁盘上的区块进行索引...</translation>
-    </message>
-    <message>
-        <source>Processing blocks on disk…</source>
-        <translation type="unfinished">处理磁盘上的区块...</translation>
-    </message>
-    <message>
-        <source>Reindexing blocks on disk…</source>
-        <translation type="unfinished">重新索引磁盘上的区块...</translation>
-    </message>
-    <message>
-        <source>Connecting to peers…</source>
-        <translation type="unfinished">连接到节点...</translation>
-    </message>
-    <message>
-        <source>Request payments (generates QR codes and bitcoin: URIs)</source>
-        <translation type="unfinished">要求付款 (產生QR碼 bitcoin: URIs)</translation>
-    </message>
-    <message>
-        <source>Show the list of used sending addresses and labels</source>
-        <translation type="unfinished">显示用过的付款地址和标签的列表</translation>
-    </message>
-    <message>
-        <source>Show the list of used receiving addresses and labels</source>
-        <translation type="unfinished">显示用过的收款地址和标签的列表</translation>
-    </message>
-    <message>
-        <source>&amp;Command-line options</source>
-        <translation type="unfinished">命令行选项(&amp;C)</translation>
-    </message>
-    <message numerus="yes">
-        <source>Processed %n block(s) of transaction history.</source>
-        <translation type="unfinished">
-            <numerusform>已處裡%n個區塊的交易紀錄</numerusform>
-        </translation>
-    </message>
-    <message>
-        <source>%1 behind</source>
-        <translation type="unfinished">落后 %1</translation>
-    </message>
-    <message>
-        <source>Catching up…</source>
-        <translation type="unfinished">正在追上进度...</translation>
-    </message>
-    <message>
-        <source>Last received block was generated %1 ago.</source>
-        <translation type="unfinished">最新收到的区块产生于 %1 之前。</translation>
-    </message>
-    <message>
-        <source>Transactions after this will not yet be visible.</source>
-        <translation type="unfinished">在此之后的交易尚不可见</translation>
-    </message>
-    <message>
-        <source>Error</source>
-        <translation type="unfinished">錯誤</translation>
-    </message>
-    <message>
-        <source>Warning</source>
-        <translation type="unfinished">警告</translation>
-    </message>
-    <message>
-        <source>Information</source>
-        <translation type="unfinished">資訊</translation>
-    </message>
-    <message>
-        <source>Up to date</source>
-        <translation type="unfinished">已更新至最新版本</translation>
-    </message>
-    <message>
-        <source>Load Partially Signed Bitcoin Transaction</source>
-        <translation type="unfinished">加载部分签名比特币交易（PSBT）</translation>
-    </message>
-    <message>
-        <source>Load PSBT from &amp;clipboard…</source>
-        <translation type="unfinished">從剪貼簿載入PSBT</translation>
-    </message>
-    <message>
-        <source>Load Partially Signed Bitcoin Transaction from clipboard</source>
-        <translation type="unfinished">从剪贴板中加载部分签名比特币交易（PSBT）</translation>
-    </message>
-    <message>
-        <source>Node window</source>
-        <translation type="unfinished">节点窗口</translation>
-    </message>
-    <message>
-        <source>Open node debugging and diagnostic console</source>
-        <translation type="unfinished">打开节点调试与诊断控制台</translation>
-    </message>
-    <message>
-        <source>&amp;Sending addresses</source>
-        <translation type="unfinished">付款地址(&amp;S)</translation>
-    </message>
-    <message>
-        <source>&amp;Receiving addresses</source>
-        <translation type="unfinished">收款地址(&amp;R)</translation>
-    </message>
-    <message>
-        <source>Open a bitcoin: URI</source>
-        <translation type="unfinished">打开bitcoin:开头的URI</translation>
-    </message>
-    <message>
-        <source>Open Wallet</source>
-        <translation type="unfinished">開啟錢包</translation>
-    </message>
-    <message>
-        <source>Open a wallet</source>
-        <translation type="unfinished">開啟一個錢包</translation>
-    </message>
-    <message>
-        <source>Close wallet</source>
-        <translation type="unfinished">卸载钱包</translation>
-    </message>
-    <message>
-        <source>Restore Wallet…</source>
-        <extracomment>Name of the menu item that restores wallet from a backup file.</extracomment>
-        <translation type="unfinished">恢復錢包...</translation>
-    </message>
-    <message>
-        <source>Restore a wallet from a backup file</source>
-        <extracomment>Status tip for Restore Wallet menu item</extracomment>
-        <translation type="unfinished">從備份檔案中恢復錢包</translation>
-    </message>
-    <message>
-        <source>Close all wallets</source>
-        <translation type="unfinished">关闭所有钱包</translation>
-    </message>
-    <message>
-        <source>Show the %1 help message to get a list with possible Bitcoin command-line options</source>
-        <translation type="unfinished">显示 %1 帮助信息，获取可用命令行选项列表</translation>
-    </message>
-    <message>
-        <source>&amp;Mask values</source>
-        <translation type="unfinished">遮住数值(&amp;M)</translation>
-    </message>
-    <message>
-        <source>Mask the values in the Overview tab</source>
-        <translation type="unfinished">在“概况”标签页中不明文显示数值、只显示掩码</translation>
-    </message>
-    <message>
-        <source>default wallet</source>
-        <translation type="unfinished">預設錢包</translation>
-    </message>
-    <message>
-        <source>No wallets available</source>
-        <translation type="unfinished">没有可用的钱包</translation>
-    </message>
-    <message>
-        <source>Wallet Data</source>
-        <extracomment>Name of the wallet data file format.</extracomment>
-        <translation type="unfinished">錢包資料</translation>
-    </message>
-    <message>
-        <source>Load Wallet Backup</source>
-        <extracomment>The title for Restore Wallet File Windows</extracomment>
-        <translation type="unfinished">載入錢包備份</translation>
-    </message>
-    <message>
-        <source>Restore Wallet</source>
-        <extracomment>Title of pop-up window shown when the user is attempting to restore a wallet.</extracomment>
-        <translation type="unfinished">恢復錢包</translation>
-    </message>
-    <message>
-        <source>Wallet Name</source>
-        <extracomment>Label of the input field where the name of the wallet is entered.</extracomment>
-        <translation type="unfinished">钱包名称</translation>
-    </message>
-    <message>
-        <source>&amp;Window</source>
-        <translation type="unfinished">窗口(&amp;W)</translation>
-    </message>
-    <message>
-        <source>Zoom</source>
-        <translation type="unfinished">缩放</translation>
-    </message>
-    <message>
-        <source>Main Window</source>
-        <translation type="unfinished">主視窗</translation>
-    </message>
-    <message>
-        <source>%1 client</source>
-        <translation type="unfinished">%1 客户端</translation>
-    </message>
-    <message>
-        <source>&amp;Hide</source>
-        <translation type="unfinished">隐藏(&amp;H)</translation>
-    </message>
-    <message>
-        <source>S&amp;how</source>
-        <translation type="unfinished">&amp;顯示</translation>
-    </message>
-    <message numerus="yes">
-        <source>%n active connection(s) to Bitcoin network.</source>
-        <extracomment>A substring of the tooltip.</extracomment>
-        <translation type="unfinished">
-            <numerusform> %n 与比特币网络接。</numerusform>
-        </translation>
-    </message>
-    <message>
-        <source>Click for more actions.</source>
-        <extracomment>A substring of the tooltip. "More actions" are available via the context menu.</extracomment>
-        <translation type="unfinished">点击查看更多操作。</translation>
-    </message>
-    <message>
-        <source>Show Peers tab</source>
-        <extracomment>A context menu item. The "Peers tab" is an element of the "Node window".</extracomment>
-        <translation type="unfinished">显示节点标签</translation>
-    </message>
-    <message>
-        <source>Disable network activity</source>
-        <extracomment>A context menu item.</extracomment>
-        <translation type="unfinished">禁用网络活动</translation>
-    </message>
-    <message>
-        <source>Enable network activity</source>
-        <extracomment>A context menu item. The network activity was disabled previously.</extracomment>
-        <translation type="unfinished">启用网络活动</translation>
-    </message>
-    <message>
-        <source>Pre-syncing Headers (%1%)…</source>
-        <translation type="unfinished">預先同步標頭(%1%)</translation>
-    </message>
-    <message>
-        <source>Error: %1</source>
-        <translation type="unfinished">錯誤: %1</translation>
-    </message>
-    <message>
-        <source>Warning: %1</source>
-        <translation type="unfinished">警告: %1</translation>
-    </message>
-    <message>
-        <source>Date: %1
-</source>
-        <translation type="unfinished">日期: %1
-</translation>
-    </message>
-    <message>
-        <source>Amount: %1
-</source>
-        <translation type="unfinished">金額: %1
-</translation>
-    </message>
-    <message>
-        <source>Wallet: %1
-</source>
-        <translation type="unfinished">錢包: %1
-</translation>
-    </message>
-    <message>
-        <source>Type: %1
-</source>
-        <translation type="unfinished">種類: %1
-</translation>
-    </message>
-    <message>
-        <source>Label: %1
-</source>
-        <translation type="unfinished">標記: %1
-</translation>
-    </message>
-    <message>
-        <source>Address: %1
-</source>
-        <translation type="unfinished">地址: %1
-</translation>
-    </message>
-    <message>
-        <source>Incoming transaction</source>
-        <translation type="unfinished">收款交易</translation>
-    </message>
-    <message>
-        <source>HD key generation is &lt;b&gt;enabled&lt;/b&gt;</source>
-        <translation type="unfinished">產生 HD 金鑰&lt;b&gt;已經啟用&lt;/b&gt;</translation>
-    </message>
-    <message>
-        <source>HD key generation is &lt;b&gt;disabled&lt;/b&gt;</source>
-        <translation type="unfinished">HD密钥生成&lt;b&gt;禁用&lt;/b&gt;</translation>
-    </message>
-    <message>
-        <source>Private key &lt;b&gt;disabled&lt;/b&gt;</source>
-        <translation type="unfinished">私钥&lt;b&gt;禁用&lt;/b&gt;</translation>
-    </message>
-    <message>
-        <source>Wallet is &lt;b&gt;encrypted&lt;/b&gt; and currently &lt;b&gt;unlocked&lt;/b&gt;</source>
-        <translation type="unfinished">錢包&lt;b&gt;已加密&lt;/b&gt;並且&lt;b&gt;解鎖中&lt;/b&gt;</translation>
-    </message>
-    <message>
-        <source>Original message:</source>
-        <translation type="unfinished">原消息:</translation>
-    </message>
-</context>
-<context>
-    <name>UnitDisplayStatusBarControl</name>
-    <message>
-        <source>Unit to show amounts in. Click to select another unit.</source>
-        <translation type="unfinished">金额单位。单击选择别的单位。</translation>
-    </message>
-</context>
-<context>
-    <name>CoinControlDialog</name>
-    <message>
-        <source>Coin Selection</source>
-        <translation type="unfinished">手动选币</translation>
-    </message>
-    <message>
-        <source>Dust:</source>
-        <translation type="unfinished">零散錢:</translation>
-    </message>
-    <message>
-        <source>After Fee:</source>
-        <translation type="unfinished">計費後金額:</translation>
-    </message>
-    <message>
-        <source>Tree mode</source>
-        <translation type="unfinished">树状模式</translation>
-    </message>
-    <message>
-        <source>List mode</source>
-        <translation type="unfinished">列表模式</translation>
-    </message>
-    <message>
-        <source>Amount</source>
-        <translation type="unfinished">金额</translation>
-    </message>
-    <message>
-        <source>Received with address</source>
-        <translation type="unfinished">收款地址</translation>
-    </message>
-    <message>
-        <source>Confirmed</source>
-        <translation type="unfinished">已確認</translation>
-    </message>
-    <message>
-        <source>Copy amount</source>
-        <translation type="unfinished">复制金额</translation>
-    </message>
-    <message>
-        <source>&amp;Copy address</source>
-        <translation type="unfinished">复制地址(&amp;C)</translation>
-    </message>
-    <message>
-        <source>Copy &amp;label</source>
-        <translation type="unfinished">复制标签(&amp;L)</translation>
-    </message>
-    <message>
-        <source>Copy &amp;amount</source>
-        <translation type="unfinished">复制和数量</translation>
-    </message>
-    <message>
-        <source>Copy transaction &amp;ID and output index</source>
-        <translation type="unfinished">複製交易&amp;ID與輸出序號</translation>
-    </message>
-    <message>
-        <source>L&amp;ock unspent</source>
-        <translation type="unfinished">锁定未花费(&amp;O)</translation>
-    </message>
-    <message>
-        <source>Copy quantity</source>
-        <translation type="unfinished">复制数目</translation>
-    </message>
-    <message>
-        <source>Copy fee</source>
-        <translation type="unfinished">複製手續費</translation>
-    </message>
-    <message>
-        <source>Copy after fee</source>
-        <translation type="unfinished">複製計費後金額</translation>
-    </message>
-    <message>
-        <source>Copy bytes</source>
-        <translation type="unfinished">复制字节数</translation>
-    </message>
-    <message>
-        <source>Copy dust</source>
-        <translation type="unfinished">複製零散金額</translation>
-    </message>
-    <message>
-        <source>Copy change</source>
-        <translation type="unfinished">複製找零金額</translation>
-    </message>
-    <message>
-        <source>(%1 locked)</source>
-        <translation type="unfinished">(%1已锁定)</translation>
-    </message>
-    <message>
-        <source>yes</source>
-        <translation type="unfinished">是</translation>
-    </message>
-    <message>
-        <source>This label turns red if any recipient receives an amount smaller than the current dust threshold.</source>
-        <translation type="unfinished">當任何一個收款金額小於目前的灰塵金額上限時，文字會變紅色。</translation>
-    </message>
-    <message>
-        <source>Can vary +/- %1 satoshi(s) per input.</source>
-        <translation type="unfinished">每个输入可能有 +/- %1 聪 (satoshi) 的误差。</translation>
-    </message>
-    <message>
-        <source>(no label)</source>
-        <translation type="unfinished">(無標記)</translation>
-    </message>
-    <message>
-        <source>change from %1 (%2)</source>
-        <translation type="unfinished">找零來自於 %1 (%2)</translation>
-    </message>
-    </context>
-<context>
-    <name>CreateWalletActivity</name>
-    <message>
-        <source>Create Wallet</source>
-        <extracomment>Title of window indicating the progress of creation of a new wallet.</extracomment>
-        <translation type="unfinished">新增錢包</translation>
-    </message>
-    <message>
-        <source>Creating Wallet &lt;b&gt;%1&lt;/b&gt;…</source>
-        <extracomment>Descriptive text of the create wallet progress window which indicates to the user which wallet is currently being created.</extracomment>
-        <translation type="unfinished">正在創建錢包&lt;b&gt;%1&lt;/b&gt;...</translation>
-    </message>
-    <message>
-        <source>Create wallet failed</source>
-        <translation type="unfinished">創建錢包失敗&lt;br&gt;</translation>
-    </message>
-    <message>
-        <source>Create wallet warning</source>
-        <translation type="unfinished">產生錢包警告:</translation>
-    </message>
-    <message>
-        <source>Can't list signers</source>
-        <translation type="unfinished">無法列出簽名器</translation>
-    </message>
-    <message>
-        <source>Too many external signers found</source>
-        <translation type="unfinished">偵測到的外接簽名器過多</translation>
-    </message>
-</context>
-<context>
-    <name>LoadWalletsActivity</name>
-    <message>
-        <source>Load Wallets</source>
-        <extracomment>Title of progress window which is displayed when wallets are being loaded.</extracomment>
-        <translation type="unfinished">載入錢包</translation>
-    </message>
-    <message>
-        <source>Loading wallets…</source>
-        <extracomment>Descriptive text of the load wallets progress window which indicates to the user that wallets are currently being loaded.</extracomment>
-        <translation type="unfinished">正在載入錢包...</translation>
-    </message>
-</context>
-<context>
-    <name>OpenWalletActivity</name>
-    <message>
-        <source>Open wallet failed</source>
-        <translation type="unfinished">打開錢包失敗</translation>
-    </message>
-    <message>
-        <source>Open wallet warning</source>
-        <translation type="unfinished">打开钱包警告</translation>
-    </message>
     <message>
         <source>default wallet</source>
         <translation type="unfinished">預設錢包</translation>
@@ -2192,12 +1014,7 @@
         <extracomment>Title of window indicating the progress of opening of a wallet.</extracomment>
         <translation type="unfinished">開啟錢包</translation>
     </message>
-    <message>
-        <source>Opening Wallet &lt;b&gt;%1&lt;/b&gt;…</source>
-        <extracomment>Descriptive text of the open wallet progress window which indicates to the user which wallet is currently being opened.</extracomment>
-        <translation type="unfinished">正在打開錢包&lt;b&gt;%1&lt;/b&gt;...</translation>
-    </message>
-</context>
+    </context>
 <context>
     <name>RestoreWalletActivity</name>
     <message>
@@ -2233,12 +1050,8 @@
         <translation type="unfinished">卸载钱包</translation>
     </message>
     <message>
-        <source>Are you sure you wish to close the wallet &lt;i&gt;%1&lt;/i&gt;?</source>
-        <translation type="unfinished">您确定想要关闭钱包&lt;i&gt;%1&lt;/i&gt;吗？</translation>
-    </message>
-    <message>
-        <source>Close all wallets</source>
-        <translation type="unfinished">关闭所有钱包</translation>
+        <source>Closing the wallet for too long can result in having to resync the entire chain if pruning is enabled.</source>
+        <translation type="unfinished">启用修剪时，如果一个钱包被卸载太久，就必须重新同步整条区块链才能再次加载它。</translation>
     </message>
     </context>
 <context>
@@ -2260,14 +1073,18 @@
         <translation type="unfinished">加密錢包。 錢包將使用您選擇的密碼進行加密。</translation>
     </message>
     <message>
-        <source>Encrypt Wallet</source>
-        <translation type="unfinished">加密钱包</translation>
+        <source>Advanced Options</source>
+        <translation type="unfinished">进阶设定</translation>
     </message>
     <message>
         <source>Disable private keys for this wallet. Wallets with private keys disabled will have no private keys and cannot have an HD seed or imported private keys. This is ideal for watch-only wallets.</source>
         <translation type="unfinished">禁用此錢包的私鑰。取消了私鑰的錢包將沒有私鑰，並且不能有HD種子或匯入的私鑰。這是只能看的錢包的理想選擇。</translation>
     </message>
     <message>
+        <source>Disable Private Keys</source>
+        <translation type="unfinished">禁用私钥</translation>
+    </message>
+    <message>
         <source>Make a blank wallet. Blank wallets do not initially have private keys or scripts. Private keys and addresses can be imported, or an HD seed can be set, at a later time.</source>
         <translation type="unfinished">製作一個空白的錢包。空白錢包最初沒有私鑰或腳本。以後可以匯入私鑰和地址，或者可以設定HD種子。</translation>
     </message>
@@ -2276,31 +1093,29 @@
         <translation type="unfinished">製作空白錢包</translation>
     </message>
     <message>
-        <source>Use an external signing device such as a hardware wallet. Configure the external signer script in wallet preferences first.</source>
-        <translation type="unfinished">使用外接簽名裝置(例如: 實體錢包)。
-請先在設定選項中設定好外接簽名裝置。</translation>
-    </message>
-    <message>
-        <source>External signer</source>
-        <translation type="unfinished">外接簽名裝置</translation>
+        <source>Use descriptors for scriptPubKey management</source>
+        <translation type="unfinished">使用输出描述符进行scriptPubKey管理</translation>
     </message>
     <message>
         <source>Compiled without sqlite support (required for descriptor wallets)</source>
         <translation type="unfinished">编译时未启用SQLite支持（输出描述符钱包需要它）</translation>
     </message>
-    <message>
-        <source>Compiled without external signing support (required for external signing)</source>
-        <extracomment>"External signing" means using devices such as hardware wallets.</extracomment>
-        <translation type="unfinished">編譯時沒有外接簽名器支援(外接簽名必須有此功能)</translation>
-    </message>
-</context>
+    </context>
 <context>
     <name>EditAddressDialog</name>
+    <message>
+        <source>Edit Address</source>
+        <translation type="unfinished">编辑地址</translation>
+    </message>
     <message>
         <source>&amp;Label</source>
         <translation type="unfinished">标签(&amp;L)</translation>
     </message>
     <message>
+        <source>The label associated with this address list entry</source>
+        <translation type="unfinished">与此地址关联的标签</translation>
+    </message>
+    <message>
         <source>The address associated with this address list entry. This can only be modified for sending addresses.</source>
         <translation type="unfinished">跟這個地址清單關聯的地址。只有發送地址能被修改。</translation>
     </message>
@@ -2317,8 +1132,8 @@
         <translation type="unfinished">编辑付款地址</translation>
     </message>
     <message>
-        <source>The entered address "%1" is not a valid Bitcoin address.</source>
-        <translation type="unfinished">输入的地址 %1 并不是有效的比特币地址。</translation>
+        <source>The entered address "%1" is already in the address book with label "%2".</source>
+        <translation type="unfinished">输入的地址“%1”已经存在于地址簿中，标签为“%2”。</translation>
     </message>
     <message>
         <source>Could not unlock wallet.</source>
@@ -2326,7 +1141,7 @@
     </message>
     <message>
         <source>New key generation failed.</source>
-        <translation type="unfinished">生成新密钥失败。</translation>
+        <translation type="unfinished">產生新的密鑰失敗了。</translation>
     </message>
 </context>
 <context>
@@ -2337,9 +1152,13 @@
     </message>
     <message>
         <source>Directory already exists. Add %1 if you intend to create a new directory here.</source>
-        <translation type="unfinished">目录已存在。如果您打算在这里创建一个新目录，请添加 %1。</translation>
-    </message>
-    </context>
+        <translation type="unfinished">已經有這個目錄了。如果你要在裡面造出新的目錄的話，請加上 %1.</translation>
+    </message>
+    <message>
+        <source>Cannot create data directory here.</source>
+        <translation type="unfinished">无法在此创建数据目录。</translation>
+    </message>
+</context>
 <context>
     <name>Intro</name>
     <message numerus="yes">
@@ -2361,8 +1180,16 @@
         </translation>
     </message>
     <message>
+        <source>Choose data directory</source>
+        <translation type="unfinished">选择数据目录</translation>
+    </message>
+    <message>
         <source>At least %1 GB of data will be stored in this directory, and it will grow over time.</source>
         <translation type="unfinished">此目录中至少会保存 %1 GB 的数据，并且大小还会随着时间增长。</translation>
+    </message>
+    <message>
+        <source>Approximately %1 GB of data will be stored in this directory.</source>
+        <translation type="unfinished">会在此目录中存储约 %1 GB 的数据。</translation>
     </message>
     <message numerus="yes">
         <source>(sufficient to restore backups %n day(s) old)</source>
@@ -2389,21 +1216,17 @@
     </message>
     <message>
         <source>Welcome</source>
-        <translation type="unfinished">歡迎</translation>
+        <translation type="unfinished">欢迎</translation>
+    </message>
+    <message>
+        <source>Welcome to %1.</source>
+        <translation type="unfinished">欢迎使用 %1</translation>
     </message>
     <message>
         <source>As this is the first time the program is launched, you can choose where %1 will store its data.</source>
         <translation type="unfinished">由于这是第一次启动此程序，您可以选择%1存储数据的位置</translation>
     </message>
     <message>
-        <source>Limit block chain storage to</source>
-        <translation type="unfinished">將區塊鏈儲存限制為</translation>
-    </message>
-    <message>
-        <source> GB</source>
-        <translation type="unfinished">GB</translation>
-    </message>
-    <message>
         <source>This initial synchronisation is very demanding, and may expose hardware problems with your computer that had previously gone unnoticed. Each time you run %1, it will continue downloading where it left off.</source>
         <translation type="unfinished">初始化同步过程是非常吃力的，同时可能会暴露您之前没有注意到的电脑硬件问题。你每次启动%1时，它都会从之前中断的地方继续下载。</translation>
     </message>
@@ -2413,7 +1236,7 @@
     </message>
     <message>
         <source>If you have chosen to limit block chain storage (pruning), the historical data must still be downloaded and processed, but will be deleted afterward to keep your disk usage low.</source>
-        <translation type="unfinished">如果你選擇要限制區塊鏈儲存空間的大小(修剪模式)，還是需要下載和處理過去的歷史資料被，但是之後就會把它刪掉來節省磁碟使用量。</translation>
+        <translation type="unfinished">如果你选择限制区块链存储大小（区块链裁剪模式），程序依然会下载并处理全部历史数据，只是不必须的部分会在使用后被删除，以占用最少的存储空间。</translation>
     </message>
     <message>
         <source>Use the default data directory</source>
@@ -2421,32 +1244,52 @@
     </message>
     <message>
         <source>Use a custom data directory:</source>
-        <translation type="unfinished">使用自訂的資料目錄:</translation>
+        <translation type="unfinished">使用自定义的数据目录:</translation>
     </message>
 </context>
 <context>
     <name>HelpMessageDialog</name>
     <message>
+        <source>version</source>
+        <translation type="unfinished">版本</translation>
+    </message>
+    <message>
         <source>About %1</source>
-        <translation type="unfinished">關於 %1</translation>
+        <translation type="unfinished">关于 %1</translation>
     </message>
     <message>
         <source>Command-line options</source>
-        <translation type="unfinished">命令列選項</translation>
+        <translation type="unfinished">命令行选项</translation>
     </message>
 </context>
 <context>
     <name>ShutdownWindow</name>
     <message>
         <source>%1 is shutting down…</source>
-        <translation type="unfinished">%1正在關機</translation>
-    </message>
-    </context>
+        <translation type="unfinished">%1正在关闭...</translation>
+    </message>
+    <message>
+        <source>Do not shut down the computer until this window disappears.</source>
+        <translation type="unfinished">在此窗口消失前不要关闭计算机。</translation>
+    </message>
+</context>
 <context>
     <name>ModalOverlay</name>
     <message>
         <source>Form</source>
-        <translation type="unfinished">表單</translation>
+        <translation type="unfinished">窗体</translation>
+    </message>
+    <message>
+        <source>Recent transactions may not yet be visible, and therefore your wallet's balance might be incorrect. This information will be correct once your wallet has finished synchronizing with the bitcoin network, as detailed below.</source>
+        <translation type="unfinished">近期交易可能尚未显示，因此当前余额可能不准确。以上信息将在与比特币网络完全同步后更正。详情如下</translation>
+    </message>
+    <message>
+        <source>Attempting to spend bitcoins that are affected by not-yet-displayed transactions will not be accepted by the network.</source>
+        <translation type="unfinished">尝试使用受未可见交易影响的余额将不被网络接受。</translation>
+    </message>
+    <message>
+        <source>Number of blocks left</source>
+        <translation type="unfinished">剩余区块数量</translation>
     </message>
     <message>
         <source>Unknown…</source>
@@ -2457,16 +1300,24 @@
         <translation type="unfinished">计算中...</translation>
     </message>
     <message>
+        <source>Last block time</source>
+        <translation type="unfinished">上一区块时间</translation>
+    </message>
+    <message>
         <source>Progress</source>
-        <translation type="unfinished">進度</translation>
+        <translation type="unfinished">进度</translation>
     </message>
     <message>
         <source>Progress increase per hour</source>
         <translation type="unfinished">每小时进度增加</translation>
     </message>
     <message>
+        <source>Estimated time left until synced</source>
+        <translation type="unfinished">预计剩余同步时间</translation>
+    </message>
+    <message>
         <source>Hide</source>
-        <translation type="unfinished">隱藏</translation>
+        <translation type="unfinished">隐藏</translation>
     </message>
     <message>
         <source>%1 is currently syncing.  It will download headers and blocks from peers and validate them until reaching the tip of the block chain.</source>
@@ -2474,7 +1325,7 @@
     </message>
     <message>
         <source>Unknown. Syncing Headers (%1, %2%)…</source>
-        <translation type="unfinished">不明。正在同步標頭(%1, %2%)...</translation>
+        <translation type="unfinished">未知。同步区块头(%1, %2%)...</translation>
     </message>
     <message>
         <source>Unknown. Pre-syncing Headers (%1, %2%)…</source>
@@ -2501,6 +1352,10 @@
     <message>
         <source>Enabling pruning significantly reduces the disk space required to store transactions. All blocks are still fully validated. Reverting this setting requires re-downloading the entire blockchain.</source>
         <translation type="unfinished">启用区块修剪会显著减小存储交易对磁盘空间的需求。所有的区块仍然会被完整校验。取消这个设置需要重新下载整条区块链。</translation>
+    </message>
+    <message>
+        <source>Full path to a %1 compatible script (e.g. C:\Downloads\hwi.exe or /Users/you/Downloads/hwi.py). Beware: malware can steal your coins!</source>
+        <translation type="unfinished">与%1兼容的脚本文件路径（例如 C:\Downloads\hwi.exe 或者 /Users/you/Downloads/hwi.py ）。注意：恶意软件可以偷币！</translation>
     </message>
     <message>
         <source>IP address of the proxy (e.g. IPv4: 127.0.0.1 / IPv6: ::1)</source>
@@ -2671,11 +1526,6 @@
         <translation type="unfinished">嵌入的 "%1"</translation>
     </message>
     <message>
-        <source>Compiled without external signing support (required for external signing)</source>
-        <extracomment>"External signing" means using devices such as hardware wallets.</extracomment>
-        <translation type="unfinished">編譯時沒有外接簽名器支援(外接簽名必須有此功能)</translation>
-    </message>
-    <message>
         <source>default</source>
         <translation type="unfinished">預設值</translation>
     </message>
@@ -2732,7 +1582,7 @@
     <name>OverviewPage</name>
     <message>
         <source>Form</source>
-        <translation type="unfinished">表單</translation>
+        <translation type="unfinished">窗体</translation>
     </message>
     <message>
         <source>The displayed information may be out of date. Your wallet automatically synchronizes with the Bitcoin network after a connection is established, but this process has not completed yet.</source>
@@ -2790,8 +1640,8 @@
 <context>
     <name>PSBTOperationsDialog</name>
     <message>
-        <source>Dialog</source>
-        <translation type="unfinished">会话</translation>
+        <source>PSBT Operations</source>
+        <translation type="unfinished">PSBT操作</translation>
     </message>
     <message>
         <source>Sign Tx</source>
@@ -3050,6 +1900,14 @@
         <translation type="unfinished">版本</translation>
     </message>
     <message>
+        <source>Whether we relay transactions to this peer.</source>
+        <translation type="unfinished">是否要将交易转发给这个节点。</translation>
+    </message>
+    <message>
+        <source>Transaction Relay</source>
+        <translation type="unfinished">交易转发</translation>
+    </message>
+    <message>
         <source>Synced Headers</source>
         <translation type="unfinished">已同步前導資料</translation>
     </message>
@@ -3101,7 +1959,7 @@
     </message>
     <message>
         <source>Node window</source>
-        <translation type="unfinished">结点窗口</translation>
+        <translation type="unfinished">节点窗口</translation>
     </message>
     <message>
         <source>Current block height</source>
@@ -3134,10 +1992,6 @@
     <message>
         <source>Services</source>
         <translation type="unfinished">服務</translation>
-    </message>
-    <message>
-        <source>Whether the peer requested us to relay transactions.</source>
-        <translation type="unfinished">这个节点是否要求我们转发交易。</translation>
     </message>
     <message>
         <source>High bandwidth BIP152 compact block relay: %1</source>
@@ -3368,2042 +2222,6 @@
         <translation type="unfinished">复制和数量</translation>
     </message>
     <message>
-        <source>Could not unlock wallet.</source>
-        <translation type="unfinished">无法解锁钱包。</translation>
-    </message>
-    <message>
-        <source>Could not generate new %1 address</source>
-        <translation type="unfinished">无法生成新的%1地址</translation>
-    </message>
-</context>
-<context>
-    <name>ReceiveRequestDialog</name>
-    <message>
-        <source>Request payment to …</source>
-        <translation type="unfinished">请求支付至...</translation>
-    </message>
-    <message>
-        <source>Label:</source>
-        <translation type="unfinished">标签：</translation>
-    </message>
-    <message>
-        <source>Message:</source>
-        <translation type="unfinished">訊息:</translation>
-    </message>
-    <message>
-        <source>Wallet:</source>
-        <translation type="unfinished">錢包:</translation>
-    </message>
-    <message>
-        <source>Copy &amp;URI</source>
-        <translation type="unfinished">複製 &amp;URI</translation>
-    </message>
-    <message>
-        <source>Copy &amp;Address</source>
-        <translation type="unfinished">複製 &amp;地址</translation>
-    </message>
-    <message>
-        <source>&amp;Save Image…</source>
-        <translation type="unfinished">保存图像(&amp;S)...</translation>
-    </message>
-    <message>
-        <source>Request payment to %1</source>
-        <translation type="unfinished">付款給 %1 的要求</translation>
-    </message>
-</context>
-<context>
-    <name>RecentRequestsTableModel</name>
-    <message>
-        <source>Label</source>
-        <translation type="unfinished">標記</translation>
-    </message>
-    <message>
-        <source>(no label)</source>
-        <translation type="unfinished">(無標記)</translation>
-    </message>
-    <message>
-        <source>(no amount requested)</source>
-        <translation type="unfinished">(無要求金額)</translation>
-    </message>
-    <message>
-        <source>Requested</source>
-        <translation type="unfinished">请求金额</translation>
-    </message>
-</context>
-<context>
-    <name>SendCoinsDialog</name>
-    <message>
-        <source>Send Coins</source>
-        <translation type="unfinished">付款</translation>
-    </message>
-    <message>
-        <source>Coin Control Features</source>
-        <translation type="unfinished">手动选币功能</translation>
-    </message>
-    <message>
-        <source>automatically selected</source>
-        <translation type="unfinished">自动选择</translation>
-    </message>
-    <message>
-        <source>Insufficient funds!</source>
-        <translation type="unfinished">金额不足！</translation>
-    </message>
-    <message>
-        <source>After Fee:</source>
-        <translation type="unfinished">計費後金額:</translation>
-    </message>
-    <message>
-        <source>If this is activated, but the change address is empty or invalid, change will be sent to a newly generated address.</source>
-        <translation type="unfinished">如果這項有打開，但是找零地址是空的或無效，那麼找零會送到一個產生出來的地址去。</translation>
-    </message>
-    <message>
-        <source>Transaction Fee:</source>
-        <translation type="unfinished">交易手续费:</translation>
-    </message>
-    <message>
-        <source>Using the fallbackfee can result in sending a transaction that will take several hours or days (or never) to confirm. Consider choosing your fee manually or wait until you have validated the complete chain.</source>
-        <translation type="unfinished">以備用手續費金額(fallbackfee)來付手續費可能會造成交易確認時間長達數小時、數天、或是永遠不會確認。請考慮自行指定金額，或是等到完全驗證區塊鏈後，再進行交易。</translation>
-    </message>
-    <message>
-        <source>Warning: Fee estimation is currently not possible.</source>
-        <translation type="unfinished">警告: 目前无法进行手续费估计。</translation>
-    </message>
-    <message>
-        <source>Hide</source>
-        <translation type="unfinished">隱藏</translation>
-    </message>
-    <message>
-        <source>Recommended:</source>
-        <translation type="unfinished">推荐:</translation>
-    </message>
-    <message>
-        <source>Custom:</source>
-        <translation type="unfinished">自訂:</translation>
-    </message>
-    <message>
-        <source>Add &amp;Recipient</source>
-        <translation type="unfinished">增加收款人(&amp;R)</translation>
-    </message>
-    <message>
-        <source>Dust:</source>
-        <translation type="unfinished">零散錢:</translation>
-    </message>
-    <message>
-        <source>Choose…</source>
-        <translation type="unfinished">选择...</translation>
-    </message>
-    <message>
-        <source>Hide transaction fee settings</source>
-        <translation type="unfinished">隱藏交易手續費設定</translation>
-    </message>
-    <message>
-        <source>A too low fee might result in a never confirming transaction (read the tooltip)</source>
-        <translation type="unfinished">手續費太低的話可能會造成永遠無法確認的交易(請參考提示)</translation>
-    </message>
-    <message>
-        <source>With Replace-By-Fee (BIP-125) you can increase a transaction's fee after it is sent. Without this, a higher fee may be recommended to compensate for increased transaction delay risk.</source>
-        <translation type="unfinished">手续费追加（Replace-By-Fee，BIP-125）可以让你在送出交易后继续追加手续费。不用这个功能的话，建议付比较高的手续费来降低交易延迟的风险。</translation>
-    </message>
-    <message>
-        <source>Balance:</source>
-        <translation type="unfinished">餘額:</translation>
-    </message>
-    <message>
-        <source>Copy quantity</source>
-        <translation type="unfinished">复制数目</translation>
-    </message>
-    <message>
-        <source>Copy amount</source>
-        <translation type="unfinished">复制金额</translation>
-    </message>
-    <message>
-        <source>Copy fee</source>
-        <translation type="unfinished">複製手續費</translation>
-    </message>
-    <message>
-        <source>Copy after fee</source>
-        <translation type="unfinished">複製計費後金額</translation>
-    </message>
-    <message>
-        <source>Copy bytes</source>
-        <translation type="unfinished">复制字节数</translation>
-    </message>
-    <message>
-        <source>Copy dust</source>
-        <translation type="unfinished">複製零散金額</translation>
-    </message>
-    <message>
-        <source>Copy change</source>
-        <translation type="unfinished">複製找零金額</translation>
-    </message>
-    <message>
-        <source>%1 (%2 blocks)</source>
-        <translation type="unfinished">%1 (%2个块)</translation>
-    </message>
-    <message>
-        <source>Creates a Partially Signed Bitcoin Transaction (PSBT) for use with e.g. an offline %1 wallet, or a PSBT-compatible hardware wallet.</source>
-        <translation type="unfinished">创建一个“部分签名比特币交易”（PSBT），以用于诸如离线%1钱包，或是兼容PSBT的硬件钱包这类用途。</translation>
-    </message>
-    <message>
-        <source> from wallet '%1'</source>
-        <translation type="unfinished">從錢包 %1</translation>
-    </message>
-    <message>
-        <source>%1 to %2</source>
-        <translation type="unfinished">%1 到 %2</translation>
-    </message>
-    <message>
-        <source>Sign failed</source>
-        <translation type="unfinished">簽署失敗</translation>
-    </message>
-    <message>
-        <source>External signer failure</source>
-        <extracomment>"External signer" means using devices such as hardware wallets.</extracomment>
-        <translation type="unfinished">外部签名器失败</translation>
-    </message>
-    <message>
-        <source>Partially Signed Transaction (Binary)</source>
-        <extracomment>Expanded name of the binary PSBT file format. See: BIP 174.</extracomment>
-        <translation type="unfinished">部分签名交易(二进制)</translation>
-    </message>
-    <message>
-        <source>or</source>
-        <translation type="unfinished">或</translation>
-    </message>
-    <message>
-        <source>You can increase the fee later (signals Replace-By-Fee, BIP-125).</source>
-        <translation type="unfinished">你可以之後再提高手續費(有 BIP-125 手續費追加的標記)</translation>
-    </message>
-    <message>
-        <source>Do you want to create this transaction?</source>
-        <extracomment>Message displayed when attempting to create a transaction. Cautionary text to prompt the user to verify that the displayed transaction details represent the transaction the user intends to create.</extracomment>
-        <translation type="unfinished">要创建这笔交易吗？</translation>
-    </message>
-    <message>
-        <source>Please, review your transaction. You can create and send this transaction or create a Partially Signed Bitcoin Transaction (PSBT), which you can save or copy and then sign with, e.g., an offline %1 wallet, or a PSBT-compatible hardware wallet.</source>
-        <extracomment>Text to inform a user attempting to create a transaction of their current options. At this stage, a user can send their transaction or create a PSBT. This string is displayed when both private keys and PSBT controls are enabled.</extracomment>
-        <translation type="unfinished">请务必仔细检查您的交易。你可以创建并发送这笔交易；也可以创建一个“部分签名比特币交易(PSBT)”，它可以被保存下来或被复制出去，然后就可以对它进行签名，比如用离线%1钱包，或是用兼容PSBT的硬件钱包。</translation>
-    </message>
-    <message>
-        <source>Please, review your transaction.</source>
-        <extracomment>Text to prompt a user to review the details of the transaction they are attempting to send.</extracomment>
-        <translation type="unfinished">请检查您的交易。</translation>
-    </message>
-    <message>
-        <source>Total Amount</source>
-        <translation type="unfinished">總金額</translation>
-    </message>
-    <message>
-        <source>Confirm send coins</source>
-        <translation type="unfinished">确认发币</translation>
-    </message>
-    <message>
-        <source>Watch-only balance:</source>
-        <translation type="unfinished">只能看餘額:</translation>
-    </message>
-    <message>
-        <source>The recipient address is not valid. Please recheck.</source>
-        <translation type="unfinished">接收人地址无效。请重新检查。</translation>
-    </message>
-    <message>
-        <source>The amount to pay must be larger than 0.</source>
-        <translation type="unfinished">支付金额必须大于0。</translation>
-    </message>
-    <message>
-        <source>A fee higher than %1 is considered an absurdly high fee.</source>
-        <translation type="unfinished">超过 %1 的手续费被视为高得离谱。</translation>
-    </message>
-    <message numerus="yes">
-        <source>Estimated to begin confirmation within %n block(s).</source>
-        <translation type="unfinished">
-            <numerusform>预计%n个区块内确认。</numerusform>
-        </translation>
-    </message>
-    <message>
-        <source>Warning: Invalid Bitcoin address</source>
-        <translation type="unfinished">警告: 比特币地址无效</translation>
-    </message>
-    <message>
-        <source>Confirm custom change address</source>
-        <translation type="unfinished">确认自定义找零地址</translation>
-    </message>
-    <message>
-        <source>(no label)</source>
-        <translation type="unfinished">(無標記)</translation>
-    </message>
-</context>
-<context>
-    <name>SendCoinsEntry</name>
-    <message>
-        <source>A&amp;mount:</source>
-        <translation type="unfinished">金额(&amp;M)</translation>
-    </message>
-    <message>
-        <source>Pay &amp;To:</source>
-        <translation type="unfinished">付給(&amp;T):</translation>
-    </message>
-    <message>
-        <source>The Bitcoin address to send the payment to</source>
-        <translation type="unfinished">將支付發送到的比特幣地址給</translation>
-    </message>
-    <message>
-        <source>The amount to send in the selected unit</source>
-        <translation type="unfinished">用被选单位表示的待发送金额</translation>
-    </message>
-    <message>
-        <source>S&amp;ubtract fee from amount</source>
-        <translation type="unfinished">從付款金額減去手續費(&amp;U)</translation>
-    </message>
-    <message>
-        <source>Use available balance</source>
-        <translation type="unfinished">使用全部可用余额</translation>
-    </message>
-    <message>
-        <source>Message:</source>
-        <translation type="unfinished">訊息:</translation>
-    </message>
-    <message>
-        <source>Enter a label for this address to add it to the list of used addresses</source>
-        <translation type="unfinished">請輸入這個地址的標籤，來把它加進去已使用過地址清單。</translation>
-    </message>
-    <message>
-        <source>A message that was attached to the bitcoin: URI which will be stored with the transaction for your reference. Note: This message will not be sent over the Bitcoin network.</source>
-        <translation type="unfinished">附加在 Bitcoin 付款協議的資源識別碼(URI)中的訊息，會和交易內容一起存起來，給你自己做參考。注意: 這個訊息不會送到 Bitcoin 網路上。</translation>
-    </message>
-</context>
-<context>
-    <name>SendConfirmationDialog</name>
-    <message>
-        <source>Send</source>
-        <translation type="unfinished">发送</translation>
-    </message>
-    <message>
-        <source>Create Unsigned</source>
-        <translation type="unfinished">產生未簽名</translation>
-    </message>
-</context>
-<context>
-    <name>SignVerifyMessageDialog</name>
-    <message>
-        <source>Signatures - Sign / Verify a Message</source>
-        <translation type="unfinished">签名 - 为消息签名/验证签名消息</translation>
-    </message>
-    <message>
-        <source>&amp;Sign Message</source>
-        <translation type="unfinished">簽署訊息(&amp;S)</translation>
-    </message>
-    <message>
-        <source>You can sign messages/agreements with your addresses to prove you can receive bitcoins sent to them. Be careful not to sign anything vague or random, as phishing attacks may try to trick you into signing your identity over to them. Only sign fully-detailed statements you agree to.</source>
-        <translation type="unfinished">您可以使用您的地址簽名訊息/協議，以證明您可以接收發送給他們的比特幣。但是請小心，不要簽名語意含糊不清，或隨機產生的內容，因為釣魚式詐騙可能會用騙你簽名的手法來冒充是你。只有簽名您同意的詳細內容。</translation>
-    </message>
-    <message>
-        <source>Signature</source>
-        <translation type="unfinished">簽章</translation>
-    </message>
-    <message>
-        <source>Copy the current signature to the system clipboard</source>
-        <translation type="unfinished">複製目前的簽章到系統剪貼簿</translation>
-    </message>
-    <message>
-        <source>Sign the message to prove you own this Bitcoin address</source>
-        <translation type="unfinished">签名消息，以证明这个地址属于您</translation>
-    </message>
-    <message>
-        <source>Sign &amp;Message</source>
-        <translation type="unfinished">簽署訊息(&amp;M)</translation>
-    </message>
-    <message>
-        <source>Reset all sign message fields</source>
-        <translation type="unfinished">清空所有签名消息栏</translation>
-    </message>
-    <message>
-        <source>&amp;Verify Message</source>
-        <translation type="unfinished">消息验证(&amp;V)</translation>
-    </message>
-    <message>
-        <source>The Bitcoin address the message was signed with</source>
-        <translation type="unfinished">用来签名消息的地址</translation>
-    </message>
-    <message>
-        <source>The signed message to verify</source>
-        <translation type="unfinished">待验证的已签名消息</translation>
-    </message>
-    <message>
-        <source>The signature given when the message was signed</source>
-        <translation type="unfinished">对消息进行签署得到的签名数据</translation>
-    </message>
-    <message>
-        <source>Verify the message to ensure it was signed with the specified Bitcoin address</source>
-        <translation type="unfinished">驗證這個訊息來確定是用指定的比特幣地址簽名的</translation>
-    </message>
-    <message>
-        <source>Click "Sign Message" to generate signature</source>
-        <translation type="unfinished">請按一下「簽署訊息」來產生簽章</translation>
-    </message>
-    <message>
-        <source>The entered address is invalid.</source>
-        <translation type="unfinished">输入的地址无效。</translation>
-    </message>
-    <message>
-        <source>Please check the address and try again.</source>
-        <translation type="unfinished">请检查地址后重试。</translation>
-    </message>
-    <message>
-        <source>The entered address does not refer to a key.</source>
-        <translation type="unfinished">找不到与输入地址相关的密钥。</translation>
-    </message>
-    <message>
-        <source>No error</source>
-        <translation type="unfinished">沒有錯誤</translation>
-    </message>
-    <message>
-        <source>Private key for the entered address is not available.</source>
-        <translation type="unfinished">沒有對應輸入地址的私鑰。</translation>
-    </message>
-    <message>
-        <source>Message signing failed.</source>
-        <translation type="unfinished">消息签名失败。</translation>
-    </message>
-    <message>
-        <source>Please check the signature and try again.</source>
-        <translation type="unfinished">请检查签名后重试。</translation>
-    </message>
-    <message>
-        <source>The signature did not match the message digest.</source>
-        <translation type="unfinished">這個簽章跟訊息的數位摘要不符。</translation>
-    </message>
-    <message>
-        <source>Message verified.</source>
-        <translation type="unfinished">消息验证成功。</translation>
-    </message>
-</context>
-<context>
-    <name>SplashScreen</name>
-    <message>
-        <source>(press q to shutdown and continue later)</source>
-        <translation type="unfinished">(按q退出并在以后继续)</translation>
-    </message>
-    <message>
-        <source>press q to shutdown</source>
-        <translation type="unfinished">按q键关闭并退出</translation>
-    </message>
-</context>
-<context>
-    <name>TransactionDesc</name>
-    <message>
-        <source>conflicted with a transaction with %1 confirmations</source>
-        <extracomment>Text explaining the current status of a transaction, shown in the status field of the details window for this transaction. This status represents an unconfirmed transaction that conflicts with a confirmed transaction.</extracomment>
-        <translation type="unfinished">跟一個目前確認 %1 次的交易互相衝突</translation>
-    </message>
-    <message>
-        <source>0/unconfirmed, in memory pool</source>
-        <extracomment>Text explaining the current status of a transaction, shown in the status field of the details window for this transaction. This status represents an unconfirmed transaction that is in the memory pool.</extracomment>
-        <translation type="unfinished">0/未确认，在内存池中</translation>
-    </message>
-    <message>
-        <source>0/unconfirmed, not in memory pool</source>
-        <extracomment>Text explaining the current status of a transaction, shown in the status field of the details window for this transaction. This status represents an unconfirmed transaction that is not in the memory pool.</extracomment>
-        <translation type="unfinished">0/未确认，不在内存池中</translation>
-    </message>
-    <message>
-        <source>%1/unconfirmed</source>
-        <extracomment>Text explaining the current status of a transaction, shown in the status field of the details window for this transaction. This status represents a transaction confirmed in at least one block, but less than 6 blocks.</extracomment>
-        <translation type="unfinished">%1 次/未確認</translation>
-    </message>
-    <message>
-        <source>%1 confirmations</source>
-        <extracomment>Text explaining the current status of a transaction, shown in the status field of the details window for this transaction. This status represents a transaction confirmed in 6 or more blocks.</extracomment>
-        <translation type="unfinished">%1 个确认</translation>
-    </message>
-    <message>
-        <source>Status</source>
-        <translation type="unfinished">状态</translation>
-    </message>
-    <message>
-        <source>Source</source>
-        <translation type="unfinished">來源</translation>
-    </message>
-    <message>
-        <source>From</source>
-        <translation type="unfinished">來源</translation>
-    </message>
-    <message>
-        <source>unknown</source>
-        <translation type="unfinished">未知</translation>
-    </message>
-    <message>
-        <source>To</source>
-        <translation type="unfinished">到</translation>
-    </message>
-    <message>
-        <source>watch-only</source>
-        <translation type="unfinished">只能看</translation>
-    </message>
-    <message>
-        <source>label</source>
-        <translation type="unfinished">标签</translation>
-    </message>
-    <message numerus="yes">
-        <source>matures in %n more block(s)</source>
-        <translation type="unfinished">
-            <numerusform>在%n个区块内成熟</numerusform>
-        </translation>
-    </message>
-    <message>
-        <source>Total debit</source>
-        <translation type="unfinished">总支出</translation>
-    </message>
-    <message>
-        <source>Net amount</source>
-        <translation type="unfinished">淨額</translation>
-    </message>
-    <message>
-        <source>Transaction ID</source>
-        <translation type="unfinished">交易 ID</translation>
-    </message>
-    <message>
-        <source>Transaction virtual size</source>
-        <translation type="unfinished">交易擬真大小</translation>
-    </message>
-    <message>
-        <source>Output index</source>
-        <translation type="unfinished">输出索引</translation>
-    </message>
-    <message>
-        <source> (Certificate was not verified)</source>
-        <translation type="unfinished">（證書未驗證）</translation>
-    </message>
-    <message>
-        <source>Merchant</source>
-        <translation type="unfinished">商家</translation>
-    </message>
-    <message>
-        <source>Inputs</source>
-        <translation type="unfinished">輸入</translation>
-    </message>
-    <message>
-        <source>Amount</source>
-        <translation type="unfinished">金额</translation>
-    </message>
-    <message>
-        <source>true</source>
-        <translation type="unfinished">是</translation>
-    </message>
-    </context>
-<context>
-    <name>TransactionDescDialog</name>
-    <message>
-        <source>This pane shows a detailed description of the transaction</source>
-        <translation type="unfinished">当前面板显示了交易的详细信息</translation>
-    </message>
-    <message>
-        <source>Details for %1</source>
-        <translation type="unfinished">%1 详情</translation>
-    </message>
-</context>
-<context>
-    <name>TransactionTableModel</name>
-    <message>
-        <source>Type</source>
-        <translation type="unfinished">类型</translation>
-    </message>
-    <message>
-        <source>Label</source>
-        <translation type="unfinished">標記</translation>
-    </message>
-    <message>
-        <source>Confirming (%1 of %2 recommended confirmations)</source>
-        <translation type="unfinished">确认中 (推荐 %2个确认，已经有 %1个确认)</translation>
-    </message>
-    <message>
-        <source>Confirmed (%1 confirmations)</source>
-        <translation type="unfinished">已確認(%1 次)</translation>
-    </message>
-    <message>
-        <source>Received with</source>
-        <translation type="unfinished">收款</translation>
-    </message>
-    <message>
-        <source>Received from</source>
-        <translation type="unfinished">收款自</translation>
-    </message>
-    <message>
-        <source>Sent to</source>
-        <translation type="unfinished">发送到</translation>
-    </message>
-    <message>
-        <source>Payment to yourself</source>
-        <translation type="unfinished">付給自己</translation>
-    </message>
-    <message>
-        <source>Mined</source>
-        <translation type="unfinished">開採所得</translation>
-    </message>
-    <message>
-        <source>watch-only</source>
-        <translation type="unfinished">只能看</translation>
-    </message>
-    <message>
-        <source>(n/a)</source>
-        <translation type="unfinished">(不可用)</translation>
-    </message>
-    <message>
-        <source>(no label)</source>
-        <translation type="unfinished">(無標記)</translation>
-    </message>
-    <message>
-        <source>Transaction status. Hover over this field to show number of confirmations.</source>
-        <translation type="unfinished">交易狀態。把游標停在欄位上會顯示確認次數。</translation>
-    </message>
-    <message>
-        <source>Date and time that the transaction was received.</source>
-        <translation type="unfinished">收到交易的日期和時間。</translation>
-    </message>
-    <message>
-        <source>Whether or not a watch-only address is involved in this transaction.</source>
-        <translation type="unfinished">该交易中是否涉及仅观察地址。</translation>
-    </message>
-    <message>
-        <source>User-defined intent/purpose of the transaction.</source>
-        <translation type="unfinished">使用者定義的交易動機或理由。</translation>
-    </message>
-    </context>
-<context>
-    <name>TransactionView</name>
-    <message>
-        <source>All</source>
-        <translation type="unfinished">全部</translation>
-    </message>
-    <message>
-        <source>This week</source>
-        <translation type="unfinished">這星期</translation>
-    </message>
-    <message>
-        <source>This month</source>
-        <translation type="unfinished">這個月</translation>
-    </message>
-    <message>
-        <source>Received with</source>
-        <translation type="unfinished">收款</translation>
-    </message>
-    <message>
-        <source>Sent to</source>
-        <translation type="unfinished">发送到</translation>
-    </message>
-    <message>
-        <source>To yourself</source>
-        <translation type="unfinished">給自己</translation>
-    </message>
-    <message>
-        <source>Mined</source>
-        <translation type="unfinished">開採所得</translation>
-    </message>
-    <message>
-        <source>Other</source>
-        <translation type="unfinished">其它</translation>
-    </message>
-    <message>
-        <source>Enter address, transaction id, or label to search</source>
-        <translation type="unfinished">输入地址、交易ID或标签进行搜索</translation>
-    </message>
-    <message>
-        <source>Range…</source>
-        <translation type="unfinished">范围...</translation>
-    </message>
-    <message>
-        <source>&amp;Copy address</source>
-        <translation type="unfinished">复制地址(&amp;C)</translation>
-    </message>
-    <message>
-        <source>Copy &amp;label</source>
-        <translation type="unfinished">复制标签(&amp;L)</translation>
-    </message>
-    <message>
-        <source>Copy &amp;amount</source>
-        <translation type="unfinished">复制和数量</translation>
-    </message>
-    <message>
-        <source>Copy transaction &amp;ID</source>
-        <translation type="unfinished">複製交易 &amp;ID</translation>
-    </message>
-    <message>
-        <source>Copy &amp;raw transaction</source>
-        <translation type="unfinished">复制原始交易(&amp;R)</translation>
-    </message>
-    <message>
-        <source>Increase transaction &amp;fee</source>
-        <translation type="unfinished">增加矿工费(&amp;F)</translation>
-    </message>
-    <message>
-        <source>&amp;Edit address label</source>
-        <translation type="unfinished">编辑地址标签(&amp;E)</translation>
-    </message>
-    <message>
-        <source>Show in %1</source>
-        <extracomment>Transactions table context menu action to show the selected transaction in a third-party block explorer. %1 is a stand-in argument for the URL of the explorer.</extracomment>
-        <translation type="unfinished">在 %1中显示</translation>
-    </message>
-    <message>
-        <source>Confirmed</source>
-        <translation type="unfinished">已確認</translation>
-    </message>
-    <message>
-        <source>Watch-only</source>
-        <translation type="unfinished">只能觀看的</translation>
-    </message>
-    <message>
-        <source>Type</source>
-        <translation type="unfinished">类型</translation>
-    </message>
-    <message>
-        <source>Label</source>
-        <translation type="unfinished">標記</translation>
-    </message>
-    <message>
-        <source>Address</source>
-        <translation type="unfinished">地址</translation>
-    </message>
-    <message>
-        <source>ID</source>
-        <translation type="unfinished">識別碼</translation>
-    </message>
-    <message>
-        <source>Exporting Failed</source>
-        <translation type="unfinished">匯出失敗</translation>
-    </message>
-    <message>
-        <source>There was an error trying to save the transaction history to %1.</source>
-        <translation type="unfinished">儲存交易記錄到 %1 時發生錯誤。</translation>
-    </message>
-    <message>
-        <source>Exporting Successful</source>
-        <translation type="unfinished">导出成功</translation>
-    </message>
-    <message>
-        <source>The transaction history was successfully saved to %1.</source>
-        <translation type="unfinished">交易記錄已經成功儲存到 %1 了。</translation>
-    </message>
-    <message>
-        <source>Range:</source>
-        <translation type="unfinished">範圍:</translation>
-    </message>
-    </context>
-<context>
-    <name>WalletFrame</name>
-    <message>
-        <source>No wallet has been loaded.
-Go to File &gt; Open Wallet to load a wallet.
-- OR -</source>
-        <translation type="unfinished">未加载钱包。
-请转到“文件”菜单 &gt; “打开钱包”来加载一个钱包。
-- 或者 -</translation>
-    </message>
-    <message>
-        <source>Create a new wallet</source>
-        <translation type="unfinished">新增一個錢包</translation>
-    </message>
-    <message>
-        <source>Error</source>
-        <translation type="unfinished">錯誤</translation>
-    </message>
-    <message>
-        <source>Unable to decode PSBT from clipboard (invalid base64)</source>
-        <translation type="unfinished">无法从剪贴板解码PSBT(Base64值无效)</translation>
-    </message>
-    <message>
-        <source>Load Transaction Data</source>
-        <translation type="unfinished">載入交易資料</translation>
-    </message>
-    <message>
-        <source>Partially Signed Transaction (*.psbt)</source>
-        <translation type="unfinished">部分签名交易 (*.psbt)</translation>
-    </message>
-    </context>
-<context>
-    <name>WalletModel</name>
-    <message>
-        <source>Send Coins</source>
-        <translation type="unfinished">付款</translation>
-    </message>
-    <message>
-        <source>Do you want to increase the fee?</source>
-        <extracomment>Asks a user if they would like to manually increase the fee of a transaction that has already been created.</extracomment>
-        <translation type="unfinished">想要提高手續費嗎？</translation>
-    </message>
-    <message>
-        <source>Current fee:</source>
-        <translation type="unfinished">当前手续费:</translation>
-    </message>
-    <message>
-        <source>New fee:</source>
-        <translation type="unfinished">新的費用：</translation>
-    </message>
-    <message>
-        <source>Warning: This may pay the additional fee by reducing change outputs or adding inputs, when necessary. It may add a new change output if one does not already exist. These changes may potentially leak privacy.</source>
-        <translation type="unfinished">警告: 因为在必要的时候会减少找零输出个数或增加输入个数，这可能要付出额外的费用。在没有找零输出的情况下可能会新增一个。这些变更可能会导致潜在的隐私泄露。</translation>
-    </message>
-    <message>
-        <source>Confirm fee bump</source>
-        <translation type="unfinished">确认手续费追加</translation>
-    </message>
-    <message>
-        <source>Can't draft transaction.</source>
-        <translation type="unfinished">無法草擬交易。</translation>
-    </message>
-    <message>
-        <source>Can't sign transaction.</source>
-        <translation type="unfinished">沒辦法簽署交易。</translation>
-    </message>
-    <message>
-        <source>Could not commit transaction</source>
-        <translation type="unfinished">沒辦法提交交易</translation>
-    </message>
-    <message>
-        <source>default wallet</source>
-        <translation type="unfinished">預設錢包</translation>
-    </message>
-    <message>
-        <source>Open Wallet</source>
-        <extracomment>Title of window indicating the progress of opening of a wallet.</extracomment>
-        <translation type="unfinished">開啟錢包</translation>
-    </message>
-    </context>
-<context>
-    <name>RestoreWalletActivity</name>
-    <message>
-        <source>Restore Wallet</source>
-        <extracomment>Title of progress window which is displayed when wallets are being restored.</extracomment>
-        <translation type="unfinished">恢復錢包</translation>
-    </message>
-    <message>
-        <source>Restoring Wallet &lt;b&gt;%1&lt;/b&gt;…</source>
-        <extracomment>Descriptive text of the restore wallets progress window which indicates to the user that wallets are currently being restored.</extracomment>
-        <translation type="unfinished">正在恢復錢包&lt;b&gt;%1&lt;/b&gt;...</translation>
-    </message>
-    <message>
-        <source>Restore wallet failed</source>
-        <extracomment>Title of message box which is displayed when the wallet could not be restored.</extracomment>
-        <translation type="unfinished">恢復錢包失敗</translation>
-    </message>
-    <message>
-        <source>Restore wallet warning</source>
-        <extracomment>Title of message box which is displayed when the wallet is restored with some warning.</extracomment>
-        <translation type="unfinished">恢復錢包警告</translation>
-    </message>
-    <message>
-        <source>Restore wallet message</source>
-        <extracomment>Title of message box which is displayed when the wallet is successfully restored.</extracomment>
-        <translation type="unfinished">恢復錢包訊息</translation>
-    </message>
-</context>
-<context>
-    <name>WalletController</name>
-    <message>
-        <source>Close wallet</source>
-        <translation type="unfinished">卸载钱包</translation>
-    </message>
-    <message>
-        <source>Closing the wallet for too long can result in having to resync the entire chain if pruning is enabled.</source>
-        <translation type="unfinished">启用修剪时，如果一个钱包被卸载太久，就必须重新同步整条区块链才能再次加载它。</translation>
-    </message>
-    </context>
-<context>
-    <name>CreateWalletDialog</name>
-    <message>
-        <source>Create Wallet</source>
-        <translation type="unfinished">新增錢包</translation>
-    </message>
-    <message>
-        <source>Wallet Name</source>
-        <translation type="unfinished">錢包名稱</translation>
-    </message>
-    <message>
-        <source>Wallet</source>
-        <translation type="unfinished">錢包</translation>
-    </message>
-    <message>
-        <source>Encrypt the wallet. The wallet will be encrypted with a passphrase of your choice.</source>
-        <translation type="unfinished">加密錢包。 錢包將使用您選擇的密碼進行加密。</translation>
-    </message>
-    <message>
-        <source>Advanced Options</source>
-        <translation type="unfinished">进阶设定</translation>
-    </message>
-    <message>
-        <source>Disable private keys for this wallet. Wallets with private keys disabled will have no private keys and cannot have an HD seed or imported private keys. This is ideal for watch-only wallets.</source>
-        <translation type="unfinished">禁用此錢包的私鑰。取消了私鑰的錢包將沒有私鑰，並且不能有HD種子或匯入的私鑰。這是只能看的錢包的理想選擇。</translation>
-    </message>
-    <message>
-        <source>Disable Private Keys</source>
-        <translation type="unfinished">禁用私钥</translation>
-    </message>
-    <message>
-        <source>Make a blank wallet. Blank wallets do not initially have private keys or scripts. Private keys and addresses can be imported, or an HD seed can be set, at a later time.</source>
-        <translation type="unfinished">製作一個空白的錢包。空白錢包最初沒有私鑰或腳本。以後可以匯入私鑰和地址，或者可以設定HD種子。</translation>
-    </message>
-    <message>
-        <source>Make Blank Wallet</source>
-        <translation type="unfinished">製作空白錢包</translation>
-    </message>
-    <message>
-        <source>Use descriptors for scriptPubKey management</source>
-        <translation type="unfinished">使用输出描述符进行scriptPubKey管理</translation>
-    </message>
-    <message>
-        <source>Compiled without sqlite support (required for descriptor wallets)</source>
-        <translation type="unfinished">编译时未启用SQLite支持（输出描述符钱包需要它）</translation>
-    </message>
-<<<<<<< HEAD
-    <message>
-        <source>Backup Wallet</source>
-        <translation type="unfinished">備份錢包</translation>
-    </message>
-    <message>
-        <source>Wallet Data</source>
-        <extracomment>Name of the wallet data file format.</extracomment>
-        <translation type="unfinished">錢包資料</translation>
-    </message>
-    <message>
-        <source>Backup Failed</source>
-        <translation type="unfinished">备份失败</translation>
-    </message>
-    <message>
-        <source>There was an error trying to save the wallet data to %1.</source>
-        <translation type="unfinished">儲存錢包資料到 %1 時發生錯誤。</translation>
-    </message>
-    <message>
-        <source>Backup Successful</source>
-        <translation type="unfinished">備份成功</translation>
-    </message>
-    <message>
-        <source>The wallet data was successfully saved to %1.</source>
-        <translation type="unfinished">錢包的資料已經成功儲存到 %1 了。</translation>
-=======
-    </context>
-<context>
-    <name>EditAddressDialog</name>
-    <message>
-        <source>Edit Address</source>
-        <translation type="unfinished">编辑地址</translation>
-    </message>
-    <message>
-        <source>&amp;Label</source>
-        <translation type="unfinished">标签(&amp;L)</translation>
-    </message>
-    <message>
-        <source>The label associated with this address list entry</source>
-        <translation type="unfinished">与此地址关联的标签</translation>
-    </message>
-    <message>
-        <source>The address associated with this address list entry. This can only be modified for sending addresses.</source>
-        <translation type="unfinished">跟這個地址清單關聯的地址。只有發送地址能被修改。</translation>
-    </message>
-    <message>
-        <source>New sending address</source>
-        <translation type="unfinished">新建付款地址</translation>
-    </message>
-    <message>
-        <source>Edit receiving address</source>
-        <translation type="unfinished">編輯接收地址</translation>
-    </message>
-    <message>
-        <source>Edit sending address</source>
-        <translation type="unfinished">编辑付款地址</translation>
-    </message>
-    <message>
-        <source>The entered address "%1" is already in the address book with label "%2".</source>
-        <translation type="unfinished">输入的地址“%1”已经存在于地址簿中，标签为“%2”。</translation>
-    </message>
-    <message>
-        <source>Could not unlock wallet.</source>
-        <translation type="unfinished">无法解锁钱包。</translation>
-    </message>
-    <message>
-        <source>New key generation failed.</source>
-        <translation type="unfinished">產生新的密鑰失敗了。</translation>
-    </message>
-</context>
-<context>
-    <name>FreespaceChecker</name>
-    <message>
-        <source>A new data directory will be created.</source>
-        <translation type="unfinished">就要產生新的資料目錄。</translation>
-    </message>
-    <message>
-        <source>Directory already exists. Add %1 if you intend to create a new directory here.</source>
-        <translation type="unfinished">已經有這個目錄了。如果你要在裡面造出新的目錄的話，請加上 %1.</translation>
-    </message>
-    <message>
-        <source>Cannot create data directory here.</source>
-        <translation type="unfinished">无法在此创建数据目录。</translation>
-    </message>
-</context>
-<context>
-    <name>Intro</name>
-    <message numerus="yes">
-        <source>%n GB of space available</source>
-        <translation type="unfinished">
-            <numerusform>%nGB可用</numerusform>
-        </translation>
-    </message>
-    <message numerus="yes">
-        <source>(of %n GB needed)</source>
-        <translation type="unfinished">
-            <numerusform>(需要 %n GB)</numerusform>
-        </translation>
-    </message>
-    <message numerus="yes">
-        <source>(%n GB needed for full chain)</source>
-        <translation type="unfinished">
-            <numerusform>（完整區塊鏈需要％n GB）</numerusform>
-        </translation>
-    </message>
-    <message>
-        <source>Choose data directory</source>
-        <translation type="unfinished">选择数据目录</translation>
-    </message>
-    <message>
-        <source>At least %1 GB of data will be stored in this directory, and it will grow over time.</source>
-        <translation type="unfinished">此目录中至少会保存 %1 GB 的数据，并且大小还会随着时间增长。</translation>
-    </message>
-    <message>
-        <source>Approximately %1 GB of data will be stored in this directory.</source>
-        <translation type="unfinished">会在此目录中存储约 %1 GB 的数据。</translation>
-    </message>
-    <message numerus="yes">
-        <source>(sufficient to restore backups %n day(s) old)</source>
-        <extracomment>Explanatory text on the capability of the current prune target.</extracomment>
-        <translation type="unfinished">
-            <numerusform>(足以恢復%n天內的備份)</numerusform>
-        </translation>
-    </message>
-    <message>
-        <source>%1 will download and store a copy of the Bitcoin block chain.</source>
-        <translation type="unfinished">%1 将会下载并存储比特币区块链。</translation>
-    </message>
-    <message>
-        <source>The wallet will also be stored in this directory.</source>
-        <translation type="unfinished">钱包也会被保存在这个目录中。</translation>
-    </message>
-    <message>
-        <source>Error: Specified data directory "%1" cannot be created.</source>
-        <translation type="unfinished">错误:无法创建指定的数据目录 "%1"</translation>
-    </message>
-    <message>
-        <source>Error</source>
-        <translation type="unfinished">錯誤</translation>
-    </message>
-    <message>
-        <source>Welcome</source>
-        <translation type="unfinished">欢迎</translation>
-    </message>
-    <message>
-        <source>Welcome to %1.</source>
-        <translation type="unfinished">欢迎使用 %1</translation>
-    </message>
-    <message>
-        <source>As this is the first time the program is launched, you can choose where %1 will store its data.</source>
-        <translation type="unfinished">由于这是第一次启动此程序，您可以选择%1存储数据的位置</translation>
-    </message>
-    <message>
-        <source>This initial synchronisation is very demanding, and may expose hardware problems with your computer that had previously gone unnoticed. Each time you run %1, it will continue downloading where it left off.</source>
-        <translation type="unfinished">初始化同步过程是非常吃力的，同时可能会暴露您之前没有注意到的电脑硬件问题。你每次启动%1时，它都会从之前中断的地方继续下载。</translation>
-    </message>
-    <message>
-        <source>When you click OK, %1 will begin to download and process the full %4 block chain (%2 GB) starting with the earliest transactions in %3 when %4 initially launched.</source>
-        <translation type="unfinished">當你點擊「確認」，%1會開始下載，並從%3年最早的交易，處裡整個%4區塊鏈(大小:%2GB)</translation>
-    </message>
-    <message>
-        <source>If you have chosen to limit block chain storage (pruning), the historical data must still be downloaded and processed, but will be deleted afterward to keep your disk usage low.</source>
-        <translation type="unfinished">如果你选择限制区块链存储大小（区块链裁剪模式），程序依然会下载并处理全部历史数据，只是不必须的部分会在使用后被删除，以占用最少的存储空间。</translation>
-    </message>
-    <message>
-        <source>Use the default data directory</source>
-        <translation type="unfinished">使用默认的数据目录</translation>
-    </message>
-    <message>
-        <source>Use a custom data directory:</source>
-        <translation type="unfinished">使用自定义的数据目录:</translation>
-    </message>
-</context>
-<context>
-    <name>HelpMessageDialog</name>
-    <message>
-        <source>version</source>
-        <translation type="unfinished">版本</translation>
-    </message>
-    <message>
-        <source>About %1</source>
-        <translation type="unfinished">关于 %1</translation>
-    </message>
-    <message>
-        <source>Command-line options</source>
-        <translation type="unfinished">命令行选项</translation>
-    </message>
-</context>
-<context>
-    <name>ShutdownWindow</name>
-    <message>
-        <source>%1 is shutting down…</source>
-        <translation type="unfinished">%1正在关闭...</translation>
-    </message>
-    <message>
-        <source>Do not shut down the computer until this window disappears.</source>
-        <translation type="unfinished">在此窗口消失前不要关闭计算机。</translation>
-    </message>
-</context>
-<context>
-    <name>ModalOverlay</name>
-    <message>
-        <source>Form</source>
-        <translation type="unfinished">窗体</translation>
-    </message>
-    <message>
-        <source>Recent transactions may not yet be visible, and therefore your wallet's balance might be incorrect. This information will be correct once your wallet has finished synchronizing with the bitcoin network, as detailed below.</source>
-        <translation type="unfinished">近期交易可能尚未显示，因此当前余额可能不准确。以上信息将在与比特币网络完全同步后更正。详情如下</translation>
-    </message>
-    <message>
-        <source>Attempting to spend bitcoins that are affected by not-yet-displayed transactions will not be accepted by the network.</source>
-        <translation type="unfinished">尝试使用受未可见交易影响的余额将不被网络接受。</translation>
-    </message>
-    <message>
-        <source>Number of blocks left</source>
-        <translation type="unfinished">剩余区块数量</translation>
-    </message>
-    <message>
-        <source>Unknown…</source>
-        <translation type="unfinished">未知...</translation>
-    </message>
-    <message>
-        <source>calculating…</source>
-        <translation type="unfinished">计算中...</translation>
-    </message>
-    <message>
-        <source>Last block time</source>
-        <translation type="unfinished">上一区块时间</translation>
-    </message>
-    <message>
-        <source>Progress</source>
-        <translation type="unfinished">进度</translation>
-    </message>
-    <message>
-        <source>Progress increase per hour</source>
-        <translation type="unfinished">每小时进度增加</translation>
-    </message>
-    <message>
-        <source>Estimated time left until synced</source>
-        <translation type="unfinished">预计剩余同步时间</translation>
-    </message>
-    <message>
-        <source>Hide</source>
-        <translation type="unfinished">隐藏</translation>
-    </message>
-    <message>
-        <source>%1 is currently syncing.  It will download headers and blocks from peers and validate them until reaching the tip of the block chain.</source>
-        <translation type="unfinished">%1目前正在同步中。它会从其他节点下载区块头和区块数据并进行验证，直到抵达区块链尖端。</translation>
-    </message>
-    <message>
-        <source>Unknown. Syncing Headers (%1, %2%)…</source>
-        <translation type="unfinished">未知。同步区块头(%1, %2%)...</translation>
-    </message>
-    <message>
-        <source>Unknown. Pre-syncing Headers (%1, %2%)…</source>
-        <translation type="unfinished">不明。正在預先同步標頭(%1, %2%)...</translation>
-    </message>
-</context>
-<context>
-    <name>OpenURIDialog</name>
-    <message>
-        <source>Open bitcoin URI</source>
-        <translation type="unfinished">打开比特币URI</translation>
-    </message>
-    </context>
-<context>
-    <name>OptionsDialog</name>
-    <message>
-        <source>Options</source>
-        <translation type="unfinished">選項</translation>
-    </message>
-    <message>
-        <source>&amp;Start %1 on system login</source>
-        <translation type="unfinished">系统登入时启动 %1 (&amp;S)</translation>
-    </message>
-    <message>
-        <source>Enabling pruning significantly reduces the disk space required to store transactions. All blocks are still fully validated. Reverting this setting requires re-downloading the entire blockchain.</source>
-        <translation type="unfinished">启用区块修剪会显著减小存储交易对磁盘空间的需求。所有的区块仍然会被完整校验。取消这个设置需要重新下载整条区块链。</translation>
-    </message>
-    <message>
-        <source>Full path to a %1 compatible script (e.g. C:\Downloads\hwi.exe or /Users/you/Downloads/hwi.py). Beware: malware can steal your coins!</source>
-        <translation type="unfinished">与%1兼容的脚本文件路径（例如 C:\Downloads\hwi.exe 或者 /Users/you/Downloads/hwi.py ）。注意：恶意软件可以偷币！</translation>
-    </message>
-    <message>
-        <source>IP address of the proxy (e.g. IPv4: 127.0.0.1 / IPv6: ::1)</source>
-        <translation type="unfinished">代理服务器 IP 地址 (例如 IPv4: 127.0.0.1 / IPv6: ::1)</translation>
-    </message>
-    <message>
-        <source>Shows if the supplied default SOCKS5 proxy is used to reach peers via this network type.</source>
-        <translation type="unfinished">显示默认的SOCKS5代理是否被用于在该类型的网络下连接同伴。</translation>
-    </message>
-    <message>
-        <source>Minimize instead of exit the application when the window is closed. When this option is enabled, the application will be closed only after selecting Exit in the menu.</source>
-        <translation type="unfinished">窗口被关闭时最小化程序而不是退出。当此选项启用时，只有在菜单中选择“退出”时才会让程序退出。</translation>
-    </message>
-    <message>
-        <source>Options set in this dialog are overridden by the command line:</source>
-        <translation type="unfinished">这个对话框中的设置已被如下命令行选项覆盖:</translation>
-    </message>
-    <message>
-        <source>Open the %1 configuration file from the working directory.</source>
-        <translation type="unfinished">從工作目錄開啟設定檔 %1。</translation>
-    </message>
-    <message>
-        <source>Open Configuration File</source>
-        <translation type="unfinished">開啟設定檔</translation>
-    </message>
-    <message>
-        <source>Reset all client options to default.</source>
-        <translation type="unfinished">重設所有客戶端軟體選項成預設值。</translation>
-    </message>
-    <message>
-        <source>&amp;Reset Options</source>
-        <translation type="unfinished">重設選項(&amp;R)</translation>
-    </message>
-    <message>
-        <source>&amp;Network</source>
-        <translation type="unfinished">网络(&amp;N)</translation>
-    </message>
-    <message>
-        <source>Reverting this setting requires re-downloading the entire blockchain.</source>
-        <translation type="unfinished">警告:还原此设置需要重新下载整个区块链。</translation>
-    </message>
-    <message>
-        <source>Maximum database cache size. A larger cache can contribute to faster sync, after which the benefit is less pronounced for most use cases. Lowering the cache size will reduce memory usage. Unused mempool memory is shared for this cache.</source>
-        <extracomment>Tooltip text for Options window setting that sets the size of the database cache. Explains the corresponding effects of increasing/decreasing this value.</extracomment>
-        <translation type="unfinished">数据库缓存的最大大小。加大缓存有助于加快同步，但对于大多数使用场景来说，继续加大后收效会越来越不明显。降低缓存大小将会减小内存使用量。内存池中尚未被使用的那部分内存也会被共享用于这里的数据库缓存。</translation>
-    </message>
-    <message>
-        <source>Set the number of script verification threads. Negative values correspond to the number of cores you want to leave free to the system.</source>
-        <extracomment>Tooltip text for Options window setting that sets the number of script verification threads. Explains that negative values mean to leave these many cores free to the system.</extracomment>
-        <translation type="unfinished">设置脚本验证线程的数量。负值则表示你想要保留给系统的核心数量。</translation>
-    </message>
-    <message>
-        <source>(0 = auto, &lt;0 = leave that many cores free)</source>
-        <translation type="unfinished">(0 表示程式自動決定，小於 0 表示保留處理器核心不用的數目)</translation>
-    </message>
-    <message>
-        <source>This allows you or a third party tool to communicate with the node through command-line and JSON-RPC commands.</source>
-        <extracomment>Tooltip text for Options window setting that enables the RPC server.</extracomment>
-        <translation type="unfinished">这允许作为用户的你或第三方工具通过命令行和JSON-RPC命令行与节点通信。</translation>
-    </message>
-    <message>
-        <source>Enable R&amp;PC server</source>
-        <extracomment>An Options window setting to enable the RPC server.</extracomment>
-        <translation type="unfinished">启用R&amp;PC服务器</translation>
-    </message>
-    <message>
-        <source>Whether to set subtract fee from amount as default or not.</source>
-        <extracomment>Tooltip text for Options window setting that sets subtracting the fee from a sending amount as default.</extracomment>
-        <translation type="unfinished">是否要默认从金额中减去手续费。</translation>
-    </message>
-    <message>
-        <source>Subtract &amp;fee from amount by default</source>
-        <extracomment>An Options window setting to set subtracting the fee from a sending amount as default.</extracomment>
-        <translation type="unfinished">默认从金额中减去交易手续费(&amp;F)</translation>
-    </message>
-    <message>
-        <source>If you disable the spending of unconfirmed change, the change from a transaction cannot be used until that transaction has at least one confirmation. This also affects how your balance is computed.</source>
-        <translation type="unfinished">如果您禁止动用尚未确认的找零资金，则一笔交易的找零资金至少需要有1个确认后才能动用。这同时也会影响账户余额的计算。</translation>
-    </message>
-    <message>
-        <source>Enable &amp;PSBT controls</source>
-        <extracomment>An options window setting to enable PSBT controls.</extracomment>
-        <translation type="unfinished">启用&amp;PSBT控件</translation>
-    </message>
-    <message>
-        <source>Whether to show PSBT controls.</source>
-        <extracomment>Tooltip text for options window setting that enables PSBT controls.</extracomment>
-        <translation type="unfinished">是否要显示PSBT控件</translation>
-    </message>
-    <message>
-        <source>&amp;External signer script path</source>
-        <translation type="unfinished">外部签名器脚本路径(&amp;E)</translation>
-    </message>
-    <message>
-        <source>Accept connections from outside.</source>
-        <translation type="unfinished">接受外來連線</translation>
-    </message>
-    <message>
-        <source>Allow incomin&amp;g connections</source>
-        <translation type="unfinished">允许传入连接(&amp;G)</translation>
-    </message>
-    <message>
-        <source>Connect to the Bitcoin network through a SOCKS5 proxy.</source>
-        <translation type="unfinished">透過 SOCKS5 代理伺服器來連線到 Bitcoin 網路。</translation>
-    </message>
-    <message>
-        <source>&amp;Connect through SOCKS5 proxy (default proxy):</source>
-        <translation type="unfinished">通过 SO&amp;CKS5 代理连接(默认代理):</translation>
-    </message>
-    <message>
-        <source>Port of the proxy (e.g. 9050)</source>
-        <translation type="unfinished">代理伺服器的通訊埠(像是 9050)</translation>
-    </message>
-    <message>
-        <source>Used for reaching peers via:</source>
-        <translation type="unfinished">在走这些途径连接到节点的时候启用:</translation>
-    </message>
-    <message>
-        <source>&amp;Window</source>
-        <translation type="unfinished">窗口(&amp;W)</translation>
-    </message>
-    <message>
-        <source>Show only a tray icon after minimizing the window.</source>
-        <translation type="unfinished">視窗縮到最小後只在通知區顯示圖示。</translation>
-    </message>
-    <message>
-        <source>&amp;Minimize to the tray instead of the taskbar</source>
-        <translation type="unfinished">最小化到托盘(&amp;M)</translation>
-    </message>
-    <message>
-        <source>M&amp;inimize on close</source>
-        <translation type="unfinished">单击关闭按钮时最小化(&amp;I)</translation>
-    </message>
-    <message>
-        <source>User Interface &amp;language:</source>
-        <translation type="unfinished">使用界面語言(&amp;L):</translation>
-    </message>
-    <message>
-        <source>The user interface language can be set here. This setting will take effect after restarting %1.</source>
-        <translation type="unfinished">可以在這裡設定使用者介面的語言。這個設定在重啓 %1 後才會生效。</translation>
-    </message>
-    <message>
-        <source>&amp;Unit to show amounts in:</source>
-        <translation type="unfinished">金額顯示單位(&amp;U):</translation>
-    </message>
-    <message>
-        <source>Choose the default subdivision unit to show in the interface and when sending coins.</source>
-        <translation type="unfinished">选择显示及发送比特币时使用的最小单位。</translation>
-    </message>
-    <message>
-        <source>Third-party URLs (e.g. a block explorer) that appear in the transactions tab as context menu items. %s in the URL is replaced by transaction hash. Multiple URLs are separated by vertical bar |.</source>
-        <translation type="unfinished">这个第三方网址（比如区块浏览器）会出现在交易选项卡的右键菜单中。 网址中的%s代表交易哈希。多个网址需要用竖线 | 相互分隔。</translation>
-    </message>
-    <message>
-        <source>&amp;Third-party transaction URLs</source>
-        <translation type="unfinished">第三方交易网址(&amp;T)</translation>
-    </message>
-    <message>
-        <source>Connect to the Bitcoin network through a separate SOCKS5 proxy for Tor onion services.</source>
-        <translation type="unfinished">连接比特币网络时专门为Tor onion服务使用另一个 SOCKS5 代理。</translation>
-    </message>
-    <message>
-        <source>Monospaced font in the Overview tab:</source>
-        <translation type="unfinished">在概览标签页的等宽字体:</translation>
-    </message>
-    <message>
-        <source>embedded "%1"</source>
-        <translation type="unfinished">嵌入的 "%1"</translation>
-    </message>
-    <message>
-        <source>default</source>
-        <translation type="unfinished">預設值</translation>
-    </message>
-    <message>
-        <source>Client restart required to activate changes.</source>
-        <extracomment>Text explaining that the settings changed will not come into effect until the client is restarted.</extracomment>
-        <translation type="unfinished">需要重新開始客戶端軟體來讓改變生效。</translation>
-    </message>
-    <message>
-        <source>Current settings will be backed up at "%1".</source>
-        <extracomment>Text explaining to the user that the client's current settings will be backed up at a specific location. %1 is a stand-in argument for the backup location's path.</extracomment>
-        <translation type="unfinished">当前设置将会被备份到 "%1"。</translation>
-    </message>
-    <message>
-        <source>Client will be shut down. Do you want to proceed?</source>
-        <extracomment>Text asking the user to confirm if they would like to proceed with a client shutdown.</extracomment>
-        <translation type="unfinished">客戶端軟體就要關掉了。繼續做下去嗎？</translation>
-    </message>
-    <message>
-        <source>Configuration options</source>
-        <extracomment>Window title text of pop-up box that allows opening up of configuration file.</extracomment>
-        <translation type="unfinished">設定選項</translation>
-    </message>
-    <message>
-        <source>The configuration file is used to specify advanced user options which override GUI settings. Additionally, any command-line options will override this configuration file.</source>
-        <extracomment>Explanatory text about the priority order of instructions considered by client. The order from high to low being: command-line, configuration file, GUI settings.</extracomment>
-        <translation type="unfinished">配置文件可以用来设置高级选项。配置文件会覆盖设置界面窗口中的选项。此外，命令行会覆盖配置文件指定的选项。</translation>
-    </message>
-    <message>
-        <source>Continue</source>
-        <translation type="unfinished">继续</translation>
->>>>>>> 7da4ae1f
-    </message>
-    <message>
-        <source>Cancel</source>
-        <translation type="unfinished">取消</translation>
-    </message>
-<<<<<<< HEAD
-=======
-    <message>
-        <source>Error</source>
-        <translation type="unfinished">錯誤</translation>
-    </message>
-    <message>
-        <source>The configuration file could not be opened.</source>
-        <translation type="unfinished">无法打开配置文件。</translation>
-    </message>
-    </context>
-<context>
-    <name>OptionsModel</name>
-    <message>
-        <source>Could not read setting "%1", %2.</source>
-        <translation type="unfinished">无法读取设置 "%1"，%2。</translation>
-    </message>
-</context>
-<context>
-    <name>OverviewPage</name>
-    <message>
-        <source>Form</source>
-        <translation type="unfinished">窗体</translation>
-    </message>
-    <message>
-        <source>The displayed information may be out of date. Your wallet automatically synchronizes with the Bitcoin network after a connection is established, but this process has not completed yet.</source>
-        <translation type="unfinished">顯示的資訊可能是過期的。跟 Bitcoin 網路的連線建立後，你的錢包會自動和網路同步，但是這個步驟還沒完成。</translation>
-    </message>
-    <message>
-        <source>Available:</source>
-        <translation type="unfinished">可用金額:</translation>
-    </message>
-    <message>
-        <source>Your current spendable balance</source>
-        <translation type="unfinished">目前可用餘額</translation>
-    </message>
-    <message>
-        <source>Pending:</source>
-        <translation type="unfinished">等待中的余额:</translation>
-    </message>
-    <message>
-        <source>Total of transactions that have yet to be confirmed, and do not yet count toward the spendable balance</source>
-        <translation type="unfinished">尚未确认的交易总额，未计入当前余额</translation>
-    </message>
-    <message>
-        <source>Immature:</source>
-        <translation type="unfinished">未成熟金額:</translation>
-    </message>
-    <message>
-        <source>Mined balance that has not yet matured</source>
-        <translation type="unfinished">還沒成熟的開採金額</translation>
-    </message>
-    <message>
-        <source>Balances</source>
-        <translation type="unfinished">餘額</translation>
-    </message>
-    <message>
-        <source>Your current total balance</source>
-        <translation type="unfinished">您当前的总余额</translation>
-    </message>
-    <message>
-        <source>Recent transactions</source>
-        <translation type="unfinished">最近的交易</translation>
-    </message>
-    <message>
-        <source>Unconfirmed transactions to watch-only addresses</source>
-        <translation type="unfinished">仅观察地址的未确认交易</translation>
-    </message>
-    <message>
-        <source>Current total balance in watch-only addresses</source>
-        <translation type="unfinished">仅观察地址中的当前总余额</translation>
-    </message>
-    <message>
-        <source>Privacy mode activated for the Overview tab. To unmask the values, uncheck Settings-&gt;Mask values.</source>
-        <translation type="unfinished">“概况”标签页已启用隐私模式。要明文显示数值，请在设置中取消勾选“不明文显示数值”。</translation>
-    </message>
-</context>
-<context>
-    <name>PSBTOperationsDialog</name>
-    <message>
-        <source>PSBT Operations</source>
-        <translation type="unfinished">PSBT操作</translation>
-    </message>
-    <message>
-        <source>Sign Tx</source>
-        <translation type="unfinished">簽名交易</translation>
-    </message>
-    <message>
-        <source>Broadcast Tx</source>
-        <translation type="unfinished">广播交易</translation>
-    </message>
-    <message>
-        <source>Copy to Clipboard</source>
-        <translation type="unfinished">複製到剪貼簿</translation>
-    </message>
-    <message>
-        <source>Save…</source>
-        <translation type="unfinished">拯救...</translation>
-    </message>
-    <message>
-        <source>Close</source>
-        <translation type="unfinished">關閉</translation>
-    </message>
-    <message>
-        <source>Cannot sign inputs while wallet is locked.</source>
-        <translation type="unfinished">钱包已锁定，无法签名交易输入项。</translation>
-    </message>
-    <message>
-        <source>Could not sign any more inputs.</source>
-        <translation type="unfinished">没有交易输入项可供签名了。</translation>
-    </message>
-    <message>
-        <source>Signed %1 inputs, but more signatures are still required.</source>
-        <translation type="unfinished">已签名 %1 个交易输入项，但是仍然还有余下的项目需要签名。</translation>
-    </message>
-    <message>
-        <source>Partially Signed Transaction (Binary)</source>
-        <extracomment>Expanded name of the binary PSBT file format. See: BIP 174.</extracomment>
-        <translation type="unfinished">部分签名交易(二进制)</translation>
-    </message>
-    <message>
-        <source>PSBT saved to disk.</source>
-        <translation type="unfinished">PSBT已保存到硬盘</translation>
-    </message>
-    <message>
-        <source>Pays transaction fee: </source>
-        <translation type="unfinished">支付交易费用:</translation>
-    </message>
-    <message>
-        <source>Total Amount</source>
-        <translation type="unfinished">總金額</translation>
-    </message>
-    <message>
-        <source>or</source>
-        <translation type="unfinished">或</translation>
-    </message>
-    <message>
-        <source>Transaction is missing some information about inputs.</source>
-        <translation type="unfinished">交易中有输入项缺失某些信息。</translation>
-    </message>
-    <message>
-        <source>Transaction still needs signature(s).</source>
-        <translation type="unfinished">交易仍然需要签名。</translation>
-    </message>
-    <message>
-        <source>(But no wallet is loaded.)</source>
-        <translation type="unfinished">(但没有加载钱包。)</translation>
-    </message>
-    <message>
-        <source>(But this wallet cannot sign transactions.)</source>
-        <translation type="unfinished">(但这个钱包不能签名交易)</translation>
-    </message>
-    <message>
-        <source>Transaction status is unknown.</source>
-        <translation type="unfinished">交易状态未知。</translation>
-    </message>
-</context>
-<context>
-    <name>PaymentServer</name>
-    <message>
-        <source>Payment request error</source>
-        <translation type="unfinished">支付请求出错</translation>
-    </message>
-    <message>
-        <source>URI handling</source>
-        <translation type="unfinished">URI 處理</translation>
-    </message>
-    <message>
-        <source>'bitcoin://' is not a valid URI. Use 'bitcoin:' instead.</source>
-        <translation type="unfinished">字首為 bitcoin:// 不是有效的 URI，請改用 bitcoin: 開頭。</translation>
-    </message>
-    <message>
-        <source>Cannot process payment request because BIP70 is not supported.
-Due to widespread security flaws in BIP70 it's strongly recommended that any merchant instructions to switch wallets be ignored.
-If you are receiving this error you should request the merchant provide a BIP21 compatible URI.</source>
-        <translation type="unfinished">因为不支持BIP70，无法处理付款请求。
-由于BIP70具有广泛的安全缺陷，无论哪个商家指引要求您更换钱包，我们都强烈建议您不要听信。
-如果您看到了这个错误，您应该要求商家提供兼容BIP21的URI。</translation>
-    </message>
-    <message>
-        <source>URI cannot be parsed! This can be caused by an invalid Bitcoin address or malformed URI parameters.</source>
-        <translation type="unfinished">无法解析 URI 地址！可能是因为比特币地址无效，或是 URI 参数格式错误。</translation>
-    </message>
-    <message>
-        <source>Payment request file handling</source>
-        <translation type="unfinished">支付请求文件处理</translation>
-    </message>
-</context>
-<context>
-    <name>PeerTableModel</name>
-    <message>
-        <source>User Agent</source>
-        <extracomment>Title of Peers Table column which contains the peer's User Agent string.</extracomment>
-        <translation type="unfinished">使用者代理</translation>
-    </message>
-    <message>
-        <source>Peer</source>
-        <extracomment>Title of Peers Table column which contains a unique number used to identify a connection.</extracomment>
-        <translation type="unfinished">节点</translation>
-    </message>
-    <message>
-        <source>Age</source>
-        <extracomment>Title of Peers Table column which indicates the duration (length of time) since the peer connection started.</extracomment>
-        <translation type="unfinished">连接时间</translation>
-    </message>
-    <message>
-        <source>Direction</source>
-        <extracomment>Title of Peers Table column which indicates the direction the peer connection was initiated from.</extracomment>
-        <translation type="unfinished">方向</translation>
-    </message>
-    <message>
-        <source>Sent</source>
-        <extracomment>Title of Peers Table column which indicates the total amount of network information we have sent to the peer.</extracomment>
-        <translation type="unfinished">已送出</translation>
-    </message>
-    <message>
-        <source>Received</source>
-        <extracomment>Title of Peers Table column which indicates the total amount of network information we have received from the peer.</extracomment>
-        <translation type="unfinished">已接收</translation>
-    </message>
-    <message>
-        <source>Address</source>
-        <extracomment>Title of Peers Table column which contains the IP/Onion/I2P address of the connected peer.</extracomment>
-        <translation type="unfinished">地址</translation>
-    </message>
-    <message>
-        <source>Type</source>
-        <extracomment>Title of Peers Table column which describes the type of peer connection. The "type" describes why the connection exists.</extracomment>
-        <translation type="unfinished">类型</translation>
-    </message>
-    <message>
-        <source>Network</source>
-        <extracomment>Title of Peers Table column which states the network the peer connected through.</extracomment>
-        <translation type="unfinished">网络</translation>
-    </message>
-    <message>
-        <source>Inbound</source>
-        <extracomment>An Inbound Connection from a Peer.</extracomment>
-        <translation type="unfinished">進來</translation>
-    </message>
-    </context>
-<context>
-    <name>QRImageWidget</name>
-    <message>
-        <source>&amp;Save Image…</source>
-        <translation type="unfinished">保存图像(&amp;S)...</translation>
-    </message>
-    <message>
-        <source>Error encoding URI into QR Code.</source>
-        <translation type="unfinished">把 URI 编码成二维码时发生错误。</translation>
-    </message>
-    <message>
-        <source>Save QR Code</source>
-        <translation type="unfinished">儲存 QR 碼</translation>
-    </message>
-    <message>
-        <source>PNG Image</source>
-        <extracomment>Expanded name of the PNG file format. See: https://en.wikipedia.org/wiki/Portable_Network_Graphics.</extracomment>
-        <translation type="unfinished">PNG图像</translation>
-    </message>
-</context>
-<context>
-    <name>RPCConsole</name>
-    <message>
-        <source>Client version</source>
-        <translation type="unfinished">客户端版本</translation>
-    </message>
-    <message>
-        <source>&amp;Information</source>
-        <translation type="unfinished">資訊 &amp;I</translation>
-    </message>
-    <message>
-        <source>General</source>
-        <translation type="unfinished">一般</translation>
-    </message>
-    <message>
-        <source>Datadir</source>
-        <translation type="unfinished">数据目录</translation>
-    </message>
-    <message>
-        <source>To specify a non-default location of the data directory use the '%1' option.</source>
-        <translation type="unfinished">如果不想用默认的数据目录位置，请用 '%1' 这个选项来指定新的位置。</translation>
-    </message>
-    <message>
-        <source>Blocksdir</source>
-        <translation type="unfinished">区块存储目录</translation>
-    </message>
-    <message>
-        <source>Startup time</source>
-        <translation type="unfinished">啓動時間</translation>
-    </message>
-    <message>
-        <source>Network</source>
-        <translation type="unfinished">网络</translation>
-    </message>
-    <message>
-        <source>Number of connections</source>
-        <translation type="unfinished">連線數</translation>
-    </message>
-    <message>
-        <source>Block chain</source>
-        <translation type="unfinished">區塊鏈</translation>
-    </message>
-    <message>
-        <source>Memory usage</source>
-        <translation type="unfinished">内存使用</translation>
-    </message>
-    <message>
-        <source>(none)</source>
-        <translation type="unfinished">(无)</translation>
-    </message>
-    <message>
-        <source>&amp;Reset</source>
-        <translation type="unfinished">重置(&amp;R)</translation>
-    </message>
-    <message>
-        <source>Received</source>
-        <translation type="unfinished">已接收</translation>
-    </message>
-    <message>
-        <source>Sent</source>
-        <translation type="unfinished">已送出</translation>
-    </message>
-    <message>
-        <source>&amp;Peers</source>
-        <translation type="unfinished">节点(&amp;P)</translation>
-    </message>
-    <message>
-        <source>Banned peers</source>
-        <translation type="unfinished">被禁節點</translation>
-    </message>
-    <message>
-        <source>Select a peer to view detailed information.</source>
-        <translation type="unfinished">选择节点查看详细信息。</translation>
-    </message>
-    <message>
-        <source>Version</source>
-        <translation type="unfinished">版本</translation>
-    </message>
-    <message>
-        <source>Whether we relay transactions to this peer.</source>
-        <translation type="unfinished">是否要将交易转发给这个节点。</translation>
-    </message>
-    <message>
-        <source>Transaction Relay</source>
-        <translation type="unfinished">交易转发</translation>
-    </message>
-    <message>
-        <source>Synced Headers</source>
-        <translation type="unfinished">已同步前導資料</translation>
-    </message>
-    <message>
-        <source>Last Transaction</source>
-        <translation type="unfinished">最近交易</translation>
-    </message>
-    <message>
-        <source>The mapped Autonomous System used for diversifying peer selection.</source>
-        <translation type="unfinished">映射的自治系統，用於使peer選取多樣化。</translation>
-    </message>
-    <message>
-        <source>Mapped AS</source>
-        <translation type="unfinished">映射到的AS</translation>
-    </message>
-    <message>
-        <source>Whether we relay addresses to this peer.</source>
-        <extracomment>Tooltip text for the Address Relay field in the peer details area, which displays whether we relay addresses to this peer (Yes/No).</extracomment>
-        <translation type="unfinished">是否把地址转发给这个节点。</translation>
-    </message>
-    <message>
-        <source>Address Relay</source>
-        <extracomment>Text title for the Address Relay field in the peer details area, which displays whether we relay addresses to this peer (Yes/No).</extracomment>
-        <translation type="unfinished">地址转发</translation>
-    </message>
-    <message>
-        <source>The total number of addresses received from this peer that were processed (excludes addresses that were dropped due to rate-limiting).</source>
-        <extracomment>Tooltip text for the Addresses Processed field in the peer details area, which displays the total number of addresses received from this peer that were processed (excludes addresses that were dropped due to rate-limiting).</extracomment>
-        <translation type="unfinished">从这个节点接收并处理过的地址总数（除去因频次限制而丢弃的那些地址）。</translation>
-    </message>
-    <message>
-        <source>The total number of addresses received from this peer that were dropped (not processed) due to rate-limiting.</source>
-        <extracomment>Tooltip text for the Addresses Rate-Limited field in the peer details area, which displays the total number of addresses received from this peer that were dropped (not processed) due to rate-limiting.</extracomment>
-        <translation type="unfinished">从这个节点接收后又因频次限制而丢弃（未被处理）的地址总数。</translation>
-    </message>
-    <message>
-        <source>Addresses Processed</source>
-        <extracomment>Text title for the Addresses Processed field in the peer details area, which displays the total number of addresses received from this peer that were processed (excludes addresses that were dropped due to rate-limiting).</extracomment>
-        <translation type="unfinished">已处理地址</translation>
-    </message>
-    <message>
-        <source>Addresses Rate-Limited</source>
-        <extracomment>Text title for the Addresses Rate-Limited field in the peer details area, which displays the total number of addresses received from this peer that were dropped (not processed) due to rate-limiting.</extracomment>
-        <translation type="unfinished">被频率限制丢弃的地址</translation>
-    </message>
-    <message>
-        <source>User Agent</source>
-        <translation type="unfinished">使用者代理</translation>
-    </message>
-    <message>
-        <source>Node window</source>
-        <translation type="unfinished">节点窗口</translation>
-    </message>
-    <message>
-        <source>Current block height</source>
-        <translation type="unfinished">当前区块高度</translation>
-    </message>
-    <message>
-        <source>Decrease font size</source>
-        <translation type="unfinished">缩小字体大小</translation>
-    </message>
-    <message>
-        <source>Increase font size</source>
-        <translation type="unfinished">放大字体大小</translation>
-    </message>
-    <message>
-        <source>Permissions</source>
-        <translation type="unfinished">允許</translation>
-    </message>
-    <message>
-        <source>The direction and type of peer connection: %1</source>
-        <translation type="unfinished">节点连接的方向和类型: %1</translation>
-    </message>
-    <message>
-        <source>Direction/Type</source>
-        <translation type="unfinished">方向/类型</translation>
-    </message>
-    <message>
-        <source>The network protocol this peer is connected through: IPv4, IPv6, Onion, I2P, or CJDNS.</source>
-        <translation type="unfinished">这个节点是通过这种网络协议连接到的: IPv4, IPv6, Onion, I2P, 或 CJDNS.</translation>
-    </message>
-    <message>
-        <source>Services</source>
-        <translation type="unfinished">服務</translation>
-    </message>
-    <message>
-        <source>High bandwidth BIP152 compact block relay: %1</source>
-        <translation type="unfinished">高带宽BIP152密实区块转发: %1</translation>
-    </message>
-    <message>
-        <source>High Bandwidth</source>
-        <translation type="unfinished">高带宽</translation>
-    </message>
-    <message>
-        <source>Last Block</source>
-        <translation type="unfinished">上一个区块</translation>
-    </message>
-    <message>
-        <source>Last Send</source>
-        <translation type="unfinished">最近送出</translation>
-    </message>
-    <message>
-        <source>Last Receive</source>
-        <translation type="unfinished">上次接收</translation>
-    </message>
-    <message>
-        <source>The duration of a currently outstanding ping.</source>
-        <translation type="unfinished">目前这一次 ping 已经过去的时间。</translation>
-    </message>
-    <message>
-        <source>Ping Wait</source>
-        <translation type="unfinished">Ping 等待</translation>
-    </message>
-    <message>
-        <source>&amp;Open</source>
-        <translation type="unfinished">打开(&amp;O)</translation>
-    </message>
-    <message>
-        <source>&amp;Console</source>
-        <translation type="unfinished">控制台(&amp;C)</translation>
-    </message>
-    <message>
-        <source>&amp;Network Traffic</source>
-        <translation type="unfinished">網路流量(&amp;N)</translation>
-    </message>
-    <message>
-        <source>Totals</source>
-        <translation type="unfinished">總計</translation>
-    </message>
-    <message>
-        <source>Clear console</source>
-        <translation type="unfinished">清主控台</translation>
-    </message>
-    <message>
-        <source>In:</source>
-        <translation type="unfinished">來:</translation>
-    </message>
-    <message>
-        <source>Out:</source>
-        <translation type="unfinished">去:</translation>
-    </message>
-    <message>
-        <source>Inbound: initiated by peer</source>
-        <extracomment>Explanatory text for an inbound peer connection.</extracomment>
-        <translation type="unfinished">入站: 由对端发起</translation>
-    </message>
-    <message>
-        <source>Outbound Full Relay: default</source>
-        <extracomment>Explanatory text for an outbound peer connection that relays all network information. This is the default behavior for outbound connections.</extracomment>
-        <translation type="unfinished">出站完整转发: 默认</translation>
-    </message>
-    <message>
-        <source>Outbound Block Relay: does not relay transactions or addresses</source>
-        <extracomment>Explanatory text for an outbound peer connection that relays network information about blocks and not transactions or addresses.</extracomment>
-        <translation type="unfinished">出站区块转发: 不转发交易和地址</translation>
-    </message>
-    <message>
-        <source>Outbound Manual: added using RPC %1 or %2/%3 configuration options</source>
-        <extracomment>Explanatory text for an outbound peer connection that was established manually through one of several methods. The numbered arguments are stand-ins for the methods available to establish manual connections.</extracomment>
-        <translation type="unfinished">出站手动: 加入使用RPC %1 或 %2/%3 配置选项</translation>
-    </message>
-    <message>
-        <source>Outbound Feeler: short-lived, for testing addresses</source>
-        <extracomment>Explanatory text for a short-lived outbound peer connection that is used to test the aliveness of known addresses.</extracomment>
-        <translation type="unfinished">出站触须: 短暂，用于测试地址</translation>
-    </message>
-    <message>
-        <source>we selected the peer for high bandwidth relay</source>
-        <translation type="unfinished">我们选择了用于高带宽转发的节点</translation>
-    </message>
-    <message>
-        <source>the peer selected us for high bandwidth relay</source>
-        <translation type="unfinished">对端选择了我们用于高带宽转发</translation>
-    </message>
-    <message>
-        <source>&amp;Copy address</source>
-        <extracomment>Context menu action to copy the address of a peer.</extracomment>
-        <translation type="unfinished">复制地址(&amp;C)</translation>
-    </message>
-    <message>
-        <source>1 &amp;hour</source>
-        <translation type="unfinished">1 小时(&amp;H)</translation>
-    </message>
-    <message>
-        <source>&amp;Copy IP/Netmask</source>
-        <extracomment>Context menu action to copy the IP/Netmask of a banned peer. IP/Netmask is the combination of a peer's IP address and its Netmask. For IP address, see: https://en.wikipedia.org/wiki/IP_address.</extracomment>
-        <translation type="unfinished">复制IP/网络掩码(&amp;C)</translation>
-    </message>
-    <message>
-        <source>&amp;Unban</source>
-        <translation type="unfinished">解封(&amp;U)</translation>
-    </message>
-    <message>
-        <source>Welcome to the %1 RPC console.
-Use up and down arrows to navigate history, and %2 to clear screen.
-Use %3 and %4 to increase or decrease the font size.
-Type %5 for an overview of available commands.
-For more information on using this console, type %6.
-
-%7WARNING: Scammers have been active, telling users to type commands here, stealing their wallet contents. Do not use this console without fully understanding the ramifications of a command.%8</source>
-        <extracomment>RPC console welcome message. Placeholders %7 and %8 are style tags for the warning content, and they are not space separated from the rest of the text intentionally.</extracomment>
-        <translation type="unfinished">欢迎来到 %1 RPC 控制台。
-使用上与下箭头以进行历史导航，%2 以清除屏幕。
-使用%3 和 %4 以增加或减小字体大小。
-输入 %5 以显示可用命令的概览。
-查看更多关于此控制台的信息，输入 %6。
-
-%7 警告：骗子们很活跃，告诉用户在这里输入命令，偷走他们钱包中的内容。不要在不完全了解一个命令的后果的情况下使用此控制台。%8</translation>
-    </message>
-    <message>
-        <source>Executing…</source>
-        <extracomment>A console message indicating an entered command is currently being executed.</extracomment>
-        <translation type="unfinished">执行中……</translation>
-    </message>
-    <message>
-        <source>via %1</source>
-        <translation type="unfinished">經由 %1</translation>
-    </message>
-    <message>
-        <source>Yes</source>
-        <translation type="unfinished">是</translation>
-    </message>
-    <message>
-        <source>To</source>
-        <translation type="unfinished">到</translation>
-    </message>
-    <message>
-        <source>From</source>
-        <translation type="unfinished">來源</translation>
-    </message>
-    <message>
-        <source>Ban for</source>
-        <translation type="unfinished">禁止連線</translation>
-    </message>
-    <message>
-        <source>Never</source>
-        <translation type="unfinished">永不</translation>
-    </message>
-    <message>
-        <source>Unknown</source>
-        <translation type="unfinished">未知</translation>
-    </message>
-</context>
-<context>
-    <name>ReceiveCoinsDialog</name>
-    <message>
-        <source>&amp;Amount:</source>
-        <translation type="unfinished">金额(&amp;A):</translation>
-    </message>
-    <message>
-        <source>&amp;Message:</source>
-        <translation type="unfinished">訊息(&amp;M):</translation>
-    </message>
-    <message>
-        <source>An optional message to attach to the payment request, which will be displayed when the request is opened. Note: The message will not be sent with the payment over the Bitcoin network.</source>
-        <translation type="unfinished">可在支付请求上备注一条信息，在打开支付请求时可以看到。注意:该消息不是通过比特币网络传送。</translation>
-    </message>
-    <message>
-        <source>Use this form to request payments. All fields are &lt;b&gt;optional&lt;/b&gt;.</source>
-        <translation type="unfinished">使用此表单请求付款。所有字段都是&lt;b&gt;可选&lt;/b&gt;的。</translation>
-    </message>
-    <message>
-        <source>An optional amount to request. Leave this empty or zero to not request a specific amount.</source>
-        <translation type="unfinished">要求付款的金額，可以不填。不確定金額時可以留白或是填零。</translation>
-    </message>
-    <message>
-        <source>An optional label to associate with the new receiving address (used by you to identify an invoice).  It is also attached to the payment request.</source>
-        <translation type="unfinished">一个关联到新收款地址（被您用来识别发票）的可选标签。它也会被附加到付款请求中。</translation>
-    </message>
-    <message>
-        <source>&amp;Create new receiving address</source>
-        <translation type="unfinished">&amp;產生新的接收地址</translation>
-    </message>
-    <message>
-        <source>Clear</source>
-        <translation type="unfinished">清空</translation>
-    </message>
-    <message>
-        <source>Requested payments history</source>
-        <translation type="unfinished">先前要求付款的記錄</translation>
-    </message>
-    <message>
-        <source>Show the selected request (does the same as double clicking an entry)</source>
-        <translation type="unfinished">顯示選擇的要求內容(效果跟按它兩下一樣)</translation>
-    </message>
-    <message>
-        <source>Show</source>
-        <translation type="unfinished">顯示</translation>
-    </message>
-    <message>
-        <source>Remove the selected entries from the list</source>
-        <translation type="unfinished">从列表中移除选中的条目</translation>
-    </message>
-    <message>
-        <source>Copy &amp;URI</source>
-        <translation type="unfinished">複製 &amp;URI</translation>
-    </message>
-    <message>
-        <source>&amp;Copy address</source>
-        <translation type="unfinished">复制地址(&amp;C)</translation>
-    </message>
-    <message>
-        <source>Copy &amp;label</source>
-        <translation type="unfinished">复制标签(&amp;L)</translation>
-    </message>
-    <message>
-        <source>Copy &amp;message</source>
-        <translation type="unfinished">复制消息(&amp;M)</translation>
-    </message>
-    <message>
-        <source>Copy &amp;amount</source>
-        <translation type="unfinished">复制和数量</translation>
-    </message>
-    <message>
         <source>Base58 (Legacy)</source>
         <translation type="unfinished">Base58 (旧式)</translation>
     </message>
@@ -6963,6 +3781,5 @@
         <source>Settings file could not be written</source>
         <translation type="unfinished">无法写入设置文件</translation>
     </message>
->>>>>>> 7da4ae1f
 </context>
 </TS>