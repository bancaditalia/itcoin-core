<TS version="2.1" language="ne">
<context>
    <name>AddressBookPage</name>
    <message>
        <source>Right-click to edit address or label</source>
        <translation type="unfinished">ठेगाना वा लेबल सम्पादन गर्न दायाँ-क्लिक गर्नुहोस्</translation>
    </message>
    <message>
        <source>Create a new address</source>
        <translation type="unfinished">नयाँ ठेगाना सिर्जना गर्नुहोस्</translation>
    </message>
    <message>
        <source>&amp;New</source>
        <translation type="unfinished">&amp;amp;नयाँ</translation>
    </message>
    <message>
        <source>Copy the currently selected address to the system clipboard</source>
        <translation type="unfinished">भर्खरै चयन गरेको ठेगाना प्रणाली क्लिपबोर्डमा कपी गर्नुहोस्</translation>
    </message>
    <message>
        <source>&amp;Copy</source>
        <translation type="unfinished">&amp;amp;कपी गर्नुहोस्</translation>
    </message>
    <message>
        <source>C&amp;lose</source>
        <translation type="unfinished">छनौट गर्नुहोस्</translation>
    </message>
    <message>
        <source>Delete the currently selected address from the list</source>
        <translation type="unfinished">भर्खरै चयन गरेको ठेगाना सूचीबाट मेटाउनुहोस्</translation>
    </message>
    <message>
        <source>Enter address or label to search</source>
        <translation type="unfinished">खोज्नको लागि ठेगाना वा लेबल दर्ता गर्नुहोस</translation>
    </message>
    <message>
        <source>Export the data in the current tab to a file</source>
        <translation type="unfinished">वर्तमान ट्याबको डाटालाई फाइलमा निर्यात गर्नुहोस्</translation>
    </message>
    <message>
        <source>&amp;Export</source>
        <translation type="unfinished">&amp;amp;निर्यात गर्नुहोस्</translation>
    </message>
    <message>
        <source>&amp;Delete</source>
        <translation type="unfinished">&amp;amp;मेटाउनुहोस्</translation>
    </message>
    <message>
        <source>Choose the address to send coins to</source>
        <translation type="unfinished">सिक्काहरु पठाउने ठेगाना छान्नुहोस् </translation>
    </message>
    <message>
        <source>Choose the address to receive coins with</source>
        <translation type="unfinished">सिक्काहरु प्राप्त गर्ने ठेगाना छान्नुहोस्</translation>
    </message>
    <message>
        <source>C&amp;hoose</source>
        <translation type="unfinished">छनौट गर्नुहोस्...</translation>
    </message>
    <message>
        <source>Sending addresses</source>
        <translation type="unfinished">पठाउने ठेगानाहरू</translation>
    </message>
    <message>
        <source>Receiving addresses</source>
        <translation type="unfinished">प्राप्त गर्ने ठेगानाहरू...</translation>
    </message>
    <message>
        <source>These are your Bitcoin addresses for sending payments. Always check the amount and the receiving address before sending coins.</source>
        <translation type="unfinished">यी भुक्तानी गर्नका लागि तपाइका बिट्कोइन ठेगानाहरू हुन्। सिक्काहरू पठाउनुअघि रकम र प्राप्त गर्ने ठेगाना जाँच गर्नुहोस।</translation>
    </message>
    <message>
        <source>&amp;Copy Address</source>
        <translation type="unfinished">ठेगाना कपी गर्नुहोस्</translation>
    </message>
    <message>
        <source>Copy &amp;Label</source>
        <translation type="unfinished">लेबल कपी गर्नुहोस्</translation>
    </message>
    <message>
        <source>&amp;Edit</source>
        <translation type="unfinished">सम्पादन</translation>
    </message>
    <message>
        <source>Export Address List</source>
        <translation type="unfinished">ठेगाना सुची निर्यात</translation>
    </message>
    <message>
        <source>Comma separated file</source>
        <extracomment>Expanded name of the CSV file format. See: https://en.wikipedia.org/wiki/Comma-separated_values.</extracomment>
        <translation type="unfinished">अल्पविरामले छुट्टिएको फाइल</translation>
    </message>
    <message>
        <source>There was an error trying to save the address list to %1. Please try again.</source>
        <extracomment>An error message. %1 is a stand-in argument for the name of the file we attempted to save to.</extracomment>
        <translation type="unfinished">ठेगाना सुची %1मा बचत गर्ने प्रयासमा त्रुटि भएको छ। कृपया पुनः प्रयास गर्नुहोस।</translation>
    </message>
    <message>
        <source>Exporting Failed</source>
        <translation type="unfinished">निर्यात असफल</translation>
    </message>
</context>
<context>
    <name>AddressTableModel</name>
    <message>
        <source>Label</source>
        <translation type="unfinished">लेबल</translation>
    </message>
    <message>
        <source>Address</source>
        <translation type="unfinished">ठेगाना</translation>
    </message>
    </context>
<context>
    <name>AskPassphraseDialog</name>
    <message>
        <source>Passphrase Dialog</source>
        <translation type="unfinished">पासफ्रेज संवाद</translation>
    </message>
    <message>
        <source>Enter passphrase</source>
        <translation type="unfinished">पासफ्रेज प्रवेश गर्नुहोस्</translation>
    </message>
    <message>
        <source>New passphrase</source>
        <translation type="unfinished">नयाँ पासफ्रेज</translation>
    </message>
    <message>
        <source>Repeat new passphrase</source>
        <translation type="unfinished">नयाँ पासफ्रेज दोहोर्याउनुहोस्</translation>
    </message>
    <message>
        <source>Show passphrase</source>
        <translation type="unfinished">पासफ्रेज देखाउनुहोस्</translation>
    </message>
    <message>
        <source>Encrypt wallet</source>
        <translation type="unfinished">वालेट इन्क्रिप्ट गर्नुहोस् </translation>
    </message>
    <message>
        <source>Unlock wallet</source>
        <translation type="unfinished">वालेट अनलक गर्नुहोस्</translation>
    </message>
    <message>
        <source>Change passphrase</source>
        <translation type="unfinished">पासफ्रेज परिवर्तन गर्नुहोस्</translation>
    </message>
    <message>
        <source>Confirm wallet encryption</source>
        <translation type="unfinished">वालेट इन्क्रिप्सन सुनिश्चित गर्नुहोस</translation>
    </message>
    <message>
        <source>Are you sure you wish to encrypt your wallet?</source>
        <translation type="unfinished">के तपाइँ तपाइँको वालेट ईन्क्रिप्ट गर्न निश्चित हुनुहुन्छ?</translation>
    </message>
    <message>
        <source>Wallet encrypted</source>
        <translation type="unfinished">वालेट इन्क्रिप्ट भयो</translation>
    </message>
    <message>
        <source>Your wallet is now encrypted. </source>
        <translation type="unfinished">अब वालेट इन्क्रिप्ट भएको छ।</translation>
    </message>
    <message>
        <source>Wallet encryption failed</source>
        <translation type="unfinished">वालेट इन्क्रिप्सन असफल </translation>
    </message>
    <message>
        <source>Wallet unlock failed</source>
        <translation type="unfinished">वालेट अनलक असफल </translation>
    </message>
    <message>
        <source>Warning: The Caps Lock key is on!</source>
        <translation type="unfinished">चेतावनी: क्याप्स लक कीप्याड अन छ!</translation>
    </message>
</context>
<context>
    <name>BanTableModel</name>
    <message>
        <source>IP/Netmask</source>
        <translation type="unfinished">IP/नेटमास्क</translation>
    </message>
    <message>
        <source>Banned Until</source>
        <translation type="unfinished">प्रतिबन्धित समय</translation>
    </message>
</context>
<context>
    <name>BitcoinApplication</name>
    <message>
        <source>Runaway exception</source>
        <translation type="unfinished">रनअवे अपवाद</translation>
    </message>
    <message>
        <source>Internal error</source>
        <translation type="unfinished">आन्तरिक दोष</translation>
    </message>
    </context>
<context>
    <name>QObject</name>
    <message>
        <source>unknown</source>
        <translation type="unfinished">थाहा नभयेको</translation>
    </message>
    <message>
        <source>Amount</source>
        <translation type="unfinished">रकम</translation>
    </message>
    <message>
        <source>Enter a Bitcoin address (e.g. %1)</source>
        <translation type="unfinished">कृपया बिटकोइन ठेगाना प्रवेश गर्नुहोस् (उदाहरण %1)</translation>
    </message>
    <message>
        <source>Inbound</source>
        <extracomment>An inbound connection from a peer. An inbound connection is a connection initiated by a peer.</extracomment>
        <translation type="unfinished">भित्री</translation>
    </message>
    <message>
        <source>Outbound</source>
        <extracomment>An outbound connection to a peer. An outbound connection is a connection initiated by us.</extracomment>
        <translation type="unfinished">आउटबाउन्ड</translation>
    </message>
    <message numerus="yes">
        <source>%n second(s)</source>
        <translation type="unfinished">
            <numerusform />
            <numerusform />
        </translation>
    </message>
    <message numerus="yes">
        <source>%n minute(s)</source>
        <translation type="unfinished">
            <numerusform />
            <numerusform />
        </translation>
    </message>
    <message numerus="yes">
        <source>%n hour(s)</source>
        <translation type="unfinished">
            <numerusform />
            <numerusform />
        </translation>
    </message>
    <message numerus="yes">
        <source>%n day(s)</source>
        <translation type="unfinished">
            <numerusform />
            <numerusform />
        </translation>
    </message>
    <message numerus="yes">
        <source>%n week(s)</source>
        <translation type="unfinished">
            <numerusform />
            <numerusform />
        </translation>
    </message>
    <message numerus="yes">
        <source>%n year(s)</source>
        <translation type="unfinished">
            <numerusform />
            <numerusform />
        </translation>
    </message>
    </context>
<context>
    <name>BitcoinGUI</name>
    <message>
<<<<<<< HEAD
        <source>Settings file could not be read</source>
        <translation type="unfinished">सेटिङ फाइल पढ्न सकिएन</translation>
    </message>
    <message>
        <source>Settings file could not be written</source>
        <translation type="unfinished">सेटिङ फाइल लेख्न सकिएन</translation>
=======
        <source>&amp;Overview</source>
        <translation type="unfinished">शारांश</translation>
>>>>>>> 7da4ae1f
    </message>
    <message>
        <source>Show general overview of wallet</source>
        <translation type="unfinished">वालेटको साधारण शारांश देखाउनुहोस्</translation>
    </message>
    <message>
        <source>&amp;Transactions</source>
        <translation type="unfinished">&amp;amp;कारोबार</translation>
    </message>
    <message>
        <source>Browse transaction history</source>
        <translation type="unfinished">कारोबारको इतिहास हेर्नुहोस्</translation>
    </message>
    <message>
        <source>E&amp;xit</source>
        <translation type="unfinished">बाहिर निस्कनुहोस्</translation>
    </message>
    <message>
        <source>Quit application</source>
        <translation type="unfinished">एप्लिकेसन बन्द गर्नुहोस्</translation>
    </message>
    <message>
        <source>&amp;About %1</source>
        <translation type="unfinished">&amp;amp;बारेमा %1</translation>
    </message>
    <message>
        <source>Show information about %1</source>
        <translation type="unfinished">%1 को बारेमा सूचना देखाउनुहोस्</translation>
    </message>
    <message>
        <source>About &amp;Qt</source>
        <translation type="unfinished">&amp;amp;Qt</translation>
    </message>
    <message>
        <source>Show information about Qt</source>
        <translation type="unfinished">Qt को बारेमा सूचना देखाउनुहोस्</translation>
    </message>
    <message>
        <source>Modify configuration options for %1</source>
        <translation type="unfinished">%1 का लागि कन्फिगुरेसनको विकल्प परिमार्जन गर्नुहोस</translation>
    </message>
    <message>
        <source>Create a new wallet</source>
        <translation type="unfinished">नयाँ वालेट सिर्जना गर्नुहोस्</translation>
    </message>
    <message>
        <source>&amp;Minimize</source>
        <translation type="unfinished">&amp;घटाउनु</translation>
    </message>
    <message>
        <source>Wallet:</source>
        <translation type="unfinished">वालेट:</translation>
    </message>
    <message>
        <source>Network activity disabled.</source>
        <extracomment>A substring of the tooltip.</extracomment>
        <translation type="unfinished">नेटवर्क गतिविधि अशक्त</translation>
    </message>
    <message>
        <source>Send coins to a Bitcoin address</source>
        <translation type="unfinished">बिटकोइन ठेगानामा सिक्का पठाउनुहोस्</translation>
    </message>
    <message>
        <source>Backup wallet to another location</source>
        <translation type="unfinished">वालेटलाई अर्को ठेगानामा ब्याकअप गर्नुहोस्</translation>
    </message>
    <message>
        <source>Change the passphrase used for wallet encryption</source>
        <translation type="unfinished">वालेट इन्क्रिप्सनमा प्रयोग हुने इन्क्रिप्सन पासफ्रेज परिवर्तन गर्नुहोस्</translation>
    </message>
    <message>
        <source>&amp;Send</source>
        <translation type="unfinished">&amp;पठाउनु</translation>
    </message>
    <message>
        <source>&amp;Receive</source>
        <translation type="unfinished">&amp;प्राप्त गर्नुहोस्</translation>
    </message>
    <message>
        <source>&amp;Options…</source>
        <translation type="unfinished">&amp;विकल्पहरू</translation>
    </message>
    <message>
        <source>&amp;Backup Wallet…</source>
        <translation type="unfinished">सहायता वालेट</translation>
    </message>
    <message>
        <source>&amp;Change Passphrase…</source>
        <translation type="unfinished">&amp;पासफ्रेज परिवर्तन गर्नुहोस्</translation>
    </message>
    <message>
        <source>Sign &amp;message…</source>
        <translation type="unfinished">हस्ताक्षर &amp;सन्देश...</translation>
    </message>
    <message>
        <source>&amp;Verify message…</source>
        <translation type="unfinished">&amp;प्रमाणित सन्देश...</translation>
    </message>
    <message>
        <source>Close Wallet…</source>
        <translation type="unfinished">वालेट बन्द गर्नुहोस्...</translation>
    </message>
    <message>
<<<<<<< HEAD
        <source>Create a new wallet</source>
        <translation type="unfinished">नयाँ वालेट सिर्जना गर्नुहोस्</translation>
    </message>
    <message>
        <source>&amp;Minimize</source>
        <translation type="unfinished">&amp;घटाउनु</translation>
    </message>
    <message>
        <source>Wallet:</source>
        <translation type="unfinished">वालेट:</translation>
    </message>
    <message>
        <source>Network activity disabled.</source>
        <extracomment>A substring of the tooltip.</extracomment>
        <translation type="unfinished">नेटवर्क गतिविधि अशक्त</translation>
    </message>
    <message>
        <source>Send coins to a Bitcoin address</source>
        <translation type="unfinished">बिटकोइन ठेगानामा सिक्का पठाउनुहोस्</translation>
=======
        <source>Create Wallet…</source>
        <translation type="unfinished">वालेट सिर्जना गर्नुहोस्</translation>
>>>>>>> 7da4ae1f
    </message>
    <message>
        <source>Close All Wallets…</source>
        <translation type="unfinished">सबै वालेट बन्द गर्नुहोस्...</translation>
    </message>
    <message>
        <source>&amp;File</source>
        <translation type="unfinished">&amp;फाइल</translation>
    </message>
    <message>
        <source>&amp;Settings</source>
        <translation type="unfinished">&amp;सेटिङ</translation>
    </message>
    <message>
        <source>&amp;Help</source>
        <translation type="unfinished">&amp;मद्दत</translation>
    </message>
    <message>
        <source>&amp;Send</source>
        <translation type="unfinished">&amp;पठाउनु</translation>
    </message>
    <message>
        <source>&amp;Receive</source>
        <translation type="unfinished">प्राप्त गर्नुहोस्</translation>
    </message>
    <message>
        <source>&amp;Options…</source>
        <translation type="unfinished">&amp;विकल्पहरू</translation>
    </message>
    <message>
        <source>&amp;Backup Wallet…</source>
        <translation type="unfinished">सहायता वालेट</translation>
    </message>
    <message>
        <source>&amp;Change Passphrase…</source>
        <translation type="unfinished">&amp;पासफ्रेज परिवर्तन गर्नुहोस्</translation>
    </message>
    <message>
        <source>Sign &amp;message…</source>
        <translation type="unfinished">हस्ताक्षर &amp;सन्देश...</translation>
    </message>
    <message>
        <source>&amp;Verify message…</source>
        <translation type="unfinished">&amp;प्रमाणित सन्देश...</translation>
    </message>
    <message>
        <source>Close Wallet…</source>
        <translation type="unfinished">वालेट बन्द गर्नुहोस्...</translation>
    </message>
    <message>
        <source>Create Wallet…</source>
        <translation type="unfinished">वालेट सिर्जना गर्नुहोस्</translation>
    </message>
    <message>
        <source>Close All Wallets…</source>
        <translation type="unfinished">सबै वालेट बन्द गर्नुहोस्...</translation>
    </message>
    <message>
        <source>&amp;File</source>
        <translation type="unfinished">&amp;फाइल</translation>
    </message>
    <message>
        <source>&amp;Settings</source>
        <translation type="unfinished">&amp;सेटिङ</translation>
    </message>
    <message>
        <source>&amp;Help</source>
        <translation type="unfinished">&amp;मद्दत</translation>
    </message>
    <message numerus="yes">
        <source>Processed %n block(s) of transaction history.</source>
        <translation type="unfinished">
            <numerusform />
            <numerusform />
        </translation>
    </message>
    <message>
        <source>%1 behind</source>
        <translation type="unfinished">%1 पछाडि</translation>
    </message>
    <message>
        <source>Warning</source>
        <translation type="unfinished">चेतावनी</translation>
    </message>
    <message>
        <source>Information</source>
        <translation type="unfinished">जानकारी</translation>
    </message>
    <message>
        <source>Wallet Name</source>
        <extracomment>Label of the input field where the name of the wallet is entered.</extracomment>
        <translation type="unfinished">वालेट को नाम</translation>
    </message>
    <message numerus="yes">
        <source>%n active connection(s) to Bitcoin network.</source>
        <extracomment>A substring of the tooltip.</extracomment>
        <translation type="unfinished">
            <numerusform />
            <numerusform />
        </translation>
    </message>
    </context>
<context>
    <name>CoinControlDialog</name>
    <message>
        <source>Amount</source>
        <translation type="unfinished">रकम</translation>
    </message>
    <message>
        <source>Date</source>
        <translation type="unfinished">मिति</translation>
    </message>
    <message>
        <source>Confirmations</source>
        <translation type="unfinished">पुष्टिकरणहरू</translation>
    </message>
    <message>
        <source>Confirmed</source>
        <translation type="unfinished">पुष्टि भयो</translation>
    </message>
    <message>
        <source>yes</source>
        <translation type="unfinished">हो</translation>
    </message>
    <message>
        <source>no</source>
        <translation type="unfinished">होइन</translation>
    </message>
    </context>
<context>
    <name>CreateWalletDialog</name>
    <message>
        <source>Wallet Name</source>
        <translation type="unfinished">वालेट को नाम</translation>
    </message>
    <message>
        <source>Create</source>
        <translation type="unfinished">सिर्जना गर्नुहोस्</translation>
    </message>
    </context>
<context>
    <name>EditAddressDialog</name>
    <message>
        <source>Edit Address</source>
        <translation type="unfinished">ठेगाना जाँच गर्नुहोस्</translation>
    </message>
    <message>
        <source>&amp;Address</source>
<<<<<<< HEAD
        <translation type="unfinished">&amp;ठेगाना</translation>
=======
        <translation type="unfinished">&amp;ठेगाना </translation>
>>>>>>> 7da4ae1f
    </message>
    <message>
        <source>Could not unlock wallet.</source>
        <translation type="unfinished">वालेट अनलक गर्न सकेन</translation>
    </message>
    </context>
<context>
    <name>FreespaceChecker</name>
    <message>
        <source>name</source>
        <translation type="unfinished">नाम</translation>
    </message>
    </context>
<context>
    <name>Intro</name>
    <message>
        <source>Bitcoin</source>
        <translation type="unfinished">बिटकोइन</translation>
    </message>
    <message numerus="yes">
        <source>%n GB of space available</source>
        <translation type="unfinished">
            <numerusform />
            <numerusform />
        </translation>
    </message>
    <message numerus="yes">
        <source>(of %n GB needed)</source>
        <translation type="unfinished">
            <numerusform />
            <numerusform />
        </translation>
    </message>
    <message numerus="yes">
        <source>(%n GB needed for full chain)</source>
        <translation type="unfinished">
            <numerusform />
            <numerusform />
        </translation>
    </message>
    <message numerus="yes">
        <source>(sufficient to restore backups %n day(s) old)</source>
        <extracomment>Explanatory text on the capability of the current prune target.</extracomment>
        <translation type="unfinished">
            <numerusform />
            <numerusform />
        </translation>
    </message>
    <message>
        <source>Welcome</source>
        <translation type="unfinished">स्वागत छ</translation>
    </message>
    <message>
        <source>Welcome to %1.</source>
        <translation type="unfinished">स्वागत छ %1 .</translation>
    </message>
    </context>
<context>
    <name>ModalOverlay</name>
    <message>
        <source>Form</source>
        <translation type="unfinished">फारम</translation>
    </message>
    <message>
        <source>Number of blocks left</source>
        <translation type="unfinished">बाँकी ब्लकहरूको संख्या</translation>
    </message>
    <message>
        <source>Unknown…</source>
<<<<<<< HEAD
        <translation type="unfinished">थाहा नभाको...</translation>
=======
        <translation type="unfinished">थाहा नभाको</translation>
>>>>>>> 7da4ae1f
    </message>
    <message>
        <source>calculating…</source>
        <translation type="unfinished">हिसाब...</translation>
    </message>
    <message>
        <source>Progress</source>
        <translation type="unfinished">प्रगति</translation>
    </message>
    <message>
        <source>Progress increase per hour</source>
        <translation type="unfinished">प्रति घण्टा प्रगति वृद्धि</translation>
    </message>
    <message>
        <source>Hide</source>
        <translation type="unfinished">लुकाउनुहोस्</translation>
    </message>
    </context>
<context>
    <name>OptionsDialog</name>
    <message>
        <source>Options</source>
        <translation type="unfinished">विकल्प</translation>
    </message>
    <message>
        <source>&amp;Main</source>
        <translation type="unfinished">&amp;मुख्य</translation>
    </message>
    <message>
        <source>&amp;Network</source>
        <translation type="unfinished">&amp;नेटवर्क</translation>
    </message>
    <message>
        <source>Choose the default subdivision unit to show in the interface and when sending coins.</source>
        <translation type="unfinished">इन्टरफेसमा र सिक्का पठाउँदा देखिने डिफल्ट उपविभाजन एकाइ चयन गर्नुहोस् ।</translation>
    </message>
    <message>
        <source>&amp;OK</source>
        <translation type="unfinished">&amp;ठिक छ</translation>
    </message>
    </context>
<context>
    <name>OverviewPage</name>
    <message>
        <source>Form</source>
        <translation type="unfinished">फारम</translation>
    </message>
    <message>
        <source>The displayed information may be out of date. Your wallet automatically synchronizes with the Bitcoin network after a connection is established, but this process has not completed yet.</source>
        <translation type="unfinished">देखाइएको सूचना पूरानो हुन सक्छ । कनेक्सन स्थापित भएपछि, तपाईंको वालेट बिटकोइन नेटवर्कमा स्वचालित रूपमा समिकरण हुन्छ , तर यो प्रक्रिया अहिले सम्म पूरा भएको छैन ।</translation>
    </message>
    <message>
        <source>Watch-only:</source>
        <translation type="unfinished">हेर्ने-मात्र:</translation>
    </message>
    <message>
        <source>Available:</source>
        <translation type="unfinished">उपलब्ध:</translation>
    </message>
    <message>
        <source>Your current spendable balance</source>
        <translation type="unfinished">तपाईंको खर्च गर्न मिल्ने ब्यालेन्स</translation>
    </message>
    <message>
        <source>Pending:</source>
        <translation type="unfinished">विचाराधिन:</translation>
    </message>
    <message>
        <source>Total of transactions that have yet to be confirmed, and do not yet count toward the spendable balance</source>
        <translation type="unfinished">अझै पुष्टि हुन बाँकी र खर्च गर्न मिल्ने ब्यालेन्समा गणना गर्न नमिल्ने जम्मा कारोबार</translation>
    </message>
    <message>
        <source>Immature:</source>
        <translation type="unfinished">अपरिपक्व:</translation>
    </message>
    <message>
        <source>Mined balance that has not yet matured</source>
        <translation type="unfinished">अझै परिपक्व नभएको खनन गरिएको ब्यालेन्स</translation>
    </message>
    <message>
        <source>Balances</source>
        <translation type="unfinished">ब्यालेन्सहरु</translation>
    </message>
    <message>
        <source>Total:</source>
        <translation type="unfinished">सम्पूर्ण:</translation>
    </message>
    <message>
        <source>Your current total balance</source>
        <translation type="unfinished">तपाईंको हालको सम्पूर्ण ब्यालेन्स</translation>
    </message>
    <message>
        <source>Spendable:</source>
        <translation type="unfinished">खर्च उपलब्ध:</translation>
    </message>
    <message>
        <source>Recent transactions</source>
        <translation type="unfinished">भर्खरको ट्राजेक्शनहरू</translation>
    </message>
    <message>
        <source>Mined balance in watch-only addresses that has not yet matured</source>
        <translation type="unfinished">अहिलेसम्म परिपक्व नभएको खनन गरिएको, हेर्ने-मात्र ठेगानामा रहेको ब्यालेन्स</translation>
    </message>
    <message>
        <source>Current total balance in watch-only addresses</source>
        <translation type="unfinished">हेर्ने-मात्र ठेगानामा रहेको हालको जम्मा ब्यालेन्स</translation>
    </message>
    </context>
<context>
    <name>PSBTOperationsDialog</name>
    <message>
        <source>Save…</source>
        <translation type="unfinished">राख्नुहोस्...</translation>
    </message>
    <message>
        <source>Close</source>
<<<<<<< HEAD
        <translation type="unfinished">बन्द गर्नुहोस्</translation>
=======
        <translation type="unfinished">बन्द गर्नुहोस् </translation>
>>>>>>> 7da4ae1f
    </message>
    </context>
<context>
    <name>PeerTableModel</name>
    <message>
        <source>User Agent</source>
        <extracomment>Title of Peers Table column which contains the peer's User Agent string.</extracomment>
        <translation type="unfinished">प्रयोगकर्ता एजेन्ट</translation>
    </message>
    <message>
        <source>Address</source>
        <extracomment>Title of Peers Table column which contains the IP/Onion/I2P address of the connected peer.</extracomment>
        <translation type="unfinished">ठेगाना</translation>
    </message>
<<<<<<< HEAD
    </context>
=======
    <message>
        <source>Type</source>
        <extracomment>Title of Peers Table column which describes the type of peer connection. The "type" describes why the connection exists.</extracomment>
        <translation type="unfinished">टाइप गर्नुहोस्</translation>
    </message>
    <message>
        <source>Network</source>
        <extracomment>Title of Peers Table column which states the network the peer connected through.</extracomment>
        <translation type="unfinished">नेटवर्क</translation>
    </message>
    <message>
        <source>Inbound</source>
        <extracomment>An Inbound Connection from a Peer.</extracomment>
        <translation type="unfinished">भित्री</translation>
    </message>
    <message>
        <source>Outbound</source>
        <extracomment>An Outbound Connection to a Peer.</extracomment>
        <translation type="unfinished">आउटबाउन्ड</translation>
    </message>
</context>
>>>>>>> 7da4ae1f
<context>
    <name>RPCConsole</name>
    <message>
        <source>Network</source>
        <translation type="unfinished">नेटवर्क</translation>
    </message>
    <message>
        <source>User Agent</source>
        <translation type="unfinished">प्रयोगकर्ता एजेन्ट</translation>
    </message>
    <message>
        <source>Ping Time</source>
        <translation type="unfinished">पिङ समय</translation>
    </message>
    </context>
<context>
    <name>ReceiveCoinsDialog</name>
    <message>
        <source>Could not unlock wallet.</source>
        <translation type="unfinished">वालेट अनलक गर्न सकेन</translation>
    </message>
    </context>
<context>
    <name>ReceiveRequestDialog</name>
    <message>
        <source>Wallet:</source>
        <translation type="unfinished">वालेट:</translation>
    </message>
    </context>
<context>
    <name>RecentRequestsTableModel</name>
    <message>
        <source>Date</source>
        <translation type="unfinished">मिति</translation>
    </message>
    <message>
        <source>Label</source>
        <translation type="unfinished">लेबल</translation>
    </message>
    </context>
<context>
    <name>SendCoinsDialog</name>
    <message>
        <source>Hide</source>
        <translation type="unfinished">लुकाउनुहोस्</translation>
    </message>
    <message numerus="yes">
        <source>Estimated to begin confirmation within %n block(s).</source>
        <translation type="unfinished">
            <numerusform />
            <numerusform />
        </translation>
    </message>
    </context>
<context>
    <name>SendCoinsEntry</name>
    <message>
        <source>Choose previously used address</source>
        <translation type="unfinished">पहिला प्रयोग गरिएको ठेगाना प्रयोग गर्नुहोस्</translation>
    </message>
    <message>
        <source>The fee will be deducted from the amount being sent. The recipient will receive less bitcoins than you enter in the amount field. If multiple recipients are selected, the fee is split equally.</source>
        <translation type="unfinished">पठाइँदै गरेको रकमबाट शुल्क कटौती गरिनेछ । प्राप्तकर्ताले तपाईंले रकम क्षेत्रमा प्रवेष गरेको भन्दा थोरै बिटकोइन प्राप्त गर्ने छन् । धेरै प्राप्तकर्ता चयन गरिएको छ भने समान रूपमा शुल्क विभाजित गरिनेछ ।</translation>
    </message>
    <message>
        <source>Enter a label for this address to add it to the list of used addresses</source>
        <translation type="unfinished">यो ठेगानालाई प्रयोग गरिएको ठेगानाको सूचीमा थप्न एउटा लेबल प्रविष्ट गर्नुहोस्</translation>
    </message>
    <message>
        <source>A message that was attached to the bitcoin: URI which will be stored with the transaction for your reference. Note: This message will not be sent over the Bitcoin network.</source>
        <translation type="unfinished">बिटकोइनमा संलग्न गरिएको सन्देश: तपाईंको मध्यस्थको लागि कारोबारको साथमा भण्डारण गरिने URI । नोट: यो सन्देश बिटकोइन नेटवर्क मार्फत पठाइने छैन ।</translation>
    </message>
</context>
<context>
    <name>SignVerifyMessageDialog</name>
    <message>
        <source>You can sign messages/agreements with your addresses to prove you can receive bitcoins sent to them. Be careful not to sign anything vague or random, as phishing attacks may try to trick you into signing your identity over to them. Only sign fully-detailed statements you agree to.</source>
        <translation type="unfinished">आफ्नो ठेगानामा पठाइएको बिटकोइन प्राप्त गर्न सकिन्छ भनेर प्रमाणित गर्न तपाईंले ती ठेगानाले सन्देश/सम्झौताहरूमा हस्ताक्षर गर्न सक्नुहुन्छ । फिसिङ आक्रमणले तपाईंलाई छक्याएर अरूका लागि तपाईंको परिचयमा हस्ताक्षर गराउने प्रयास गर्न सक्ने भएकाले अस्पष्ट वा जथाभावीमा हस्ताक्षर गर्दा ध्यान दिनुहोस् । आफू सहमत भएको पूर्ण विस्तृत-कथनमा मात्र हस्ताक्षर गर्नुहोस् ।</translation>
    </message>
    <message>
        <source>Choose previously used address</source>
        <translation type="unfinished">पहिला प्रयोग गरिएको ठेगाना प्रयोग गर्नुहोस्</translation>
    </message>
    <message>
        <source>Copy the current signature to the system clipboard</source>
        <translation type="unfinished">वर्तमान हस्ताक्षरलाई प्रणाली क्लिपबोर्डमा कपी गर्नुहोस्</translation>
    </message>
    <message>
        <source>Enter the receiver's address, message (ensure you copy line breaks, spaces, tabs, etc. exactly) and signature below to verify the message. Be careful not to read more into the signature than what is in the signed message itself, to avoid being tricked by a man-in-the-middle attack. Note that this only proves the signing party receives with the address, it cannot prove sendership of any transaction!</source>
        <translation type="unfinished">सन्देश प्रमाणित गर्न, तल दिइएको स्थानमा प्राप्तकर्ता ठेगाना, सन्देश (लाइन ब्रेक, स्पेस, ट्याब, आदि उस्तै गरी कपी गर्ने कुरा सुनिश्चित गर्नुहोस्) र हस्ताक्षर &amp;apos;s प्रविष्ट गर्नुहोस् । बीचमा-मानिसको-आक्रमणबाट बच्न हस्ताक्षर पढ्दा हस्ताक्षर गरिएको सन्देशमा जे छ त्यो भन्दा धेरै कुरामा ध्यान नदिनुहोस् । यो कार्यले हस्ताक्षर गर्ने पक्षले मात्र यो ठेगानाले प्राप्त गर्छ भन्ने कुरा प्रमाणित गर्छ, यसले कुनै पनि कारोबारको प्रेषककर्तालाई प्रमाणित गर्न सक्दैन भन्ने कुरा याद गर्नुहोस्!</translation>
    </message>
    </context>
<context>
    <name>TransactionDesc</name>
    <message>
        <source>Date</source>
        <translation type="unfinished">मिति</translation>
    </message>
    <message>
        <source>unknown</source>
        <translation type="unfinished">थाहा नभयेको</translation>
    </message>
    <message numerus="yes">
        <source>matures in %n more block(s)</source>
        <translation type="unfinished">
            <numerusform />
            <numerusform />
        </translation>
    </message>
    <message>
        <source>Amount</source>
        <translation type="unfinished">रकम</translation>
    </message>
    </context>
<context>
    <name>TransactionTableModel</name>
    <message>
        <source>Date</source>
        <translation type="unfinished">मिति</translation>
    </message>
    <message>
<<<<<<< HEAD
=======
        <source>Type</source>
        <translation type="unfinished">टाइप गर्नुहोस्</translation>
    </message>
    <message>
>>>>>>> 7da4ae1f
        <source>Label</source>
        <translation type="unfinished">लेबल</translation>
    </message>
    </context>
<context>
    <name>TransactionView</name>
    <message>
        <source>Comma separated file</source>
        <extracomment>Expanded name of the CSV file format. See: https://en.wikipedia.org/wiki/Comma-separated_values.</extracomment>
        <translation type="unfinished">अल्पविरामले छुट्टिएको फाइल</translation>
    </message>
    <message>
        <source>Confirmed</source>
        <translation type="unfinished">पुष्टि भयो</translation>
    </message>
    <message>
        <source>Date</source>
        <translation type="unfinished">मिति</translation>
    </message>
    <message>
<<<<<<< HEAD
=======
        <source>Type</source>
        <translation type="unfinished">टाइप गर्नुहोस्</translation>
    </message>
    <message>
>>>>>>> 7da4ae1f
        <source>Label</source>
        <translation type="unfinished">लेबल</translation>
    </message>
    <message>
        <source>Address</source>
        <translation type="unfinished">ठेगाना</translation>
    </message>
    <message>
        <source>Exporting Failed</source>
        <translation type="unfinished">निर्यात असफल</translation>
    </message>
    </context>
<context>
    <name>WalletFrame</name>
    <message>
        <source>Create a new wallet</source>
        <translation type="unfinished">नयाँ वालेट सिर्जना गर्नुहोस्</translation>
    </message>
    </context>
<context>
    <name>WalletView</name>
    <message>
        <source>&amp;Export</source>
        <translation type="unfinished">&amp;amp;निर्यात गर्नुहोस्</translation>
    </message>
    <message>
        <source>Export the data in the current tab to a file</source>
        <translation type="unfinished">वर्तमान ट्याबको डाटालाई फाइलमा निर्यात गर्नुहोस्</translation>
    </message>
    </context>
<context>
    <name>bitcoin-core</name>
    <message>
        <source>The block database contains a block which appears to be from the future. This may be due to your computer's date and time being set incorrectly. Only rebuild the block database if you are sure that your computer's date and time are correct</source>
        <translation type="unfinished">ब्लक डाटाबेसमा भविष्यबाट आए जस्तो देखिने एउटा ब्लक हुन्छ । तपाईंको कम्प्युटरको मिति र समय गलत तरिकाले सेट गरिएकाले यस्तो हुन सक्छ । तपाईं आफ्नो कम्प्युटरको मिति र समय सही छ भनेर पक्का हुनुहुन्छ भने मात्र ब्लक डाटाबेस पुनर्निर्माण गर्नुहोस् ।</translation>
    </message>
    <message>
        <source>The transaction amount is too small to send after the fee has been deducted</source>
        <translation type="unfinished">कारोबार रकम शुल्क कटौती गरेपछि पठाउँदा धेरै नै सानो हुन्छ</translation>
    </message>
    <message>
        <source>This is a pre-release test build - use at your own risk - do not use for mining or merchant applications</source>
        <translation type="unfinished">यो जारी गर्नु पूर्वको परीक्षण संस्करण हो - आफ्नै जोखिममा प्रयोग गर्नुहोस् - खनन वा व्यापारीक प्रयोगको लागि प्रयोग नगर्नुहोस</translation>
    </message>
    <message>
        <source>Warning: We do not appear to fully agree with our peers! You may need to upgrade, or other nodes may need to upgrade.</source>
        <translation type="unfinished">चेतावनी: हामी हाम्रा सहकर्मीहरूसँग पूर्णतया सहमत छैनौं जस्तो देखिन्छ! तपाईंले अपग्रेड गर्नु पर्ने हुनसक्छ वा अरू नोडहरूले अपग्रेड गर्नु पर्ने हुनसक्छ ।</translation>
    </message>
    <message>
        <source>You need to rebuild the database using -reindex to go back to unpruned mode.  This will redownload the entire blockchain</source>
        <translation type="unfinished">तपाईंले काटछाँट नगरेको मोडमा जान पुनः सूचकांक प्रयोग गरेर डाटाबेस पुनर्निर्माण गर्नु पर्ने हुन्छ । यसले सम्पूर्ण ब्लकचेनलाई फेरि डाउनलोड गर्नेछ</translation>
    </message>
    <message>
        <source>-maxmempool must be at least %d MB</source>
        <translation type="unfinished">-maxmempool कम्तिमा %d MB को हुनुपर्छ ।</translation>
    </message>
    <message>
        <source>Cannot resolve -%s address: '%s'</source>
        <translation type="unfinished">-%s ठेगाना: &amp;apos;%s&amp;apos; निश्चय गर्न सकिँदैन</translation>
    </message>
    <message>
        <source>Copyright (C) %i-%i</source>
        <translation type="unfinished">सर्वाधिकार (C) %i-%i</translation>
    </message>
    <message>
        <source>Corrupted block database detected</source>
        <translation type="unfinished">क्षति पुगेको ब्लक डाटाबेस फेला पर</translation>
    </message>
    <message>
        <source>Do you want to rebuild the block database now?</source>
        <translation type="unfinished">तपाईं अहिले ब्लक डेटाबेस पुनर्निर्माण गर्न चाहनुहुन्छ ?</translation>
    </message>
    <message>
        <source>Unable to bind to %s on this computer. %s is probably already running.</source>
        <translation type="unfinished">यो कम्प्युटरको %s मा बाँध्न सकिएन । %s सम्भवित रूपमा पहिलैबाट चलिरहेको छ ।</translation>
    </message>
    <message>
        <source>User Agent comment (%s) contains unsafe characters.</source>
        <translation type="unfinished">प्रयोगकर्ता एजेन्टको टिप्पणी (%s) मा असुरक्षित अक्षरहरू छन् ।</translation>
    </message>
    <message>
        <source>Wallet needed to be rewritten: restart %s to complete</source>
        <translation type="unfinished">वालेट फेरि लेख्नु आवश्यक छ: पूरा गर्न %s लाई पुन: सुरु गर्नुहोस्</translation>
    </message>
    <message>
        <source>Settings file could not be read</source>
        <translation type="unfinished">सेटिङ फाइल पढ्न सकिएन</translation>
    </message>
    <message>
        <source>Settings file could not be written</source>
        <translation type="unfinished">सेटिङ फाइल लेख्न सकिएन</translation>
    </message>
</context>
</TS><|MERGE_RESOLUTION|>--- conflicted
+++ resolved
@@ -266,17 +266,8 @@
 <context>
     <name>BitcoinGUI</name>
     <message>
-<<<<<<< HEAD
-        <source>Settings file could not be read</source>
-        <translation type="unfinished">सेटिङ फाइल पढ्न सकिएन</translation>
-    </message>
-    <message>
-        <source>Settings file could not be written</source>
-        <translation type="unfinished">सेटिङ फाइल लेख्न सकिएन</translation>
-=======
         <source>&amp;Overview</source>
         <translation type="unfinished">शारांश</translation>
->>>>>>> 7da4ae1f
     </message>
     <message>
         <source>Show general overview of wallet</source>
@@ -380,80 +371,6 @@
         <translation type="unfinished">वालेट बन्द गर्नुहोस्...</translation>
     </message>
     <message>
-<<<<<<< HEAD
-        <source>Create a new wallet</source>
-        <translation type="unfinished">नयाँ वालेट सिर्जना गर्नुहोस्</translation>
-    </message>
-    <message>
-        <source>&amp;Minimize</source>
-        <translation type="unfinished">&amp;घटाउनु</translation>
-    </message>
-    <message>
-        <source>Wallet:</source>
-        <translation type="unfinished">वालेट:</translation>
-    </message>
-    <message>
-        <source>Network activity disabled.</source>
-        <extracomment>A substring of the tooltip.</extracomment>
-        <translation type="unfinished">नेटवर्क गतिविधि अशक्त</translation>
-    </message>
-    <message>
-        <source>Send coins to a Bitcoin address</source>
-        <translation type="unfinished">बिटकोइन ठेगानामा सिक्का पठाउनुहोस्</translation>
-=======
-        <source>Create Wallet…</source>
-        <translation type="unfinished">वालेट सिर्जना गर्नुहोस्</translation>
->>>>>>> 7da4ae1f
-    </message>
-    <message>
-        <source>Close All Wallets…</source>
-        <translation type="unfinished">सबै वालेट बन्द गर्नुहोस्...</translation>
-    </message>
-    <message>
-        <source>&amp;File</source>
-        <translation type="unfinished">&amp;फाइल</translation>
-    </message>
-    <message>
-        <source>&amp;Settings</source>
-        <translation type="unfinished">&amp;सेटिङ</translation>
-    </message>
-    <message>
-        <source>&amp;Help</source>
-        <translation type="unfinished">&amp;मद्दत</translation>
-    </message>
-    <message>
-        <source>&amp;Send</source>
-        <translation type="unfinished">&amp;पठाउनु</translation>
-    </message>
-    <message>
-        <source>&amp;Receive</source>
-        <translation type="unfinished">प्राप्त गर्नुहोस्</translation>
-    </message>
-    <message>
-        <source>&amp;Options…</source>
-        <translation type="unfinished">&amp;विकल्पहरू</translation>
-    </message>
-    <message>
-        <source>&amp;Backup Wallet…</source>
-        <translation type="unfinished">सहायता वालेट</translation>
-    </message>
-    <message>
-        <source>&amp;Change Passphrase…</source>
-        <translation type="unfinished">&amp;पासफ्रेज परिवर्तन गर्नुहोस्</translation>
-    </message>
-    <message>
-        <source>Sign &amp;message…</source>
-        <translation type="unfinished">हस्ताक्षर &amp;सन्देश...</translation>
-    </message>
-    <message>
-        <source>&amp;Verify message…</source>
-        <translation type="unfinished">&amp;प्रमाणित सन्देश...</translation>
-    </message>
-    <message>
-        <source>Close Wallet…</source>
-        <translation type="unfinished">वालेट बन्द गर्नुहोस्...</translation>
-    </message>
-    <message>
         <source>Create Wallet…</source>
         <translation type="unfinished">वालेट सिर्जना गर्नुहोस्</translation>
     </message>
@@ -552,11 +469,7 @@
     </message>
     <message>
         <source>&amp;Address</source>
-<<<<<<< HEAD
-        <translation type="unfinished">&amp;ठेगाना</translation>
-=======
         <translation type="unfinished">&amp;ठेगाना </translation>
->>>>>>> 7da4ae1f
     </message>
     <message>
         <source>Could not unlock wallet.</source>
@@ -626,11 +539,7 @@
     </message>
     <message>
         <source>Unknown…</source>
-<<<<<<< HEAD
-        <translation type="unfinished">थाहा नभाको...</translation>
-=======
         <translation type="unfinished">थाहा नभाको</translation>
->>>>>>> 7da4ae1f
     </message>
     <message>
         <source>calculating…</source>
@@ -747,11 +656,7 @@
     </message>
     <message>
         <source>Close</source>
-<<<<<<< HEAD
-        <translation type="unfinished">बन्द गर्नुहोस्</translation>
-=======
         <translation type="unfinished">बन्द गर्नुहोस् </translation>
->>>>>>> 7da4ae1f
     </message>
     </context>
 <context>
@@ -766,9 +671,6 @@
         <extracomment>Title of Peers Table column which contains the IP/Onion/I2P address of the connected peer.</extracomment>
         <translation type="unfinished">ठेगाना</translation>
     </message>
-<<<<<<< HEAD
-    </context>
-=======
     <message>
         <source>Type</source>
         <extracomment>Title of Peers Table column which describes the type of peer connection. The "type" describes why the connection exists.</extracomment>
@@ -790,7 +692,6 @@
         <translation type="unfinished">आउटबाउन्ड</translation>
     </message>
 </context>
->>>>>>> 7da4ae1f
 <context>
     <name>RPCConsole</name>
     <message>
@@ -912,13 +813,10 @@
         <translation type="unfinished">मिति</translation>
     </message>
     <message>
-<<<<<<< HEAD
-=======
         <source>Type</source>
         <translation type="unfinished">टाइप गर्नुहोस्</translation>
     </message>
     <message>
->>>>>>> 7da4ae1f
         <source>Label</source>
         <translation type="unfinished">लेबल</translation>
     </message>
@@ -939,13 +837,10 @@
         <translation type="unfinished">मिति</translation>
     </message>
     <message>
-<<<<<<< HEAD
-=======
         <source>Type</source>
         <translation type="unfinished">टाइप गर्नुहोस्</translation>
     </message>
     <message>
->>>>>>> 7da4ae1f
         <source>Label</source>
         <translation type="unfinished">लेबल</translation>
     </message>
