<TS version="2.1" language="ro">
<context>
    <name>AddressBookPage</name>
    <message>
        <source>Right-click to edit address or label</source>
        <translation type="unfinished">Click-dreapta pentru a edita adresa sau eticheta</translation>
    </message>
    <message>
        <source>Create a new address</source>
        <translation type="unfinished">Creează o adresă nouă</translation>
    </message>
    <message>
        <source>&amp;New</source>
        <translation type="unfinished">&amp;Nou</translation>
    </message>
    <message>
        <source>Copy the currently selected address to the system clipboard</source>
        <translation type="unfinished">Copiază adresa selectată curent în clipboard</translation>
    </message>
    <message>
        <source>&amp;Copy</source>
        <translation type="unfinished">&amp;Copiază</translation>
    </message>
    <message>
        <source>C&amp;lose</source>
        <translation type="unfinished">Î&amp;nchide</translation>
    </message>
    <message>
        <source>Delete the currently selected address from the list</source>
        <translation type="unfinished">Şterge adresa selectată curent din listă</translation>
    </message>
    <message>
        <source>Enter address or label to search</source>
        <translation type="unfinished">Introduceţi adresa sau eticheta pentru căutare</translation>
    </message>
    <message>
        <source>Export the data in the current tab to a file</source>
        <translation type="unfinished">Exportă datele din tab-ul curent într-un fişier</translation>
    </message>
    <message>
        <source>&amp;Delete</source>
        <translation type="unfinished">&amp;Şterge</translation>
    </message>
    <message>
        <source>Choose the address to send coins to</source>
        <translation type="unfinished">Alege adresa unde să trimiteţi monede</translation>
    </message>
    <message>
        <source>Choose the address to receive coins with</source>
        <translation type="unfinished">Alege adresa la care să primești monedele</translation>
    </message>
    <message>
        <source>C&amp;hoose</source>
        <translation type="unfinished">A&amp;lege</translation>
    </message>
    <message>
        <source>Sending addresses</source>
        <translation type="unfinished">Adresa de trimitere</translation>
    </message>
    <message>
        <source>Receiving addresses</source>
        <translation type="unfinished">Adresa de primire</translation>
    </message>
    <message>
        <source>These are your Bitcoin addresses for sending payments. Always check the amount and the receiving address before sending coins.</source>
        <translation type="unfinished">Acestea sunt adresele tale Bitcoin pentru efectuarea platilor. Intotdeauna verifica atent suma de plata si adresa beneficiarului inainte de a trimite monede.</translation>
    </message>
    <message>
        <source>These are your Bitcoin addresses for receiving payments. Use the 'Create new receiving address' button in the receive tab to create new addresses.
Signing is only possible with addresses of the type 'legacy'.</source>
        <translation type="unfinished">Acestea sunt adresele Bitcoin pentru primirea plăților. Folosiți butonul " Creați o nouă adresă de primire" din fila de primire pentru a crea noi adrese.
Semnarea este posibilă numai cu adrese de tip "legacy".</translation>
    </message>
    <message>
        <source>&amp;Copy Address</source>
        <translation type="unfinished">&amp;Copiază Adresa</translation>
    </message>
    <message>
        <source>Copy &amp;Label</source>
        <translation type="unfinished">Copiaza si eticheteaza</translation>
    </message>
    <message>
        <source>&amp;Edit</source>
        <translation type="unfinished">&amp;Editare</translation>
    </message>
    <message>
        <source>Export Address List</source>
        <translation type="unfinished">Exportă listă de adrese</translation>
    </message>
    <message>
        <source>Comma separated file</source>
        <extracomment>Expanded name of the CSV file format. See: https://en.wikipedia.org/wiki/Comma-separated_values.</extracomment>
        <translation type="unfinished">Fișier separat prin virgulă</translation>
    </message>
    <message>
        <source>There was an error trying to save the address list to %1. Please try again.</source>
        <extracomment>An error message. %1 is a stand-in argument for the name of the file we attempted to save to.</extracomment>
        <translation type="unfinished">A apărut o eroare la salvarea listei de adrese la %1. Vă rugăm să încercaţi din nou.</translation>
    </message>
    <message>
        <source>Exporting Failed</source>
        <translation type="unfinished">Export nereusit</translation>
    </message>
</context>
<context>
    <name>AddressTableModel</name>
    <message>
        <source>Label</source>
        <translation type="unfinished">Etichetă</translation>
    </message>
    <message>
        <source>Address</source>
        <translation type="unfinished">Adresă</translation>
    </message>
    <message>
        <source>(no label)</source>
        <translation type="unfinished">(fără etichetă)</translation>
    </message>
</context>
<context>
    <name>AskPassphraseDialog</name>
    <message>
        <source>Passphrase Dialog</source>
        <translation type="unfinished">Dialogul pentru fraza de acces</translation>
    </message>
    <message>
        <source>Enter passphrase</source>
        <translation type="unfinished">Introduceţi fraza de acces</translation>
    </message>
    <message>
        <source>New passphrase</source>
        <translation type="unfinished">Frază de acces nouă</translation>
    </message>
    <message>
        <source>Repeat new passphrase</source>
        <translation type="unfinished">Repetaţi noua frază de acces</translation>
    </message>
    <message>
        <source>Show passphrase</source>
        <translation type="unfinished">Arată fraza de acces</translation>
    </message>
    <message>
        <source>Encrypt wallet</source>
        <translation type="unfinished">Criptare portofel</translation>
    </message>
    <message>
        <source>This operation needs your wallet passphrase to unlock the wallet.</source>
        <translation type="unfinished">Această acţiune necesită introducerea parolei de acces pentru deblocarea portofelului.</translation>
    </message>
    <message>
        <source>Unlock wallet</source>
        <translation type="unfinished">Deblocare portofel</translation>
    </message>
    <message>
        <source>Change passphrase</source>
        <translation type="unfinished">Schimbă parola</translation>
    </message>
    <message>
        <source>Confirm wallet encryption</source>
        <translation type="unfinished">Confirmaţi criptarea portofelului</translation>
    </message>
    <message>
        <source>Warning: If you encrypt your wallet and lose your passphrase, you will &lt;b&gt;LOSE ALL OF YOUR BITCOINS&lt;/b&gt;!</source>
        <translation type="unfinished">Atenţie: Dacă va criptati portofelul si ulterior pierdeti parola, &lt;b&gt;VEŢI PIERDE TOTI BITCOINII&lt;/b&gt;!</translation>
    </message>
    <message>
        <source>Are you sure you wish to encrypt your wallet?</source>
        <translation type="unfinished">Sigur doriţi să criptaţi portofelul dvs.?</translation>
    </message>
    <message>
        <source>Wallet encrypted</source>
        <translation type="unfinished">Portofel criptat</translation>
    </message>
    <message>
        <source>Enter the new passphrase for the wallet.&lt;br/&gt;Please use a passphrase of &lt;b&gt;ten or more random characters&lt;/b&gt;, or &lt;b&gt;eight or more words&lt;/b&gt;.</source>
        <translation type="unfinished">Introduceti o parola noua pentru portofel. &lt;br/&gt;Va rugam sa folositi o parola de &lt;b&gt; zece sau mai multe caractere&lt;/b&gt;, sau &lt;b&gt;mai mult de opt cuvinte&lt;/b&gt;.</translation>
    </message>
    <message>
        <source>Enter the old passphrase and new passphrase for the wallet.</source>
        <translation type="unfinished">Introduceţi vechea şi noua parolă pentru portofel.
 </translation>
    </message>
    <message>
        <source>Remember that encrypting your wallet cannot fully protect your bitcoins from being stolen by malware infecting your computer.</source>
        <translation type="unfinished">Reţineti: criptarea portofelului dvs. nu vă poate proteja în totalitate bitcoin-urile împotriva furtului de malware care vă infectează computerul.</translation>
    </message>
    <message>
        <source>Wallet to be encrypted</source>
        <translation type="unfinished">Portofel de criptat</translation>
    </message>
    <message>
        <source>Your wallet is about to be encrypted. </source>
        <translation type="unfinished">Portofelul tău urmează să fie criptat.</translation>
    </message>
    <message>
        <source>Your wallet is now encrypted. </source>
        <translation type="unfinished">Protofelul tău este criptat.</translation>
    </message>
    <message>
        <source>IMPORTANT: Any previous backups you have made of your wallet file should be replaced with the newly generated, encrypted wallet file. For security reasons, previous backups of the unencrypted wallet file will become useless as soon as you start using the new, encrypted wallet.</source>
        <translation type="unfinished">IMPORTANT: Orice copie de siguranţă făcută anterior portofelului dumneavoastră ar trebui înlocuită cu cea generată cel mai recent, fişier criptat al portofelului. Pentru siguranţă, copiile de siguranţă vechi ale portofelului ne-criptat vor deveni inutile imediat ce veţi începe folosirea noului fişier criptat al portofelului.</translation>
    </message>
    <message>
        <source>Wallet encryption failed</source>
        <translation type="unfinished">Criptarea portofelului a eşuat.</translation>
    </message>
    <message>
        <source>Wallet encryption failed due to an internal error. Your wallet was not encrypted.</source>
        <translation type="unfinished">Criptarea portofelului nu a reuşit din cauza unei erori interne. Portofelul dvs. nu a fost criptat.</translation>
    </message>
    <message>
        <source>The supplied passphrases do not match.</source>
        <translation type="unfinished">Parolele furnizate nu se potrivesc.</translation>
    </message>
    <message>
        <source>Wallet unlock failed</source>
        <translation type="unfinished">Deblocarea portofelului a esuat.</translation>
    </message>
    <message>
        <source>The passphrase entered for the wallet decryption was incorrect.</source>
        <translation type="unfinished">Parola introdusă pentru decriptarea portofelului a fost incorectă.</translation>
    </message>
    <message>
        <source>Wallet passphrase was successfully changed.</source>
        <translation type="unfinished">Parola portofelului a fost schimbata.</translation>
    </message>
    <message>
        <source>Warning: The Caps Lock key is on!</source>
        <translation type="unfinished">Atenţie! Caps Lock este pornit!</translation>
    </message>
</context>
<context>
    <name>BanTableModel</name>
    <message>
        <source>Banned Until</source>
        <translation type="unfinished">Banat până la</translation>
    </message>
</context>
<context>
    <name>BitcoinApplication</name>
    <message>
        <source>Settings file %1 might be corrupt or invalid.</source>
        <translation type="unfinished">Fișierul de configurări %1 poate fi corupt sau invalid.</translation>
    </message>
    <message>
        <source>Runaway exception</source>
        <translation type="unfinished">Excepție de fugă</translation>
    </message>
    <message>
        <source>A fatal error occurred. %1 can no longer continue safely and will quit.</source>
        <translation type="unfinished">A apărut o eroare fatală.%1 nu mai poate continua în siguranță și va ieși din program. </translation>
    </message>
    <message>
        <source>Internal error</source>
        <translation type="unfinished">Eroare internă</translation>
    </message>
    <message>
        <source>An internal error occurred. %1 will attempt to continue safely. This is an unexpected bug which can be reported as described below.</source>
        <translation type="unfinished">A apărut o eroare internă. %1 va încerca să continue în siguranță. Aceasta este o eroare neașteptată care poate fi raportată după cum este descris mai jos.</translation>
    </message>
</context>
<context>
    <name>QObject</name>
    <message>
        <source>Do you want to reset settings to default values, or to abort without making changes?</source>
        <extracomment>Explanatory text shown on startup when the settings file cannot be read. Prompts user to make a choice between resetting or aborting.</extracomment>
        <translation type="unfinished">Vrei să resetezi opțiunile la valorile predeterminate sau sa abordezi fără a face schimbări?</translation>
    </message>
    <message>
        <source>A fatal error occurred. Check that settings file is writable, or try running with -nosettings.</source>
        <extracomment>Explanatory text shown on startup when the settings file could not be written. Prompts user to check that we have the ability to write to the file. Explains that the user has the option of running without a settings file.</extracomment>
        <translation type="unfinished">A apărut o eroare fatală. Verificați dacă se poate scrie în fișierul de setări sau încercați să rulați cu -nosettings.</translation>
    </message>
    <message>
        <source>Error: %1</source>
        <translation type="unfinished">Eroare: %1</translation>
    </message>
    <message>
        <source>%1 didn't yet exit safely…</source>
        <translation type="unfinished">%1 nu a ieșit încă în siguranță...</translation>
    </message>
    <message>
        <source>unknown</source>
        <translation type="unfinished">necunoscut</translation>
    </message>
    <message>
        <source>Amount</source>
        <translation type="unfinished">Sumă</translation>
    </message>
    <message>
        <source>Enter a Bitcoin address (e.g. %1)</source>
        <translation type="unfinished">Introduceţi o adresă Bitcoin (de exemplu %1)</translation>
    </message>
    <message>
        <source>Inbound</source>
        <extracomment>An inbound connection from a peer. An inbound connection is a connection initiated by a peer.</extracomment>
        <translation type="unfinished">Intrare</translation>
    </message>
    <message>
        <source>Outbound</source>
        <extracomment>An outbound connection to a peer. An outbound connection is a connection initiated by us.</extracomment>
        <translation type="unfinished">Ieşire</translation>
    </message>
    <message>
        <source>%1 d</source>
        <translation type="unfinished">%1 z</translation>
    </message>
    <message>
        <source>None</source>
        <translation type="unfinished">Niciuna</translation>
    </message>
    <message>
        <source>N/A</source>
        <translation type="unfinished">Nespecificat</translation>
    </message>
    <message numerus="yes">
        <source>%n second(s)</source>
        <translation type="unfinished">
            <numerusform />
            <numerusform />
            <numerusform />
        </translation>
    </message>
    <message numerus="yes">
        <source>%n minute(s)</source>
        <translation type="unfinished">
            <numerusform />
            <numerusform />
            <numerusform />
        </translation>
    </message>
    <message numerus="yes">
        <source>%n hour(s)</source>
        <translation type="unfinished">
            <numerusform />
            <numerusform />
            <numerusform />
        </translation>
    </message>
    <message numerus="yes">
        <source>%n day(s)</source>
        <translation type="unfinished">
            <numerusform />
            <numerusform />
            <numerusform />
        </translation>
    </message>
    <message numerus="yes">
        <source>%n week(s)</source>
        <translation type="unfinished">
            <numerusform />
            <numerusform />
            <numerusform />
        </translation>
    </message>
    <message>
        <source>%1 and %2</source>
        <translation type="unfinished">%1 şi %2</translation>
    </message>
    <message numerus="yes">
        <source>%n year(s)</source>
        <translation type="unfinished">
            <numerusform />
            <numerusform />
            <numerusform />
        </translation>
    </message>
    </context>
<context>
    <name>BitcoinGUI</name>
    <message>
        <source>&amp;Overview</source>
        <translation type="unfinished">&amp;Imagine de ansamblu</translation>
    </message>
    <message>
        <source>Show general overview of wallet</source>
        <translation type="unfinished">Arată o stare generală de ansamblu a portofelului</translation>
    </message>
    <message>
        <source>&amp;Transactions</source>
        <translation type="unfinished">&amp;Tranzacţii</translation>
    </message>
    <message>
        <source>Browse transaction history</source>
        <translation type="unfinished">Răsfoire istoric tranzacţii</translation>
    </message>
    <message>
        <source>E&amp;xit</source>
        <translation type="unfinished">Ieşire</translation>
    </message>
    <message>
<<<<<<< HEAD
        <source>Fee estimation failed. Fallbackfee is disabled. Wait a few blocks or enable -fallbackfee.</source>
        <translation type="unfinished">Estimarea taxei a esuat. Taxa implicita este dezactivata. Asteptati cateva blocuri, sau activati -fallbackfee.</translation>
=======
        <source>Quit application</source>
        <translation type="unfinished">Închide aplicaţia</translation>
    </message>
    <message>
        <source>&amp;About %1</source>
        <translation type="unfinished">&amp;Despre %1</translation>
>>>>>>> 7da4ae1f
    </message>
    <message>
        <source>Show information about %1</source>
        <translation type="unfinished">Arată informaţii despre %1</translation>
    </message>
    <message>
        <source>About &amp;Qt</source>
        <translation type="unfinished">Despre &amp;Qt</translation>
    </message>
    <message>
        <source>Show information about Qt</source>
        <translation type="unfinished">Arată informaţii despre Qt</translation>
    </message>
    <message>
        <source>Modify configuration options for %1</source>
        <translation type="unfinished">Modifică opţiunile de configurare pentru %1</translation>
    </message>
    <message>
        <source>Create a new wallet</source>
        <translation type="unfinished">Crează un portofel nou</translation>
    </message>
    <message>
        <source>Wallet:</source>
        <translation type="unfinished">Portofel:</translation>
    </message>
    <message>
        <source>Network activity disabled.</source>
        <extracomment>A substring of the tooltip.</extracomment>
        <translation type="unfinished">Activitatea retelei a fost oprita.</translation>
    </message>
    <message>
        <source>Proxy is &lt;b&gt;enabled&lt;/b&gt;: %1</source>
        <translation type="unfinished">Proxy este&lt;b&gt;activat&lt;/b&gt;:%1</translation>
    </message>
    <message>
        <source>Send coins to a Bitcoin address</source>
        <translation type="unfinished">Trimite monede către o adresă Bitcoin</translation>
    </message>
    <message>
        <source>Backup wallet to another location</source>
        <translation type="unfinished">Creează o copie de rezervă a portofelului într-o locaţie diferită</translation>
    </message>
    <message>
        <source>Change the passphrase used for wallet encryption</source>
        <translation type="unfinished">Schimbă fraza de acces folosită pentru criptarea portofelului</translation>
    </message>
    <message>
        <source>&amp;Send</source>
        <translation type="unfinished">Trimite</translation>
    </message>
    <message>
        <source>&amp;Receive</source>
        <translation type="unfinished">P&amp;rimeşte</translation>
    </message>
    <message>
        <source>&amp;Options…</source>
        <translation type="unfinished">&amp;Opțiuni...</translation>
    </message>
    <message>
        <source>&amp;Encrypt Wallet…</source>
        <translation type="unfinished">&amp;Criptarea Portofelului…</translation>
    </message>
    <message>
        <source>Encrypt the private keys that belong to your wallet</source>
        <translation type="unfinished">Criptează cheile private ale portofelului dvs.</translation>
    </message>
    <message>
        <source>&amp;Backup Wallet…</source>
        <translation type="unfinished">&amp;Backup Portofelului...</translation>
    </message>
    <message>
        <source>&amp;Change Passphrase…</source>
        <translation type="unfinished">&amp;Schimbă fraza de acces...</translation>
    </message>
    <message>
        <source>Sign &amp;message…</source>
        <translation type="unfinished">Semnați și transmiteți un mesaj...</translation>
    </message>
    <message>
        <source>Sign messages with your Bitcoin addresses to prove you own them</source>
        <translation type="unfinished">Semnaţi mesaje cu adresa dvs. Bitcoin pentru a dovedi că vă aparţin</translation>
    </message>
    <message>
        <source>&amp;Verify message…</source>
        <translation type="unfinished">&amp;Verifică mesajul...</translation>
    </message>
    <message>
        <source>Verify messages to ensure they were signed with specified Bitcoin addresses</source>
        <translation type="unfinished">Verificaţi mesaje pentru a vă asigura că au fost semnate cu adresa Bitcoin specificată</translation>
    </message>
    <message>
        <source>&amp;Load PSBT from file…</source>
        <translation type="unfinished">&amp;Încarcă PSBT din fișier...</translation>
    </message>
    <message>
        <source>Open &amp;URI…</source>
        <translation type="unfinished">Deschideți &amp;URI...</translation>
    </message>
    <message>
        <source>Close Wallet…</source>
        <translation type="unfinished">Închideți portofelul...</translation>
    </message>
    <message>
        <source>Create Wallet…</source>
        <translation type="unfinished">Creați portofelul...</translation>
    </message>
    <message>
        <source>Close All Wallets…</source>
        <translation type="unfinished">Închideți toate portofelele...</translation>
    </message>
    <message>
        <source>&amp;File</source>
        <translation type="unfinished">&amp;Fişier</translation>
    </message>
    <message>
        <source>&amp;Settings</source>
        <translation type="unfinished">&amp;Setări</translation>
    </message>
    <message>
        <source>&amp;Help</source>
        <translation type="unfinished">A&amp;jutor</translation>
    </message>
    <message>
        <source>Tabs toolbar</source>
        <translation type="unfinished">Bara de unelte</translation>
    </message>
    <message>
        <source>Syncing Headers (%1%)…</source>
        <translation type="unfinished">Sincronizarea Antetelor (%1%)…</translation>
    </message>
    <message>
<<<<<<< HEAD
        <source>Error: Disk space is low for %s</source>
        <translation type="unfinished">Eroare: Spațiul pe disc este redus pentru %s</translation>
=======
        <source>Synchronizing with network…</source>
        <translation type="unfinished">Sincronizarea cu rețeaua...</translation>
    </message>
    <message>
        <source>Indexing blocks on disk…</source>
        <translation type="unfinished">Indexarea blocurilor pe disc...</translation>
>>>>>>> 7da4ae1f
    </message>
    <message>
        <source>Processing blocks on disk…</source>
        <translation type="unfinished">Procesarea blocurilor pe disc...</translation>
    </message>
    <message>
        <source>Connecting to peers…</source>
        <translation type="unfinished">Conectarea cu colaboratorii...</translation>
    </message>
    <message>
        <source>Request payments (generates QR codes and bitcoin: URIs)</source>
        <translation type="unfinished">Cereţi plăţi (generează coduri QR şi bitcoin-uri: URls)</translation>
    </message>
    <message>
        <source>Show the list of used sending addresses and labels</source>
        <translation type="unfinished">Arată lista de adrese trimise şi etichetele folosite.</translation>
    </message>
    <message>
        <source>Show the list of used receiving addresses and labels</source>
        <translation type="unfinished">Arată lista de adrese pentru primire şi etichetele</translation>
    </message>
    <message>
        <source>&amp;Command-line options</source>
        <translation type="unfinished">Opţiuni linie de &amp;comandă</translation>
    </message>
    <message numerus="yes">
        <source>Processed %n block(s) of transaction history.</source>
        <translation type="unfinished">
            <numerusform />
            <numerusform />
            <numerusform />
        </translation>
    </message>
    <message>
        <source>%1 behind</source>
        <translation type="unfinished">%1 în urmă</translation>
    </message>
    <message>
        <source>Catching up…</source>
        <translation type="unfinished">Recuperăm...</translation>
    </message>
    <message>
        <source>Last received block was generated %1 ago.</source>
        <translation type="unfinished">Ultimul bloc recepţionat a fost generat acum %1.</translation>
    </message>
    <message>
<<<<<<< HEAD
        <source>Invalid amount for -paytxfee=&lt;amount&gt;: '%s' (must be at least %s)</source>
        <translation type="unfinished">Sumă nevalidă pentru -paytxfee=&lt;amount&gt;: '%s' (trebuie să fie cel puţin %s)</translation>
=======
        <source>Transactions after this will not yet be visible.</source>
        <translation type="unfinished">Tranzacţiile după aceasta nu vor fi vizibile încă.</translation>
>>>>>>> 7da4ae1f
    </message>
    <message>
        <source>Error</source>
        <translation type="unfinished">Eroare</translation>
    </message>
    <message>
        <source>Warning</source>
        <translation type="unfinished">Avertisment</translation>
    </message>
    <message>
        <source>Information</source>
        <translation type="unfinished">Informaţie</translation>
    </message>
    <message>
        <source>Up to date</source>
        <translation type="unfinished">Actualizat</translation>
    </message>
    <message>
        <source>Load Partially Signed Bitcoin Transaction</source>
        <translation type="unfinished">Încărcați Tranzacția Bitcoin Parțial Semnată</translation>
    </message>
    <message>
        <source>Load Partially Signed Bitcoin Transaction from clipboard</source>
        <translation type="unfinished">Încărcați Tranzacția Bitcoin Parțial Semnată din clipboard</translation>
    </message>
    <message>
        <source>Node window</source>
        <translation type="unfinished">Fereastra nodului</translation>
    </message>
    <message>
        <source>Open node debugging and diagnostic console</source>
        <translation type="unfinished">Deschide consola pentru depanare şi diagnosticare a nodului</translation>
    </message>
    <message>
        <source>&amp;Sending addresses</source>
        <translation type="unfinished">&amp;Adresele de destinatie</translation>
    </message>
    <message>
        <source>&amp;Receiving addresses</source>
        <translation type="unfinished">&amp;Adresele de primire</translation>
    </message>
    <message>
        <source>Open a bitcoin: URI</source>
        <translation type="unfinished">Deschidere bitcoin: o adresa URI sau o cerere de plată</translation>
    </message>
    <message>
        <source>Open Wallet</source>
        <translation type="unfinished">Deschide portofel</translation>
    </message>
    <message>
        <source>Open a wallet</source>
        <translation type="unfinished">Deschide un portofel</translation>
    </message>
    <message>
        <source>Close wallet</source>
        <translation type="unfinished">Inchide portofel</translation>
    </message>
    <message>
        <source>Close all wallets</source>
        <translation type="unfinished">Închideți toate portofelele</translation>
    </message>
    <message>
        <source>Show the %1 help message to get a list with possible Bitcoin command-line options</source>
        <translation type="unfinished">Arată mesajul de ajutor %1 pentru a obţine o listă cu opţiunile posibile de linii de comandă Bitcoin</translation>
    </message>
    <message>
        <source>&amp;Mask values</source>
        <translation type="unfinished">&amp;Valorile măștii</translation>
    </message>
    <message>
        <source>Mask the values in the Overview tab</source>
        <translation type="unfinished">Mascați valorile din fila Prezentare generală</translation>
    </message>
    <message>
        <source>default wallet</source>
        <translation type="unfinished">portofel implicit</translation>
    </message>
    <message>
        <source>No wallets available</source>
        <translation type="unfinished">Niciun portofel disponibil</translation>
    </message>
    <message>
        <source>Wallet Data</source>
        <extracomment>Name of the wallet data file format.</extracomment>
        <translation type="unfinished">Datele de portmoneu</translation>
    </message>
    <message>
        <source>Load Wallet Backup</source>
        <extracomment>The title for Restore Wallet File Windows</extracomment>
        <translation type="unfinished">Încarcă backup-ul portmoneului</translation>
    </message>
    <message>
        <source>Wallet Name</source>
        <extracomment>Label of the input field where the name of the wallet is entered.</extracomment>
        <translation type="unfinished">Numele portofelului</translation>
    </message>
    <message>
        <source>&amp;Window</source>
        <translation type="unfinished">&amp;Fereastră</translation>
    </message>
    <message>
        <source>Main Window</source>
        <translation type="unfinished">Fereastra principală</translation>
    </message>
    <message>
        <source>%1 client</source>
        <translation type="unfinished">Client %1</translation>
    </message>
    <message numerus="yes">
        <source>%n active connection(s) to Bitcoin network.</source>
        <extracomment>A substring of the tooltip.</extracomment>
        <translation type="unfinished">
            <numerusform />
            <numerusform />
            <numerusform />
        </translation>
    </message>
    <message>
        <source>Click for more actions.</source>
        <extracomment>A substring of the tooltip. "More actions" are available via the context menu.</extracomment>
        <translation type="unfinished">Pulsează pentru mai multe acțiuni.</translation>
    </message>
    <message>
        <source>Error: %1</source>
        <translation type="unfinished">Eroare: %1</translation>
    </message>
    <message>
<<<<<<< HEAD
        <source>User Agent comment (%s) contains unsafe characters.</source>
        <translation type="unfinished">Comentariul (%s) al Agentului Utilizator contine caractere nesigure.</translation>
=======
        <source>Warning: %1</source>
        <translation type="unfinished"> Atenționare: %1</translation>
    </message>
    <message>
        <source>Date: %1
</source>
        <translation type="unfinished">Data: %1
</translation>
>>>>>>> 7da4ae1f
    </message>
    <message>
        <source>Amount: %1
</source>
        <translation type="unfinished">Sumă: %1
</translation>
    </message>
    <message>
        <source>Wallet: %1
</source>
        <translation type="unfinished">Portofel: %1
</translation>
    </message>
    <message>
        <source>Type: %1
</source>
        <translation type="unfinished">Tip: %1
</translation>
    </message>
    <message>
        <source>Label: %1
</source>
        <translation type="unfinished">Etichetă: %1
</translation>
    </message>
    <message>
        <source>Address: %1
</source>
        <translation type="unfinished">Adresă: %1
</translation>
    </message>
    <message>
        <source>Sent transaction</source>
        <translation type="unfinished">Tranzacţie expediată</translation>
    </message>
    <message>
        <source>Incoming transaction</source>
        <translation type="unfinished">Tranzacţie recepţionată</translation>
    </message>
    <message>
        <source>HD key generation is &lt;b&gt;enabled&lt;/b&gt;</source>
        <translation type="unfinished">Generarea de chei HD este &lt;b&gt;activata&lt;/b&gt;</translation>
    </message>
    <message>
        <source>HD key generation is &lt;b&gt;disabled&lt;/b&gt;</source>
        <translation type="unfinished">Generarea de chei HD este &lt;b&gt;dezactivata&lt;/b&gt;</translation>
    </message>
    <message>
        <source>Private key &lt;b&gt;disabled&lt;/b&gt;</source>
        <translation type="unfinished">Cheia privată &lt;b&gt;dezactivată&lt;/b&gt;</translation>
    </message>
    <message>
        <source>Wallet is &lt;b&gt;encrypted&lt;/b&gt; and currently &lt;b&gt;unlocked&lt;/b&gt;</source>
        <translation type="unfinished">Portofelul este &lt;b&gt;criptat&lt;/b&gt; iar în momentul de faţă este &lt;b&gt;deblocat&lt;/b&gt;</translation>
    </message>
    <message>
        <source>Wallet is &lt;b&gt;encrypted&lt;/b&gt; and currently &lt;b&gt;locked&lt;/b&gt;</source>
        <translation type="unfinished">Portofelul este &lt;b&gt;criptat&lt;/b&gt; iar în momentul de faţă este &lt;b&gt;blocat&lt;/b&gt;</translation>
    </message>
    <message>
        <source>Original message:</source>
        <translation type="unfinished">Mesajul original:</translation>
    </message>
</context>
<context>
    <name>UnitDisplayStatusBarControl</name>
    <message>
        <source>Unit to show amounts in. Click to select another unit.</source>
        <translation type="unfinished">Unitatea în care sînt arătate sumele. Faceţi clic pentru a selecta o altă unitate.</translation>
    </message>
</context>
<context>
    <name>CoinControlDialog</name>
    <message>
        <source>Coin Selection</source>
        <translation type="unfinished">Selectarea monedei</translation>
    </message>
    <message>
        <source>Quantity:</source>
        <translation type="unfinished">Cantitate:</translation>
    </message>
    <message>
        <source>Bytes:</source>
        <translation type="unfinished">Octeţi:</translation>
    </message>
    <message>
        <source>Amount:</source>
        <translation type="unfinished">Sumă:</translation>
    </message>
    <message>
        <source>Fee:</source>
        <translation type="unfinished">Comision:</translation>
    </message>
    <message>
        <source>Dust:</source>
        <translation type="unfinished">Praf:</translation>
    </message>
    <message>
        <source>After Fee:</source>
        <translation type="unfinished">După taxă:</translation>
    </message>
    <message>
        <source>Change:</source>
        <translation type="unfinished">Schimb:</translation>
    </message>
    <message>
        <source>(un)select all</source>
        <translation type="unfinished">(de)selectare tot</translation>
    </message>
    <message>
        <source>Tree mode</source>
        <translation type="unfinished">Mod arbore</translation>
    </message>
    <message>
        <source>List mode</source>
        <translation type="unfinished">Mod listă</translation>
    </message>
    <message>
        <source>Amount</source>
        <translation type="unfinished">Sumă</translation>
    </message>
    <message>
        <source>Received with label</source>
        <translation type="unfinished">Primite cu eticheta</translation>
    </message>
    <message>
        <source>Received with address</source>
        <translation type="unfinished">Primite cu adresa</translation>
    </message>
    <message>
        <source>Date</source>
        <translation type="unfinished">Data</translation>
    </message>
    <message>
        <source>Confirmations</source>
        <translation type="unfinished">Confirmări</translation>
    </message>
    <message>
        <source>Confirmed</source>
        <translation type="unfinished">Confirmat</translation>
    </message>
    <message>
        <source>Copy amount</source>
        <translation type="unfinished">Copiază suma</translation>
    </message>
    <message>
        <source>Copy quantity</source>
        <translation type="unfinished">Copiază cantitea</translation>
    </message>
    <message>
        <source>Copy fee</source>
        <translation type="unfinished">Copiază taxa</translation>
    </message>
    <message>
        <source>Copy after fee</source>
        <translation type="unfinished">Copiază după taxă</translation>
    </message>
    <message>
        <source>Copy bytes</source>
        <translation type="unfinished">Copiază octeţi</translation>
    </message>
    <message>
        <source>Copy dust</source>
        <translation type="unfinished">Copiază praf</translation>
    </message>
    <message>
        <source>Copy change</source>
        <translation type="unfinished">Copiază rest</translation>
    </message>
    <message>
        <source>(%1 locked)</source>
        <translation type="unfinished">(%1 blocat)</translation>
    </message>
    <message>
        <source>yes</source>
        <translation type="unfinished">da</translation>
    </message>
    <message>
        <source>no</source>
        <translation type="unfinished">nu</translation>
    </message>
    <message>
        <source>This label turns red if any recipient receives an amount smaller than the current dust threshold.</source>
        <translation type="unfinished">Această etichetă devine roşie, dacă orice beneficiar primeşte o sumă mai mică decât pragul curent pentru praf.</translation>
    </message>
    <message>
        <source>Can vary +/- %1 satoshi(s) per input.</source>
        <translation type="unfinished">Poate varia +/- %1 satoshi pentru fiecare intrare.</translation>
    </message>
    <message>
        <source>(no label)</source>
        <translation type="unfinished">(fără etichetă)</translation>
    </message>
    <message>
        <source>change from %1 (%2)</source>
        <translation type="unfinished">restul de la %1 (%2)</translation>
    </message>
    <message>
        <source>(change)</source>
        <translation type="unfinished">(rest)</translation>
    </message>
</context>
<context>
    <name>CreateWalletActivity</name>
    <message>
        <source>Create Wallet</source>
        <extracomment>Title of window indicating the progress of creation of a new wallet.</extracomment>
        <translation type="unfinished">Crează portofel</translation>
    </message>
    <message>
        <source>Create wallet failed</source>
        <translation type="unfinished">Crearea portofelului a eşuat</translation>
    </message>
    <message>
        <source>Create wallet warning</source>
        <translation type="unfinished">Atentionare la crearea portofelului</translation>
    </message>
    </context>
<context>
    <name>LoadWalletsActivity</name>
    <message>
        <source>Load Wallets</source>
        <extracomment>Title of progress window which is displayed when wallets are being loaded.</extracomment>
        <translation type="unfinished">Încarcă portmonee</translation>
    </message>
    <message>
        <source>Loading wallets…</source>
        <extracomment>Descriptive text of the load wallets progress window which indicates to the user that wallets are currently being loaded.</extracomment>
        <translation type="unfinished">Încărcând portmonee</translation>
    </message>
</context>
<context>
    <name>OpenWalletActivity</name>
    <message>
        <source>Open wallet failed</source>
        <translation type="unfinished">Deschiderea portofelului a eșuat</translation>
    </message>
    <message>
        <source>Open wallet warning</source>
        <translation type="unfinished">Atenționare la deschiderea portofelului</translation>
    </message>
    <message>
        <source>default wallet</source>
        <translation type="unfinished">portofel implicit</translation>
    </message>
    <message>
        <source>Open Wallet</source>
        <extracomment>Title of window indicating the progress of opening of a wallet.</extracomment>
        <translation type="unfinished">Deschide portofel</translation>
    </message>
    </context>
<context>
    <name>WalletController</name>
    <message>
        <source>Close wallet</source>
        <translation type="unfinished">Inchide portofel</translation>
    </message>
    <message>
        <source>Are you sure you wish to close the wallet &lt;i&gt;%1&lt;/i&gt;?</source>
        <translation type="unfinished">Esti sigur ca doresti sa inchizi portofelul&lt;i&gt;%1&lt;/i&gt;?</translation>
    </message>
    <message>
        <source>Closing the wallet for too long can result in having to resync the entire chain if pruning is enabled.</source>
        <translation type="unfinished">A închide portmoneul pentru prea mult timp poate rezulta în a trebui să resincronizezi lanțul complet daca "pruning" este activat.  </translation>
    </message>
    <message>
        <source>Close all wallets</source>
        <translation type="unfinished">Închideți toate portofelele</translation>
    </message>
    <message>
        <source>Are you sure you wish to close all wallets?</source>
        <translation type="unfinished">Esti sigur ca doresti sa inchizi toate portofelele?</translation>
    </message>
</context>
<context>
    <name>CreateWalletDialog</name>
    <message>
        <source>Create Wallet</source>
        <translation type="unfinished">Crează portofel</translation>
    </message>
    <message>
        <source>Wallet Name</source>
        <translation type="unfinished">Numele portofelului</translation>
    </message>
    <message>
        <source>Wallet</source>
        <translation type="unfinished">Portofel</translation>
    </message>
    <message>
        <source>Encrypt the wallet. The wallet will be encrypted with a passphrase of your choice.</source>
        <translation type="unfinished">Criptează portofelul. Portofelul va fi criptat cu fraza de acces aleasă.</translation>
    </message>
    <message>
        <source>Encrypt Wallet</source>
        <translation type="unfinished">Criptează portofelul.</translation>
    </message>
    <message>
        <source>Advanced Options</source>
        <translation type="unfinished">Optiuni Avansate</translation>
    </message>
    <message>
        <source>Disable private keys for this wallet. Wallets with private keys disabled will have no private keys and cannot have an HD seed or imported private keys. This is ideal for watch-only wallets.</source>
        <translation type="unfinished">Dezactivează cheile private pentru acest portofel. Portofelele cu cheile private dezactivate nu vor avea chei private şi nu vor putea avea samanţă HD sau chei private importate. Ideal pentru portofele marcate doar pentru citire.</translation>
    </message>
    <message>
        <source>Disable Private Keys</source>
        <translation type="unfinished">Dezactivează cheile private</translation>
    </message>
    <message>
        <source>Make Blank Wallet</source>
        <translation type="unfinished">Faceți Portofel gol</translation>
    </message>
    <message>
        <source>Use descriptors for scriptPubKey management</source>
        <translation type="unfinished">Utilizați descriptori pentru gestionarea scriptPubKey</translation>
    </message>
    <message>
        <source>Descriptor Wallet</source>
        <translation type="unfinished"> Descriptor Portofel</translation>
    </message>
    <message>
<<<<<<< HEAD
        <source>Wallet Name</source>
        <extracomment>Label of the input field where the name of the wallet is entered.</extracomment>
        <translation type="unfinished">Numele portofelului</translation>
    </message>
    <message>
        <source>&amp;Window</source>
        <translation type="unfinished">&amp;Fereastră</translation>
=======
        <source>Create</source>
        <translation type="unfinished">Creează</translation>
>>>>>>> 7da4ae1f
    </message>
    <message>
        <source>Compiled without sqlite support (required for descriptor wallets)</source>
        <translation type="unfinished">Compilat fără suport sqlite (necesar pentru portofele descriptor)</translation>
    </message>
    </context>
<context>
    <name>EditAddressDialog</name>
    <message>
        <source>Edit Address</source>
        <translation type="unfinished">Editează adresa</translation>
    </message>
    <message>
        <source>&amp;Label</source>
        <translation type="unfinished">&amp;Etichetă</translation>
    </message>
    <message>
        <source>The label associated with this address list entry</source>
        <translation type="unfinished">Eticheta asociată cu această intrare din listă.</translation>
    </message>
    <message>
        <source>The address associated with this address list entry. This can only be modified for sending addresses.</source>
        <translation type="unfinished">Adresa asociată cu această adresă din listă. Aceasta poate fi modificată doar pentru adresele de trimitere.</translation>
    </message>
    <message>
        <source>&amp;Address</source>
        <translation type="unfinished">&amp;Adresă</translation>
    </message>
    <message>
        <source>New sending address</source>
        <translation type="unfinished">Noua adresă de trimitere</translation>
    </message>
    <message>
        <source>Edit receiving address</source>
        <translation type="unfinished">Editează adresa de primire</translation>
    </message>
    <message>
        <source>Edit sending address</source>
        <translation type="unfinished">Editează adresa de trimitere</translation>
    </message>
    <message>
        <source>The entered address "%1" is not a valid Bitcoin address.</source>
        <translation type="unfinished">Adresa introdusă "%1" nu este o adresă Bitcoin validă.</translation>
    </message>
    <message>
        <source>Address "%1" already exists as a receiving address with label "%2" and so cannot be added as a sending address.</source>
        <translation type="unfinished">Adresa "%1" exista deja ca si adresa de primire cu eticheta "%2" si deci nu poate fi folosita ca si adresa de trimitere.</translation>
    </message>
    <message>
        <source>The entered address "%1" is already in the address book with label "%2".</source>
        <translation type="unfinished">Adresa introdusa "%1" este deja in lista de adrese cu eticheta "%2"</translation>
    </message>
    <message>
        <source>Could not unlock wallet.</source>
        <translation type="unfinished">Portofelul nu a putut fi deblocat.</translation>
    </message>
    <message>
        <source>New key generation failed.</source>
        <translation type="unfinished">Generarea noii chei nu a reuşit.</translation>
    </message>
</context>
<context>
    <name>FreespaceChecker</name>
    <message>
        <source>A new data directory will be created.</source>
        <translation type="unfinished">Va fi creat un nou dosar de date.</translation>
    </message>
    <message>
        <source>name</source>
        <translation type="unfinished">nume</translation>
    </message>
    <message>
        <source>Directory already exists. Add %1 if you intend to create a new directory here.</source>
        <translation type="unfinished">Dosarul deja există. Adaugă %1 dacă intenţionaţi să creaţi un nou dosar aici.</translation>
    </message>
    <message>
        <source>Path already exists, and is not a directory.</source>
        <translation type="unfinished">Calea deja există şi nu este un dosar.</translation>
    </message>
    <message>
        <source>Cannot create data directory here.</source>
        <translation type="unfinished">Nu se poate crea un dosar de date aici.</translation>
    </message>
</context>
<context>
    <name>Intro</name>
    <message numerus="yes">
        <source>%n GB of space available</source>
        <translation type="unfinished">
            <numerusform />
            <numerusform />
            <numerusform />
        </translation>
    </message>
    <message numerus="yes">
        <source>(of %n GB needed)</source>
        <translation type="unfinished">
            <numerusform>(din %n GB necesar)</numerusform>
            <numerusform>(din %n GB necesari)</numerusform>
            <numerusform>(din %n GB necesari)</numerusform>
        </translation>
    </message>
    <message numerus="yes">
        <source>(%n GB needed for full chain)</source>
        <translation type="unfinished">
            <numerusform />
            <numerusform />
            <numerusform />
        </translation>
    </message>
    <message>
        <source>At least %1 GB of data will be stored in this directory, and it will grow over time.</source>
        <translation type="unfinished">Cel putin %1GB de date vor fi stocate in acest director, si aceasta valoare va creste in timp.</translation>
    </message>
    <message>
        <source>Approximately %1 GB of data will be stored in this directory.</source>
        <translation type="unfinished">Aproximativ %1 GB de date vor fi stocate in acest director.</translation>
    </message>
    <message numerus="yes">
        <source>(sufficient to restore backups %n day(s) old)</source>
        <extracomment>Explanatory text on the capability of the current prune target.</extracomment>
        <translation type="unfinished">
            <numerusform />
            <numerusform />
            <numerusform />
        </translation>
    </message>
    <message>
        <source>%1 will download and store a copy of the Bitcoin block chain.</source>
        <translation type="unfinished">%1 va descarca si stoca o copie a blockchainului Bitcoin</translation>
    </message>
    <message>
        <source>The wallet will also be stored in this directory.</source>
        <translation type="unfinished">Portofelul va fi de asemeni stocat in acest director.</translation>
    </message>
    <message>
        <source>Error: Specified data directory "%1" cannot be created.</source>
        <translation type="unfinished">Eroare: Directorul datelor specificate "%1" nu poate fi creat.</translation>
    </message>
    <message>
        <source>Error</source>
        <translation type="unfinished">Eroare</translation>
    </message>
    <message>
        <source>Welcome</source>
        <translation type="unfinished">Bun venit</translation>
    </message>
    <message>
        <source>Welcome to %1.</source>
        <translation type="unfinished">Bun venit la %1!</translation>
    </message>
    <message>
        <source>As this is the first time the program is launched, you can choose where %1 will store its data.</source>
        <translation type="unfinished">Deoarece este prima lansare a programului poți alege unde %1 va stoca datele sale.</translation>
    </message>
    <message>
        <source>Reverting this setting requires re-downloading the entire blockchain. It is faster to download the full chain first and prune it later. Disables some advanced features.</source>
        <translation type="unfinished">Revenirea la această setare necesită re-descărcarea întregului blockchain. Este mai rapid să descărcați mai întâi rețeaua complet și să o fragmentați  mai târziu. Dezactivează unele funcții avansate.</translation>
    </message>
    <message>
        <source> GB</source>
        <translation type="unfinished">GB</translation>
    </message>
    <message>
        <source>This initial synchronisation is very demanding, and may expose hardware problems with your computer that had previously gone unnoticed. Each time you run %1, it will continue downloading where it left off.</source>
        <translation type="unfinished">Sincronizarea initiala necesita foarte multe resurse, si poate releva probleme de hardware ale computerului care anterior au trecut neobservate. De fiecare data cand rulati %1, descarcarea va continua de unde a fost intrerupta.</translation>
    </message>
    <message>
        <source>If you have chosen to limit block chain storage (pruning), the historical data must still be downloaded and processed, but will be deleted afterward to keep your disk usage low.</source>
        <translation type="unfinished">Daca ati ales o limita pentru capacitatea de stocare a blockchainului (pruning), datele mai vechi tot trebuie sa fie descarcate si procesate, insa vor fi sterse ulterior pentru a reduce utilizarea harddiskului.</translation>
    </message>
    <message>
        <source>Use the default data directory</source>
        <translation type="unfinished">Foloseşte dosarul de date implicit</translation>
    </message>
    <message>
        <source>Use a custom data directory:</source>
        <translation type="unfinished">Foloseşte un dosar de date personalizat:</translation>
    </message>
</context>
<context>
    <name>HelpMessageDialog</name>
    <message>
        <source>version</source>
        <translation type="unfinished">versiunea</translation>
    </message>
    <message>
        <source>About %1</source>
        <translation type="unfinished">Despre %1</translation>
    </message>
    <message>
        <source>Command-line options</source>
        <translation type="unfinished">Opţiuni linie de comandă</translation>
    </message>
</context>
<context>
    <name>ShutdownWindow</name>
    <message>
        <source>Do not shut down the computer until this window disappears.</source>
        <translation type="unfinished">Nu închide calculatorul pînă ce această fereastră nu dispare.</translation>
    </message>
</context>
<context>
    <name>ModalOverlay</name>
    <message>
        <source>Recent transactions may not yet be visible, and therefore your wallet's balance might be incorrect. This information will be correct once your wallet has finished synchronizing with the bitcoin network, as detailed below.</source>
        <translation type="unfinished">Tranzactiile recente pot sa nu fie inca vizibile, de aceea balanta portofelului poate fi incorecta. Aceasta informatie va fi corecta de indata ce portofelul va fi complet sincronizat cu reteaua Bitcoin, asa cum este detaliat mai jos.</translation>
    </message>
    <message>
        <source>Attempting to spend bitcoins that are affected by not-yet-displayed transactions will not be accepted by the network.</source>
        <translation type="unfinished">Incercarea de a cheltui bitcoini care sunt afectati de tranzactii ce inca nu sunt afisate nu va fi acceptata de retea.</translation>
    </message>
    <message>
        <source>Number of blocks left</source>
        <translation type="unfinished">Numarul de blocuri ramase</translation>
    </message>
    <message>
        <source>Last block time</source>
        <translation type="unfinished">Data ultimului bloc</translation>
    </message>
    <message>
        <source>Progress</source>
        <translation type="unfinished">Progres</translation>
    </message>
    <message>
        <source>Progress increase per hour</source>
        <translation type="unfinished">Cresterea progresului per ora</translation>
    </message>
    <message>
        <source>Estimated time left until synced</source>
        <translation type="unfinished">Timp estimat pana la sincronizare</translation>
    </message>
    <message>
        <source>Hide</source>
        <translation type="unfinished">Ascunde</translation>
    </message>
    <message>
        <source>Esc</source>
        <translation type="unfinished">Iesire</translation>
    </message>
    </context>
<context>
    <name>OpenURIDialog</name>
    <message>
        <source>Open bitcoin URI</source>
        <translation type="unfinished">DeschidețI Bitcoin URI</translation>
    </message>
    <message>
        <source>Paste address from clipboard</source>
        <extracomment>Tooltip text for button that allows you to paste an address that is in your clipboard.</extracomment>
        <translation type="unfinished">Lipeşte adresa din clipboard</translation>
    </message>
</context>
<context>
    <name>OptionsDialog</name>
    <message>
        <source>Options</source>
        <translation type="unfinished">Opţiuni</translation>
    </message>
    <message>
        <source>&amp;Main</source>
        <translation type="unfinished">Principal</translation>
    </message>
    <message>
        <source>Automatically start %1 after logging in to the system.</source>
        <translation type="unfinished">Porneşte automat %1 după logarea in sistem.</translation>
    </message>
    <message>
        <source>&amp;Start %1 on system login</source>
        <translation type="unfinished">&amp;Porneste %1 la logarea in sistem.</translation>
    </message>
    <message>
        <source>Enabling pruning significantly reduces the disk space required to store transactions. All blocks are still fully validated. Reverting this setting requires re-downloading the entire blockchain.</source>
        <translation type="unfinished">A activa "pruning" reduce signifiant spațiul pe disk pentru a stoca tranzacțiile.</translation>
    </message>
    <message>
        <source>Size of &amp;database cache</source>
        <translation type="unfinished">Mărimea bazei de &amp;date cache</translation>
    </message>
    <message>
        <source>Number of script &amp;verification threads</source>
        <translation type="unfinished">Numărul de thread-uri de &amp;verificare</translation>
    </message>
    <message>
        <source>IP address of the proxy (e.g. IPv4: 127.0.0.1 / IPv6: ::1)</source>
        <translation type="unfinished">Adresa IP a serverului proxy (de exemplu: IPv4: 127.0.0.1 / IPv6: ::1)</translation>
    </message>
    <message>
        <source>Shows if the supplied default SOCKS5 proxy is used to reach peers via this network type.</source>
        <translation type="unfinished">Arata daca proxy-ul SOCKS5 furnizat implicit este folosit pentru a gasi parteneri via acest tip de retea.</translation>
    </message>
    <message>
        <source>Minimize instead of exit the application when the window is closed. When this option is enabled, the application will be closed only after selecting Exit in the menu.</source>
        <translation type="unfinished">Minimizează fereastra în locul părăsirii programului în momentul închiderii ferestrei. Cînd acestă opţiune e activă, aplicaţia se va opri doar în momentul selectării comenzii 'Închide aplicaţia' din menu.</translation>
    </message>
    <message>
        <source>Open the %1 configuration file from the working directory.</source>
        <translation type="unfinished">Deschide fisierul de configurare %1 din directorul curent.</translation>
    </message>
    <message>
        <source>Open Configuration File</source>
        <translation type="unfinished">Deschide fisierul de configurare.</translation>
    </message>
    <message>
        <source>Reset all client options to default.</source>
        <translation type="unfinished">Resetează toate setările clientului la valorile implicite.</translation>
    </message>
    <message>
        <source>&amp;Reset Options</source>
        <translation type="unfinished">&amp;Resetează opţiunile</translation>
    </message>
    <message>
        <source>&amp;Network</source>
        <translation type="unfinished">Reţea</translation>
    </message>
    <message>
        <source>Prune &amp;block storage to</source>
        <translation type="unfinished">Reductie &amp;block storage la</translation>
    </message>
    <message>
        <source>Reverting this setting requires re-downloading the entire blockchain.</source>
        <translation type="unfinished">Inversarea acestei setari necesita re-descarcarea intregului blockchain.</translation>
    </message>
    <message>
        <source>(0 = auto, &lt;0 = leave that many cores free)</source>
        <translation type="unfinished">(0 = automat, &lt;0 = lasă atîtea nuclee libere)</translation>
    </message>
    <message>
        <source>W&amp;allet</source>
        <translation type="unfinished">Portofel</translation>
    </message>
    <message>
        <source>Enable coin &amp;control features</source>
        <translation type="unfinished">Activare caracteristici de control ale monedei</translation>
    </message>
    <message>
        <source>If you disable the spending of unconfirmed change, the change from a transaction cannot be used until that transaction has at least one confirmation. This also affects how your balance is computed.</source>
        <translation type="unfinished">Dacă dezactivaţi cheltuirea restului neconfirmat, restul dintr-o tranzacţie nu poate fi folosit pînă cînd tranzacţia are cel puţin o confirmare. Aceasta afectează de asemenea calcularea soldului.</translation>
    </message>
    <message>
        <source>&amp;Spend unconfirmed change</source>
        <translation type="unfinished">Cheltuire rest neconfirmat</translation>
    </message>
    <message>
        <source>Automatically open the Bitcoin client port on the router. This only works when your router supports UPnP and it is enabled.</source>
        <translation type="unfinished">Deschide automat în router portul aferent clientului Bitcoin. Funcţionează doar dacă routerul duportă UPnP şi e activat.</translation>
    </message>
    <message>
        <source>Map port using &amp;UPnP</source>
        <translation type="unfinished">Mapare port folosind &amp;UPnP</translation>
    </message>
    <message>
        <source>Accept connections from outside.</source>
        <translation type="unfinished">Acceptă conexiuni din exterior</translation>
    </message>
    <message>
        <source>Allow incomin&amp;g connections</source>
        <translation type="unfinished">Permite conexiuni de intrar&amp;e</translation>
    </message>
    <message>
        <source>Connect to the Bitcoin network through a SOCKS5 proxy.</source>
        <translation type="unfinished">Conectare la reţeaua Bitcoin printr-un proxy SOCKS5.</translation>
    </message>
    <message>
        <source>&amp;Connect through SOCKS5 proxy (default proxy):</source>
        <translation type="unfinished">&amp;Conectare printr-un proxy SOCKS5 (implicit proxy):</translation>
    </message>
    <message>
        <source>Port of the proxy (e.g. 9050)</source>
        <translation type="unfinished">Portul proxy (de exemplu: 9050)</translation>
    </message>
    <message>
        <source>Used for reaching peers via:</source>
        <translation type="unfinished">Folosit pentru a gasi parteneri via:</translation>
    </message>
    <message>
        <source>&amp;Window</source>
        <translation type="unfinished">&amp;Fereastră</translation>
    </message>
    <message>
        <source>Show only a tray icon after minimizing the window.</source>
        <translation type="unfinished">Arată doar un icon în tray la ascunderea ferestrei</translation>
    </message>
    <message>
        <source>&amp;Minimize to the tray instead of the taskbar</source>
        <translation type="unfinished">&amp;Minimizare în tray în loc de taskbar</translation>
    </message>
    <message>
        <source>M&amp;inimize on close</source>
        <translation type="unfinished">M&amp;inimizare fereastră în locul închiderii programului</translation>
    </message>
<<<<<<< HEAD
</context>
<context>
    <name>Intro</name>
    <message numerus="yes">
        <source>%n GB of space available</source>
        <translation type="unfinished">
            <numerusform />
            <numerusform />
            <numerusform />
        </translation>
    </message>
    <message numerus="yes">
        <source>(of %n GB needed)</source>
        <translation type="unfinished">
            <numerusform>(din %n GB necesar)</numerusform>
            <numerusform>(din %n GB necesari)</numerusform>
            <numerusform>(din %n GB necesari)</numerusform>
        </translation>
    </message>
    <message numerus="yes">
        <source>(%n GB needed for full chain)</source>
        <translation type="unfinished">
            <numerusform />
            <numerusform />
            <numerusform />
        </translation>
    </message>
    <message>
        <source>At least %1 GB of data will be stored in this directory, and it will grow over time.</source>
        <translation type="unfinished">Cel putin %1 GB de date vor fi stocate in acest director, si aceasta valoare va creste in timp.</translation>
=======
    <message>
        <source>&amp;Display</source>
        <translation type="unfinished">&amp;Afişare</translation>
>>>>>>> 7da4ae1f
    </message>
    <message>
        <source>User Interface &amp;language:</source>
        <translation type="unfinished">&amp;Limbă interfaţă utilizator</translation>
    </message>
    <message>
        <source>The user interface language can be set here. This setting will take effect after restarting %1.</source>
        <translation type="unfinished">Limba interfeţei utilizatorului poate fi setată aici. Această setare va avea efect după repornirea %1.</translation>
    </message>
    <message>
        <source>&amp;Unit to show amounts in:</source>
        <translation type="unfinished">&amp;Unitatea de măsură pentru afişarea sumelor:</translation>
    </message>
    <message>
        <source>Choose the default subdivision unit to show in the interface and when sending coins.</source>
        <translation type="unfinished">Alegeţi subdiviziunea folosită la afişarea interfeţei şi la trimiterea de bitcoin.</translation>
    </message>
    <message>
        <source>Whether to show coin control features or not.</source>
        <translation type="unfinished">Arată controlul caracteristicilor monedei sau nu.</translation>
    </message>
    <message>
        <source>Connect to the Bitcoin network through a separate SOCKS5 proxy for Tor onion services.</source>
        <translation type="unfinished">Conectați-vă la rețeaua Bitcoin printr-un proxy SOCKS5 separat pentru serviciile Tor onion.</translation>
    </message>
    <message>
        <source>&amp;Cancel</source>
        <translation type="unfinished">Renunţă</translation>
    </message>
    <message>
        <source>default</source>
        <translation type="unfinished">iniţial</translation>
    </message>
    <message>
<<<<<<< HEAD
        <source>Reverting this setting requires re-downloading the entire blockchain. It is faster to download the full chain first and prune it later. Disables some advanced features.</source>
        <translation type="unfinished">Revenirea la această setare necesită re-descărcarea întregului blockchain. Este mai rapid să descărcați mai întâi rețeaua complet și să o fragmentați  mai târziu. Dezactivează unele funcții avansate.</translation>
=======
        <source>none</source>
        <translation type="unfinished">nimic</translation>
    </message>
    <message>
        <source>Confirm options reset</source>
        <extracomment>Window title text of pop-up window shown when the user has chosen to reset options.</extracomment>
        <translation type="unfinished">Confirmă resetarea opţiunilor</translation>
>>>>>>> 7da4ae1f
    </message>
    <message>
        <source>Client restart required to activate changes.</source>
        <extracomment>Text explaining that the settings changed will not come into effect until the client is restarted.</extracomment>
        <translation type="unfinished">Este necesară repornirea clientului pentru a activa schimbările.</translation>
    </message>
    <message>
        <source>Client will be shut down. Do you want to proceed?</source>
        <extracomment>Text asking the user to confirm if they would like to proceed with a client shutdown.</extracomment>
        <translation type="unfinished">Clientul va fi închis. Doriţi să continuaţi?</translation>
    </message>
    <message>
        <source>Configuration options</source>
        <extracomment>Window title text of pop-up box that allows opening up of configuration file.</extracomment>
        <translation type="unfinished">Optiuni de configurare</translation>
    </message>
    <message>
        <source>The configuration file is used to specify advanced user options which override GUI settings. Additionally, any command-line options will override this configuration file.</source>
        <extracomment>Explanatory text about the priority order of instructions considered by client. The order from high to low being: command-line, configuration file, GUI settings.</extracomment>
        <translation type="unfinished">Fisierul de configurare e folosit pentru a specifica optiuni utilizator avansate care modifica setarile din GUI. In plus orice optiune din linia de comanda va modifica acest fisier de configurare.</translation>
    </message>
    <message>
        <source>Cancel</source>
        <translation type="unfinished">Anulare</translation>
    </message>
    <message>
        <source>Error</source>
        <translation type="unfinished">Eroare</translation>
    </message>
    <message>
        <source>The configuration file could not be opened.</source>
        <translation type="unfinished">Fisierul de configurare nu a putut fi deschis.</translation>
    </message>
    <message>
        <source>This change would require a client restart.</source>
        <translation type="unfinished">Această schimbare necesită o repornire a clientului.</translation>
    </message>
    <message>
        <source>The supplied proxy address is invalid.</source>
        <translation type="unfinished">Adresa bitcoin pe care aţi specificat-o nu este validă.</translation>
    </message>
</context>
<context>
    <name>OverviewPage</name>
    <message>
        <source>The displayed information may be out of date. Your wallet automatically synchronizes with the Bitcoin network after a connection is established, but this process has not completed yet.</source>
        <translation type="unfinished">Informaţiile afişate pot fi neactualizate. Portofelul dvs. se sincronizează automat cu reţeaua Bitcoin după ce o conexiune este stabilită, dar acest proces nu a fost finalizat încă.</translation>
    </message>
    <message>
        <source>Watch-only:</source>
        <translation type="unfinished">Doar-supraveghere:</translation>
    </message>
    <message>
        <source>Available:</source>
        <translation type="unfinished">Disponibil:</translation>
    </message>
    <message>
        <source>Your current spendable balance</source>
        <translation type="unfinished">Balanţa dvs. curentă de cheltuieli</translation>
    </message>
    <message>
        <source>Pending:</source>
        <translation type="unfinished">În aşteptare:</translation>
    </message>
    <message>
        <source>Total of transactions that have yet to be confirmed, and do not yet count toward the spendable balance</source>
        <translation type="unfinished">Totalul tranzacţiilor care nu sunt confirmate încă şi care nu sunt încă adunate la balanţa de cheltuieli</translation>
    </message>
    <message>
        <source>Immature:</source>
        <translation type="unfinished">Nematurizat:</translation>
    </message>
    <message>
        <source>Mined balance that has not yet matured</source>
        <translation type="unfinished">Balanţa minata ce nu s-a maturizat încă</translation>
    </message>
    <message>
        <source>Balances</source>
        <translation type="unfinished">Balanţă</translation>
    </message>
    <message>
        <source>Your current total balance</source>
        <translation type="unfinished">Balanţa totală curentă</translation>
    </message>
    <message>
        <source>Your current balance in watch-only addresses</source>
        <translation type="unfinished">Soldul dvs. curent în adresele doar-supraveghere</translation>
    </message>
    <message>
        <source>Spendable:</source>
        <translation type="unfinished">Cheltuibil:</translation>
    </message>
    <message>
        <source>Recent transactions</source>
        <translation type="unfinished">Tranzacţii recente</translation>
    </message>
    <message>
        <source>Unconfirmed transactions to watch-only addresses</source>
        <translation type="unfinished">Tranzacţii neconfirmate la adresele doar-supraveghere</translation>
    </message>
    <message>
        <source>Mined balance in watch-only addresses that has not yet matured</source>
        <translation type="unfinished">Balanţă minată în adresele doar-supraveghere care nu s-a maturizat încă</translation>
    </message>
    <message>
        <source>Current total balance in watch-only addresses</source>
        <translation type="unfinished">Soldul dvs. total în adresele doar-supraveghere</translation>
    </message>
    </context>
<context>
    <name>PSBTOperationsDialog</name>
    <message>
        <source>Copy to Clipboard</source>
        <translation type="unfinished">Copiați în clipboard</translation>
    </message>
    <message>
        <source>Close</source>
        <translation type="unfinished">Inchide</translation>
    </message>
    <message>
        <source>Save Transaction Data</source>
        <translation type="unfinished">Salvați datele tranzacției</translation>
    </message>
    <message>
        <source>Total Amount</source>
        <translation type="unfinished">Suma totală</translation>
    </message>
    <message>
        <source>or</source>
        <translation type="unfinished">sau</translation>
    </message>
    <message>
        <source>Transaction status is unknown.</source>
        <translation type="unfinished">Starea tranzacției este necunoscută.</translation>
    </message>
</context>
<context>
    <name>PaymentServer</name>
    <message>
        <source>Payment request error</source>
        <translation type="unfinished">Eroare la cererea de plată</translation>
    </message>
    <message>
        <source>Cannot start bitcoin: click-to-pay handler</source>
        <translation type="unfinished">Bitcoin nu poate porni: click-to-pay handler</translation>
    </message>
    <message>
        <source>URI handling</source>
        <translation type="unfinished">Gestionare URI</translation>
    </message>
    <message>
        <source>'bitcoin://' is not a valid URI. Use 'bitcoin:' instead.</source>
        <translation type="unfinished">'bitcoin://' nu este un URI valid. Folositi 'bitcoin:' in loc.</translation>
    </message>
    <message>
        <source>URI cannot be parsed! This can be caused by an invalid Bitcoin address or malformed URI parameters.</source>
        <translation type="unfinished">URI nu poate fi analizat! Acest lucru poate fi cauzat de o adresă Bitcoin invalidă sau parametri URI deformaţi.</translation>
    </message>
    <message>
        <source>Payment request file handling</source>
        <translation type="unfinished">Manipulare fişier cerere de plată</translation>
    </message>
</context>
<context>
    <name>PeerTableModel</name>
    <message>
        <source>User Agent</source>
        <extracomment>Title of Peers Table column which contains the peer's User Agent string.</extracomment>
        <translation type="unfinished">Agent utilizator</translation>
    </message>
    <message>
        <source>Direction</source>
        <extracomment>Title of Peers Table column which indicates the direction the peer connection was initiated from.</extracomment>
        <translation type="unfinished">Direcţie</translation>
    </message>
    <message>
        <source>Sent</source>
        <extracomment>Title of Peers Table column which indicates the total amount of network information we have sent to the peer.</extracomment>
        <translation type="unfinished">Expediat</translation>
    </message>
    <message>
        <source>Received</source>
        <extracomment>Title of Peers Table column which indicates the total amount of network information we have received from the peer.</extracomment>
        <translation type="unfinished">Recepţionat</translation>
    </message>
    <message>
        <source>Address</source>
        <extracomment>Title of Peers Table column which contains the IP/Onion/I2P address of the connected peer.</extracomment>
        <translation type="unfinished">Adresă</translation>
    </message>
    <message>
        <source>Type</source>
        <extracomment>Title of Peers Table column which describes the type of peer connection. The "type" describes why the connection exists.</extracomment>
        <translation type="unfinished">Tip</translation>
    </message>
    <message>
        <source>Network</source>
        <extracomment>Title of Peers Table column which states the network the peer connected through.</extracomment>
        <translation type="unfinished">Reţea</translation>
    </message>
    <message>
<<<<<<< HEAD
        <source>Connect to the Bitcoin network through a SOCKS5 proxy.</source>
        <translation type="unfinished">Conectare la reţeaua Bitcoin printr-un proxy SOCKS5.</translation>
    </message>
    <message>
        <source>&amp;Connect through SOCKS5 proxy (default proxy):</source>
        <translation type="unfinished">&amp;Conectare printr-un proxy SOCKS5 (implicit proxy):</translation>
=======
        <source>Inbound</source>
        <extracomment>An Inbound Connection from a Peer.</extracomment>
        <translation type="unfinished">Intrare</translation>
    </message>
    <message>
        <source>Outbound</source>
        <extracomment>An Outbound Connection to a Peer.</extracomment>
        <translation type="unfinished">Ieşire</translation>
>>>>>>> 7da4ae1f
    </message>
</context>
<context>
    <name>QRImageWidget</name>
    <message>
        <source>&amp;Copy Image</source>
        <translation type="unfinished">&amp;Copiaza Imaginea</translation>
    </message>
    <message>
        <source>Resulting URI too long, try to reduce the text for label / message.</source>
        <translation type="unfinished">URI rezultat este prea lung, încearcă să reduci textul pentru etichetă / mesaj.</translation>
    </message>
    <message>
        <source>Error encoding URI into QR Code.</source>
        <translation type="unfinished">Eroare la codarea URl-ului în cod QR.</translation>
    </message>
    <message>
        <source>QR code support not available.</source>
        <translation type="unfinished">Suportul pentru codurile QR nu este disponibil.</translation>
    </message>
    <message>
        <source>Save QR Code</source>
        <translation type="unfinished">Salvează codul QR</translation>
    </message>
    </context>
<context>
    <name>RPCConsole</name>
    <message>
        <source>N/A</source>
        <translation type="unfinished">Nespecificat</translation>
    </message>
    <message>
        <source>Client version</source>
        <translation type="unfinished">Versiune client</translation>
    </message>
    <message>
        <source>&amp;Information</source>
        <translation type="unfinished">&amp;Informaţii</translation>
    </message>
    <message>
        <source>Datadir</source>
        <translation type="unfinished">Dirdate</translation>
    </message>
    <message>
        <source>Startup time</source>
        <translation type="unfinished">Ora de pornire</translation>
    </message>
    <message>
        <source>Network</source>
        <translation type="unfinished">Reţea</translation>
    </message>
    <message>
        <source>Name</source>
        <translation type="unfinished">Nume</translation>
    </message>
    <message>
        <source>Number of connections</source>
        <translation type="unfinished">Numărul de conexiuni</translation>
    </message>
    <message>
        <source>Block chain</source>
        <translation type="unfinished">Lanţ de blocuri</translation>
    </message>
    <message>
        <source>Memory Pool</source>
        <translation type="unfinished">Pool Memorie</translation>
    </message>
    <message>
        <source>Current number of transactions</source>
        <translation type="unfinished">Numărul curent de tranzacţii</translation>
    </message>
    <message>
<<<<<<< HEAD
        <source>Confirm options reset</source>
        <extracomment>Window title text of pop-up window shown when the user has chosen to reset options.</extracomment>
        <translation type="unfinished">Confirmă resetarea opţiunilor</translation>
    </message>
    <message>
        <source>Client restart required to activate changes.</source>
        <extracomment>Text explaining that the settings changed will not come into effect until the client is restarted.</extracomment>
        <translation type="unfinished">Este necesară repornirea clientului pentru a activa schimbările.</translation>
    </message>
    <message>
        <source>Client will be shut down. Do you want to proceed?</source>
        <extracomment>Text asking the user to confirm if they would like to proceed with a client shutdown.</extracomment>
        <translation type="unfinished">Clientul va fi închis. Doriţi să continuaţi?</translation>
=======
        <source>Memory usage</source>
        <translation type="unfinished">Memorie folosită</translation>
    </message>
    <message>
        <source>Wallet: </source>
        <translation type="unfinished">Portofel:</translation>
    </message>
    <message>
        <source>(none)</source>
        <translation type="unfinished">(nimic)</translation>
>>>>>>> 7da4ae1f
    </message>
    <message>
        <source>&amp;Reset</source>
        <translation type="unfinished">&amp;Resetare</translation>
    </message>
    <message>
        <source>Received</source>
        <translation type="unfinished">Recepţionat</translation>
    </message>
    <message>
        <source>Sent</source>
        <translation type="unfinished">Expediat</translation>
    </message>
    <message>
        <source>&amp;Peers</source>
        <translation type="unfinished">&amp;Parteneri</translation>
    </message>
    <message>
        <source>Banned peers</source>
        <translation type="unfinished">Terti banati</translation>
    </message>
    <message>
        <source>Select a peer to view detailed information.</source>
        <translation type="unfinished">Selectaţi un partener pentru a vedea informaţiile detaliate.</translation>
    </message>
    <message>
        <source>Version</source>
        <translation type="unfinished">Versiune</translation>
    </message>
    <message>
        <source>Starting Block</source>
        <translation type="unfinished">Bloc de început</translation>
    </message>
    <message>
        <source>Synced Headers</source>
        <translation type="unfinished">Headere Sincronizate</translation>
    </message>
    <message>
        <source>Synced Blocks</source>
        <translation type="unfinished">Blocuri Sincronizate</translation>
    </message>
    <message>
        <source>User Agent</source>
        <translation type="unfinished">Agent utilizator</translation>
    </message>
    <message>
        <source>Node window</source>
        <translation type="unfinished">Fereastra nodului</translation>
    </message>
    <message>
        <source>Open the %1 debug log file from the current data directory. This can take a few seconds for large log files.</source>
        <translation type="unfinished">Deschide fişierul jurnal depanare %1 din directorul curent. Aceasta poate dura cateva secunde pentru fişierele mai mari.</translation>
    </message>
    <message>
        <source>Decrease font size</source>
        <translation type="unfinished">Micsoreaza fontul</translation>
    </message>
    <message>
        <source>Increase font size</source>
        <translation type="unfinished">Mareste fontul</translation>
    </message>
    <message>
        <source>Services</source>
        <translation type="unfinished">Servicii</translation>
    </message>
    <message>
        <source>Connection Time</source>
        <translation type="unfinished">Timp conexiune</translation>
    </message>
    <message>
        <source>Last Send</source>
        <translation type="unfinished">Ultima trimitere</translation>
    </message>
    <message>
        <source>Last Receive</source>
        <translation type="unfinished">Ultima primire</translation>
    </message>
    <message>
        <source>Ping Time</source>
        <translation type="unfinished">Timp ping</translation>
    </message>
    <message>
        <source>The duration of a currently outstanding ping.</source>
        <translation type="unfinished">Durata ping-ului intarziat.</translation>
    </message>
    <message>
        <source>Ping Wait</source>
        <translation type="unfinished">Asteptare ping</translation>
    </message>
    <message>
        <source>Time Offset</source>
        <translation type="unfinished">Diferenta timp</translation>
    </message>
    <message>
        <source>Last block time</source>
        <translation type="unfinished">Data ultimului bloc</translation>
    </message>
    <message>
        <source>&amp;Open</source>
        <translation type="unfinished">&amp;Deschide</translation>
    </message>
    <message>
        <source>&amp;Console</source>
        <translation type="unfinished">&amp;Consolă</translation>
    </message>
    <message>
        <source>&amp;Network Traffic</source>
        <translation type="unfinished">Trafic reţea</translation>
    </message>
    <message>
        <source>Totals</source>
        <translation type="unfinished">Totaluri</translation>
    </message>
    <message>
        <source>Debug log file</source>
        <translation type="unfinished">Fişier jurnal depanare</translation>
    </message>
    <message>
        <source>Clear console</source>
        <translation type="unfinished">Curăţă consola</translation>
    </message>
    <message>
        <source>In:</source>
        <translation type="unfinished">Intrare:</translation>
    </message>
    <message>
        <source>Out:</source>
        <translation type="unfinished">Ieşire:</translation>
    </message>
    <message>
        <source>&amp;Disconnect</source>
        <translation type="unfinished">&amp;Deconectare</translation>
    </message>
    <message>
        <source>1 &amp;hour</source>
        <translation type="unfinished">1 &amp;oră</translation>
    </message>
    <message>
        <source>1 &amp;week</source>
        <translation type="unfinished">1 &amp;săptămână</translation>
    </message>
    <message>
        <source>1 &amp;year</source>
        <translation type="unfinished">1 &amp;an</translation>
    </message>
    <message>
        <source>Network activity disabled</source>
        <translation type="unfinished">Activitatea retelei a fost oprita.</translation>
    </message>
    <message>
        <source>Executing command without any wallet</source>
        <translation type="unfinished">Executarea comenzii fara nici un portofel.</translation>
    </message>
    <message>
        <source>Executing command using "%1" wallet</source>
        <translation type="unfinished">Executarea comenzii folosind portofelul "%1"</translation>
    </message>
    <message>
        <source>Yes</source>
        <translation type="unfinished">Da</translation>
    </message>
    <message>
        <source>No</source>
        <translation type="unfinished">Nu</translation>
    </message>
    <message>
        <source>To</source>
        <translation type="unfinished">Către</translation>
    </message>
    <message>
        <source>From</source>
        <translation type="unfinished">De la</translation>
    </message>
    <message>
        <source>Ban for</source>
        <translation type="unfinished">Interzicere pentru</translation>
    </message>
    <message>
        <source>Unknown</source>
        <translation type="unfinished">Necunoscut</translation>
    </message>
</context>
<context>
    <name>ReceiveCoinsDialog</name>
    <message>
        <source>&amp;Amount:</source>
        <translation type="unfinished">&amp;Suma:</translation>
    </message>
    <message>
        <source>&amp;Label:</source>
        <translation type="unfinished">&amp;Etichetă:</translation>
    </message>
    <message>
        <source>&amp;Message:</source>
        <translation type="unfinished">&amp;Mesaj:</translation>
    </message>
    <message>
        <source>An optional message to attach to the payment request, which will be displayed when the request is opened. Note: The message will not be sent with the payment over the Bitcoin network.</source>
        <translation type="unfinished">Un mesaj opţional de ataşat la cererea de plată, care va fi afişat cînd cererea este deschisă. Notă: Acest mesaj nu va fi trimis cu plata către reţeaua Bitcoin.</translation>
    </message>
    <message>
        <source>An optional label to associate with the new receiving address.</source>
        <translation type="unfinished">O etichetă opţională de asociat cu adresa de primire.</translation>
    </message>
    <message>
        <source>Use this form to request payments. All fields are &lt;b&gt;optional&lt;/b&gt;.</source>
        <translation type="unfinished">Foloseşte acest formular pentru a solicita plăţi. Toate cîmpurile sînt &lt;b&gt;opţionale&lt;/b&gt;.</translation>
    </message>
    <message>
        <source>An optional amount to request. Leave this empty or zero to not request a specific amount.</source>
        <translation type="unfinished">O sumă opţională de cerut. Lăsaţi gol sau zero pentru a nu cere o sumă anume.</translation>
    </message>
    <message>
        <source>Clear all fields of the form.</source>
        <translation type="unfinished">Şterge toate câmpurile formularului.</translation>
    </message>
    <message>
        <source>Clear</source>
        <translation type="unfinished">Curăţă</translation>
    </message>
    <message>
        <source>Requested payments history</source>
        <translation type="unfinished">Istoricul plăţilor cerute</translation>
    </message>
    <message>
        <source>Show the selected request (does the same as double clicking an entry)</source>
        <translation type="unfinished">Arată cererea selectată (acelaşi lucru ca şi dublu-clic pe o înregistrare)</translation>
    </message>
    <message>
        <source>Show</source>
        <translation type="unfinished">Arată</translation>
    </message>
    <message>
        <source>Remove the selected entries from the list</source>
        <translation type="unfinished">Înlătură intrările selectate din listă</translation>
    </message>
    <message>
        <source>Remove</source>
        <translation type="unfinished">Înlătură</translation>
    </message>
    <message>
        <source>Copy &amp;URI</source>
        <translation type="unfinished">Copiază &amp;URl</translation>
    </message>
    <message>
        <source>Could not unlock wallet.</source>
        <translation type="unfinished">Portofelul nu a putut fi deblocat.</translation>
    </message>
    </context>
<context>
    <name>ReceiveRequestDialog</name>
    <message>
        <source>Address:</source>
        <translation type="unfinished">Adresa:</translation>
    </message>
    <message>
        <source>Amount:</source>
        <translation type="unfinished">Sumă:</translation>
    </message>
    <message>
        <source>Message:</source>
        <translation type="unfinished">Mesaj:</translation>
    </message>
    <message>
        <source>Wallet:</source>
        <translation type="unfinished">Portofel:</translation>
    </message>
    <message>
        <source>Copy &amp;URI</source>
        <translation type="unfinished">Copiază &amp;URl</translation>
    </message>
    <message>
        <source>Copy &amp;Address</source>
        <translation type="unfinished">Copiază &amp;adresa</translation>
    </message>
    <message>
        <source>Payment information</source>
        <translation type="unfinished">Informaţiile plată</translation>
    </message>
    <message>
        <source>Request payment to %1</source>
        <translation type="unfinished">Cere plata pentru %1</translation>
    </message>
</context>
<context>
    <name>RecentRequestsTableModel</name>
    <message>
        <source>Date</source>
        <translation type="unfinished">Data</translation>
    </message>
    <message>
        <source>Label</source>
        <translation type="unfinished">Etichetă</translation>
    </message>
    <message>
        <source>Message</source>
        <translation type="unfinished">Mesaj</translation>
    </message>
    <message>
        <source>(no label)</source>
        <translation type="unfinished">(fără etichetă)</translation>
    </message>
    <message>
        <source>(no message)</source>
        <translation type="unfinished">(nici un mesaj)</translation>
    </message>
    <message>
        <source>(no amount requested)</source>
        <translation type="unfinished">(nici o sumă solicitată)</translation>
    </message>
    <message>
        <source>Requested</source>
        <translation type="unfinished">Ceruta</translation>
    </message>
</context>
<context>
    <name>SendCoinsDialog</name>
    <message>
        <source>Send Coins</source>
        <translation type="unfinished">Trimite monede</translation>
    </message>
    <message>
        <source>Coin Control Features</source>
        <translation type="unfinished">Caracteristici de control ale monedei</translation>
    </message>
    <message>
        <source>automatically selected</source>
        <translation type="unfinished">selecţie automată</translation>
    </message>
    <message>
        <source>Insufficient funds!</source>
        <translation type="unfinished">Fonduri insuficiente!</translation>
    </message>
    <message>
        <source>Quantity:</source>
        <translation type="unfinished">Cantitate:</translation>
    </message>
    <message>
        <source>Bytes:</source>
        <translation type="unfinished">Octeţi:</translation>
    </message>
    <message>
        <source>Amount:</source>
        <translation type="unfinished">Sumă:</translation>
    </message>
    <message>
        <source>Fee:</source>
        <translation type="unfinished">Comision:</translation>
    </message>
    <message>
        <source>After Fee:</source>
        <translation type="unfinished">După taxă:</translation>
    </message>
    <message>
        <source>Change:</source>
        <translation type="unfinished">Schimb:</translation>
    </message>
    <message>
        <source>If this is activated, but the change address is empty or invalid, change will be sent to a newly generated address.</source>
        <translation type="unfinished">Dacă este activat, dar adresa de rest este goală sau nevalidă, restul va fi trimis la o adresă nou generată.</translation>
    </message>
    <message>
        <source>Custom change address</source>
        <translation type="unfinished">Adresă personalizată de rest</translation>
    </message>
    <message>
        <source>Transaction Fee:</source>
        <translation type="unfinished">Taxă tranzacţie:</translation>
    </message>
    <message>
        <source>Using the fallbackfee can result in sending a transaction that will take several hours or days (or never) to confirm. Consider choosing your fee manually or wait until you have validated the complete chain.</source>
        <translation type="unfinished">Folosirea taxei implicite poate rezulta in trimiterea unei tranzactii care va dura cateva ore sau zile (sau niciodata) pentru a fi confirmata. Luati in considerare sa setati manual taxa sau asteptati pana ati validat complet lantul.</translation>
    </message>
    <message>
        <source>Warning: Fee estimation is currently not possible.</source>
        <translation type="unfinished">Avertisment: Estimarea comisionului nu s-a putut efectua.</translation>
    </message>
    <message>
        <source>per kilobyte</source>
        <translation type="unfinished">per kilooctet</translation>
    </message>
    <message>
        <source>Hide</source>
        <translation type="unfinished">Ascunde</translation>
    </message>
    <message>
        <source>Recommended:</source>
        <translation type="unfinished">Recomandat:</translation>
    </message>
    <message>
        <source>Custom:</source>
        <translation type="unfinished">Personalizat:</translation>
    </message>
    <message>
        <source>Send to multiple recipients at once</source>
        <translation type="unfinished">Trimite simultan către mai mulţi destinatari</translation>
    </message>
    <message>
        <source>Add &amp;Recipient</source>
        <translation type="unfinished">Adaugă destinata&amp;r</translation>
    </message>
    <message>
        <source>Clear all fields of the form.</source>
        <translation type="unfinished">Şterge toate câmpurile formularului.</translation>
    </message>
    <message>
        <source>Dust:</source>
        <translation type="unfinished">Praf:</translation>
    </message>
    <message>
        <source>Confirmation time target:</source>
        <translation type="unfinished">Timp confirmare tinta:</translation>
    </message>
    <message>
        <source>Enable Replace-By-Fee</source>
        <translation type="unfinished">Autorizeaza Replace-By-Fee</translation>
    </message>
    <message>
        <source>With Replace-By-Fee (BIP-125) you can increase a transaction's fee after it is sent. Without this, a higher fee may be recommended to compensate for increased transaction delay risk.</source>
        <translation type="unfinished">Cu Replace-By-Fee (BIP-125) se poate creste taxa unei tranzactii dupa ce a fost trimisa. Fara aceasta optiune, o taxa mai mare e posibil sa fie recomandata pentru a compensa riscul crescut de intarziere a tranzactiei.</translation>
    </message>
    <message>
        <source>Clear &amp;All</source>
        <translation type="unfinished">Curăţă to&amp;ate</translation>
    </message>
    <message>
        <source>Balance:</source>
        <translation type="unfinished">Sold:</translation>
    </message>
    <message>
        <source>Confirm the send action</source>
        <translation type="unfinished">Confirmă operaţiunea de trimitere</translation>
    </message>
    <message>
        <source>S&amp;end</source>
        <translation type="unfinished">Trimit&amp;e</translation>
    </message>
    <message>
        <source>Copy quantity</source>
        <translation type="unfinished">Copiază cantitea</translation>
    </message>
    <message>
        <source>Copy amount</source>
        <translation type="unfinished">Copiază suma</translation>
    </message>
    <message>
        <source>Copy fee</source>
        <translation type="unfinished">Copiază taxa</translation>
    </message>
    <message>
        <source>Copy after fee</source>
        <translation type="unfinished">Copiază după taxă</translation>
    </message>
    <message>
        <source>Copy bytes</source>
        <translation type="unfinished">Copiază octeţi</translation>
    </message>
    <message>
        <source>Copy dust</source>
        <translation type="unfinished">Copiază praf</translation>
    </message>
    <message>
        <source>Copy change</source>
        <translation type="unfinished">Copiază rest</translation>
    </message>
    <message>
        <source>%1 (%2 blocks)</source>
        <translation type="unfinished">%1(%2 blocuri)</translation>
    </message>
    <message>
        <source> from wallet '%1'</source>
        <translation type="unfinished">din portofelul '%1'</translation>
    </message>
    <message>
        <source>%1 to %2</source>
        <translation type="unfinished">%1 la %2</translation>
    </message>
    <message>
        <source>Save Transaction Data</source>
        <translation type="unfinished">Salvați datele tranzacției</translation>
    </message>
    <message>
        <source>or</source>
        <translation type="unfinished">sau</translation>
    </message>
    <message>
        <source>You can increase the fee later (signals Replace-By-Fee, BIP-125).</source>
        <translation type="unfinished">Puteti creste taxa mai tarziu (semnaleaza Replace-By-Fee, BIP-125).</translation>
    </message>
    <message>
        <source>Please, review your transaction.</source>
        <extracomment>Text to prompt a user to review the details of the transaction they are attempting to send.</extracomment>
        <translation type="unfinished">Va rugam sa revizuiti tranzactia.</translation>
    </message>
    <message>
        <source>Transaction fee</source>
        <translation type="unfinished">Taxă tranzacţie</translation>
    </message>
    <message>
        <source>Not signalling Replace-By-Fee, BIP-125.</source>
        <translation type="unfinished">Nu se semnalizeaza Replace-By-Fee, BIP-125</translation>
    </message>
    <message>
        <source>Total Amount</source>
        <translation type="unfinished">Suma totală</translation>
    </message>
    <message>
        <source>Confirm send coins</source>
        <translation type="unfinished">Confirmă trimiterea monedelor</translation>
    </message>
    <message>
        <source>The recipient address is not valid. Please recheck.</source>
        <translation type="unfinished">Adresa destinatarului nu este validă. Rugăm să reverificaţi.</translation>
    </message>
    <message>
        <source>The amount to pay must be larger than 0.</source>
        <translation type="unfinished">Suma de plată trebuie să fie mai mare decît 0.</translation>
    </message>
    <message>
        <source>The amount exceeds your balance.</source>
        <translation type="unfinished">Suma depăşeşte soldul contului.</translation>
    </message>
    <message>
        <source>The total exceeds your balance when the %1 transaction fee is included.</source>
        <translation type="unfinished">Totalul depăşeşte soldul contului dacă se include şi plata taxei de %1.</translation>
    </message>
    <message>
        <source>Duplicate address found: addresses should only be used once each.</source>
        <translation type="unfinished">Adresă duplicat găsită: fiecare adresă ar trebui folosită o singură dată.</translation>
    </message>
    <message>
        <source>Transaction creation failed!</source>
        <translation type="unfinished">Creare tranzacţie nereuşită!</translation>
    </message>
    <message>
        <source>A fee higher than %1 is considered an absurdly high fee.</source>
        <translation type="unfinished">O taxă mai mare de %1 este considerată o taxă absurd de mare</translation>
    </message>
    <message numerus="yes">
        <source>Estimated to begin confirmation within %n block(s).</source>
        <translation type="unfinished">
            <numerusform />
            <numerusform />
            <numerusform />
        </translation>
    </message>
    <message>
        <source>Warning: Invalid Bitcoin address</source>
        <translation type="unfinished">Atenţie: Adresa bitcoin nevalidă!</translation>
    </message>
    <message>
        <source>Warning: Unknown change address</source>
        <translation type="unfinished">Atenţie: Adresă de rest necunoscută</translation>
    </message>
    <message>
        <source>Confirm custom change address</source>
        <translation type="unfinished">Confirmati adresa personalizata de rest</translation>
    </message>
    <message>
        <source>The address you selected for change is not part of this wallet. Any or all funds in your wallet may be sent to this address. Are you sure?</source>
        <translation type="unfinished">Adresa selectata pentru rest nu face parte din acest portofel. Orice suma, sau intreaga suma din portofel poate fi trimisa la aceasta adresa. Sunteti sigur?</translation>
    </message>
    <message>
        <source>(no label)</source>
        <translation type="unfinished">(fără etichetă)</translation>
    </message>
</context>
<context>
    <name>SendCoinsEntry</name>
    <message>
        <source>A&amp;mount:</source>
        <translation type="unfinished">Su&amp;mă:</translation>
    </message>
    <message>
        <source>Pay &amp;To:</source>
        <translation type="unfinished">Plăteşte că&amp;tre:</translation>
    </message>
    <message>
        <source>&amp;Label:</source>
        <translation type="unfinished">&amp;Etichetă:</translation>
    </message>
    <message>
        <source>Choose previously used address</source>
        <translation type="unfinished">Alegeţi adrese folosite anterior</translation>
    </message>
    <message>
        <source>The Bitcoin address to send the payment to</source>
        <translation type="unfinished">Adresa bitcoin către care se face plata</translation>
    </message>
    <message>
        <source>Paste address from clipboard</source>
        <translation type="unfinished">Lipeşte adresa din clipboard</translation>
    </message>
    <message>
        <source>Remove this entry</source>
        <translation type="unfinished">Înlătură această intrare</translation>
    </message>
    <message>
        <source>The fee will be deducted from the amount being sent. The recipient will receive less bitcoins than you enter in the amount field. If multiple recipients are selected, the fee is split equally.</source>
        <translation type="unfinished">Taxa va fi scazuta in suma trimisa. Destinatarul va primi mai putini bitcoin decat ati specificat in campul sumei trimise. Daca au fost selectati mai multi destinatari, taxa se va imparti in mod egal.</translation>
    </message>
    <message>
        <source>S&amp;ubtract fee from amount</source>
        <translation type="unfinished">S&amp;cade taxa din suma</translation>
    </message>
    <message>
        <source>Use available balance</source>
        <translation type="unfinished">Folosește balanța disponibilă</translation>
    </message>
    <message>
        <source>Message:</source>
        <translation type="unfinished">Mesaj:</translation>
    </message>
    <message>
        <source>Enter a label for this address to add it to the list of used addresses</source>
        <translation type="unfinished">Introduceţi eticheta pentru ca această adresa să fie introdusă în lista de adrese folosite</translation>
    </message>
    <message>
        <source>A message that was attached to the bitcoin: URI which will be stored with the transaction for your reference. Note: This message will not be sent over the Bitcoin network.</source>
        <translation type="unfinished">un mesaj a fost ataşat la bitcoin: URI care va fi stocat cu tranzacţia pentru referinţa dvs. Notă: Acest mesaj nu va fi trimis către reţeaua bitcoin.</translation>
    </message>
</context>
<context>
    <name>SendConfirmationDialog</name>
    <message>
        <source>Send</source>
        <translation type="unfinished">Trimis</translation>
    </message>
    </context>
<context>
    <name>SignVerifyMessageDialog</name>
    <message>
        <source>Signatures - Sign / Verify a Message</source>
        <translation type="unfinished">Semnaturi - Semnează/verifică un mesaj</translation>
    </message>
    <message>
        <source>&amp;Sign Message</source>
        <translation type="unfinished">&amp;Semnează mesaj</translation>
    </message>
    <message>
        <source>You can sign messages/agreements with your addresses to prove you can receive bitcoins sent to them. Be careful not to sign anything vague or random, as phishing attacks may try to trick you into signing your identity over to them. Only sign fully-detailed statements you agree to.</source>
        <translation type="unfinished">Puteţi semna mesaje/contracte cu adresele dvs. pentru a demostra ca puteti primi bitcoini trimisi la ele. Aveţi grijă să nu semnaţi nimic vag sau aleator, deoarece atacurile de tip phishing vă pot păcăli să le transferaţi identitatea. Semnaţi numai declaraţiile detaliate cu care sînteti de acord.</translation>
    </message>
    <message>
        <source>The Bitcoin address to sign the message with</source>
        <translation type="unfinished">Adresa cu care semnaţi mesajul</translation>
    </message>
    <message>
        <source>Choose previously used address</source>
        <translation type="unfinished">Alegeţi adrese folosite anterior</translation>
    </message>
    <message>
        <source>Paste address from clipboard</source>
        <translation type="unfinished">Lipeşte adresa din clipboard</translation>
    </message>
    <message>
        <source>Enter the message you want to sign here</source>
        <translation type="unfinished">Introduceţi mesajul pe care vreţi să-l semnaţi, aici</translation>
    </message>
    <message>
        <source>Signature</source>
        <translation type="unfinished">Semnătură</translation>
    </message>
    <message>
        <source>Copy the current signature to the system clipboard</source>
        <translation type="unfinished">Copiază semnatura curentă în clipboard-ul sistemului</translation>
    </message>
    <message>
        <source>Sign the message to prove you own this Bitcoin address</source>
        <translation type="unfinished">Semnează mesajul pentru a dovedi ca deţineţi acestă adresă Bitcoin</translation>
    </message>
    <message>
        <source>Sign &amp;Message</source>
        <translation type="unfinished">Semnează &amp;mesaj</translation>
    </message>
    <message>
        <source>Reset all sign message fields</source>
        <translation type="unfinished">Resetează toate cîmpurile mesajelor semnate</translation>
    </message>
    <message>
        <source>Clear &amp;All</source>
        <translation type="unfinished">Curăţă to&amp;ate</translation>
    </message>
    <message>
        <source>&amp;Verify Message</source>
        <translation type="unfinished">&amp;Verifică mesaj</translation>
    </message>
    <message>
        <source>Enter the receiver's address, message (ensure you copy line breaks, spaces, tabs, etc. exactly) and signature below to verify the message. Be careful not to read more into the signature than what is in the signed message itself, to avoid being tricked by a man-in-the-middle attack. Note that this only proves the signing party receives with the address, it cannot prove sendership of any transaction!</source>
        <translation type="unfinished">Introduceţi adresa de semnatură, mesajul (asiguraţi-vă că aţi copiat spaţiile, taburile etc. exact) şi semnatura dedesubt pentru a verifica mesajul. Aveţi grijă să nu citiţi mai mult în semnatură decît mesajul în sine, pentru a evita să fiţi păcăliţi de un atac de tip man-in-the-middle. De notat ca aceasta dovedeste doar ca semnatarul primeste odata cu adresa, nu dovedesta insa trimiterea vreunei tranzactii.</translation>
    </message>
    <message>
        <source>The Bitcoin address the message was signed with</source>
        <translation type="unfinished">Introduceţi o adresă Bitcoin</translation>
    </message>
    <message>
        <source>Verify the message to ensure it was signed with the specified Bitcoin address</source>
        <translation type="unfinished">Verificaţi mesajul pentru a vă asigura că a fost semnat cu adresa Bitcoin specificată</translation>
    </message>
    <message>
        <source>Verify &amp;Message</source>
        <translation type="unfinished">Verifică &amp;mesaj</translation>
    </message>
    <message>
        <source>Reset all verify message fields</source>
        <translation type="unfinished">Resetează toate cîmpurile mesajelor semnate</translation>
    </message>
    <message>
        <source>Click "Sign Message" to generate signature</source>
        <translation type="unfinished">Faceţi clic pe "Semneaza msaj" pentru a genera semnătura</translation>
    </message>
    <message>
        <source>The entered address is invalid.</source>
        <translation type="unfinished">Adresa introdusă este invalidă.</translation>
    </message>
    <message>
        <source>Please check the address and try again.</source>
        <translation type="unfinished">Vă rugăm verificaţi adresa şi încercaţi din nou.</translation>
    </message>
    <message>
        <source>The entered address does not refer to a key.</source>
        <translation type="unfinished">Adresa introdusă nu se referă la o cheie.</translation>
    </message>
    <message>
        <source>Wallet unlock was cancelled.</source>
        <translation type="unfinished">Deblocarea portofelului a fost anulata.</translation>
    </message>
    <message>
        <source>No error</source>
        <translation type="unfinished">Fara Eroare</translation>
    </message>
    <message>
        <source>Private key for the entered address is not available.</source>
        <translation type="unfinished">Cheia privată pentru adresa introdusă nu este disponibila.</translation>
    </message>
    <message>
        <source>Message signing failed.</source>
        <translation type="unfinished">Semnarea mesajului nu a reuşit.</translation>
    </message>
    <message>
        <source>Message signed.</source>
        <translation type="unfinished">Mesaj semnat.</translation>
    </message>
    <message>
        <source>The signature could not be decoded.</source>
        <translation type="unfinished">Semnatura nu a putut fi decodată.</translation>
    </message>
    <message>
        <source>Please check the signature and try again.</source>
        <translation type="unfinished">Vă rugăm verificaţi semnătura şi încercaţi din nou.</translation>
    </message>
    <message>
        <source>The signature did not match the message digest.</source>
        <translation type="unfinished">Semnatura nu se potriveşte cu mesajul.</translation>
    </message>
    <message>
        <source>Message verification failed.</source>
        <translation type="unfinished">Verificarea mesajului nu a reuşit.</translation>
    </message>
    <message>
        <source>Message verified.</source>
        <translation type="unfinished">Mesaj verificat.</translation>
    </message>
</context>
<context>
    <name>TransactionDesc</name>
    <message>
        <source>conflicted with a transaction with %1 confirmations</source>
        <extracomment>Text explaining the current status of a transaction, shown in the status field of the details window for this transaction. This status represents an unconfirmed transaction that conflicts with a confirmed transaction.</extracomment>
        <translation type="unfinished">in conflict cu o tranzactie cu %1 confirmari</translation>
    </message>
    <message>
        <source>abandoned</source>
        <extracomment>Text explaining the current status of a transaction, shown in the status field of the details window for this transaction. This status represents an abandoned transaction.</extracomment>
        <translation type="unfinished">abandonat</translation>
    </message>
    <message>
        <source>%1/unconfirmed</source>
        <extracomment>Text explaining the current status of a transaction, shown in the status field of the details window for this transaction. This status represents a transaction confirmed in at least one block, but less than 6 blocks.</extracomment>
        <translation type="unfinished">%1/neconfirmat</translation>
    </message>
    <message>
        <source>%1 confirmations</source>
        <extracomment>Text explaining the current status of a transaction, shown in the status field of the details window for this transaction. This status represents a transaction confirmed in 6 or more blocks.</extracomment>
        <translation type="unfinished">%1 confirmări</translation>
    </message>
    <message>
        <source>Status</source>
        <translation type="unfinished">Stare</translation>
    </message>
    <message>
        <source>Date</source>
        <translation type="unfinished">Data</translation>
    </message>
    <message>
        <source>Source</source>
        <translation type="unfinished">Sursa</translation>
    </message>
    <message>
        <source>Generated</source>
        <translation type="unfinished">Generat</translation>
    </message>
    <message>
        <source>From</source>
        <translation type="unfinished">De la</translation>
    </message>
    <message>
        <source>unknown</source>
        <translation type="unfinished">necunoscut</translation>
    </message>
    <message>
        <source>To</source>
        <translation type="unfinished">Către</translation>
    </message>
    <message>
        <source>own address</source>
        <translation type="unfinished">adresa proprie</translation>
    </message>
    <message>
        <source>watch-only</source>
        <translation type="unfinished">doar-supraveghere</translation>
    </message>
<<<<<<< HEAD
=======
    <message>
        <source>label</source>
        <translation type="unfinished">etichetă</translation>
    </message>
>>>>>>> 7da4ae1f
    <message numerus="yes">
        <source>matures in %n more block(s)</source>
        <translation type="unfinished">
            <numerusform />
            <numerusform />
            <numerusform />
        </translation>
    </message>
    <message>
        <source>not accepted</source>
        <translation type="unfinished">neacceptat</translation>
    </message>
    <message>
        <source>Transaction fee</source>
        <translation type="unfinished">Taxă tranzacţie</translation>
    </message>
    <message>
        <source>Net amount</source>
        <translation type="unfinished">Suma netă</translation>
    </message>
    <message>
        <source>Message</source>
        <translation type="unfinished">Mesaj</translation>
    </message>
    <message>
        <source>Comment</source>
        <translation type="unfinished">Comentariu</translation>
    </message>
    <message>
        <source>Transaction ID</source>
        <translation type="unfinished">ID tranzacţie</translation>
    </message>
    <message>
        <source>Transaction total size</source>
        <translation type="unfinished">Dimensiune totala tranzacţie</translation>
    </message>
    <message>
        <source>Transaction virtual size</source>
        <translation type="unfinished">Dimensiune virtuala a tranzactiei</translation>
    </message>
    <message>
        <source>Output index</source>
        <translation type="unfinished">Index debit</translation>
    </message>
    <message>
        <source> (Certificate was not verified)</source>
        <translation type="unfinished">(Certificatul nu a fost verificat)</translation>
    </message>
    <message>
        <source>Merchant</source>
        <translation type="unfinished">Comerciant</translation>
    </message>
    <message>
        <source>Generated coins must mature %1 blocks before they can be spent. When you generated this block, it was broadcast to the network to be added to the block chain. If it fails to get into the chain, its state will change to "not accepted" and it won't be spendable. This may occasionally happen if another node generates a block within a few seconds of yours.</source>
        <translation type="unfinished">Monedele generate se pot cheltui doar dupa inca %1 blocuri.  După ce a fost generat, s-a propagat în reţea, urmând să fie adăugat in blockchain.  Dacă nu poate fi inclus in lanţ, starea sa va deveni "neacceptat" si nu va putea fi folosit la tranzacţii.  Acest fenomen se întâmplă atunci cand un alt nod a generat un bloc la o diferenţa de câteva secunde.</translation>
    </message>
    <message>
        <source>Debug information</source>
        <translation type="unfinished">Informaţii pentru depanare</translation>
    </message>
    <message>
        <source>Transaction</source>
        <translation type="unfinished">Tranzacţie</translation>
    </message>
    <message>
        <source>Inputs</source>
        <translation type="unfinished">Intrări</translation>
    </message>
    <message>
        <source>Amount</source>
        <translation type="unfinished">Sumă</translation>
    </message>
    <message>
<<<<<<< HEAD
        <source>Enter a label for this address to add it to the list of used addresses</source>
        <translation type="unfinished">Introduceţi eticheta pentru ca această adresa să fie introdusă în lista de adrese folosite</translation>
=======
        <source>true</source>
        <translation type="unfinished">adevărat</translation>
    </message>
    <message>
        <source>false</source>
        <translation type="unfinished">fals</translation>
    </message>
</context>
<context>
    <name>TransactionDescDialog</name>
    <message>
        <source>This pane shows a detailed description of the transaction</source>
        <translation type="unfinished">Acest panou arată o descriere detaliată a tranzacţiei</translation>
>>>>>>> 7da4ae1f
    </message>
    <message>
        <source>Details for %1</source>
        <translation type="unfinished">Detalii pentru %1</translation>
    </message>
</context>
<context>
<<<<<<< HEAD
    <name>SendConfirmationDialog</name>
=======
    <name>TransactionTableModel</name>
    <message>
        <source>Date</source>
        <translation type="unfinished">Data</translation>
    </message>
>>>>>>> 7da4ae1f
    <message>
        <source>Type</source>
        <translation type="unfinished">Tip</translation>
    </message>
    <message>
        <source>Label</source>
        <translation type="unfinished">Etichetă</translation>
    </message>
    <message>
        <source>Unconfirmed</source>
        <translation type="unfinished">Neconfirmat</translation>
    </message>
    <message>
        <source>Abandoned</source>
        <translation type="unfinished">Abandonat</translation>
    </message>
    <message>
        <source>Confirming (%1 of %2 recommended confirmations)</source>
        <translation type="unfinished">Confirmare (%1 din %2 confirmari recomandate)</translation>
    </message>
    <message>
        <source>Confirmed (%1 confirmations)</source>
        <translation type="unfinished">Confirmat (%1 confirmari)</translation>
    </message>
    <message>
        <source>Conflicted</source>
        <translation type="unfinished">În conflict</translation>
    </message>
    <message>
        <source>Immature (%1 confirmations, will be available after %2)</source>
        <translation type="unfinished">Imatur (%1 confirmari, va fi disponibil după %2)</translation>
    </message>
    <message>
        <source>Generated but not accepted</source>
        <translation type="unfinished">Generat dar neacceptat</translation>
    </message>
    <message>
        <source>Received with</source>
        <translation type="unfinished">Recepţionat cu</translation>
    </message>
    <message>
        <source>Received from</source>
        <translation type="unfinished">Primit de la</translation>
    </message>
    <message>
        <source>Sent to</source>
        <translation type="unfinished">Trimis către</translation>
    </message>
    <message>
        <source>Payment to yourself</source>
        <translation type="unfinished">Plată către dvs.</translation>
    </message>
    <message>
        <source>Mined</source>
        <translation type="unfinished">Minat</translation>
    </message>
    <message>
        <source>watch-only</source>
        <translation type="unfinished">doar-supraveghere</translation>
    </message>
    <message>
        <source>(n/a)</source>
        <translation type="unfinished">(indisponibil)</translation>
    </message>
    <message>
        <source>(no label)</source>
        <translation type="unfinished">(fără etichetă)</translation>
    </message>
    <message>
        <source>Transaction status. Hover over this field to show number of confirmations.</source>
        <translation type="unfinished">Starea tranzacţiei. Treceţi cu mouse-ul peste acest cîmp pentru afişarea numărului de confirmari.</translation>
    </message>
    <message>
        <source>Date and time that the transaction was received.</source>
        <translation type="unfinished">Data şi ora la care a fost recepţionată tranzacţia.</translation>
    </message>
    <message>
        <source>Type of transaction.</source>
        <translation type="unfinished">Tipul tranzacţiei.</translation>
    </message>
    <message>
        <source>Whether or not a watch-only address is involved in this transaction.</source>
        <translation type="unfinished">Indiferent dacă sau nu o adresa doar-suăpraveghere este implicată în această tranzacţie.</translation>
    </message>
    <message>
        <source>User-defined intent/purpose of the transaction.</source>
        <translation type="unfinished">Intentie/scop al tranzactie definit de user.</translation>
    </message>
    <message>
        <source>Amount removed from or added to balance.</source>
        <translation type="unfinished">Suma extrasă sau adăugată la sold.</translation>
    </message>
</context>
<context>
    <name>TransactionView</name>
    <message>
        <source>All</source>
        <translation type="unfinished">Toate</translation>
    </message>
    <message>
        <source>Today</source>
        <translation type="unfinished">Astăzi</translation>
    </message>
    <message>
        <source>This week</source>
        <translation type="unfinished">Saptamana aceasta</translation>
    </message>
    <message>
        <source>This month</source>
        <translation type="unfinished">Luna aceasta</translation>
    </message>
    <message>
        <source>Last month</source>
        <translation type="unfinished">Luna trecuta</translation>
    </message>
    <message>
        <source>This year</source>
        <translation type="unfinished">Anul acesta</translation>
    </message>
    <message>
        <source>Received with</source>
        <translation type="unfinished">Recepţionat cu</translation>
    </message>
    <message>
        <source>Sent to</source>
        <translation type="unfinished">Trimis către</translation>
    </message>
    <message>
        <source>To yourself</source>
        <translation type="unfinished">Către dvs.</translation>
    </message>
    <message>
        <source>Mined</source>
        <translation type="unfinished">Minat</translation>
    </message>
    <message>
        <source>Other</source>
        <translation type="unfinished">Altele</translation>
    </message>
    <message>
        <source>Enter address, transaction id, or label to search</source>
        <translation type="unfinished">Introduceți adresa, ID-ul tranzacției, sau eticheta pentru a căuta</translation>
    </message>
    <message>
        <source>Min amount</source>
        <translation type="unfinished">Suma minimă</translation>
    </message>
    <message>
<<<<<<< HEAD
        <source>conflicted with a transaction with %1 confirmations</source>
        <extracomment>Text explaining the current status of a transaction, shown in the status field of the details window for this transaction. This status represents an unconfirmed transaction that conflicts with a confirmed transaction.</extracomment>
        <translation type="unfinished">in conflict cu o tranzactie cu %1 confirmari</translation>
    </message>
    <message>
        <source>abandoned</source>
        <extracomment>Text explaining the current status of a transaction, shown in the status field of the details window for this transaction. This status represents an abandoned transaction.</extracomment>
        <translation type="unfinished">abandonat</translation>
    </message>
    <message>
        <source>%1/unconfirmed</source>
        <extracomment>Text explaining the current status of a transaction, shown in the status field of the details window for this transaction. This status represents a transaction confirmed in at least one block, but less than 6 blocks.</extracomment>
        <translation type="unfinished">%1/neconfirmat</translation>
    </message>
    <message>
        <source>%1 confirmations</source>
        <extracomment>Text explaining the current status of a transaction, shown in the status field of the details window for this transaction. This status represents a transaction confirmed in 6 or more blocks.</extracomment>
        <translation type="unfinished">%1 confirmări</translation>
=======
        <source>Export Transaction History</source>
        <translation type="unfinished">Export istoric tranzacţii</translation>
    </message>
    <message>
        <source>Comma separated file</source>
        <extracomment>Expanded name of the CSV file format. See: https://en.wikipedia.org/wiki/Comma-separated_values.</extracomment>
        <translation type="unfinished">Fișier separat prin virgulă</translation>
    </message>
    <message>
        <source>Confirmed</source>
        <translation type="unfinished">Confirmat</translation>
    </message>
    <message>
        <source>Watch-only</source>
        <translation type="unfinished">Doar-supraveghere</translation>
    </message>
    <message>
        <source>Date</source>
        <translation type="unfinished">Data</translation>
    </message>
    <message>
        <source>Type</source>
        <translation type="unfinished">Tip</translation>
>>>>>>> 7da4ae1f
    </message>
    <message>
        <source>Label</source>
        <translation type="unfinished">Etichetă</translation>
    </message>
    <message>
        <source>Address</source>
        <translation type="unfinished">Adresă</translation>
    </message>
    <message>
        <source>Exporting Failed</source>
        <translation type="unfinished">Export nereusit</translation>
    </message>
    <message>
        <source>There was an error trying to save the transaction history to %1.</source>
        <translation type="unfinished">S-a produs o eroare la salvarea istoricului tranzacţiilor la %1.</translation>
    </message>
    <message>
        <source>Exporting Successful</source>
        <translation type="unfinished">Export reuşit</translation>
    </message>
    <message>
        <source>The transaction history was successfully saved to %1.</source>
        <translation type="unfinished">Istoricul tranzacţiilor a fost salvat cu succes la %1.</translation>
    </message>
    <message>
        <source>Range:</source>
        <translation type="unfinished">Interval:</translation>
    </message>
    <message>
        <source>to</source>
        <translation type="unfinished">către</translation>
    </message>
</context>
<context>
    <name>WalletFrame</name>
    <message>
        <source>Create a new wallet</source>
        <translation type="unfinished">Crează un portofel nou</translation>
    </message>
    <message>
        <source>Error</source>
        <translation type="unfinished">Eroare</translation>
    </message>
    </context>
<context>
    <name>WalletModel</name>
    <message>
        <source>Send Coins</source>
        <translation type="unfinished">Trimite monede</translation>
    </message>
    <message>
        <source>Fee bump error</source>
        <translation type="unfinished">Eroare in cresterea taxei</translation>
    </message>
    <message>
        <source>Increasing transaction fee failed</source>
        <translation type="unfinished">Cresterea comisionului pentru tranzactie a esuat.</translation>
    </message>
    <message>
        <source>Do you want to increase the fee?</source>
        <extracomment>Asks a user if they would like to manually increase the fee of a transaction that has already been created.</extracomment>
        <translation type="unfinished">Doriti sa cresteti taxa de tranzactie?</translation>
    </message>
    <message>
        <source>Current fee:</source>
        <translation type="unfinished">Comision curent:</translation>
    </message>
    <message>
        <source>Increase:</source>
        <translation type="unfinished">Crestere:</translation>
    </message>
    <message>
        <source>New fee:</source>
        <translation type="unfinished">Noul comision:</translation>
    </message>
    <message>
        <source>Confirm fee bump</source>
        <translation type="unfinished">Confirma cresterea comisionului</translation>
    </message>
    <message>
        <source>Can't sign transaction.</source>
        <translation type="unfinished">Nu s-a reuşit semnarea tranzacţiei</translation>
    </message>
    <message>
        <source>Could not commit transaction</source>
        <translation type="unfinished">Tranzactia nu a putut fi consemnata.</translation>
    </message>
    <message>
        <source>default wallet</source>
        <translation type="unfinished">portofel implicit</translation>
    </message>
</context>
<context>
    <name>WalletView</name>
    <message>
        <source>Export the data in the current tab to a file</source>
        <translation type="unfinished">Exportă datele din tab-ul curent într-un fişier</translation>
    </message>
    <message>
        <source>Backup Wallet</source>
        <translation type="unfinished">Backup portofelul electronic</translation>
    </message>
    <message>
        <source>Wallet Data</source>
        <extracomment>Name of the wallet data file format.</extracomment>
        <translation type="unfinished">Datele de portmoneu</translation>
    </message>
    <message>
        <source>Backup Failed</source>
        <translation type="unfinished">Backup esuat</translation>
    </message>
    <message>
        <source>There was an error trying to save the wallet data to %1.</source>
        <translation type="unfinished">S-a produs o eroare la salvarea datelor portofelului la %1.</translation>
    </message>
    <message>
        <source>Backup Successful</source>
        <translation type="unfinished">Backup efectuat cu succes</translation>
    </message>
    <message>
        <source>The wallet data was successfully saved to %1.</source>
        <translation type="unfinished">Datele portofelului s-au salvat cu succes la %1.</translation>
    </message>
    <message>
        <source>Cancel</source>
        <translation type="unfinished">Anulare</translation>
    </message>
</context>
<context>
    <name>bitcoin-core</name>
    <message>
        <source>The %s developers</source>
        <translation type="unfinished">Dezvoltatorii %s</translation>
    </message>
    <message>
        <source>Cannot obtain a lock on data directory %s. %s is probably already running.</source>
        <translation type="unfinished">Nu se poate obține o blocare a directorului de date %s. %s probabil rulează deja.</translation>
    </message>
    <message>
        <source>Distributed under the MIT software license, see the accompanying file %s or %s</source>
        <translation type="unfinished">Distribuit sub licenţa de programe MIT, vezi fişierul însoţitor %s sau %s</translation>
    </message>
    <message>
        <source>Error reading %s! All keys read correctly, but transaction data or address book entries might be missing or incorrect.</source>
        <translation type="unfinished">Eroare la citirea %s! Toate cheile sînt citite corect, dar datele tranzactiei sau anumite intrări din agenda sînt incorecte sau lipsesc.</translation>
    </message>
    <message>
        <source>Please check that your computer's date and time are correct! If your clock is wrong, %s will not work properly.</source>
        <translation type="unfinished">Vă rugăm verificaţi dacă data/timpul calculatorului dvs. sînt corecte! Dacă ceasul calcultorului este gresit, %s nu va funcţiona corect.</translation>
    </message>
    <message>
        <source>Please contribute if you find %s useful. Visit %s for further information about the software.</source>
        <translation type="unfinished">Va rugam sa contribuiti daca apreciati ca %s va este util. Vizitati %s pentru mai multe informatii despre software.</translation>
    </message>
    <message>
        <source>Prune configured below the minimum of %d MiB.  Please use a higher number.</source>
        <translation type="unfinished">Reductia e configurata sub minimul de %d MiB. Rugam folositi un numar mai mare.</translation>
    </message>
    <message>
        <source>Prune: last wallet synchronisation goes beyond pruned data. You need to -reindex (download the whole blockchain again in case of pruned node)</source>
        <translation type="unfinished">Reductie: ultima sincronizare merge dincolo de datele reductiei. Trebuie sa faceti -reindex (sa descarcati din nou intregul blockchain in cazul unui nod redus)</translation>
    </message>
    <message>
        <source>The block database contains a block which appears to be from the future. This may be due to your computer's date and time being set incorrectly. Only rebuild the block database if you are sure that your computer's date and time are correct</source>
        <translation type="unfinished">Baza de date a blocurilor contine un bloc ce pare a fi din viitor. Acest lucru poate fi cauzat de setarea incorecta a datei si orei in computerul dvs. Reconstruiti baza de date a blocurilor doar daca sunteti sigur ca data si ora calculatorului dvs sunt corecte.</translation>
    </message>
    <message>
        <source>The transaction amount is too small to send after the fee has been deducted</source>
        <translation type="unfinished">Suma tranzactiei este prea mica pentru a fi trimisa dupa ce se scade taxa.</translation>
    </message>
    <message>
        <source>This is a pre-release test build - use at your own risk - do not use for mining or merchant applications</source>
        <translation type="unfinished">Aceasta este o versiune de test preliminară - vă asumaţi riscul folosind-o - nu folosiţi pentru minerit sau aplicaţiile comercianţilor</translation>
    </message>
    <message>
        <source>This is the transaction fee you may discard if change is smaller than dust at this level</source>
        <translation type="unfinished">Aceasta este taxa de tranzactie la care puteti renunta daca restul este mai mic decat praful la acest nivel.</translation>
    </message>
    <message>
        <source>This is the transaction fee you may pay when fee estimates are not available.</source>
        <translation type="unfinished">Aceasta este taxa de tranzactie pe care este posibil sa o platiti daca estimarile de taxe nu sunt disponibile.</translation>
    </message>
    <message>
        <source>Total length of network version string (%i) exceeds maximum length (%i). Reduce the number or size of uacomments.</source>
        <translation type="unfinished">Lungimea totala a sirului versiunii retelei (%i) depaseste lungimea maxima (%i). Reduceti numarul sa dimensiunea uacomments.</translation>
    </message>
    <message>
        <source>Unable to replay blocks. You will need to rebuild the database using -reindex-chainstate.</source>
        <translation type="unfinished">Imposibil de refacut blocurile. Va trebui sa reconstruiti baza de date folosind -reindex-chainstate.</translation>
    </message>
    <message>
        <source>Warning: Private keys detected in wallet {%s} with disabled private keys</source>
        <translation type="unfinished">Atentie: S-au detectat chei private in portofelul {%s} cu cheile private dezactivate</translation>
    </message>
    <message>
        <source>Warning: We do not appear to fully agree with our peers! You may need to upgrade, or other nodes may need to upgrade.</source>
        <translation type="unfinished">Atenţie: Aparent, nu sîntem de acord cu toţi partenerii noştri! Va trebui să faceţi o actualizare, sau alte noduri necesită actualizare.</translation>
    </message>
    <message>
        <source>You need to rebuild the database using -reindex to go back to unpruned mode.  This will redownload the entire blockchain</source>
        <translation type="unfinished">Trebuie reconstruita intreaga baza de date folosind -reindex pentru a va intoarce la modul non-redus. Aceasta va determina descarcarea din nou a intregului blockchain</translation>
    </message>
    <message>
        <source>%s is set very high!</source>
        <translation type="unfinished">%s este setata foarte sus!</translation>
    </message>
    <message>
        <source>-maxmempool must be at least %d MB</source>
        <translation type="unfinished">-maxmempool trebuie sa fie macar %d MB</translation>
    </message>
    <message>
        <source>Cannot resolve -%s address: '%s'</source>
        <translation type="unfinished">Nu se poate rezolva adresa -%s: '%s'</translation>
    </message>
    <message>
        <source>Cannot write to data directory '%s'; check permissions.</source>
        <translation type="unfinished">Nu se poate scrie in directorul de date '%s"; verificati permisiunile.</translation>
    </message>
    <message>
        <source>Corrupted block database detected</source>
        <translation type="unfinished">Bloc defect din baza de date detectat</translation>
    </message>
    <message>
        <source>Disk space is too low!</source>
        <translation type="unfinished">Spatiul de stocare insuficient!</translation>
    </message>
    <message>
        <source>Do you want to rebuild the block database now?</source>
        <translation type="unfinished">Doriţi să reconstruiţi baza de date blocuri acum?</translation>
    </message>
    <message>
        <source>Done loading</source>
        <translation type="unfinished">Încărcare terminată</translation>
    </message>
    <message>
        <source>Error initializing block database</source>
        <translation type="unfinished">Eroare la iniţializarea bazei de date de blocuri</translation>
    </message>
    <message>
        <source>Error initializing wallet database environment %s!</source>
        <translation type="unfinished">Eroare la iniţializarea mediului de bază de date a portofelului %s!</translation>
    </message>
    <message>
        <source>Error loading %s</source>
        <translation type="unfinished">Eroare la încărcarea %s</translation>
    </message>
    <message>
        <source>Error loading %s: Private keys can only be disabled during creation</source>
        <translation type="unfinished">Eroare la incarcarea %s: Cheile private pot fi dezactivate doar in momentul crearii</translation>
    </message>
    <message>
        <source>Error loading %s: Wallet corrupted</source>
        <translation type="unfinished">Eroare la încărcarea %s: Portofel corupt</translation>
    </message>
    <message>
        <source>Error loading %s: Wallet requires newer version of %s</source>
        <translation type="unfinished">Eroare la încărcarea %s: Portofelul are nevoie de o versiune %s mai nouă</translation>
    </message>
    <message>
        <source>Error loading block database</source>
        <translation type="unfinished">Eroare la încărcarea bazei de date de blocuri</translation>
    </message>
    <message>
        <source>Error opening block database</source>
        <translation type="unfinished">Eroare la deschiderea bazei de date de blocuri</translation>
    </message>
    <message>
        <source>Error reading from database, shutting down.</source>
        <translation type="unfinished">Eroare la citirea bazei de date. Oprire.</translation>
    </message>
    <message>
        <source>Error: Disk space is low for %s</source>
        <translation type="unfinished">Eroare: Spațiul pe disc este redus pentru %s</translation>
    </message>
    <message>
        <source>Failed to listen on any port. Use -listen=0 if you want this.</source>
        <translation type="unfinished">Nu s-a reuşit ascultarea pe orice port. Folosiţi -listen=0 dacă vreţi asta.</translation>
    </message>
    <message>
        <source>Failed to rescan the wallet during initialization</source>
        <translation type="unfinished">Rescanarea portofelului in timpul initializarii a esuat.</translation>
    </message>
    <message>
        <source>Incorrect or no genesis block found. Wrong datadir for network?</source>
        <translation type="unfinished">Incorect sau nici un bloc de geneza găsit. Directorul de retea greşit?</translation>
    </message>
    <message>
        <source>Initialization sanity check failed. %s is shutting down.</source>
        <translation type="unfinished">Nu s-a reuşit iniţierea verificării sănătăţii. %s se inchide.</translation>
    </message>
    <message>
        <source>Insufficient funds</source>
        <translation type="unfinished">Fonduri insuficiente</translation>
    </message>
    <message>
        <source>Invalid -onion address or hostname: '%s'</source>
        <translation type="unfinished">Adresa sau hostname -onion invalide: '%s'</translation>
    </message>
    <message>
        <source>Invalid -proxy address or hostname: '%s'</source>
        <translation type="unfinished">Adresa sau hostname -proxy invalide: '%s'</translation>
    </message>
    <message>
        <source>Invalid amount for -%s=&lt;amount&gt;: '%s'</source>
        <translation type="unfinished">Sumă nevalidă pentru -%s=&lt;amount&gt;: '%s'</translation>
    </message>
    <message>
        <source>Invalid netmask specified in -whitelist: '%s'</source>
        <translation type="unfinished">Mască reţea nevalidă specificată în -whitelist: '%s'</translation>
    </message>
    <message>
        <source>Need to specify a port with -whitebind: '%s'</source>
        <translation type="unfinished">Trebuie să specificaţi un port cu -whitebind: '%s'</translation>
    </message>
    <message>
        <source>Not enough file descriptors available.</source>
        <translation type="unfinished">Nu sînt destule descriptoare disponibile.</translation>
    </message>
    <message>
        <source>Prune cannot be configured with a negative value.</source>
        <translation type="unfinished">Reductia nu poate fi configurata cu o valoare negativa.</translation>
    </message>
    <message>
        <source>Prune mode is incompatible with -txindex.</source>
        <translation type="unfinished">Modul redus este incompatibil cu -txindex.</translation>
    </message>
    <message>
        <source>Reducing -maxconnections from %d to %d, because of system limitations.</source>
        <translation type="unfinished">Se micsoreaza -maxconnections de la %d la %d, datorita limitarilor de sistem.</translation>
    </message>
    <message>
        <source>Signing transaction failed</source>
        <translation type="unfinished">Nu s-a reuşit semnarea tranzacţiei</translation>
    </message>
    <message>
        <source>Specified -walletdir "%s" does not exist</source>
        <translation type="unfinished">Nu exista -walletdir "%s" specificat</translation>
    </message>
    <message>
        <source>Specified -walletdir "%s" is a relative path</source>
        <translation type="unfinished">-walletdir "%s" specificat este o cale relativa</translation>
    </message>
    <message>
        <source>Specified -walletdir "%s" is not a directory</source>
        <translation type="unfinished">-walletdir "%s" specificat nu este un director</translation>
    </message>
    <message>
        <source>Specified blocks directory "%s" does not exist.</source>
        <translation type="unfinished">Directorul de blocuri "%s" specificat nu exista.</translation>
    </message>
    <message>
        <source>The source code is available from %s.</source>
        <translation type="unfinished">Codul sursa este disponibil la %s.</translation>
    </message>
    <message>
        <source>The transaction amount is too small to pay the fee</source>
        <translation type="unfinished">Suma tranzactiei este prea mica pentru plata taxei</translation>
    </message>
    <message>
        <source>The wallet will avoid paying less than the minimum relay fee.</source>
        <translation type="unfinished">Portofelul va evita sa plateasca mai putin decat minimul taxei de retransmisie.</translation>
    </message>
    <message>
        <source>This is experimental software.</source>
        <translation type="unfinished">Acesta este un program experimental.</translation>
    </message>
    <message>
        <source>This is the minimum transaction fee you pay on every transaction.</source>
        <translation type="unfinished">Acesta este minimum de taxa de tranzactie care va fi platit la fiecare tranzactie.</translation>
    </message>
    <message>
        <source>This is the transaction fee you will pay if you send a transaction.</source>
        <translation type="unfinished">Aceasta este taxa de tranzactie pe care o platiti cand trimiteti o tranzactie.</translation>
    </message>
    <message>
        <source>Transaction amount too small</source>
        <translation type="unfinished">Suma tranzacţionată este prea mică</translation>
    </message>
    <message>
        <source>Transaction amounts must not be negative</source>
        <translation type="unfinished">Sumele tranzactionate nu pot fi negative</translation>
    </message>
    <message>
        <source>Transaction has too long of a mempool chain</source>
        <translation type="unfinished">Tranzacţia are o  lungime prea mare in lantul mempool</translation>
    </message>
    <message>
        <source>Transaction must have at least one recipient</source>
        <translation type="unfinished">Tranzactia trebuie sa aiba cel putin un destinatar</translation>
    </message>
    <message>
        <source>Transaction too large</source>
        <translation type="unfinished">Tranzacţie prea mare</translation>
    </message>
    <message>
        <source>Unable to bind to %s on this computer (bind returned error %s)</source>
        <translation type="unfinished">Nu se poate lega la %s pe acest calculator. (Legarea a întors eroarea %s)</translation>
    </message>
    <message>
        <source>Unable to bind to %s on this computer. %s is probably already running.</source>
        <translation type="unfinished">Nu se poate efectua legatura la %s pe acest computer. %s probabil ruleaza deja.</translation>
    </message>
    <message>
        <source>Unable to generate initial keys</source>
        <translation type="unfinished">Nu s-au putut genera cheile initiale</translation>
    </message>
    <message>
        <source>Unable to generate keys</source>
        <translation type="unfinished">Nu s-au putut genera cheile</translation>
    </message>
    <message>
        <source>Unable to start HTTP server. See debug log for details.</source>
        <translation type="unfinished">Imposibil de pornit serverul HTTP. Pentru detalii vezi logul de depanare.</translation>
    </message>
    <message>
        <source>Unknown network specified in -onlynet: '%s'</source>
        <translation type="unfinished">Reţeaua specificată în -onlynet este necunoscută: '%s'</translation>
    </message>
    <message>
        <source>Unsupported logging category %s=%s.</source>
        <translation type="unfinished">Categoria de logging %s=%s nu este suportata.</translation>
    </message>
    <message>
        <source>User Agent comment (%s) contains unsafe characters.</source>
        <translation type="unfinished">Comentariul (%s) al Agentului Utilizator contine caractere nesigure.</translation>
    </message>
    <message>
        <source>Wallet needed to be rewritten: restart %s to complete</source>
        <translation type="unfinished">Portofelul trebuie rescris: reporneşte %s pentru finalizare</translation>
    </message>
    </context>
</TS><|MERGE_RESOLUTION|>--- conflicted
+++ resolved
@@ -389,17 +389,12 @@
         <translation type="unfinished">Ieşire</translation>
     </message>
     <message>
-<<<<<<< HEAD
-        <source>Fee estimation failed. Fallbackfee is disabled. Wait a few blocks or enable -fallbackfee.</source>
-        <translation type="unfinished">Estimarea taxei a esuat. Taxa implicita este dezactivata. Asteptati cateva blocuri, sau activati -fallbackfee.</translation>
-=======
         <source>Quit application</source>
         <translation type="unfinished">Închide aplicaţia</translation>
     </message>
     <message>
         <source>&amp;About %1</source>
         <translation type="unfinished">&amp;Despre %1</translation>
->>>>>>> 7da4ae1f
     </message>
     <message>
         <source>Show information about %1</source>
@@ -531,17 +526,12 @@
         <translation type="unfinished">Sincronizarea Antetelor (%1%)…</translation>
     </message>
     <message>
-<<<<<<< HEAD
-        <source>Error: Disk space is low for %s</source>
-        <translation type="unfinished">Eroare: Spațiul pe disc este redus pentru %s</translation>
-=======
         <source>Synchronizing with network…</source>
         <translation type="unfinished">Sincronizarea cu rețeaua...</translation>
     </message>
     <message>
         <source>Indexing blocks on disk…</source>
         <translation type="unfinished">Indexarea blocurilor pe disc...</translation>
->>>>>>> 7da4ae1f
     </message>
     <message>
         <source>Processing blocks on disk…</source>
@@ -588,13 +578,8 @@
         <translation type="unfinished">Ultimul bloc recepţionat a fost generat acum %1.</translation>
     </message>
     <message>
-<<<<<<< HEAD
-        <source>Invalid amount for -paytxfee=&lt;amount&gt;: '%s' (must be at least %s)</source>
-        <translation type="unfinished">Sumă nevalidă pentru -paytxfee=&lt;amount&gt;: '%s' (trebuie să fie cel puţin %s)</translation>
-=======
         <source>Transactions after this will not yet be visible.</source>
         <translation type="unfinished">Tranzacţiile după aceasta nu vor fi vizibile încă.</translation>
->>>>>>> 7da4ae1f
     </message>
     <message>
         <source>Error</source>
@@ -722,10 +707,6 @@
         <translation type="unfinished">Eroare: %1</translation>
     </message>
     <message>
-<<<<<<< HEAD
-        <source>User Agent comment (%s) contains unsafe characters.</source>
-        <translation type="unfinished">Comentariul (%s) al Agentului Utilizator contine caractere nesigure.</translation>
-=======
         <source>Warning: %1</source>
         <translation type="unfinished"> Atenționare: %1</translation>
     </message>
@@ -734,7 +715,6 @@
 </source>
         <translation type="unfinished">Data: %1
 </translation>
->>>>>>> 7da4ae1f
     </message>
     <message>
         <source>Amount: %1
@@ -1056,18 +1036,8 @@
         <translation type="unfinished"> Descriptor Portofel</translation>
     </message>
     <message>
-<<<<<<< HEAD
-        <source>Wallet Name</source>
-        <extracomment>Label of the input field where the name of the wallet is entered.</extracomment>
-        <translation type="unfinished">Numele portofelului</translation>
-    </message>
-    <message>
-        <source>&amp;Window</source>
-        <translation type="unfinished">&amp;Fereastră</translation>
-=======
         <source>Create</source>
         <translation type="unfinished">Creează</translation>
->>>>>>> 7da4ae1f
     </message>
     <message>
         <source>Compiled without sqlite support (required for descriptor wallets)</source>
@@ -1459,42 +1429,9 @@
         <source>M&amp;inimize on close</source>
         <translation type="unfinished">M&amp;inimizare fereastră în locul închiderii programului</translation>
     </message>
-<<<<<<< HEAD
-</context>
-<context>
-    <name>Intro</name>
-    <message numerus="yes">
-        <source>%n GB of space available</source>
-        <translation type="unfinished">
-            <numerusform />
-            <numerusform />
-            <numerusform />
-        </translation>
-    </message>
-    <message numerus="yes">
-        <source>(of %n GB needed)</source>
-        <translation type="unfinished">
-            <numerusform>(din %n GB necesar)</numerusform>
-            <numerusform>(din %n GB necesari)</numerusform>
-            <numerusform>(din %n GB necesari)</numerusform>
-        </translation>
-    </message>
-    <message numerus="yes">
-        <source>(%n GB needed for full chain)</source>
-        <translation type="unfinished">
-            <numerusform />
-            <numerusform />
-            <numerusform />
-        </translation>
-    </message>
-    <message>
-        <source>At least %1 GB of data will be stored in this directory, and it will grow over time.</source>
-        <translation type="unfinished">Cel putin %1 GB de date vor fi stocate in acest director, si aceasta valoare va creste in timp.</translation>
-=======
     <message>
         <source>&amp;Display</source>
         <translation type="unfinished">&amp;Afişare</translation>
->>>>>>> 7da4ae1f
     </message>
     <message>
         <source>User Interface &amp;language:</source>
@@ -1529,10 +1466,6 @@
         <translation type="unfinished">iniţial</translation>
     </message>
     <message>
-<<<<<<< HEAD
-        <source>Reverting this setting requires re-downloading the entire blockchain. It is faster to download the full chain first and prune it later. Disables some advanced features.</source>
-        <translation type="unfinished">Revenirea la această setare necesită re-descărcarea întregului blockchain. Este mai rapid să descărcați mai întâi rețeaua complet și să o fragmentați  mai târziu. Dezactivează unele funcții avansate.</translation>
-=======
         <source>none</source>
         <translation type="unfinished">nimic</translation>
     </message>
@@ -1540,7 +1473,6 @@
         <source>Confirm options reset</source>
         <extracomment>Window title text of pop-up window shown when the user has chosen to reset options.</extracomment>
         <translation type="unfinished">Confirmă resetarea opţiunilor</translation>
->>>>>>> 7da4ae1f
     </message>
     <message>
         <source>Client restart required to activate changes.</source>
@@ -1742,14 +1674,6 @@
         <translation type="unfinished">Reţea</translation>
     </message>
     <message>
-<<<<<<< HEAD
-        <source>Connect to the Bitcoin network through a SOCKS5 proxy.</source>
-        <translation type="unfinished">Conectare la reţeaua Bitcoin printr-un proxy SOCKS5.</translation>
-    </message>
-    <message>
-        <source>&amp;Connect through SOCKS5 proxy (default proxy):</source>
-        <translation type="unfinished">&amp;Conectare printr-un proxy SOCKS5 (implicit proxy):</translation>
-=======
         <source>Inbound</source>
         <extracomment>An Inbound Connection from a Peer.</extracomment>
         <translation type="unfinished">Intrare</translation>
@@ -1758,7 +1682,6 @@
         <source>Outbound</source>
         <extracomment>An Outbound Connection to a Peer.</extracomment>
         <translation type="unfinished">Ieşire</translation>
->>>>>>> 7da4ae1f
     </message>
 </context>
 <context>
@@ -1831,21 +1754,6 @@
         <translation type="unfinished">Numărul curent de tranzacţii</translation>
     </message>
     <message>
-<<<<<<< HEAD
-        <source>Confirm options reset</source>
-        <extracomment>Window title text of pop-up window shown when the user has chosen to reset options.</extracomment>
-        <translation type="unfinished">Confirmă resetarea opţiunilor</translation>
-    </message>
-    <message>
-        <source>Client restart required to activate changes.</source>
-        <extracomment>Text explaining that the settings changed will not come into effect until the client is restarted.</extracomment>
-        <translation type="unfinished">Este necesară repornirea clientului pentru a activa schimbările.</translation>
-    </message>
-    <message>
-        <source>Client will be shut down. Do you want to proceed?</source>
-        <extracomment>Text asking the user to confirm if they would like to proceed with a client shutdown.</extracomment>
-        <translation type="unfinished">Clientul va fi închis. Doriţi să continuaţi?</translation>
-=======
         <source>Memory usage</source>
         <translation type="unfinished">Memorie folosită</translation>
     </message>
@@ -1856,7 +1764,6 @@
     <message>
         <source>(none)</source>
         <translation type="unfinished">(nimic)</translation>
->>>>>>> 7da4ae1f
     </message>
     <message>
         <source>&amp;Reset</source>
@@ -2679,13 +2586,10 @@
         <source>watch-only</source>
         <translation type="unfinished">doar-supraveghere</translation>
     </message>
-<<<<<<< HEAD
-=======
     <message>
         <source>label</source>
         <translation type="unfinished">etichetă</translation>
     </message>
->>>>>>> 7da4ae1f
     <message numerus="yes">
         <source>matures in %n more block(s)</source>
         <translation type="unfinished">
@@ -2759,10 +2663,6 @@
         <translation type="unfinished">Sumă</translation>
     </message>
     <message>
-<<<<<<< HEAD
-        <source>Enter a label for this address to add it to the list of used addresses</source>
-        <translation type="unfinished">Introduceţi eticheta pentru ca această adresa să fie introdusă în lista de adrese folosite</translation>
-=======
         <source>true</source>
         <translation type="unfinished">adevărat</translation>
     </message>
@@ -2776,7 +2676,6 @@
     <message>
         <source>This pane shows a detailed description of the transaction</source>
         <translation type="unfinished">Acest panou arată o descriere detaliată a tranzacţiei</translation>
->>>>>>> 7da4ae1f
     </message>
     <message>
         <source>Details for %1</source>
@@ -2784,15 +2683,11 @@
     </message>
 </context>
 <context>
-<<<<<<< HEAD
-    <name>SendConfirmationDialog</name>
-=======
     <name>TransactionTableModel</name>
     <message>
         <source>Date</source>
         <translation type="unfinished">Data</translation>
     </message>
->>>>>>> 7da4ae1f
     <message>
         <source>Type</source>
         <translation type="unfinished">Tip</translation>
@@ -2941,26 +2836,6 @@
         <translation type="unfinished">Suma minimă</translation>
     </message>
     <message>
-<<<<<<< HEAD
-        <source>conflicted with a transaction with %1 confirmations</source>
-        <extracomment>Text explaining the current status of a transaction, shown in the status field of the details window for this transaction. This status represents an unconfirmed transaction that conflicts with a confirmed transaction.</extracomment>
-        <translation type="unfinished">in conflict cu o tranzactie cu %1 confirmari</translation>
-    </message>
-    <message>
-        <source>abandoned</source>
-        <extracomment>Text explaining the current status of a transaction, shown in the status field of the details window for this transaction. This status represents an abandoned transaction.</extracomment>
-        <translation type="unfinished">abandonat</translation>
-    </message>
-    <message>
-        <source>%1/unconfirmed</source>
-        <extracomment>Text explaining the current status of a transaction, shown in the status field of the details window for this transaction. This status represents a transaction confirmed in at least one block, but less than 6 blocks.</extracomment>
-        <translation type="unfinished">%1/neconfirmat</translation>
-    </message>
-    <message>
-        <source>%1 confirmations</source>
-        <extracomment>Text explaining the current status of a transaction, shown in the status field of the details window for this transaction. This status represents a transaction confirmed in 6 or more blocks.</extracomment>
-        <translation type="unfinished">%1 confirmări</translation>
-=======
         <source>Export Transaction History</source>
         <translation type="unfinished">Export istoric tranzacţii</translation>
     </message>
@@ -2984,7 +2859,6 @@
     <message>
         <source>Type</source>
         <translation type="unfinished">Tip</translation>
->>>>>>> 7da4ae1f
     </message>
     <message>
         <source>Label</source>
