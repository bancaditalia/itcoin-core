--- conflicted
+++ resolved
@@ -271,17 +271,6 @@
         <translation type="unfinished">Fatal xatolik yuz berdi. Sozlamalar fayli tahrirlashga yaroqliligini tekshiring yoki -nosettings bilan davom etishga harakat qiling.</translation>
     </message>
     <message>
-<<<<<<< HEAD
-        <source>Error: Specified data directory "%1" does not exist.</source>
-        <translation type="unfinished">Xatolik. Belgilangan "%1" mavjud emas.</translation>
-    </message>
-    <message>
-        <source>Error: Cannot parse configuration file: %1.</source>
-        <translation type="unfinished">Xatolik. %1 ni tahlil qilish imkonsiz.</translation>
-    </message>
-    <message>
-=======
->>>>>>> 7da4ae1f
         <source>Error: %1</source>
         <translation type="unfinished">Xatolik: %1</translation>
     </message>
@@ -391,44 +380,6 @@
     </message>
 </context>
 <context>
-<<<<<<< HEAD
-    <name>bitcoin-core</name>
-    <message>
-        <source>Settings file could not be read</source>
-        <translation type="unfinished">Sozlamalar fayli o'qishga yaroqsiz</translation>
-    </message>
-    <message>
-        <source>Settings file could not be written</source>
-        <translation type="unfinished">Sozlamalar fayli yaratish uchun yaroqsiz</translation>
-    </message>
-    <message>
-        <source>Done loading</source>
-        <translation type="unfinished">Юклаш тайёр</translation>
-    </message>
-    <message>
-        <source>Insufficient funds</source>
-        <translation type="unfinished">Кам миқдор</translation>
-    </message>
-    <message>
-        <source>Unable to start HTTP server. See debug log for details.</source>
-        <translation type="unfinished">HTTP serverni ishga tushirib bo'lmadi. Tafsilotlar uchun disk raskadrovka jurnaliga qarang.</translation>
-    </message>
-    <message>
-        <source>Verifying blocks…</source>
-        <translation type="unfinished">Bloklar tekshirilmoqda…</translation>
-    </message>
-    <message>
-        <source>Verifying wallet(s)…</source>
-        <translation type="unfinished">Hamyon(lar) tekshirilmoqda…</translation>
-    </message>
-    <message>
-        <source>Wallet needed to be rewritten: restart %s to complete</source>
-        <translation type="unfinished">Hamyonni qayta yozish kerak: bajarish uchun 1%s ni qayta ishga tushiring</translation>
-    </message>
-</context>
-<context>
-=======
->>>>>>> 7da4ae1f
     <name>BitcoinGUI</name>
     <message>
         <source>&amp;Overview</source>
@@ -537,11 +488,7 @@
     </message>
     <message>
         <source>Sign &amp;message…</source>
-<<<<<<< HEAD
-        <translation type="unfinished">Kirish &amp;xabarlashish</translation>
-=======
         <translation type="unfinished">Xabarni &amp;signlash...</translation>
->>>>>>> 7da4ae1f
     </message>
     <message>
         <source>Sign messages with your Bitcoin addresses to prove you own them</source>
@@ -549,11 +496,7 @@
     </message>
     <message>
         <source>&amp;Verify message…</source>
-<<<<<<< HEAD
-        <translation type="unfinished">&amp;Xabarni tasdiqlash</translation>
-=======
         <translation type="unfinished">&amp;Xabarni tasdiqlash...</translation>
->>>>>>> 7da4ae1f
     </message>
     <message>
         <source>Verify messages to ensure they were signed with specified Bitcoin addresses</source>
@@ -605,23 +548,11 @@
     </message>
     <message>
         <source>Indexing blocks on disk…</source>
-<<<<<<< HEAD
-        <translation type="unfinished">Diskdagi bloklarni indekslash</translation>
-    </message>
-    <message>
-        <source>Processing blocks on disk…</source>
-        <translation type="unfinished">Diskdagi bloklarni protsesslash</translation>
-    </message>
-    <message>
-        <source>Reindexing blocks on disk…</source>
-        <translation type="unfinished">Diskdagi bloklarni qayta indekslash...</translation>
-=======
         <translation type="unfinished">Diskdagi bloklarni indekslash...</translation>
     </message>
     <message>
         <source>Processing blocks on disk…</source>
         <translation type="unfinished">Diskdagi bloklarni protsesslash...</translation>
->>>>>>> 7da4ae1f
     </message>
     <message>
         <source>Connecting to peers…</source>
@@ -716,11 +647,7 @@
     </message>
     <message>
         <source>Open Wallet</source>
-<<<<<<< HEAD
-        <translation type="unfinished">Hamyonni ochish</translation>
-=======
         <translation type="unfinished">Ochiq hamyon</translation>
->>>>>>> 7da4ae1f
     </message>
     <message>
         <source>Open a wallet</source>
