<TS version="2.1" language="bn">
<context>
    <name>AddressBookPage</name>
    <message>
        <source>Right-click to edit address or label</source>
        <translation type="unfinished">ঠিকানা বা লেবেল সম্পাদনা করতে ডান-ক্লিক করুন</translation>
    </message>
    <message>
        <source>Create a new address</source>
        <translation type="unfinished">নতুন একটি ঠিকানা তৈরি করুন</translation>
    </message>
    <message>
        <source>&amp;New</source>
        <translation type="unfinished">নতুন</translation>
    </message>
    <message>
        <source>Copy the currently selected address to the system clipboard</source>
        <translation type="unfinished">বর্তমানে নির্বাচিত ঠিকানাটি সিস্টেম ক্লিপবোর্ডে কপি করুন</translation>
    </message>
    <message>
        <source>&amp;Copy</source>
        <translation type="unfinished">এবং কপি করুন</translation>
    </message>
    <message>
        <source>C&amp;lose</source>
        <translation type="unfinished">বন্ধ করুন</translation>
    </message>
    <message>
        <source>Delete the currently selected address from the list</source>
        <translation type="unfinished">বাছাইকৃত ঠিকানাটি লিস্ট থেকে মুছুন</translation>
    </message>
    <message>
        <source>Enter address or label to search</source>
        <translation type="unfinished">খুঁজতে ঠিকানা বা লেবেল লিখুন</translation>
    </message>
    <message>
        <source>Export the data in the current tab to a file</source>
        <translation type="unfinished">বর্তমান ট্যাবের তথ্যগুলো একটি আলাদা নথিতে লিপিবদ্ধ করুন </translation>
    </message>
    <message>
        <source>&amp;Delete</source>
        <translation type="unfinished">&amp;মুছুন</translation>
    </message>
    <message>
        <source>Choose the address to send coins to</source>
        <translation type="unfinished">কয়েন পাঠানোর ঠিকানা বাছাই করুন</translation>
    </message>
    <message>
        <source>Choose the address to receive coins with</source>
        <translation type="unfinished">কয়েন গ্রহণ করার ঠিকানা বাছাই করুন।</translation>
    </message>
    <message>
        <source>Sending addresses</source>
        <translation type="unfinished">ঠিকানাগুলো পাঠানো হচ্ছে।</translation>
    </message>
    <message>
        <source>Receiving addresses</source>
        <translation type="unfinished">ঠিকানাগুলো গ্রহণ করা হচ্ছে।</translation>
    </message>
    <message>
        <source>These are your Bitcoin addresses for receiving payments. Use the 'Create new receiving address' button in the receive tab to create new addresses.
Signing is only possible with addresses of the type 'legacy'.</source>
        <translation type="unfinished">পেমেন্ট পাওয়ার জন্য এটি আপনার বিটকয়েন ঠিকানা। নতুন ঠিকানা তৈরী করতে "নতুন গ্রহণের ঠিকানা তৈরী করুন" বোতাম ব্যবহার করুন। সাইন ইন করা শুধুমাত্র "উত্তরাধিকার" ঠিকানার মাধ্যমেই সম্ভব।</translation>
    </message>
    <message>
        <source>Comma separated file</source>
        <extracomment>Expanded name of the CSV file format. See: https://en.wikipedia.org/wiki/Comma-separated_values.</extracomment>
        <translation type="unfinished">কমা দিয়ে আলাদা করা ফাইল</translation>
    </message>
    </context>
<context>
    <name>AddressTableModel</name>
    <message>
        <source>Label</source>
        <translation type="unfinished">টিকেট</translation>
    </message>
    <message>
        <source>Address</source>
        <translation type="unfinished">ঠিকানা</translation>
    </message>
    </context>
<context>
    <name>BitcoinApplication</name>
    <message>
        <source>Settings file %1 might be corrupt or invalid.</source>
        <translation type="unfinished">1%1 সেটিংস ফাইল টি সম্ভবত নষ্ট বা করাপ্ট</translation>
    </message>
    <message>
        <source>Runaway exception</source>
        <translation type="unfinished">পলাতক ব্যতিক্রম</translation>
    </message>
    <message>
        <source>A fatal error occurred. %1 can no longer continue safely and will quit.</source>
        <translation type="unfinished">একটি মারাত্মক ত্রুটি ঘটেছে।%1 নিরাপদে চলতে পারবেনা এবং প্রস্থান করবে</translation>
    </message>
    <message>
        <source>Internal error</source>
        <translation type="unfinished">অভ্যন্তরীণ ত্রুটি</translation>
    </message>
    <message>
        <source>An internal error occurred. %1 will attempt to continue safely. This is an unexpected bug which can be reported as described below.</source>
        <translation type="unfinished">একটি অভ্যন্তরীণ ত্রুটি ঘটেছে। %1 নিরাপদে চালিয়ে যাওয়ার চেষ্টা করবে। এটি একটি অপ্রত্যাশিত বাগ যা নীচের বর্ণনা অনুযায়ী রিপোর্ট করা যেতে পারে৷</translation>
    </message>
</context>
<context>
    <name>QObject</name>
    <message>
        <source>Do you want to reset settings to default values, or to abort without making changes?</source>
        <extracomment>Explanatory text shown on startup when the settings file cannot be read. Prompts user to make a choice between resetting or aborting.</extracomment>
<<<<<<< HEAD
        <translation type="unfinished">আপনি কি সেটিংস পুনরায় ডিফল্ট করতে,অথবা কোনো পরিবর্তন ছাড়াই ফিরে যেতে চান? </translation>
=======
        <translation type="unfinished">আপনি কি ডিফল্ট মানগুলিতে সেটিংস রিসেট করতে চান, নাকি পরিবর্তন না করেই বাতিল করতে চান?</translation>
>>>>>>> 7da4ae1f
    </message>
    <message>
        <source>A fatal error occurred. Check that settings file is writable, or try running with -nosettings.</source>
        <extracomment>Explanatory text shown on startup when the settings file could not be written. Prompts user to check that we have the ability to write to the file. Explains that the user has the option of running without a settings file.</extracomment>
        <translation type="unfinished">একটি জটিল ত্রুটি হয়েছে। সেটিং ফাইল টি রাইটেবল কিনা চেক করুন, অথবা -nosettings দিয়ে রান করার চেষ্টা করুন</translation>
    </message>
    <message>
        <source>%1 didn't yet exit safely…</source>
        <translation type="unfinished">%1 এখনো নিরাপদে বের হয়নি</translation>
    </message>
    <message>
        <source>Inbound</source>
        <extracomment>An inbound connection from a peer. An inbound connection is a connection initiated by a peer.</extracomment>
        <translation type="unfinished">অন্তর্মুখী</translation>
    </message>
    <message>
        <source>Outbound</source>
        <extracomment>An outbound connection to a peer. An outbound connection is a connection initiated by us.</extracomment>
        <translation type="unfinished">বহির্গামী</translation>
    </message>
    <message numerus="yes">
        <source>%n second(s)</source>
        <translation type="unfinished">
            <numerusform />
            <numerusform />
        </translation>
    </message>
    <message numerus="yes">
        <source>%n minute(s)</source>
        <translation type="unfinished">
            <numerusform />
            <numerusform />
        </translation>
    </message>
    <message numerus="yes">
        <source>%n hour(s)</source>
        <translation type="unfinished">
            <numerusform />
            <numerusform />
        </translation>
    </message>
    <message numerus="yes">
        <source>%n day(s)</source>
        <translation type="unfinished">
            <numerusform />
            <numerusform />
        </translation>
    </message>
    <message numerus="yes">
        <source>%n week(s)</source>
        <translation type="unfinished">
            <numerusform />
            <numerusform />
        </translation>
    </message>
    <message numerus="yes">
        <source>%n year(s)</source>
        <translation type="unfinished">
            <numerusform />
            <numerusform />
        </translation>
    </message>
    </context>
<context>
    <name>BitcoinGUI</name>
    <message>
        <source>Create a new wallet</source>
        <translation type="unfinished">একটি নতুন ওয়ালেট তৈরি করুন</translation>
    </message>
    <message>
        <source>&amp;Minimize</source>
        <translation type="unfinished">ছোট করুন</translation>
    </message>
    <message>
        <source>&amp;Options…</source>
        <translation type="unfinished">&amp;বিকল্প...</translation>
    </message>
    <message>
        <source>&amp;Encrypt Wallet…</source>
        <translation type="unfinished">&amp;ওয়ালেট এনক্রিপ্ট করুন...</translation>
    </message>
    <message>
        <source>Close Wallet…</source>
        <translation type="unfinished">ওয়ালেট বন্ধ করুন...</translation>
    </message>
    <message>
        <source>Create Wallet…</source>
        <translation type="unfinished">ওয়ালেট তৈরী করুন...</translation>
    </message>
    <message>
        <source>Close All Wallets…</source>
        <translation type="unfinished">সব ওয়ালেট গুলো বন্ধ করুন...</translation>
    </message>
    <message>
        <source>Syncing Headers (%1%)…</source>
        <translation type="unfinished">শিরোনাম সিঙ্ক করা হচ্ছে (%1%)...</translation>
    </message>
    <message>
        <source>Synchronizing with network…</source>
        <translation type="unfinished">নেটওয়ার্কের সাথে সিঙ্ক্রোনাইজ করা হচ্ছে...</translation>
    </message>
    <message>
        <source>Indexing blocks on disk…</source>
        <translation type="unfinished">ডিস্ক এ ব্লকস ইনডেক্স করা হচ্ছে...</translation>
    </message>
    <message>
        <source>Processing blocks on disk…</source>
        <translation type="unfinished">ডিস্কে ব্লক প্রসেস করা হচ্ছে...</translation>
    </message>
    <message>
        <source>Connecting to peers…</source>
        <translation type="unfinished">সহকর্মীদের সাথে সংযোগ করা হচ্ছে...</translation>
    </message>
    <message numerus="yes">
        <source>Processed %n block(s) of transaction history.</source>
        <translation type="unfinished">
            <numerusform />
            <numerusform />
        </translation>
    </message>
    <message>
        <source>Load Partially Signed Bitcoin Transaction</source>
        <translation type="unfinished">আংশিক স্বাক্ষরিত বিটকয়েন লেনদেন লোড করুন</translation>
    </message>
    <message>
        <source>Load Partially Signed Bitcoin Transaction from clipboard</source>
        <translation type="unfinished">ক্লিপবোর্ড থেকে আংশিক স্বাক্ষরিত বিটকয়েন লেনদেন লোড করুন</translation>
    </message>
    <message>
        <source>Close all wallets</source>
        <translation type="unfinished">সব ওয়ালেটগুলি  বন্ধ করুন</translation>
    </message>
    <message>
        <source>&amp;Mask values</source>
        <translation type="unfinished">অক্ষরগুলি আড়াল করুন </translation>
    </message>
    <message>
        <source>Mask the values in the Overview tab</source>
        <translation type="unfinished">ওভারভিউ ট্যাবে মানগুলি আড়াল করুন</translation>
    </message>
    <message numerus="yes">
        <source>%n active connection(s) to Bitcoin network.</source>
        <extracomment>A substring of the tooltip.</extracomment>
        <translation type="unfinished">
            <numerusform />
            <numerusform />
        </translation>
    </message>
    <message>
        <source>Click for more actions.</source>
        <extracomment>A substring of the tooltip. "More actions" are available via the context menu.</extracomment>
        <translation type="unfinished">আরো কর্মের জন্য চাপ দিন</translation>
    </message>
    <message>
        <source>Disable network activity</source>
        <extracomment>A context menu item.</extracomment>
        <translation type="unfinished">নেটওয়ার্ক কার্যকলাপ বন্ধ করুন</translation>
    </message>
    <message>
        <source>Enable network activity</source>
        <extracomment>A context menu item. The network activity was disabled previously.</extracomment>
        <translation type="unfinished">নেটওয়ার্ক কার্যকলাপ চালু করুন</translation>
    </message>
    <message>
        <source>Sent transaction</source>
        <translation type="unfinished">লেনদেন পাঠানো হয়েছে</translation>
    </message>
    <message>
        <source>Incoming transaction</source>
        <translation type="unfinished">লেনদেন আসছে</translation>
    </message>
    <message>
        <source>Original message:</source>
        <translation type="unfinished">আসল বার্তা:</translation>
    </message>
</context>
<context>
    <name>UnitDisplayStatusBarControl</name>
    <message>
        <source>Unit to show amounts in. Click to select another unit.</source>
        <translation type="unfinished">পরিমাণ দেখানোর জন্য একক। অন্য একক নির্বাচন করতে ক্লিক করুন।</translation>
    </message>
</context>
<context>
    <name>CoinControlDialog</name>
    <message>
        <source>Coin Selection</source>
        <translation type="unfinished">মুদ্রা নির্বাচন</translation>
    </message>
    <message>
        <source>Quantity:</source>
        <translation type="unfinished">পরিমাণ</translation>
    </message>
    <message>
        <source>Fee:</source>
        <translation type="unfinished">পারিশ্রমিক</translation>
    </message>
    <message>
        <source>Change:</source>
        <translation type="unfinished">পরিবর্তন</translation>
    </message>
    <message>
        <source>Date</source>
        <translation type="unfinished">তারিখ</translation>
    </message>
    <message>
        <source>Confirmed</source>
        <translation type="unfinished">নিশ্চিত করা হয়েছে</translation>
    </message>
    <message>
        <source>&amp;Copy address</source>
        <translation type="unfinished">ঠিকানা কপি করুন</translation>
    </message>
    <message>
        <source>Copy &amp;label</source>
        <translation type="unfinished">কপি লেবেল</translation>
    </message>
    <message>
        <source>Copy &amp;amount</source>
        <translation type="unfinished">কপি পরিমাণ</translation>
    </message>
    <message>
        <source>Copy transaction &amp;ID and output index</source>
        <translation type="unfinished">লেনদেন আইডি এবং আউটপুট সূচক কপি করুন</translation>
    </message>
    </context>
<context>
    <name>WalletController</name>
    <message>
        <source>Are you sure you wish to close the wallet &lt;i&gt;%1&lt;/i&gt;?</source>
        <translation type="unfinished">আপনি কি নিশ্চিত যে আপনি ওয়ালেট বন্ধ করতে চান&lt;i&gt;%1&lt;/i&gt;?</translation>
    </message>
    <message>
        <source>Closing the wallet for too long can result in having to resync the entire chain if pruning is enabled.</source>
        <translation type="unfinished">ওয়ালেটটি অনেকক্ষণ বন্ধ করার ফলে পুনঃসুসংগত করতে পুরো চেইনটি পুনরায় সিঙ্ক করতে হতে পারে।</translation>
    </message>
    <message>
        <source>Close all wallets</source>
        <translation type="unfinished">সব ওয়ালেটগুলি  বন্ধ করুন</translation>
    </message>
    <message>
        <source>Are you sure you wish to close all wallets?</source>
        <translation type="unfinished">আপনি কি নিশ্চিত যে আপনি সমস্ত ওয়ালেট বন্ধ করতে চান?</translation>
    </message>
</context>
<context>
    <name>CreateWalletDialog</name>
    <message>
        <source>Advanced Options</source>
        <translation type="unfinished">উন্নত বিকল্প </translation>
    </message>
    <message>
        <source>Use descriptors for scriptPubKey management</source>
        <translation type="unfinished">ScriptPub-এর জন্য বর্ণনাকারীর ব্যবস্থা করুন 
 </translation>
    </message>
    <message>
        <source>Descriptor Wallet</source>
        <translation type="unfinished">বর্ণনাকারী ওয়ালেট </translation>
    </message>
    <message>
        <source>Compiled without sqlite support (required for descriptor wallets)</source>
        <translation type="unfinished">sqlite সমর্থন ছাড়াই সংকলিত (বরণাকারী  ওয়ালেটের জন্য প্রয়োজনীয়)</translation>
    </message>
    </context>
<context>
    <name>Intro</name>
    <message numerus="yes">
        <source>%n GB of space available</source>
        <translation type="unfinished">
            <numerusform />
            <numerusform />
        </translation>
    </message>
    <message numerus="yes">
        <source>(of %n GB needed)</source>
        <translation type="unfinished">
            <numerusform>(of %n GB needed)</numerusform>
            <numerusform>(of %n GB needed)</numerusform>
        </translation>
    </message>
    <message numerus="yes">
        <source>(%n GB needed for full chain)</source>
        <translation type="unfinished">
            <numerusform>(%n GB needed for full chain)</numerusform>
            <numerusform>(%n GB needed for full chain)</numerusform>
        </translation>
    </message>
    <message numerus="yes">
        <source>(sufficient to restore backups %n day(s) old)</source>
        <extracomment>Explanatory text on the capability of the current prune target.</extracomment>
        <translation type="unfinished">
            <numerusform />
            <numerusform />
        </translation>
    </message>
    </context>
<context>
    <name>PeerTableModel</name>
    <message>
        <source>Type</source>
        <extracomment>Title of Peers Table column which describes the type of peer connection. The "type" describes why the connection exists.</extracomment>
        <translation type="unfinished">টাইপ</translation>
    </message>
    <message>
        <source>Inbound</source>
        <extracomment>An Inbound Connection from a Peer.</extracomment>
        <translation type="unfinished">অন্তর্মুখী</translation>
    </message>
    <message>
        <source>Outbound</source>
        <extracomment>An Outbound Connection to a Peer.</extracomment>
        <translation type="unfinished">বহির্গামী</translation>
    </message>
</context>
<context>
    <name>RPCConsole</name>
    <message>
        <source>&amp;Copy address</source>
        <extracomment>Context menu action to copy the address of a peer.</extracomment>
        <translation type="unfinished">ঠিকানা কপি করুন</translation>
    </message>
    <message>
        <source>Unknown</source>
        <translation type="unfinished">অজানা</translation>
    </message>
</context>
<context>
    <name>ReceiveCoinsDialog</name>
    <message>
        <source>&amp;Amount:</source>
        <translation type="unfinished">&amp;পরিমাণঃ</translation>
    </message>
    <message>
        <source>&amp;Label:</source>
        <translation type="unfinished">&amp;লেবেলঃ</translation>
    </message>
    <message>
        <source>&amp;Message:</source>
        <translation type="unfinished">&amp;বার্তাঃ</translation>
    </message>
    <message>
        <source>&amp;Copy address</source>
        <translation type="unfinished">ঠিকানা কপি করুন</translation>
    </message>
    <message>
        <source>Copy &amp;label</source>
        <translation type="unfinished">কপি লেবেল</translation>
    </message>
    <message>
        <source>Copy &amp;amount</source>
        <translation type="unfinished">কপি পরিমাণ</translation>
    </message>
    </context>
<context>
    <name>RecentRequestsTableModel</name>
    <message>
        <source>Date</source>
        <translation type="unfinished">তারিখ</translation>
    </message>
<<<<<<< HEAD
=======
    <message>
        <source>Label</source>
        <translation type="unfinished">টিকেট</translation>
    </message>
>>>>>>> 7da4ae1f
    </context>
<context>
    <name>SendCoinsDialog</name>
    <message>
        <source>Quantity:</source>
        <translation type="unfinished">পরিমাণ</translation>
    </message>
    <message>
        <source>Fee:</source>
        <translation type="unfinished">পারিশ্রমিক</translation>
    </message>
    <message>
        <source>Change:</source>
        <translation type="unfinished">পরিবর্তন</translation>
    </message>
    <message numerus="yes">
        <source>Estimated to begin confirmation within %n block(s).</source>
        <translation type="unfinished">
            <numerusform />
            <numerusform />
        </translation>
    </message>
    </context>
<context>
    <name>SendCoinsEntry</name>
    <message>
        <source>&amp;Label:</source>
        <translation type="unfinished">&amp;লেবেলঃ</translation>
    </message>
    </context>
<context>
    <name>TransactionDesc</name>
    <message>
        <source>Date</source>
        <translation type="unfinished">তারিখ</translation>
    </message>
    <message numerus="yes">
        <source>matures in %n more block(s)</source>
        <translation type="unfinished">
            <numerusform />
            <numerusform />
        </translation>
    </message>
    </context>
<context>
    <name>TransactionTableModel</name>
    <message>
        <source>Date</source>
        <translation type="unfinished">তারিখ</translation>
    </message>
    <message>
        <source>Type</source>
        <translation type="unfinished">টাইপ</translation>
    </message>
<<<<<<< HEAD
=======
    <message>
        <source>Label</source>
        <translation type="unfinished">টিকেট</translation>
    </message>
>>>>>>> 7da4ae1f
    </context>
<context>
    <name>TransactionView</name>
    <message>
        <source>&amp;Copy address</source>
        <translation type="unfinished">ঠিকানা কপি করুন</translation>
    </message>
    <message>
        <source>Copy &amp;label</source>
        <translation type="unfinished">কপি লেবেল</translation>
    </message>
    <message>
        <source>Copy &amp;amount</source>
        <translation type="unfinished">কপি পরিমাণ</translation>
    </message>
    <message>
        <source>Comma separated file</source>
        <extracomment>Expanded name of the CSV file format. See: https://en.wikipedia.org/wiki/Comma-separated_values.</extracomment>
        <translation type="unfinished">কমা দিয়ে আলাদা করা ফাইল</translation>
    </message>
    <message>
        <source>Confirmed</source>
        <translation type="unfinished">নিশ্চিত করা হয়েছে</translation>
    </message>
    <message>
        <source>Watch-only</source>
        <translation type="unfinished">শুধুমাত্র দেখার জন্য</translation>
    </message>
    <message>
        <source>Date</source>
        <translation type="unfinished">তারিখ</translation>
    </message>
    <message>
        <source>Type</source>
        <translation type="unfinished">টাইপ</translation>
    </message>
    <message>
<<<<<<< HEAD
=======
        <source>Label</source>
        <translation type="unfinished">টিকেট</translation>
    </message>
    <message>
        <source>Address</source>
        <translation type="unfinished">ঠিকানা</translation>
    </message>
    <message>
>>>>>>> 7da4ae1f
        <source>ID</source>
        <translation type="unfinished">আইডি</translation>
    </message>
    <message>
        <source>Exporting Successful</source>
        <translation type="unfinished">রপ্তানি সফল হয়েছে</translation>
    </message>
    <message>
        <source>The transaction history was successfully saved to %1.</source>
        <translation type="unfinished">লেনদেনের ইতিহাস সফলভাবে %1 এ সংরক্ষিত হয়েছে।</translation>
    </message>
    <message>
        <source>Range:</source>
        <translation type="unfinished">পরিসীমাঃ</translation>
    </message>
    <message>
        <source>to</source>
        <translation type="unfinished">প্রতি</translation>
    </message>
</context>
<context>
    <name>WalletFrame</name>
    <message>
        <source>Create a new wallet</source>
        <translation type="unfinished">একটি নতুন ওয়ালেট তৈরি করুন</translation>
    </message>
    </context>
<context>
    <name>WalletView</name>
    <message>
        <source>Export the data in the current tab to a file</source>
        <translation type="unfinished">বর্তমান ট্যাবের তথ্যগুলো একটি আলাদা নথিতে লিপিবদ্ধ করুন </translation>
    </message>
    </context>
<context>
    <name>bitcoin-core</name>
    <message>
        <source>SQLiteDatabase: Unexpected application id. Expected %u, got %u</source>
        <translation type="unfinished">এস. কিয়ু. লাইট ডাটাবেস : অপ্রত্যাশিত এপ্লিকেশন আই.ডি. প্রত্যাশিত %u, পাওয়া গেলো %u </translation>
    </message>
    <message>
        <source>Starting network threads…</source>
        <translation type="unfinished">নেটওয়ার্ক থ্রেড শুরু হচ্ছে...</translation>
    </message>
    <message>
        <source>The specified config file %s does not exist</source>
        <translation type="unfinished">নির্দিষ্ট কনফিগ ফাইল %s এর অস্তিত্ব নেই</translation>
    </message>
    <message>
        <source>Unable to open %s for writing</source>
        <translation type="unfinished">লেখার জন্যে %s খোলা যাচ্ছে না</translation>
    </message>
    <message>
        <source>Unknown new rules activated (versionbit %i)</source>
        <translation type="unfinished">অজানা নতুন নিয়ম সক্রিয় হলো (ভার্শনবিট %i)</translation>
    </message>
    <message>
        <source>Verifying blocks…</source>
        <translation type="unfinished">ব্লকস যাচাই করা হচ্ছে...</translation>
    </message>
    <message>
        <source>Verifying wallet(s)…</source>
        <translation type="unfinished">ওয়ালেট(স) যাচাই করা হচ্ছে...</translation>
    </message>
    <message>
        <source>Settings file could not be read</source>
        <translation type="unfinished">Settingsসেটিংস ফাইল পড়া যাবে না।fileসেটিংস ফাইল পড়া যাবে না।couldসেটিংস ফাইল পড়া যাবে না।notসেটিংস ফাইল পড়া যাবে না।beসেটিংস ফাইল পড়া যাবে না।read</translation>
    </message>
    </context>
</TS><|MERGE_RESOLUTION|>--- conflicted
+++ resolved
@@ -107,11 +107,7 @@
     <message>
         <source>Do you want to reset settings to default values, or to abort without making changes?</source>
         <extracomment>Explanatory text shown on startup when the settings file cannot be read. Prompts user to make a choice between resetting or aborting.</extracomment>
-<<<<<<< HEAD
-        <translation type="unfinished">আপনি কি সেটিংস পুনরায় ডিফল্ট করতে,অথবা কোনো পরিবর্তন ছাড়াই ফিরে যেতে চান? </translation>
-=======
         <translation type="unfinished">আপনি কি ডিফল্ট মানগুলিতে সেটিংস রিসেট করতে চান, নাকি পরিবর্তন না করেই বাতিল করতে চান?</translation>
->>>>>>> 7da4ae1f
     </message>
     <message>
         <source>A fatal error occurred. Check that settings file is writable, or try running with -nosettings.</source>
@@ -412,6 +408,11 @@
 <context>
     <name>PeerTableModel</name>
     <message>
+        <source>Address</source>
+        <extracomment>Title of Peers Table column which contains the IP/Onion/I2P address of the connected peer.</extracomment>
+        <translation type="unfinished">ঠিকানা</translation>
+    </message>
+    <message>
         <source>Type</source>
         <extracomment>Title of Peers Table column which describes the type of peer connection. The "type" describes why the connection exists.</extracomment>
         <translation type="unfinished">টাইপ</translation>
@@ -472,13 +473,10 @@
         <source>Date</source>
         <translation type="unfinished">তারিখ</translation>
     </message>
-<<<<<<< HEAD
-=======
     <message>
         <source>Label</source>
         <translation type="unfinished">টিকেট</translation>
     </message>
->>>>>>> 7da4ae1f
     </context>
 <context>
     <name>SendCoinsDialog</name>
@@ -533,13 +531,10 @@
         <source>Type</source>
         <translation type="unfinished">টাইপ</translation>
     </message>
-<<<<<<< HEAD
-=======
     <message>
         <source>Label</source>
         <translation type="unfinished">টিকেট</translation>
     </message>
->>>>>>> 7da4ae1f
     </context>
 <context>
     <name>TransactionView</name>
@@ -577,8 +572,6 @@
         <translation type="unfinished">টাইপ</translation>
     </message>
     <message>
-<<<<<<< HEAD
-=======
         <source>Label</source>
         <translation type="unfinished">টিকেট</translation>
     </message>
@@ -587,7 +580,6 @@
         <translation type="unfinished">ঠিকানা</translation>
     </message>
     <message>
->>>>>>> 7da4ae1f
         <source>ID</source>
         <translation type="unfinished">আইডি</translation>
     </message>
