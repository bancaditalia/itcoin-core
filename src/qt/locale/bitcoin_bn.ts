<TS version="2.1" language="bn">
<context>
    <name>AddressBookPage</name>
    <message>
        <source>Right-click to edit address or label</source>
        <translation type="unfinished">ঠিকানা বা লেবেল পরিবর্তন করতে ডান ক্লিক করুন।</translation>
    </message>
    <message>
        <source>Create a new address</source>
<<<<<<< HEAD
        <translation>নতুন একটি ঠিকানা তৈরি করুন</translation>
    </message>
    <message>
        <source>&amp;New</source>
        <translation>নতুন</translation>
=======
        <translation type="unfinished">নতুন একটি ঠিকানা তৈরি করুন</translation>
    </message>
    <message>
        <source>&amp;New</source>
        <translation type="unfinished">নতুন</translation>
>>>>>>> f6a356d2
    </message>
    <message>
        <source>Copy the currently selected address to the system clipboard</source>
        <translation type="unfinished">বর্তমানে নির্বাচিত ঠিকানাটি সিস্টেম ক্লিপবোর্ডে কপি করুন</translation>
    </message>
    <message>
        <source>&amp;Copy</source>
<<<<<<< HEAD
        <translation>&amp;কপি</translation>
=======
        <translation type="unfinished">&amp;কপি</translation>
>>>>>>> f6a356d2
    </message>
    <message>
        <source>C&amp;lose</source>
        <translation type="unfinished">বন্ধ করুন</translation>
    </message>
    <message>
        <source>Delete the currently selected address from the list</source>
<<<<<<< HEAD
        <translation>বাছাইকৃত ঠিকানাটি লিস্ট থেকে মুছুন</translation>
    </message>
    <message>
        <source>Enter address or label to search</source>
        <translation>Enter address or label to search</translation>
    </message>
    <message>
        <source>Export the data in the current tab to a file</source>
        <translation>বর্তমান ট্যাবের ডেটা একটি ফাইলে এক্সপোর্ট করুন</translation>
    </message>
    <message>
        <source>&amp;Export</source>
        <translation>&amp;এক্সপোর্ট</translation>
    </message>
    <message>
        <source>&amp;Delete</source>
        <translation>&amp;মুছুন</translation>
    </message>
    <message>
        <source>Choose the address to send coins to</source>
        <translation>কয়েন পাঠানোর ঠিকানা বাছাই করুন</translation>
    </message>
    <message>
        <source>Choose the address to receive coins with</source>
        <translation>Choose the address to receive coins with</translation>
    </message>
    <message>
        <source>C&amp;hoose</source>
        <translation>C&amp;hoose</translation>
    </message>
    <message>
        <source>Sending addresses</source>
        <translation>Sending addresses</translation>
    </message>
    <message>
        <source>Receiving addresses</source>
        <translation>Receiving addresses</translation>
    </message>
    <message>
        <source>These are your Bitcoin addresses for sending payments. Always check the amount and the receiving address before sending coins.</source>
        <translation>These are your Bitcoin addresses for sending payments. Always check the amount and the receiving address before sending coins.</translation>
    </message>
    <message>
        <source>These are your Bitcoin addresses for receiving payments. Use the 'Create new receiving address' button in the receive tab to create new addresses.
Signing is only possible with addresses of the type 'legacy'.</source>
        <translation>পেমেন্ট পাওয়ার জন্য এটি আপনার বিটকয়েন ঠিকানা। নতুন ঠিকানা তৈরী করতে "নতুন গ্রহণের ঠিকানা তৈরী করুন" বোতাম ব্যবহার করুন। সাইন ইন করা শুধুমাত্র "উত্তরাধিকার" ঠিকানার মাধ্যমেই সম্ভব।</translation>
    </message>
    <message>
        <source>&amp;Copy Address</source>
        <translation>&amp;Copy Address</translation>
=======
        <translation type="unfinished">বাছাইকৃত ঠিকানাটি লিস্ট থেকে মুছুন</translation>
    </message>
    <message>
        <source>Enter address or label to search</source>
        <translation type="unfinished">খুঁজতে ঠিকানা বা লেবেল লিখুন</translation>
    </message>
    <message>
        <source>&amp;Delete</source>
        <translation type="unfinished">&amp;মুছুন</translation>
    </message>
    <message>
        <source>Choose the address to send coins to</source>
        <translation type="unfinished">কয়েন পাঠানোর ঠিকানা বাছাই করুন</translation>
>>>>>>> f6a356d2
    </message>
    <message>
        <source>These are your Bitcoin addresses for receiving payments. Use the 'Create new receiving address' button in the receive tab to create new addresses.
Signing is only possible with addresses of the type 'legacy'.</source>
        <translation type="unfinished">পেমেন্ট পাওয়ার জন্য এটি আপনার বিটকয়েন ঠিকানা। নতুন ঠিকানা তৈরী করতে "নতুন গ্রহণের ঠিকানা তৈরী করুন" বোতাম ব্যবহার করুন। সাইন ইন করা শুধুমাত্র "উত্তরাধিকার" ঠিকানার মাধ্যমেই সম্ভব।</translation>
    </message>
    <message>
        <source>Comma separated file</source>
        <extracomment>Expanded name of the CSV file format. See: https://en.wikipedia.org/wiki/Comma-separated_values.</extracomment>
        <translation type="unfinished">কমা দিয়ে আলাদা করা ফাইল</translation>
    </message>
    </context>
<context>
    <name>BitcoinApplication</name>
    <message>
        <source>Runaway exception</source>
        <translation type="unfinished">পলাতক ব্যতিক্রম</translation>
    </message>
    <message>
        <source>A fatal error occurred. %1 can no longer continue safely and will quit.</source>
        <translation type="unfinished">একটি মারাত্মক ত্রুটি ঘটেছে।%1 নিরাপদে চলতে পারবেনা এবং প্রস্থান করবে</translation>
    </message>
    <message>
        <source>Internal error</source>
        <translation type="unfinished">অভ্যন্তরীণ ত্রুটি</translation>
    </message>
    <message>
        <source>An internal error occurred. %1 will attempt to continue safely. This is an unexpected bug which can be reported as described below.</source>
        <translation type="unfinished">একটি অভ্যন্তরীণ ত্রুটি ঘটেছে। %1 নিরাপদে চালিয়ে যাওয়ার চেষ্টা করবে। এটি একটি অপ্রত্যাশিত বাগ যা নীচের বর্ণনা অনুযায়ী রিপোর্ট করা যেতে পারে৷</translation>
    </message>
</context>
<context>
    <name>QObject</name>
    <message>
        <source>%1 didn't yet exit safely…</source>
        <translation type="unfinished">%1 এখনো নিরাপদে বের হয়নি</translation>
    </message>
    <message>
        <source>Inbound</source>
        <extracomment>An inbound connection from a peer. An inbound connection is a connection initiated by a peer.</extracomment>
        <translation type="unfinished">অন্তর্মুখী</translation>
    </message>
    <message>
        <source>Outbound</source>
        <extracomment>An outbound connection to a peer. An outbound connection is a connection initiated by us.</extracomment>
        <translation type="unfinished">বহির্গামী</translation>
    </message>
    <message numerus="yes">
        <source>%n second(s)</source>
        <translation type="unfinished">
            <numerusform />
            <numerusform />
        </translation>
    </message>
    <message numerus="yes">
        <source>%n minute(s)</source>
        <translation type="unfinished">
            <numerusform />
            <numerusform />
        </translation>
    </message>
    <message numerus="yes">
        <source>%n hour(s)</source>
        <translation type="unfinished">
            <numerusform />
            <numerusform />
        </translation>
    </message>
    <message numerus="yes">
        <source>%n day(s)</source>
        <translation type="unfinished">
            <numerusform />
            <numerusform />
        </translation>
    </message>
    <message numerus="yes">
        <source>%n week(s)</source>
        <translation type="unfinished">
            <numerusform />
            <numerusform />
        </translation>
    </message>
    <message numerus="yes">
        <source>%n year(s)</source>
        <translation type="unfinished">
            <numerusform />
            <numerusform />
        </translation>
    </message>
    </context>
<context>
    <name>bitcoin-core</name>
    <message>
        <source>SQLiteDatabase: Unexpected application id. Expected %u, got %u</source>
        <translation type="unfinished">এস. কিয়ু. লাইট ডাটাবেস : অপ্রত্যাশিত এপ্লিকেশন আই.ডি. প্রত্যাশিত %u, পাওয়া গেলো %u </translation>
    </message>
    <message>
        <source>Starting network threads…</source>
        <translation type="unfinished">নেটওয়ার্ক থ্রেড শুরু হচ্ছে...</translation>
    </message>
    <message>
        <source>The specified config file %s does not exist</source>
        <translation type="unfinished">নির্দিষ্ট কনফিগ ফাইল %s এর অস্তিত্ব নেই</translation>
    </message>
    <message>
        <source>Unable to open %s for writing</source>
        <translation type="unfinished">লেখার জন্যে %s খোলা যাচ্ছে না</translation>
    </message>
    <message>
        <source>Unknown new rules activated (versionbit %i)</source>
        <translation type="unfinished">অজানা নতুন নিয়ম সক্রিয় হলো (ভার্শনবিট %i)</translation>
    </message>
    <message>
        <source>Verifying blocks…</source>
        <translation type="unfinished">ব্লকস যাচাই করা হচ্ছে...</translation>
    </message>
    <message>
        <source>Verifying wallet(s)…</source>
        <translation type="unfinished">ওয়ালেট(স) যাচাই করা হচ্ছে...</translation>
    </message>
    </context>
<context>
    <name>BitcoinGUI</name>
    <message>
        <source>Create a new wallet</source>
        <translation type="unfinished">একটি নতুন ওয়ালেট তৈরি করুন</translation>
    </message>
    <message>
        <source>&amp;Options…</source>
        <translation type="unfinished">&amp;বিকল্প...</translation>
    </message>
    <message>
        <source>&amp;Encrypt Wallet…</source>
        <translation type="unfinished">&amp;ওয়ালেট এনক্রিপ্ট করুন...</translation>
    </message>
    <message>
        <source>Close Wallet…</source>
        <translation type="unfinished">ওয়ালেট বন্ধ করুন...</translation>
    </message>
    <message>
        <source>Create Wallet…</source>
        <translation type="unfinished">ওয়ালেট তৈরী করুন...</translation>
    </message>
    <message>
        <source>Close All Wallets…</source>
        <translation type="unfinished">সব ওয়ালেট গুলো বন্ধ করুন...</translation>
    </message>
    <message>
        <source>Syncing Headers (%1%)…</source>
        <translation type="unfinished">শিরোনাম সিঙ্ক করা হচ্ছে (%1%)...</translation>
    </message>
    <message>
        <source>Synchronizing with network…</source>
        <translation type="unfinished">নেটওয়ার্কের সাথে সিঙ্ক্রোনাইজ করা হচ্ছে...</translation>
    </message>
    <message>
        <source>Indexing blocks on disk…</source>
        <translation type="unfinished">ডিস্ক এ ব্লকস ইনডেক্স করা হচ্ছে...</translation>
    </message>
    <message>
        <source>Processing blocks on disk…</source>
        <translation type="unfinished">ডিস্কে ব্লক প্রসেস করা হচ্ছে...</translation>
    </message>
    <message>
        <source>Reindexing blocks on disk…</source>
        <translation type="unfinished">ডিস্ক এ ব্লকস পুনর্বিন্যাস করা হচ্ছে...</translation>
    </message>
    <message>
        <source>Connecting to peers…</source>
        <translation type="unfinished">সহকর্মীদের সাথে সংযোগ করা হচ্ছে...</translation>
    </message>
    <message numerus="yes">
        <source>Processed %n block(s) of transaction history.</source>
        <translation type="unfinished">
            <numerusform />
            <numerusform />
        </translation>
    </message>
    <message>
        <source>Load Partially Signed Bitcoin Transaction</source>
        <translation type="unfinished">আংশিক স্বাক্ষরিত বিটকয়েন লেনদেন লোড করুন</translation>
    </message>
    <message>
        <source>Load Partially Signed Bitcoin Transaction from clipboard</source>
        <translation type="unfinished">ক্লিপবোর্ড থেকে আংশিক স্বাক্ষরিত বিটকয়েন লেনদেন লোড করুন</translation>
    </message>
    <message>
        <source>Close all wallets</source>
        <translation type="unfinished">সব ওয়ালেটগুলি  বন্ধ করুন</translation>
    </message>
    <message>
        <source>&amp;Mask values</source>
        <translation type="unfinished">অক্ষরগুলি আড়াল করুন </translation>
    </message>
    <message>
<<<<<<< HEAD
        <source>&amp;Load PSBT from file...</source>
        <translation>ফাইল থেকে পিএসবিটি লোড করুন ...</translation>
    </message>
    <message>
        <source>Load Partially Signed Bitcoin Transaction</source>
        <translation>আংশিক স্বাক্ষরিত বিটকয়েন লেনদেন লোড করুন</translation>
    </message>
    <message>
        <source>Load PSBT from clipboard...</source>
        <translation>ক্লিপবোর্ড থেকে পিএসবিটি লোড করুন ...</translation>
    </message>
    <message>
        <source>Load Partially Signed Bitcoin Transaction from clipboard</source>
        <translation>ক্লিপবোর্ড থেকে আংশিক স্বাক্ষরিত বিটকয়েন লেনদেন লোড করুন</translation>
    </message>
    <message>
        <source>Node window</source>
        <translation>Node window</translation>
=======
        <source>Mask the values in the Overview tab</source>
        <translation type="unfinished">ওভারভিউ ট্যাবে মানগুলি আড়াল করুন</translation>
>>>>>>> f6a356d2
    </message>
    <message numerus="yes">
        <source>%n active connection(s) to Bitcoin network.</source>
        <extracomment>A substring of the tooltip.</extracomment>
        <translation type="unfinished">
            <numerusform />
            <numerusform />
        </translation>
    </message>
    </context>
<context>
    <name>UnitDisplayStatusBarControl</name>
    <message>
        <source>Unit to show amounts in. Click to select another unit.</source>
        <translation type="unfinished">পরিমাণ দেখানোর জন্য একক। অন্য একক নির্বাচন করতে ক্লিক করুন।</translation>
    </message>
</context>
<context>
    <name>CoinControlDialog</name>
    <message>
        <source>Date</source>
        <translation type="unfinished">তারিখ</translation>
    </message>
    <message>
        <source>Confirmed</source>
        <translation type="unfinished">নিশ্চিত করা হয়েছে</translation>
    </message>
    </context>
<context>
    <name>WalletController</name>
    <message>
        <source>Close wallet</source>
        <translation type="unfinished">ওয়ালেট বন্ধ করুন</translation>
    </message>
    <message>
        <source>Are you sure you wish to close the wallet &lt;i&gt;%1&lt;/i&gt;?</source>
        <translation type="unfinished">আপনি কি নিশ্চিত যে আপনি ওয়ালেট বন্ধ করতে চান&lt;i&gt;%1&lt;/i&gt;?</translation>
    </message>
    <message>
        <source>Closing the wallet for too long can result in having to resync the entire chain if pruning is enabled.</source>
        <translation type="unfinished">ওয়ালেটটি অনেকক্ষণ বন্ধ করার ফলে পুনঃসুসংগত করতে পুরো চেইনটি পুনরায় সিঙ্ক করতে হতে পারে।</translation>
    </message>
    <message>
        <source>Close all wallets</source>
        <translation type="unfinished">সব ওয়ালেটগুলি  বন্ধ করুন</translation>
    </message>
    <message>
        <source>Are you sure you wish to close all wallets?</source>
        <translation type="unfinished">আপনি কি নিশ্চিত যে আপনি সমস্ত ওয়ালেট বন্ধ করতে চান?</translation>
    </message>
</context>
<context>
    <name>CreateWalletDialog</name>
    <message>
        <source>Advanced Options</source>
        <translation type="unfinished">উন্নত বিকল্প </translation>
    </message>
    <message>
        <source>Use descriptors for scriptPubKey management</source>
        <translation type="unfinished">ScriptPub-এর জন্য বর্ণনাকারীর ব্যবস্থা করুন 
 </translation>
    </message>
    <message>
        <source>Descriptor Wallet</source>
        <translation type="unfinished">বর্ণনাকারী ওয়ালেট </translation>
    </message>
    <message>
        <source>Compiled without sqlite support (required for descriptor wallets)</source>
        <translation type="unfinished">sqlite সমর্থন ছাড়াই সংকলিত (বরণাকারী  ওয়ালেটের জন্য প্রয়োজনীয়)</translation>
    </message>
    </context>
<context>
    <name>Intro</name>
    <message numerus="yes">
        <source>(sufficient to restore backups %n day(s) old)</source>
        <extracomment>Explanatory text on the capability of the current prune target.</extracomment>
        <translation type="unfinished">
            <numerusform />
            <numerusform />
        </translation>
    </message>
    </context>
<context>
    <name>PeerTableModel</name>
    <message>
        <source>Address</source>
        <extracomment>Title of Peers Table column which contains the IP/Onion/I2P address of the connected peer.</extracomment>
        <translation type="unfinished">ঠিকানা</translation>
    </message>
    <message>
        <source>Type</source>
        <extracomment>Title of Peers Table column which describes the type of peer connection. The "type" describes why the connection exists.</extracomment>
        <translation type="unfinished">টাইপ</translation>
    </message>
    <message>
        <source>Inbound</source>
        <extracomment>An Inbound Connection from a Peer.</extracomment>
        <translation type="unfinished">অন্তর্মুখী</translation>
    </message>
    <message>
        <source>Outbound</source>
        <extracomment>An Outbound Connection to a Peer.</extracomment>
        <translation type="unfinished">বহির্গামী</translation>
    </message>
</context>
<context>
    <name>RPCConsole</name>
    <message>
        <source>Unknown</source>
        <translation type="unfinished">অজানা</translation>
    </message>
</context>
<context>
    <name>ReceiveCoinsDialog</name>
    <message>
        <source>&amp;Amount:</source>
        <translation type="unfinished">&amp;পরিমাণঃ</translation>
    </message>
    <message>
        <source>&amp;Label:</source>
        <translation type="unfinished">&amp;লেবেলঃ</translation>
    </message>
    <message>
        <source>&amp;Message:</source>
        <translation type="unfinished">&amp;বার্তাঃ</translation>
    </message>
    </context>
<context>
    <name>RecentRequestsTableModel</name>
    <message>
        <source>Date</source>
        <translation type="unfinished">তারিখ</translation>
    </message>
    <message>
        <source>Label</source>
        <translation type="unfinished">লেবেল</translation>
    </message>
    </context>
<context>
    <name>SendCoinsDialog</name>
    <message numerus="yes">
        <source>Estimated to begin confirmation within %n block(s).</source>
        <translation type="unfinished">
            <numerusform />
            <numerusform />
        </translation>
    </message>
    </context>
<context>
    <name>SendCoinsEntry</name>
    <message>
        <source>&amp;Label:</source>
        <translation type="unfinished">&amp;লেবেলঃ</translation>
    </message>
    </context>
<context>
    <name>TransactionDesc</name>
    <message>
        <source>Date</source>
        <translation type="unfinished">তারিখ</translation>
    </message>
    <message numerus="yes">
        <source>matures in %n more block(s)</source>
        <translation type="unfinished">
            <numerusform />
            <numerusform />
        </translation>
    </message>
    </context>
<context>
    <name>TransactionTableModel</name>
    <message>
        <source>Date</source>
        <translation type="unfinished">তারিখ</translation>
    </message>
    <message>
        <source>Type</source>
        <translation type="unfinished">টাইপ</translation>
    </message>
    <message>
        <source>Label</source>
        <translation type="unfinished">লেবেল</translation>
    </message>
    </context>
<context>
    <name>TransactionView</name>
    <message>
        <source>Comma separated file</source>
        <extracomment>Expanded name of the CSV file format. See: https://en.wikipedia.org/wiki/Comma-separated_values.</extracomment>
        <translation type="unfinished">কমা দিয়ে আলাদা করা ফাইল</translation>
    </message>
    <message>
        <source>Confirmed</source>
        <translation type="unfinished">নিশ্চিত করা হয়েছে</translation>
    </message>
    <message>
        <source>Watch-only</source>
        <translation type="unfinished">শুধুমাত্র দেখার জন্য</translation>
    </message>
    <message>
        <source>Date</source>
        <translation type="unfinished">তারিখ</translation>
    </message>
    <message>
        <source>Type</source>
        <translation type="unfinished">টাইপ</translation>
    </message>
    <message>
        <source>Label</source>
        <translation type="unfinished">লেবেল</translation>
    </message>
    <message>
        <source>Address</source>
        <translation type="unfinished">ঠিকানা</translation>
    </message>
    <message>
        <source>ID</source>
        <translation type="unfinished">আইডি</translation>
    </message>
    <message>
        <source>Exporting Successful</source>
        <translation type="unfinished">রপ্তানি সফল হয়েছে</translation>
    </message>
    <message>
        <source>The transaction history was successfully saved to %1.</source>
        <translation type="unfinished">লেনদেনের ইতিহাস সফলভাবে %1 এ সংরক্ষিত হয়েছে।</translation>
    </message>
    <message>
        <source>Range:</source>
        <translation type="unfinished">পরিসীমাঃ</translation>
    </message>
    <message>
<<<<<<< HEAD
        <source>Amount</source>
        <translation>Amount</translation>
    </message>
    <message>
        <source>Received with label</source>
        <translation>Received with label</translation>
    </message>
    <message>
        <source>Received with address</source>
        <translation>Received with address</translation>
    </message>
    <message>
        <source>Date</source>
        <translation>Date</translation>
    </message>
    <message>
        <source>Confirmations</source>
        <translation>Confirmations</translation>
    </message>
    <message>
        <source>Confirmed</source>
        <translation>Confirmed</translation>
    </message>
    <message>
        <source>Copy address</source>
        <translation>Copy address</translation>
    </message>
    <message>
        <source>Copy label</source>
        <translation>Copy label</translation>
    </message>
    <message>
        <source>Copy amount</source>
        <translation>Copy amount</translation>
    </message>
    <message>
        <source>Copy transaction ID</source>
        <translation>Copy transaction ID</translation>
    </message>
    <message>
        <source>Lock unspent</source>
        <translation>Lock unspent</translation>
    </message>
    <message>
        <source>Unlock unspent</source>
        <translation>Unlock unspent</translation>
    </message>
    <message>
        <source>Copy quantity</source>
        <translation>Copy quantity</translation>
    </message>
    <message>
        <source>Copy fee</source>
        <translation>Copy fee</translation>
    </message>
    <message>
        <source>Copy after fee</source>
        <translation>Copy after fee</translation>
    </message>
    <message>
        <source>Copy bytes</source>
        <translation>Copy bytes</translation>
    </message>
    <message>
        <source>Copy dust</source>
        <translation>Copy dust</translation>
    </message>
    <message>
        <source>Copy change</source>
        <translation>Copy change</translation>
    </message>
    <message>
        <source>(%1 locked)</source>
        <translation>(%1 locked)</translation>
    </message>
    <message>
        <source>yes</source>
        <translation>yes</translation>
    </message>
    <message>
        <source>no</source>
        <translation>no</translation>
    </message>
    <message>
        <source>This label turns red if any recipient receives an amount smaller than the current dust threshold.</source>
        <translation>This label turns red if any recipient receives an amount smaller than the current dust threshold.</translation>
    </message>
    <message>
        <source>Can vary +/- %1 satoshi(s) per input.</source>
        <translation>Can vary +/- %1 satoshi(s) per input.</translation>
    </message>
    <message>
        <source>(no label)</source>
        <translation>(no label)</translation>
    </message>
    <message>
        <source>change from %1 (%2)</source>
        <translation>change from %1 (%2)</translation>
    </message>
    <message>
        <source>(change)</source>
        <translation>(change)</translation>
    </message>
</context>
<context>
    <name>CreateWalletActivity</name>
    <message>
        <source>Creating Wallet &lt;b&gt;%1&lt;/b&gt;...</source>
        <translation>Creating Wallet &lt;b&gt;%1&lt;/b&gt;...</translation>
    </message>
    <message>
        <source>Create wallet failed</source>
        <translation>Create wallet failed</translation>
    </message>
    <message>
        <source>Create wallet warning</source>
        <translation>Create wallet warning</translation>
    </message>
</context>
<context>
    <name>CreateWalletDialog</name>
    <message>
        <source>Create Wallet</source>
        <translation>Create Wallet</translation>
    </message>
    <message>
        <source>Wallet</source>
        <translation>Wallet</translation>
    </message>
    <message>
        <source>Wallet Name</source>
        <translation>Wallet Name</translation>
    </message>
    <message>
        <source>Encrypt the wallet. The wallet will be encrypted with a passphrase of your choice.</source>
        <translation>Encrypt the wallet. The wallet will be encrypted with a passphrase of your choice.</translation>
    </message>
    <message>
        <source>Encrypt Wallet</source>
        <translation>Encrypt Wallet</translation>
    </message>
    <message>
        <source>Disable private keys for this wallet. Wallets with private keys disabled will have no private keys and cannot have an HD seed or imported private keys. This is ideal for watch-only wallets.</source>
        <translation>Disable private keys for this wallet. Wallets with private keys disabled will have no private keys and cannot have an HD seed or imported private keys. This is ideal for watch-only wallets.</translation>
    </message>
    <message>
        <source>Disable Private Keys</source>
        <translation>Disable Private Keys</translation>
    </message>
    <message>
        <source>Make a blank wallet. Blank wallets do not initially have private keys or scripts. Private keys and addresses can be imported, or an HD seed can be set, at a later time.</source>
        <translation>Make a blank wallet. Blank wallets do not initially have private keys or scripts. Private keys and addresses can be imported, or an HD seed can be set, at a later time.</translation>
    </message>
    <message>
        <source>Make Blank Wallet</source>
        <translation>Make Blank Wallet</translation>
    </message>
    <message>
        <source>Create</source>
        <translation>Create</translation>
    </message>
    </context>
<context>
    <name>EditAddressDialog</name>
    <message>
        <source>Edit Address</source>
        <translation>Edit Address</translation>
    </message>
    <message>
        <source>&amp;Label</source>
        <translation>&amp;Label</translation>
    </message>
    <message>
        <source>The label associated with this address list entry</source>
        <translation>The label associated with this address list entry</translation>
    </message>
    <message>
        <source>The address associated with this address list entry. This can only be modified for sending addresses.</source>
        <translation>The address associated with this address list entry. This can only be modified for sending addresses.</translation>
    </message>
    <message>
        <source>&amp;Address</source>
        <translation>&amp;Address</translation>
    </message>
    <message>
        <source>New sending address</source>
        <translation>New sending address</translation>
    </message>
    <message>
        <source>Edit receiving address</source>
        <translation>Edit receiving address</translation>
    </message>
    <message>
        <source>Edit sending address</source>
        <translation>Edit sending address</translation>
    </message>
    <message>
        <source>The entered address "%1" is not a valid Bitcoin address.</source>
        <translation>The entered address "%1" is not a valid Bitcoin address.</translation>
    </message>
    <message>
        <source>Address "%1" already exists as a receiving address with label "%2" and so cannot be added as a sending address.</source>
        <translation>Address "%1" already exists as a receiving address with label "%2" and so cannot be added as a sending address.</translation>
    </message>
    <message>
        <source>The entered address "%1" is already in the address book with label "%2".</source>
        <translation>The entered address "%1" is already in the address book with label "%2".</translation>
    </message>
    <message>
        <source>Could not unlock wallet.</source>
        <translation>Could not unlock wallet.</translation>
    </message>
    <message>
        <source>New key generation failed.</source>
        <translation>New key generation failed.</translation>
    </message>
</context>
<context>
    <name>FreespaceChecker</name>
    <message>
        <source>A new data directory will be created.</source>
        <translation>A new data directory will be created.</translation>
    </message>
    <message>
        <source>name</source>
        <translation>name</translation>
    </message>
    <message>
        <source>Directory already exists. Add %1 if you intend to create a new directory here.</source>
        <translation>Directory already exists. Add %1 if you intend to create a new directory here.</translation>
    </message>
    <message>
        <source>Path already exists, and is not a directory.</source>
        <translation>Path already exists, and is not a directory.</translation>
    </message>
    <message>
        <source>Cannot create data directory here.</source>
        <translation>Cannot create data directory here.</translation>
    </message>
</context>
<context>
    <name>HelpMessageDialog</name>
    <message>
        <source>version</source>
        <translation>version</translation>
    </message>
    <message>
        <source>About %1</source>
        <translation>About %1</translation>
    </message>
    <message>
        <source>Command-line options</source>
        <translation>Command-line options</translation>
    </message>
</context>
<context>
    <name>Intro</name>
    <message>
        <source>Welcome</source>
        <translation>Welcome</translation>
    </message>
    <message>
        <source>Welcome to %1.</source>
        <translation>Welcome to %1.</translation>
    </message>
    <message>
        <source>As this is the first time the program is launched, you can choose where %1 will store its data.</source>
        <translation>As this is the first time the program is launched, you can choose where %1 will store its data.</translation>
    </message>
    <message>
        <source>When you click OK, %1 will begin to download and process the full %4 block chain (%2GB) starting with the earliest transactions in %3 when %4 initially launched.</source>
        <translation>When you click OK, %1 will begin to download and process the full %4 block chain (%2GB) starting with the earliest transactions in %3 when %4 initially launched.</translation>
    </message>
    <message>
        <source>Reverting this setting requires re-downloading the entire blockchain. It is faster to download the full chain first and prune it later. Disables some advanced features.</source>
        <translation>Reverting this setting requires re-downloading the entire blockchain. It is faster to download the full chain first and prune it later. Disables some advanced features.</translation>
    </message>
    <message>
        <source>This initial synchronisation is very demanding, and may expose hardware problems with your computer that had previously gone unnoticed. Each time you run %1, it will continue downloading where it left off.</source>
        <translation>This initial synchronisation is very demanding, and may expose hardware problems with your computer that had previously gone unnoticed. Each time you run %1, it will continue downloading where it left off.</translation>
    </message>
    <message>
        <source>If you have chosen to limit block chain storage (pruning), the historical data must still be downloaded and processed, but will be deleted afterward to keep your disk usage low.</source>
        <translation>If you have chosen to limit block chain storage (pruning), the historical data must still be downloaded and processed, but will be deleted afterward to keep your disk usage low.</translation>
    </message>
    <message>
        <source>Use the default data directory</source>
        <translation>Use the default data directory</translation>
    </message>
    <message>
        <source>Use a custom data directory:</source>
        <translation>Use a custom data directory:</translation>
    </message>
    <message>
        <source>Bitcoin</source>
        <translation>Bitcoin</translation>
    </message>
    <message>
        <source>Discard blocks after verification, except most recent %1 GB (prune)</source>
        <translation>Discard blocks after verification, except most recent %1 GB (prune)</translation>
    </message>
    <message>
        <source>At least %1 GB of data will be stored in this directory, and it will grow over time.</source>
        <translation>At least %1 GB of data will be stored in this directory, and it will grow over time.</translation>
    </message>
    <message>
        <source>Approximately %1 GB of data will be stored in this directory.</source>
        <translation>Approximately %1 GB of data will be stored in this directory.</translation>
    </message>
    <message>
        <source>%1 will download and store a copy of the Bitcoin block chain.</source>
        <translation>%1 will download and store a copy of the Bitcoin block chain.</translation>
    </message>
    <message>
        <source>The wallet will also be stored in this directory.</source>
        <translation>The wallet will also be stored in this directory.</translation>
    </message>
    <message>
        <source>Error: Specified data directory "%1" cannot be created.</source>
        <translation>Error: Specified data directory "%1" cannot be created.</translation>
    </message>
    <message>
        <source>Error</source>
        <translation>Error</translation>
    </message>
    <message numerus="yes">
        <source>%n GB of free space available</source>
        <translation><numerusform>%n GB of free space available</numerusform><numerusform>%n GB of free space available</numerusform></translation>
    </message>
    <message numerus="yes">
        <source>(of %n GB needed)</source>
        <translation><numerusform>(of %n GB needed)</numerusform><numerusform>(of %n GB needed)</numerusform></translation>
    </message>
    <message numerus="yes">
        <source>(%n GB needed for full chain)</source>
        <translation><numerusform>(%n GB needed for full chain)</numerusform><numerusform>(%n GB needed for full chain)</numerusform></translation>
    </message>
</context>
<context>
    <name>ModalOverlay</name>
    <message>
        <source>Form</source>
        <translation>Form</translation>
    </message>
    <message>
        <source>Recent transactions may not yet be visible, and therefore your wallet's balance might be incorrect. This information will be correct once your wallet has finished synchronizing with the bitcoin network, as detailed below.</source>
        <translation>Recent transactions may not yet be visible, and therefore your wallet's balance might be incorrect. This information will be correct once your wallet has finished synchronizing with the bitcoin network, as detailed below.</translation>
    </message>
    <message>
        <source>Attempting to spend bitcoins that are affected by not-yet-displayed transactions will not be accepted by the network.</source>
        <translation>Attempting to spend bitcoins that are affected by not-yet-displayed transactions will not be accepted by the network.</translation>
    </message>
    <message>
        <source>Number of blocks left</source>
        <translation>Number of blocks left</translation>
    </message>
    <message>
        <source>Unknown...</source>
        <translation>Unknown...</translation>
    </message>
    <message>
        <source>Last block time</source>
        <translation>Last block time</translation>
    </message>
    <message>
        <source>Progress</source>
        <translation>Progress</translation>
    </message>
    <message>
        <source>Progress increase per hour</source>
        <translation>Progress increase per hour</translation>
    </message>
    <message>
        <source>calculating...</source>
        <translation>calculating...</translation>
    </message>
    <message>
        <source>Estimated time left until synced</source>
        <translation>Estimated time left until synced</translation>
    </message>
    <message>
        <source>Hide</source>
        <translation>Hide</translation>
    </message>
    <message>
        <source>Esc</source>
        <translation>Esc</translation>
    </message>
    <message>
        <source>%1 is currently syncing.  It will download headers and blocks from peers and validate them until reaching the tip of the block chain.</source>
        <translation>%1 is currently syncing.  It will download headers and blocks from peers and validate them until reaching the tip of the block chain.</translation>
    </message>
    <message>
        <source>Unknown. Syncing Headers (%1, %2%)...</source>
        <translation>Unknown. Syncing Headers (%1, %2%)...</translation>
    </message>
</context>
<context>
    <name>OpenURIDialog</name>
    <message>
        <source>Open bitcoin URI</source>
        <translation>Open bitcoin URI</translation>
    </message>
    <message>
        <source>URI:</source>
        <translation>URI:</translation>
    </message>
</context>
<context>
    <name>OpenWalletActivity</name>
    <message>
        <source>Open wallet failed</source>
        <translation>Open wallet failed</translation>
    </message>
    <message>
        <source>Open wallet warning</source>
        <translation>Open wallet warning</translation>
    </message>
    <message>
        <source>default wallet</source>
        <translation>default wallet</translation>
    </message>
    <message>
        <source>Opening Wallet &lt;b&gt;%1&lt;/b&gt;...</source>
        <translation>Opening Wallet &lt;b&gt;%1&lt;/b&gt;...</translation>
    </message>
</context>
<context>
    <name>OptionsDialog</name>
    <message>
        <source>Options</source>
        <translation>Options</translation>
    </message>
    <message>
        <source>&amp;Main</source>
        <translation>&amp;Main</translation>
    </message>
    <message>
        <source>Automatically start %1 after logging in to the system.</source>
        <translation>Automatically start %1 after logging in to the system.</translation>
    </message>
    <message>
        <source>&amp;Start %1 on system login</source>
        <translation>&amp;Start %1 on system login</translation>
    </message>
    <message>
        <source>Size of &amp;database cache</source>
        <translation>Size of &amp;database cache</translation>
    </message>
    <message>
        <source>Number of script &amp;verification threads</source>
        <translation>Number of script &amp;verification threads</translation>
    </message>
    <message>
        <source>IP address of the proxy (e.g. IPv4: 127.0.0.1 / IPv6: ::1)</source>
        <translation>IP address of the proxy (e.g. IPv4: 127.0.0.1 / IPv6: ::1)</translation>
    </message>
    <message>
        <source>Shows if the supplied default SOCKS5 proxy is used to reach peers via this network type.</source>
        <translation>Shows if the supplied default SOCKS5 proxy is used to reach peers via this network type.</translation>
    </message>
    <message>
        <source>Hide the icon from the system tray.</source>
        <translation>Hide the icon from the system tray.</translation>
    </message>
    <message>
        <source>&amp;Hide tray icon</source>
        <translation>&amp;Hide tray icon</translation>
    </message>
    <message>
        <source>Minimize instead of exit the application when the window is closed. When this option is enabled, the application will be closed only after selecting Exit in the menu.</source>
        <translation>Minimize instead of exit the application when the window is closed. When this option is enabled, the application will be closed only after selecting Exit in the menu.</translation>
    </message>
    <message>
        <source>Third party URLs (e.g. a block explorer) that appear in the transactions tab as context menu items. %s in the URL is replaced by transaction hash. Multiple URLs are separated by vertical bar |.</source>
        <translation>Third party URLs (e.g. a block explorer) that appear in the transactions tab as context menu items. %s in the URL is replaced by transaction hash. Multiple URLs are separated by vertical bar |.</translation>
    </message>
    <message>
        <source>Open the %1 configuration file from the working directory.</source>
        <translation>Open the %1 configuration file from the working directory.</translation>
    </message>
    <message>
        <source>Open Configuration File</source>
        <translation>Open Configuration File</translation>
    </message>
    <message>
        <source>Reset all client options to default.</source>
        <translation>Reset all client options to default.</translation>
    </message>
    <message>
        <source>&amp;Reset Options</source>
        <translation>&amp;Reset Options</translation>
    </message>
    <message>
        <source>&amp;Network</source>
        <translation>&amp;Network</translation>
    </message>
    <message>
        <source>Disables some advanced features but all blocks will still be fully validated. Reverting this setting requires re-downloading the entire blockchain. Actual disk usage may be somewhat higher.</source>
        <translation>Disables some advanced features but all blocks will still be fully validated. Reverting this setting requires re-downloading the entire blockchain. Actual disk usage may be somewhat higher.</translation>
    </message>
    <message>
        <source>Prune &amp;block storage to</source>
        <translation>Prune &amp;block storage to</translation>
    </message>
    <message>
        <source>GB</source>
        <translation>GB</translation>
    </message>
    <message>
        <source>Reverting this setting requires re-downloading the entire blockchain.</source>
        <translation>Reverting this setting requires re-downloading the entire blockchain.</translation>
    </message>
    <message>
        <source>MiB</source>
        <translation>MiB</translation>
    </message>
    <message>
        <source>(0 = auto, &lt;0 = leave that many cores free)</source>
        <translation>(0 = auto, &lt;0 = leave that many cores free)</translation>
    </message>
    <message>
        <source>W&amp;allet</source>
        <translation>W&amp;allet</translation>
    </message>
    <message>
        <source>Expert</source>
        <translation>Expert</translation>
    </message>
    <message>
        <source>Enable coin &amp;control features</source>
        <translation>Enable coin &amp;control features</translation>
    </message>
    <message>
        <source>If you disable the spending of unconfirmed change, the change from a transaction cannot be used until that transaction has at least one confirmation. This also affects how your balance is computed.</source>
        <translation>If you disable the spending of unconfirmed change, the change from a transaction cannot be used until that transaction has at least one confirmation. This also affects how your balance is computed.</translation>
    </message>
    <message>
        <source>&amp;Spend unconfirmed change</source>
        <translation>&amp;Spend unconfirmed change</translation>
    </message>
    <message>
        <source>Automatically open the Bitcoin client port on the router. This only works when your router supports UPnP and it is enabled.</source>
        <translation>Automatically open the Bitcoin client port on the router. This only works when your router supports UPnP and it is enabled.</translation>
    </message>
    <message>
        <source>Map port using &amp;UPnP</source>
        <translation>Map port using &amp;UPnP</translation>
    </message>
    <message>
        <source>Accept connections from outside.</source>
        <translation>Accept connections from outside.</translation>
    </message>
    <message>
        <source>Allow incomin&amp;g connections</source>
        <translation>Allow incomin&amp;g connections</translation>
    </message>
    <message>
        <source>Connect to the Bitcoin network through a SOCKS5 proxy.</source>
        <translation>Connect to the Bitcoin network through a SOCKS5 proxy.</translation>
    </message>
    <message>
        <source>&amp;Connect through SOCKS5 proxy (default proxy):</source>
        <translation>&amp;Connect through SOCKS5 proxy (default proxy):</translation>
    </message>
    <message>
        <source>Proxy &amp;IP:</source>
        <translation>Proxy &amp;IP:</translation>
    </message>
    <message>
        <source>&amp;Port:</source>
        <translation>&amp;Port:</translation>
    </message>
    <message>
        <source>Port of the proxy (e.g. 9050)</source>
        <translation>Port of the proxy (e.g. 9050)</translation>
    </message>
    <message>
        <source>Used for reaching peers via:</source>
        <translation>Used for reaching peers via:</translation>
    </message>
    <message>
        <source>IPv4</source>
        <translation>IPv4</translation>
    </message>
    <message>
        <source>IPv6</source>
        <translation>IPv6</translation>
    </message>
    <message>
        <source>Tor</source>
        <translation>Tor</translation>
    </message>
    <message>
        <source>&amp;Window</source>
        <translation>&amp;Window</translation>
    </message>
    <message>
        <source>Show only a tray icon after minimizing the window.</source>
        <translation>Show only a tray icon after minimizing the window.</translation>
    </message>
    <message>
        <source>&amp;Minimize to the tray instead of the taskbar</source>
        <translation>&amp;Minimize to the tray instead of the taskbar</translation>
    </message>
    <message>
        <source>M&amp;inimize on close</source>
        <translation>M&amp;inimize on close</translation>
    </message>
    <message>
        <source>&amp;Display</source>
        <translation>&amp;Display</translation>
    </message>
    <message>
        <source>User Interface &amp;language:</source>
        <translation>User Interface &amp;language:</translation>
    </message>
    <message>
        <source>The user interface language can be set here. This setting will take effect after restarting %1.</source>
        <translation>The user interface language can be set here. This setting will take effect after restarting %1.</translation>
    </message>
    <message>
        <source>&amp;Unit to show amounts in:</source>
        <translation>&amp;Unit to show amounts in:</translation>
    </message>
    <message>
        <source>Choose the default subdivision unit to show in the interface and when sending coins.</source>
        <translation>Choose the default subdivision unit to show in the interface and when sending coins.</translation>
    </message>
    <message>
        <source>Whether to show coin control features or not.</source>
        <translation>Whether to show coin control features or not.</translation>
    </message>
    <message>
        <source>&amp;Third party transaction URLs</source>
        <translation>&amp;Third party transaction URLs</translation>
    </message>
    <message>
        <source>Options set in this dialog are overridden by the command line or in the configuration file:</source>
        <translation>Options set in this dialog are overridden by the command line or in the configuration file:</translation>
    </message>
    <message>
        <source>&amp;OK</source>
        <translation>&amp;OK</translation>
    </message>
    <message>
        <source>&amp;Cancel</source>
        <translation>&amp;Cancel</translation>
    </message>
    <message>
        <source>default</source>
        <translation>default</translation>
    </message>
    <message>
        <source>none</source>
        <translation>none</translation>
    </message>
    <message>
        <source>Confirm options reset</source>
        <translation>Confirm options reset</translation>
    </message>
    <message>
        <source>Client restart required to activate changes.</source>
        <translation>Client restart required to activate changes.</translation>
    </message>
    <message>
        <source>Client will be shut down. Do you want to proceed?</source>
        <translation>Client will be shut down. Do you want to proceed?</translation>
    </message>
    <message>
        <source>Configuration options</source>
        <translation>Configuration options</translation>
    </message>
    <message>
        <source>The configuration file is used to specify advanced user options which override GUI settings. Additionally, any command-line options will override this configuration file.</source>
        <translation>The configuration file is used to specify advanced user options which override GUI settings. Additionally, any command-line options will override this configuration file.</translation>
    </message>
    <message>
        <source>Error</source>
        <translation>Error</translation>
    </message>
    <message>
        <source>The configuration file could not be opened.</source>
        <translation>The configuration file could not be opened.</translation>
    </message>
    <message>
        <source>This change would require a client restart.</source>
        <translation>This change would require a client restart.</translation>
    </message>
    <message>
        <source>The supplied proxy address is invalid.</source>
        <translation>The supplied proxy address is invalid.</translation>
    </message>
</context>
<context>
    <name>OverviewPage</name>
    <message>
        <source>Form</source>
        <translation>Form</translation>
    </message>
    <message>
        <source>The displayed information may be out of date. Your wallet automatically synchronizes with the Bitcoin network after a connection is established, but this process has not completed yet.</source>
        <translation>The displayed information may be out of date. Your wallet automatically synchronizes with the Bitcoin network after a connection is established, but this process has not completed yet.</translation>
    </message>
    <message>
        <source>Watch-only:</source>
        <translation>Watch-only:</translation>
    </message>
    <message>
        <source>Available:</source>
        <translation>Available:</translation>
    </message>
    <message>
        <source>Your current spendable balance</source>
        <translation>Your current spendable balance</translation>
    </message>
    <message>
        <source>Pending:</source>
        <translation>Pending:</translation>
    </message>
    <message>
        <source>Total of transactions that have yet to be confirmed, and do not yet count toward the spendable balance</source>
        <translation>Total of transactions that have yet to be confirmed, and do not yet count toward the spendable balance</translation>
    </message>
    <message>
        <source>Immature:</source>
        <translation>Immature:</translation>
    </message>
    <message>
        <source>Mined balance that has not yet matured</source>
        <translation>Mined balance that has not yet matured</translation>
    </message>
    <message>
        <source>Balances</source>
        <translation>Balances</translation>
    </message>
    <message>
        <source>Total:</source>
        <translation>Total:</translation>
    </message>
    <message>
        <source>Your current total balance</source>
        <translation>Your current total balance</translation>
    </message>
    <message>
        <source>Your current balance in watch-only addresses</source>
        <translation>Your current balance in watch-only addresses</translation>
    </message>
    <message>
        <source>Spendable:</source>
        <translation>Spendable:</translation>
    </message>
    <message>
        <source>Recent transactions</source>
        <translation>Recent transactions</translation>
    </message>
    <message>
        <source>Unconfirmed transactions to watch-only addresses</source>
        <translation>Unconfirmed transactions to watch-only addresses</translation>
    </message>
    <message>
        <source>Mined balance in watch-only addresses that has not yet matured</source>
        <translation>Mined balance in watch-only addresses that has not yet matured</translation>
    </message>
    <message>
        <source>Current total balance in watch-only addresses</source>
        <translation>Current total balance in watch-only addresses</translation>
    </message>
    </context>
<context>
    <name>PSBTOperationsDialog</name>
    <message>
        <source>Total Amount</source>
        <translation>Total Amount</translation>
    </message>
    <message>
        <source>or</source>
        <translation>or</translation>
    </message>
    </context>
<context>
    <name>PaymentServer</name>
    <message>
        <source>Payment request error</source>
        <translation>Payment request error</translation>
    </message>
    <message>
        <source>Cannot start bitcoin: click-to-pay handler</source>
        <translation>Cannot start bitcoin: click-to-pay handler</translation>
    </message>
    <message>
        <source>URI handling</source>
        <translation>URI handling</translation>
    </message>
    <message>
        <source>'bitcoin://' is not a valid URI. Use 'bitcoin:' instead.</source>
        <translation>'bitcoin://' is not a valid URI. Use 'bitcoin:' instead.</translation>
    </message>
    <message>
        <source>Cannot process payment request because BIP70 is not supported.</source>
        <translation>Cannot process payment request because BIP70 is not supported.</translation>
    </message>
    <message>
        <source>Due to widespread security flaws in BIP70 it's strongly recommended that any merchant instructions to switch wallets be ignored.</source>
        <translation>Due to widespread security flaws in BIP70 it's strongly recommended that any merchant instructions to switch wallets be ignored.</translation>
    </message>
    <message>
        <source>If you are receiving this error you should request the merchant provide a BIP21 compatible URI.</source>
        <translation>If you are receiving this error you should request the merchant provide a BIP21 compatible URI.</translation>
    </message>
    <message>
        <source>Invalid payment address %1</source>
        <translation>Invalid payment address %1</translation>
    </message>
    <message>
        <source>URI cannot be parsed! This can be caused by an invalid Bitcoin address or malformed URI parameters.</source>
        <translation>URI cannot be parsed! This can be caused by an invalid Bitcoin address or malformed URI parameters.</translation>
    </message>
    <message>
        <source>Payment request file handling</source>
        <translation>Payment request file handling</translation>
    </message>
</context>
<context>
    <name>PeerTableModel</name>
    <message>
        <source>User Agent</source>
        <translation>User Agent</translation>
    </message>
    <message>
        <source>Node/Service</source>
        <translation>Node/Service</translation>
    </message>
    <message>
        <source>NodeId</source>
        <translation>NodeId</translation>
    </message>
    <message>
        <source>Ping</source>
        <translation>Ping</translation>
    </message>
    <message>
        <source>Sent</source>
        <translation>Sent</translation>
    </message>
    <message>
        <source>Received</source>
        <translation>Received</translation>
    </message>
</context>
<context>
    <name>QObject</name>
    <message>
        <source>Amount</source>
        <translation>Amount</translation>
    </message>
    <message>
        <source>Enter a Bitcoin address (e.g. %1)</source>
        <translation>Enter a Bitcoin address (e.g. %1)</translation>
    </message>
    <message>
        <source>%1 d</source>
        <translation>%1 d</translation>
    </message>
    <message>
        <source>%1 h</source>
        <translation>%1 h</translation>
    </message>
    <message>
        <source>%1 m</source>
        <translation>%1 m</translation>
    </message>
    <message>
        <source>%1 s</source>
        <translation>%1 s</translation>
    </message>
    <message>
        <source>None</source>
        <translation>None</translation>
    </message>
    <message>
        <source>N/A</source>
        <translation>N/A</translation>
    </message>
    <message>
        <source>%1 ms</source>
        <translation>%1 ms</translation>
    </message>
    <message numerus="yes">
        <source>%n second(s)</source>
        <translation><numerusform>%n second</numerusform><numerusform>%n seconds</numerusform></translation>
    </message>
    <message numerus="yes">
        <source>%n minute(s)</source>
        <translation><numerusform>%n minute</numerusform><numerusform>%n minutes</numerusform></translation>
    </message>
    <message numerus="yes">
        <source>%n hour(s)</source>
        <translation><numerusform>%n hour</numerusform><numerusform>%n hours</numerusform></translation>
    </message>
    <message numerus="yes">
        <source>%n day(s)</source>
        <translation><numerusform>%n day</numerusform><numerusform>%n days</numerusform></translation>
    </message>
    <message numerus="yes">
        <source>%n week(s)</source>
        <translation><numerusform>%n week</numerusform><numerusform>%n weeks</numerusform></translation>
    </message>
    <message>
        <source>%1 and %2</source>
        <translation>%1 and %2</translation>
    </message>
    <message numerus="yes">
        <source>%n year(s)</source>
        <translation><numerusform>%n year</numerusform><numerusform>%n years</numerusform></translation>
    </message>
    <message>
        <source>%1 B</source>
        <translation>%1 B</translation>
    </message>
    <message>
        <source>%1 KB</source>
        <translation>%1 KB</translation>
    </message>
    <message>
        <source>%1 MB</source>
        <translation>%1 MB</translation>
    </message>
    <message>
        <source>%1 GB</source>
        <translation>%1 GB</translation>
    </message>
    <message>
        <source>Error: Specified data directory "%1" does not exist.</source>
        <translation>Error: Specified data directory "%1" does not exist.</translation>
    </message>
    <message>
        <source>Error: Cannot parse configuration file: %1.</source>
        <translation>Error: Cannot parse configuration file: %1.</translation>
    </message>
    <message>
        <source>Error: %1</source>
        <translation>Error: %1</translation>
    </message>
    <message>
        <source>%1 didn't yet exit safely...</source>
        <translation>%1 didn't yet exit safely...</translation>
    </message>
    <message>
        <source>unknown</source>
        <translation>unknown</translation>
    </message>
</context>
<context>
    <name>QRImageWidget</name>
    <message>
        <source>&amp;Save Image...</source>
        <translation>&amp;Save Image...</translation>
    </message>
    <message>
        <source>&amp;Copy Image</source>
        <translation>&amp;Copy Image</translation>
    </message>
    <message>
        <source>Resulting URI too long, try to reduce the text for label / message.</source>
        <translation>Resulting URI too long, try to reduce the text for label / message.</translation>
    </message>
    <message>
        <source>Error encoding URI into QR Code.</source>
        <translation>Error encoding URI into QR Code.</translation>
    </message>
    <message>
        <source>QR code support not available.</source>
        <translation>QR code support not available.</translation>
    </message>
    <message>
        <source>Save QR Code</source>
        <translation>Save QR Code</translation>
    </message>
    <message>
        <source>PNG Image (*.png)</source>
        <translation>PNG Image (*.png)</translation>
    </message>
</context>
<context>
    <name>RPCConsole</name>
    <message>
        <source>N/A</source>
        <translation>N/A</translation>
    </message>
    <message>
        <source>Client version</source>
        <translation>Client version</translation>
    </message>
    <message>
        <source>&amp;Information</source>
        <translation>&amp;Information</translation>
    </message>
    <message>
        <source>General</source>
        <translation>General</translation>
    </message>
    <message>
        <source>Using BerkeleyDB version</source>
        <translation>Using BerkeleyDB version</translation>
    </message>
    <message>
        <source>Datadir</source>
        <translation>Datadir</translation>
    </message>
    <message>
        <source>To specify a non-default location of the data directory use the '%1' option.</source>
        <translation>To specify a non-default location of the data directory use the '%1' option.</translation>
    </message>
    <message>
        <source>Blocksdir</source>
        <translation>Blocksdir</translation>
    </message>
    <message>
        <source>To specify a non-default location of the blocks directory use the '%1' option.</source>
        <translation>To specify a non-default location of the blocks directory use the '%1' option.</translation>
    </message>
    <message>
        <source>Startup time</source>
        <translation>Startup time</translation>
    </message>
    <message>
        <source>Network</source>
        <translation>Network</translation>
    </message>
    <message>
        <source>Name</source>
        <translation>Name</translation>
    </message>
    <message>
        <source>Number of connections</source>
        <translation>Number of connections</translation>
    </message>
    <message>
        <source>Block chain</source>
        <translation>Block chain</translation>
    </message>
    <message>
        <source>Memory Pool</source>
        <translation>Memory Pool</translation>
    </message>
    <message>
        <source>Current number of transactions</source>
        <translation>Current number of transactions</translation>
    </message>
    <message>
        <source>Memory usage</source>
        <translation>Memory usage</translation>
    </message>
    <message>
        <source>Wallet: </source>
        <translation>Wallet: </translation>
    </message>
    <message>
        <source>(none)</source>
        <translation>(none)</translation>
    </message>
    <message>
        <source>&amp;Reset</source>
        <translation>&amp;Reset</translation>
    </message>
    <message>
        <source>Received</source>
        <translation>Received</translation>
    </message>
    <message>
        <source>Sent</source>
        <translation>Sent</translation>
    </message>
    <message>
        <source>&amp;Peers</source>
        <translation>&amp;Peers</translation>
    </message>
    <message>
        <source>Banned peers</source>
        <translation>Banned peers</translation>
    </message>
    <message>
        <source>Select a peer to view detailed information.</source>
        <translation>Select a peer to view detailed information.</translation>
    </message>
    <message>
        <source>Direction</source>
        <translation>Direction</translation>
    </message>
    <message>
        <source>Version</source>
        <translation>Version</translation>
    </message>
    <message>
        <source>Starting Block</source>
        <translation>Starting Block</translation>
    </message>
    <message>
        <source>Synced Headers</source>
        <translation>Synced Headers</translation>
    </message>
    <message>
        <source>Synced Blocks</source>
        <translation>Synced Blocks</translation>
    </message>
    <message>
        <source>The mapped Autonomous System used for diversifying peer selection.</source>
        <translation>The mapped Autonomous System used for diversifying peer selection.</translation>
    </message>
    <message>
        <source>Mapped AS</source>
        <translation>Mapped AS</translation>
    </message>
    <message>
        <source>User Agent</source>
        <translation>User Agent</translation>
    </message>
    <message>
        <source>Node window</source>
        <translation>Node window</translation>
    </message>
    <message>
        <source>Open the %1 debug log file from the current data directory. This can take a few seconds for large log files.</source>
        <translation>Open the %1 debug log file from the current data directory. This can take a few seconds for large log files.</translation>
    </message>
    <message>
        <source>Decrease font size</source>
        <translation>Decrease font size</translation>
    </message>
    <message>
        <source>Increase font size</source>
        <translation>Increase font size</translation>
    </message>
    <message>
        <source>Services</source>
        <translation>Services</translation>
    </message>
    <message>
        <source>Connection Time</source>
        <translation>Connection Time</translation>
    </message>
    <message>
        <source>Last Send</source>
        <translation>Last Send</translation>
    </message>
    <message>
        <source>Last Receive</source>
        <translation>Last Receive</translation>
    </message>
    <message>
        <source>Ping Time</source>
        <translation>Ping Time</translation>
    </message>
    <message>
        <source>The duration of a currently outstanding ping.</source>
        <translation>The duration of a currently outstanding ping.</translation>
    </message>
    <message>
        <source>Ping Wait</source>
        <translation>Ping Wait</translation>
    </message>
    <message>
        <source>Min Ping</source>
        <translation>Min Ping</translation>
    </message>
    <message>
        <source>Time Offset</source>
        <translation>Time Offset</translation>
    </message>
    <message>
        <source>Last block time</source>
        <translation>Last block time</translation>
    </message>
    <message>
        <source>&amp;Open</source>
        <translation>&amp;Open</translation>
    </message>
    <message>
        <source>&amp;Console</source>
        <translation>&amp;Console</translation>
    </message>
    <message>
        <source>&amp;Network Traffic</source>
        <translation>&amp;Network Traffic</translation>
    </message>
    <message>
        <source>Totals</source>
        <translation>Totals</translation>
    </message>
    <message>
        <source>In:</source>
        <translation>In:</translation>
    </message>
    <message>
        <source>Out:</source>
        <translation>Out:</translation>
    </message>
    <message>
        <source>Debug log file</source>
        <translation>Debug log file</translation>
    </message>
    <message>
        <source>Clear console</source>
        <translation>Clear console</translation>
    </message>
    <message>
        <source>1 &amp;hour</source>
        <translation>1 &amp;hour</translation>
    </message>
    <message>
        <source>1 &amp;day</source>
        <translation>1 &amp;day</translation>
    </message>
    <message>
        <source>1 &amp;week</source>
        <translation>1 &amp;week</translation>
    </message>
    <message>
        <source>1 &amp;year</source>
        <translation>1 &amp;year</translation>
    </message>
    <message>
        <source>&amp;Disconnect</source>
        <translation>&amp;Disconnect</translation>
    </message>
    <message>
        <source>Ban for</source>
        <translation>Ban for</translation>
    </message>
    <message>
        <source>&amp;Unban</source>
        <translation>&amp;Unban</translation>
    </message>
    <message>
        <source>Welcome to the %1 RPC console.</source>
        <translation>Welcome to the %1 RPC console.</translation>
    </message>
    <message>
        <source>Use up and down arrows to navigate history, and %1 to clear screen.</source>
        <translation>Use up and down arrows to navigate history, and %1 to clear screen.</translation>
    </message>
    <message>
        <source>Type %1 for an overview of available commands.</source>
        <translation>Type %1 for an overview of available commands.</translation>
    </message>
    <message>
        <source>For more information on using this console type %1.</source>
        <translation>For more information on using this console type %1.</translation>
    </message>
    <message>
        <source>WARNING: Scammers have been active, telling users to type commands here, stealing their wallet contents. Do not use this console without fully understanding the ramifications of a command.</source>
        <translation>WARNING: Scammers have been active, telling users to type commands here, stealing their wallet contents. Do not use this console without fully understanding the ramifications of a command.</translation>
    </message>
    <message>
        <source>Network activity disabled</source>
        <translation>Network activity disabled</translation>
    </message>
    <message>
        <source>Executing command without any wallet</source>
        <translation>Executing command without any wallet</translation>
    </message>
    <message>
        <source>Executing command using "%1" wallet</source>
        <translation>Executing command using "%1" wallet</translation>
    </message>
    <message>
        <source>(node id: %1)</source>
        <translation>(node id: %1)</translation>
    </message>
    <message>
        <source>via %1</source>
        <translation>via %1</translation>
    </message>
    <message>
        <source>never</source>
        <translation>never</translation>
    </message>
    <message>
        <source>Inbound</source>
        <translation>Inbound</translation>
    </message>
    <message>
        <source>Outbound</source>
        <translation>Outbound</translation>
    </message>
    <message>
        <source>Unknown</source>
        <translation>Unknown</translation>
    </message>
</context>
<context>
    <name>ReceiveCoinsDialog</name>
    <message>
        <source>&amp;Amount:</source>
        <translation>&amp;Amount:</translation>
    </message>
    <message>
        <source>&amp;Label:</source>
        <translation>&amp;Label:</translation>
    </message>
    <message>
        <source>&amp;Message:</source>
        <translation>&amp;Message:</translation>
    </message>
    <message>
        <source>An optional message to attach to the payment request, which will be displayed when the request is opened. Note: The message will not be sent with the payment over the Bitcoin network.</source>
        <translation>An optional message to attach to the payment request, which will be displayed when the request is opened. Note: The message will not be sent with the payment over the Bitcoin network.</translation>
    </message>
    <message>
        <source>An optional label to associate with the new receiving address.</source>
        <translation>An optional label to associate with the new receiving address.</translation>
    </message>
    <message>
        <source>Use this form to request payments. All fields are &lt;b&gt;optional&lt;/b&gt;.</source>
        <translation>Use this form to request payments. All fields are &lt;b&gt;optional&lt;/b&gt;.</translation>
    </message>
    <message>
        <source>An optional amount to request. Leave this empty or zero to not request a specific amount.</source>
        <translation>An optional amount to request. Leave this empty or zero to not request a specific amount.</translation>
    </message>
    <message>
        <source>An optional label to associate with the new receiving address (used by you to identify an invoice).  It is also attached to the payment request.</source>
        <translation>An optional label to associate with the new receiving address (used by you to identify an invoice).  It is also attached to the payment request.</translation>
    </message>
    <message>
        <source>An optional message that is attached to the payment request and may be displayed to the sender.</source>
        <translation>An optional message that is attached to the payment request and may be displayed to the sender.</translation>
    </message>
    <message>
        <source>&amp;Create new receiving address</source>
        <translation>&amp;Create new receiving address</translation>
    </message>
    <message>
        <source>Clear all fields of the form.</source>
        <translation>Clear all fields of the form.</translation>
    </message>
    <message>
        <source>Clear</source>
        <translation>Clear</translation>
    </message>
    <message>
        <source>Native segwit addresses (aka Bech32 or BIP-173) reduce your transaction fees later on and offer better protection against typos, but old wallets don't support them. When unchecked, an address compatible with older wallets will be created instead.</source>
        <translation>Native segwit addresses (aka Bech32 or BIP-173) reduce your transaction fees later on and offer better protection against typos, but old wallets don't support them. When unchecked, an address compatible with older wallets will be created instead.</translation>
    </message>
    <message>
        <source>Generate native segwit (Bech32) address</source>
        <translation>Generate native segwit (Bech32) address</translation>
    </message>
    <message>
        <source>Requested payments history</source>
        <translation>Requested payments history</translation>
    </message>
    <message>
        <source>Show the selected request (does the same as double clicking an entry)</source>
        <translation>Show the selected request (does the same as double clicking an entry)</translation>
    </message>
    <message>
        <source>Show</source>
        <translation>Show</translation>
    </message>
    <message>
        <source>Remove the selected entries from the list</source>
        <translation>Remove the selected entries from the list</translation>
    </message>
    <message>
        <source>Remove</source>
        <translation>Remove</translation>
    </message>
    <message>
        <source>Copy URI</source>
        <translation>Copy URI</translation>
    </message>
    <message>
        <source>Copy label</source>
        <translation>Copy label</translation>
    </message>
    <message>
        <source>Copy message</source>
        <translation>Copy message</translation>
    </message>
    <message>
        <source>Copy amount</source>
        <translation>Copy amount</translation>
    </message>
    <message>
        <source>Could not unlock wallet.</source>
        <translation>Could not unlock wallet.</translation>
    </message>
    </context>
<context>
    <name>ReceiveRequestDialog</name>
    <message>
        <source>Amount:</source>
        <translation>Amount:</translation>
    </message>
    <message>
        <source>Message:</source>
        <translation>Message:</translation>
    </message>
    <message>
        <source>Wallet:</source>
        <translation>Wallet:</translation>
    </message>
    <message>
        <source>Copy &amp;URI</source>
        <translation>Copy &amp;URI</translation>
    </message>
    <message>
        <source>Copy &amp;Address</source>
        <translation>Copy &amp;Address</translation>
    </message>
    <message>
        <source>&amp;Save Image...</source>
        <translation>&amp;Save Image...</translation>
    </message>
    <message>
        <source>Request payment to %1</source>
        <translation>Request payment to %1</translation>
    </message>
    <message>
        <source>Payment information</source>
        <translation>Payment information</translation>
    </message>
</context>
<context>
    <name>RecentRequestsTableModel</name>
    <message>
        <source>Date</source>
        <translation>Date</translation>
    </message>
    <message>
        <source>Label</source>
        <translation>Label</translation>
    </message>
    <message>
        <source>Message</source>
        <translation>Message</translation>
    </message>
    <message>
        <source>(no label)</source>
        <translation>(no label)</translation>
    </message>
    <message>
        <source>(no message)</source>
        <translation>(no message)</translation>
    </message>
    <message>
        <source>(no amount requested)</source>
        <translation>(no amount requested)</translation>
    </message>
    <message>
        <source>Requested</source>
        <translation>Requested</translation>
    </message>
</context>
<context>
    <name>SendCoinsDialog</name>
    <message>
        <source>Send Coins</source>
        <translation>Send Coins</translation>
    </message>
    <message>
        <source>Coin Control Features</source>
        <translation>Coin Control Features</translation>
    </message>
    <message>
        <source>Inputs...</source>
        <translation>Inputs...</translation>
    </message>
    <message>
        <source>automatically selected</source>
        <translation>automatically selected</translation>
    </message>
    <message>
        <source>Insufficient funds!</source>
        <translation>Insufficient funds!</translation>
    </message>
    <message>
        <source>Quantity:</source>
        <translation>Quantity:</translation>
    </message>
    <message>
        <source>Bytes:</source>
        <translation>Bytes:</translation>
    </message>
    <message>
        <source>Amount:</source>
        <translation>Amount:</translation>
    </message>
    <message>
        <source>Fee:</source>
        <translation>Fee:</translation>
    </message>
    <message>
        <source>After Fee:</source>
        <translation>After Fee:</translation>
    </message>
    <message>
        <source>Change:</source>
        <translation>Change:</translation>
    </message>
    <message>
        <source>If this is activated, but the change address is empty or invalid, change will be sent to a newly generated address.</source>
        <translation>If this is activated, but the change address is empty or invalid, change will be sent to a newly generated address.</translation>
    </message>
    <message>
        <source>Custom change address</source>
        <translation>Custom change address</translation>
    </message>
    <message>
        <source>Transaction Fee:</source>
        <translation>Transaction Fee:</translation>
    </message>
    <message>
        <source>Choose...</source>
        <translation>Choose...</translation>
    </message>
    <message>
        <source>Using the fallbackfee can result in sending a transaction that will take several hours or days (or never) to confirm. Consider choosing your fee manually or wait until you have validated the complete chain.</source>
        <translation>Using the fallbackfee can result in sending a transaction that will take several hours or days (or never) to confirm. Consider choosing your fee manually or wait until you have validated the complete chain.</translation>
    </message>
    <message>
        <source>Warning: Fee estimation is currently not possible.</source>
        <translation>Warning: Fee estimation is currently not possible.</translation>
    </message>
    <message>
        <source>Specify a custom fee per kB (1,000 bytes) of the transaction's virtual size.

Note:  Since the fee is calculated on a per-byte basis, a fee of "100 satoshis per kB" for a transaction size of 500 bytes (half of 1 kB) would ultimately yield a fee of only 50 satoshis.</source>
        <translation>Specify a custom fee per kB (1,000 bytes) of the transaction's virtual size.

Note:  Since the fee is calculated on a per-byte basis, a fee of "100 satoshis per kB" for a transaction size of 500 bytes (half of 1 kB) would ultimately yield a fee of only 50 satoshis.</translation>
    </message>
    <message>
        <source>per kilobyte</source>
        <translation>per kilobyte</translation>
    </message>
    <message>
        <source>Hide</source>
        <translation>Hide</translation>
    </message>
    <message>
        <source>Recommended:</source>
        <translation>Recommended:</translation>
    </message>
    <message>
        <source>Custom:</source>
        <translation>Custom:</translation>
    </message>
    <message>
        <source>(Smart fee not initialized yet. This usually takes a few blocks...)</source>
        <translation>(Smart fee not initialized yet. This usually takes a few blocks...)</translation>
    </message>
    <message>
        <source>Send to multiple recipients at once</source>
        <translation>Send to multiple recipients at once</translation>
    </message>
    <message>
        <source>Add &amp;Recipient</source>
        <translation>Add &amp;Recipient</translation>
    </message>
    <message>
        <source>Clear all fields of the form.</source>
        <translation>Clear all fields of the form.</translation>
    </message>
    <message>
        <source>Dust:</source>
        <translation>Dust:</translation>
    </message>
    <message>
        <source>Hide transaction fee settings</source>
        <translation>Hide transaction fee settings</translation>
    </message>
    <message>
        <source>When there is less transaction volume than space in the blocks, miners as well as relaying nodes may enforce a minimum fee. Paying only this minimum fee is just fine, but be aware that this can result in a never confirming transaction once there is more demand for bitcoin transactions than the network can process.</source>
        <translation>When there is less transaction volume than space in the blocks, miners as well as relaying nodes may enforce a minimum fee. Paying only this minimum fee is just fine, but be aware that this can result in a never confirming transaction once there is more demand for bitcoin transactions than the network can process.</translation>
    </message>
    <message>
        <source>A too low fee might result in a never confirming transaction (read the tooltip)</source>
        <translation>A too low fee might result in a never confirming transaction (read the tooltip)</translation>
    </message>
    <message>
        <source>Confirmation time target:</source>
        <translation>Confirmation time target:</translation>
    </message>
    <message>
        <source>Enable Replace-By-Fee</source>
        <translation>Enable Replace-By-Fee</translation>
    </message>
    <message>
        <source>With Replace-By-Fee (BIP-125) you can increase a transaction's fee after it is sent. Without this, a higher fee may be recommended to compensate for increased transaction delay risk.</source>
        <translation>With Replace-By-Fee (BIP-125) you can increase a transaction's fee after it is sent. Without this, a higher fee may be recommended to compensate for increased transaction delay risk.</translation>
    </message>
    <message>
        <source>Clear &amp;All</source>
        <translation>Clear &amp;All</translation>
    </message>
    <message>
        <source>Balance:</source>
        <translation>Balance:</translation>
    </message>
    <message>
        <source>Confirm the send action</source>
        <translation>Confirm the send action</translation>
    </message>
    <message>
        <source>S&amp;end</source>
        <translation>S&amp;end</translation>
    </message>
    <message>
        <source>Copy quantity</source>
        <translation>Copy quantity</translation>
    </message>
    <message>
        <source>Copy amount</source>
        <translation>Copy amount</translation>
    </message>
    <message>
        <source>Copy fee</source>
        <translation>Copy fee</translation>
    </message>
    <message>
        <source>Copy after fee</source>
        <translation>Copy after fee</translation>
    </message>
    <message>
        <source>Copy bytes</source>
        <translation>Copy bytes</translation>
    </message>
    <message>
        <source>Copy dust</source>
        <translation>Copy dust</translation>
    </message>
    <message>
        <source>Copy change</source>
        <translation>Copy change</translation>
    </message>
    <message>
        <source>%1 (%2 blocks)</source>
        <translation>%1 (%2 blocks)</translation>
    </message>
    <message>
        <source>Cr&amp;eate Unsigned</source>
        <translation>Cr&amp;eate Unsigned</translation>
    </message>
    <message>
        <source>Creates a Partially Signed Bitcoin Transaction (PSBT) for use with e.g. an offline %1 wallet, or a PSBT-compatible hardware wallet.</source>
        <translation>Creates a Partially Signed Bitcoin Transaction (PSBT) for use with e.g. an offline %1 wallet, or a PSBT-compatible hardware wallet.</translation>
    </message>
    <message>
        <source> from wallet '%1'</source>
        <translation> from wallet '%1'</translation>
    </message>
    <message>
        <source>%1 to '%2'</source>
        <translation>%1 to '%2'</translation>
    </message>
    <message>
        <source>%1 to %2</source>
        <translation>%1 to %2</translation>
    </message>
    <message>
        <source>Do you want to draft this transaction?</source>
        <translation>Do you want to draft this transaction?</translation>
    </message>
    <message>
        <source>Are you sure you want to send?</source>
        <translation>Are you sure you want to send?</translation>
    </message>
    <message>
        <source>or</source>
        <translation>or</translation>
    </message>
    <message>
        <source>You can increase the fee later (signals Replace-By-Fee, BIP-125).</source>
        <translation>You can increase the fee later (signals Replace-By-Fee, BIP-125).</translation>
    </message>
    <message>
        <source>Please, review your transaction.</source>
        <translation>Please, review your transaction.</translation>
    </message>
    <message>
        <source>Transaction fee</source>
        <translation>Transaction fee</translation>
    </message>
    <message>
        <source>Not signalling Replace-By-Fee, BIP-125.</source>
        <translation>Not signalling Replace-By-Fee, BIP-125.</translation>
    </message>
    <message>
        <source>Total Amount</source>
        <translation>Total Amount</translation>
    </message>
    <message>
        <source>To review recipient list click "Show Details..."</source>
        <translation>To review recipient list click "Show Details..."</translation>
    </message>
    <message>
        <source>Confirm send coins</source>
        <translation>Confirm send coins</translation>
    </message>
    <message>
        <source>Confirm transaction proposal</source>
        <translation>Confirm transaction proposal</translation>
    </message>
    <message>
        <source>Send</source>
        <translation>Send</translation>
    </message>
    <message>
        <source>Watch-only balance:</source>
        <translation>Watch-only balance:</translation>
    </message>
    <message>
        <source>The recipient address is not valid. Please recheck.</source>
        <translation>The recipient address is not valid. Please recheck.</translation>
    </message>
    <message>
        <source>The amount to pay must be larger than 0.</source>
        <translation>The amount to pay must be larger than 0.</translation>
    </message>
    <message>
        <source>The amount exceeds your balance.</source>
        <translation>The amount exceeds your balance.</translation>
    </message>
    <message>
        <source>The total exceeds your balance when the %1 transaction fee is included.</source>
        <translation>The total exceeds your balance when the %1 transaction fee is included.</translation>
    </message>
    <message>
        <source>Duplicate address found: addresses should only be used once each.</source>
        <translation>Duplicate address found: addresses should only be used once each.</translation>
    </message>
    <message>
        <source>Transaction creation failed!</source>
        <translation>Transaction creation failed!</translation>
    </message>
    <message>
        <source>A fee higher than %1 is considered an absurdly high fee.</source>
        <translation>A fee higher than %1 is considered an absurdly high fee.</translation>
    </message>
    <message>
        <source>Payment request expired.</source>
        <translation>Payment request expired.</translation>
    </message>
    <message numerus="yes">
        <source>Estimated to begin confirmation within %n block(s).</source>
        <translation><numerusform>Estimated to begin confirmation within %n block.</numerusform><numerusform>Estimated to begin confirmation within %n blocks.</numerusform></translation>
    </message>
    <message>
        <source>Warning: Invalid Bitcoin address</source>
        <translation>Warning: Invalid Bitcoin address</translation>
    </message>
    <message>
        <source>Warning: Unknown change address</source>
        <translation>Warning: Unknown change address</translation>
    </message>
    <message>
        <source>Confirm custom change address</source>
        <translation>Confirm custom change address</translation>
    </message>
    <message>
        <source>The address you selected for change is not part of this wallet. Any or all funds in your wallet may be sent to this address. Are you sure?</source>
        <translation>The address you selected for change is not part of this wallet. Any or all funds in your wallet may be sent to this address. Are you sure?</translation>
    </message>
    <message>
        <source>(no label)</source>
        <translation>(no label)</translation>
    </message>
</context>
<context>
    <name>SendCoinsEntry</name>
    <message>
        <source>A&amp;mount:</source>
        <translation>A&amp;mount:</translation>
    </message>
    <message>
        <source>Pay &amp;To:</source>
        <translation>Pay &amp;To:</translation>
    </message>
    <message>
        <source>&amp;Label:</source>
        <translation>&amp;Label:</translation>
    </message>
    <message>
        <source>Choose previously used address</source>
        <translation>Choose previously used address</translation>
    </message>
    <message>
        <source>The Bitcoin address to send the payment to</source>
        <translation>The Bitcoin address to send the payment to</translation>
    </message>
    <message>
        <source>Alt+A</source>
        <translation>Alt+A</translation>
    </message>
    <message>
        <source>Paste address from clipboard</source>
        <translation>Paste address from clipboard</translation>
    </message>
    <message>
        <source>Alt+P</source>
        <translation>Alt+P</translation>
    </message>
    <message>
        <source>Remove this entry</source>
        <translation>Remove this entry</translation>
    </message>
    <message>
        <source>The amount to send in the selected unit</source>
        <translation>The amount to send in the selected unit</translation>
    </message>
    <message>
        <source>The fee will be deducted from the amount being sent. The recipient will receive less bitcoins than you enter in the amount field. If multiple recipients are selected, the fee is split equally.</source>
        <translation>The fee will be deducted from the amount being sent. The recipient will receive less bitcoins than you enter in the amount field. If multiple recipients are selected, the fee is split equally.</translation>
    </message>
    <message>
        <source>S&amp;ubtract fee from amount</source>
        <translation>S&amp;ubtract fee from amount</translation>
    </message>
    <message>
        <source>Use available balance</source>
        <translation>Use available balance</translation>
    </message>
    <message>
        <source>Message:</source>
        <translation>Message:</translation>
    </message>
    <message>
        <source>This is an unauthenticated payment request.</source>
        <translation>This is an unauthenticated payment request.</translation>
    </message>
    <message>
        <source>This is an authenticated payment request.</source>
        <translation>This is an authenticated payment request.</translation>
    </message>
    <message>
        <source>Enter a label for this address to add it to the list of used addresses</source>
        <translation>Enter a label for this address to add it to the list of used addresses</translation>
    </message>
    <message>
        <source>A message that was attached to the bitcoin: URI which will be stored with the transaction for your reference. Note: This message will not be sent over the Bitcoin network.</source>
        <translation>A message that was attached to the bitcoin: URI which will be stored with the transaction for your reference. Note: This message will not be sent over the Bitcoin network.</translation>
    </message>
    <message>
        <source>Pay To:</source>
        <translation>Pay To:</translation>
    </message>
    <message>
        <source>Memo:</source>
        <translation>Memo:</translation>
    </message>
</context>
<context>
    <name>ShutdownWindow</name>
    <message>
        <source>%1 is shutting down...</source>
        <translation>%1 is shutting down...</translation>
    </message>
    <message>
        <source>Do not shut down the computer until this window disappears.</source>
        <translation>Do not shut down the computer until this window disappears.</translation>
    </message>
</context>
<context>
    <name>SignVerifyMessageDialog</name>
    <message>
        <source>Signatures - Sign / Verify a Message</source>
        <translation>Signatures - Sign / Verify a Message</translation>
    </message>
    <message>
        <source>&amp;Sign Message</source>
        <translation>&amp;Sign Message</translation>
    </message>
    <message>
        <source>You can sign messages/agreements with your addresses to prove you can receive bitcoins sent to them. Be careful not to sign anything vague or random, as phishing attacks may try to trick you into signing your identity over to them. Only sign fully-detailed statements you agree to.</source>
        <translation>You can sign messages/agreements with your addresses to prove you can receive bitcoins sent to them. Be careful not to sign anything vague or random, as phishing attacks may try to trick you into signing your identity over to them. Only sign fully-detailed statements you agree to.</translation>
    </message>
    <message>
        <source>The Bitcoin address to sign the message with</source>
        <translation>The Bitcoin address to sign the message with</translation>
    </message>
    <message>
        <source>Choose previously used address</source>
        <translation>Choose previously used address</translation>
    </message>
    <message>
        <source>Alt+A</source>
        <translation>Alt+A</translation>
    </message>
    <message>
        <source>Paste address from clipboard</source>
        <translation>Paste address from clipboard</translation>
    </message>
    <message>
        <source>Alt+P</source>
        <translation>Alt+P</translation>
    </message>
    <message>
        <source>Enter the message you want to sign here</source>
        <translation>Enter the message you want to sign here</translation>
    </message>
    <message>
        <source>Signature</source>
        <translation>Signature</translation>
    </message>
    <message>
        <source>Copy the current signature to the system clipboard</source>
        <translation>Copy the current signature to the system clipboard</translation>
    </message>
    <message>
        <source>Sign the message to prove you own this Bitcoin address</source>
        <translation>Sign the message to prove you own this Bitcoin address</translation>
    </message>
    <message>
        <source>Sign &amp;Message</source>
        <translation>Sign &amp;Message</translation>
    </message>
    <message>
        <source>Reset all sign message fields</source>
        <translation>Reset all sign message fields</translation>
    </message>
    <message>
        <source>Clear &amp;All</source>
        <translation>Clear &amp;All</translation>
    </message>
    <message>
        <source>&amp;Verify Message</source>
        <translation>&amp;Verify Message</translation>
    </message>
    <message>
        <source>Enter the receiver's address, message (ensure you copy line breaks, spaces, tabs, etc. exactly) and signature below to verify the message. Be careful not to read more into the signature than what is in the signed message itself, to avoid being tricked by a man-in-the-middle attack. Note that this only proves the signing party receives with the address, it cannot prove sendership of any transaction!</source>
        <translation>Enter the receiver's address, message (ensure you copy line breaks, spaces, tabs, etc. exactly) and signature below to verify the message. Be careful not to read more into the signature than what is in the signed message itself, to avoid being tricked by a man-in-the-middle attack. Note that this only proves the signing party receives with the address, it cannot prove sendership of any transaction!</translation>
    </message>
    <message>
        <source>The Bitcoin address the message was signed with</source>
        <translation>The Bitcoin address the message was signed with</translation>
    </message>
    <message>
        <source>The signed message to verify</source>
        <translation>The signed message to verify</translation>
    </message>
    <message>
        <source>The signature given when the message was signed</source>
        <translation>The signature given when the message was signed</translation>
    </message>
    <message>
        <source>Verify the message to ensure it was signed with the specified Bitcoin address</source>
        <translation>Verify the message to ensure it was signed with the specified Bitcoin address</translation>
    </message>
    <message>
        <source>Verify &amp;Message</source>
        <translation>Verify &amp;Message</translation>
    </message>
    <message>
        <source>Reset all verify message fields</source>
        <translation>Reset all verify message fields</translation>
    </message>
    <message>
        <source>Click "Sign Message" to generate signature</source>
        <translation>Click "Sign Message" to generate signature</translation>
    </message>
    <message>
        <source>The entered address is invalid.</source>
        <translation>The entered address is invalid.</translation>
    </message>
    <message>
        <source>Please check the address and try again.</source>
        <translation>Please check the address and try again.</translation>
    </message>
    <message>
        <source>The entered address does not refer to a key.</source>
        <translation>The entered address does not refer to a key.</translation>
    </message>
    <message>
        <source>Wallet unlock was cancelled.</source>
        <translation>Wallet unlock was cancelled.</translation>
    </message>
    <message>
        <source>No error</source>
        <translation>No error</translation>
    </message>
    <message>
        <source>Private key for the entered address is not available.</source>
        <translation>Private key for the entered address is not available.</translation>
    </message>
    <message>
        <source>Message signing failed.</source>
        <translation>Message signing failed.</translation>
    </message>
    <message>
        <source>Message signed.</source>
        <translation>Message signed.</translation>
    </message>
    <message>
        <source>The signature could not be decoded.</source>
        <translation>The signature could not be decoded.</translation>
    </message>
    <message>
        <source>Please check the signature and try again.</source>
        <translation>Please check the signature and try again.</translation>
    </message>
    <message>
        <source>The signature did not match the message digest.</source>
        <translation>The signature did not match the message digest.</translation>
    </message>
    <message>
        <source>Message verification failed.</source>
        <translation>Message verification failed.</translation>
    </message>
    <message>
        <source>Message verified.</source>
        <translation>Message verified.</translation>
    </message>
</context>
<context>
    <name>TrafficGraphWidget</name>
    <message>
        <source>KB/s</source>
        <translation>KB/s</translation>
    </message>
</context>
<context>
    <name>TransactionDesc</name>
    <message numerus="yes">
        <source>Open for %n more block(s)</source>
        <translation><numerusform>Open for %n more block</numerusform><numerusform>Open for %n more blocks</numerusform></translation>
    </message>
    <message>
        <source>Open until %1</source>
        <translation>Open until %1</translation>
    </message>
    <message>
        <source>conflicted with a transaction with %1 confirmations</source>
        <translation>conflicted with a transaction with %1 confirmations</translation>
    </message>
    <message>
        <source>0/unconfirmed, %1</source>
        <translation>0/unconfirmed, %1</translation>
    </message>
    <message>
        <source>in memory pool</source>
        <translation>in memory pool</translation>
    </message>
    <message>
        <source>not in memory pool</source>
        <translation>not in memory pool</translation>
    </message>
    <message>
        <source>abandoned</source>
        <translation>abandoned</translation>
    </message>
    <message>
        <source>%1/unconfirmed</source>
        <translation>%1/unconfirmed</translation>
    </message>
    <message>
        <source>%1 confirmations</source>
        <translation>%1 confirmations</translation>
    </message>
    <message>
        <source>Status</source>
        <translation>Status</translation>
    </message>
    <message>
        <source>Date</source>
        <translation>Date</translation>
    </message>
    <message>
        <source>Source</source>
        <translation>Source</translation>
    </message>
    <message>
        <source>Generated</source>
        <translation>Generated</translation>
    </message>
    <message>
        <source>From</source>
        <translation>From</translation>
    </message>
    <message>
        <source>unknown</source>
        <translation>unknown</translation>
    </message>
    <message>
        <source>To</source>
        <translation>To</translation>
    </message>
    <message>
        <source>own address</source>
        <translation>own address</translation>
    </message>
    <message>
        <source>watch-only</source>
        <translation>watch-only</translation>
    </message>
    <message>
        <source>label</source>
        <translation>label</translation>
    </message>
    <message>
        <source>Credit</source>
        <translation>Credit</translation>
    </message>
    <message numerus="yes">
        <source>matures in %n more block(s)</source>
        <translation><numerusform>matures in %n more block</numerusform><numerusform>matures in %n more blocks</numerusform></translation>
    </message>
    <message>
        <source>not accepted</source>
        <translation>not accepted</translation>
    </message>
    <message>
        <source>Debit</source>
        <translation>Debit</translation>
    </message>
    <message>
        <source>Total debit</source>
        <translation>Total debit</translation>
    </message>
    <message>
        <source>Total credit</source>
        <translation>Total credit</translation>
    </message>
    <message>
        <source>Transaction fee</source>
        <translation>Transaction fee</translation>
    </message>
    <message>
        <source>Net amount</source>
        <translation>Net amount</translation>
    </message>
    <message>
        <source>Message</source>
        <translation>Message</translation>
    </message>
    <message>
        <source>Comment</source>
        <translation>Comment</translation>
    </message>
    <message>
        <source>Transaction ID</source>
        <translation>Transaction ID</translation>
    </message>
    <message>
        <source>Transaction total size</source>
        <translation>Transaction total size</translation>
    </message>
    <message>
        <source>Transaction virtual size</source>
        <translation>Transaction virtual size</translation>
    </message>
    <message>
        <source>Output index</source>
        <translation>Output index</translation>
    </message>
    <message>
        <source> (Certificate was not verified)</source>
        <translation> (Certificate was not verified)</translation>
    </message>
    <message>
        <source>Merchant</source>
        <translation>Merchant</translation>
    </message>
    <message>
        <source>Generated coins must mature %1 blocks before they can be spent. When you generated this block, it was broadcast to the network to be added to the block chain. If it fails to get into the chain, its state will change to "not accepted" and it won't be spendable. This may occasionally happen if another node generates a block within a few seconds of yours.</source>
        <translation>Generated coins must mature %1 blocks before they can be spent. When you generated this block, it was broadcast to the network to be added to the block chain. If it fails to get into the chain, its state will change to "not accepted" and it won't be spendable. This may occasionally happen if another node generates a block within a few seconds of yours.</translation>
    </message>
    <message>
        <source>Debug information</source>
        <translation>Debug information</translation>
    </message>
    <message>
        <source>Transaction</source>
        <translation>Transaction</translation>
    </message>
    <message>
        <source>Inputs</source>
        <translation>Inputs</translation>
    </message>
    <message>
        <source>Amount</source>
        <translation>Amount</translation>
    </message>
    <message>
        <source>true</source>
        <translation>true</translation>
    </message>
    <message>
        <source>false</source>
        <translation>false</translation>
    </message>
</context>
<context>
    <name>TransactionDescDialog</name>
    <message>
        <source>This pane shows a detailed description of the transaction</source>
        <translation>This pane shows a detailed description of the transaction</translation>
    </message>
    <message>
        <source>Details for %1</source>
        <translation>Details for %1</translation>
    </message>
</context>
<context>
    <name>TransactionTableModel</name>
    <message>
        <source>Date</source>
        <translation>Date</translation>
    </message>
    <message>
        <source>Type</source>
        <translation>Type</translation>
    </message>
    <message>
        <source>Label</source>
        <translation>Label</translation>
    </message>
    <message numerus="yes">
        <source>Open for %n more block(s)</source>
        <translation><numerusform>Open for %n more block</numerusform><numerusform>Open for %n more blocks</numerusform></translation>
    </message>
    <message>
        <source>Open until %1</source>
        <translation>Open until %1</translation>
    </message>
    <message>
        <source>Unconfirmed</source>
        <translation>Unconfirmed</translation>
    </message>
    <message>
        <source>Abandoned</source>
        <translation>Abandoned</translation>
    </message>
    <message>
        <source>Confirming (%1 of %2 recommended confirmations)</source>
        <translation>Confirming (%1 of %2 recommended confirmations)</translation>
    </message>
    <message>
        <source>Confirmed (%1 confirmations)</source>
        <translation>Confirmed (%1 confirmations)</translation>
    </message>
    <message>
        <source>Conflicted</source>
        <translation>Conflicted</translation>
    </message>
    <message>
        <source>Immature (%1 confirmations, will be available after %2)</source>
        <translation>Immature (%1 confirmations, will be available after %2)</translation>
    </message>
    <message>
        <source>Generated but not accepted</source>
        <translation>Generated but not accepted</translation>
    </message>
    <message>
        <source>Received with</source>
        <translation>Received with</translation>
    </message>
    <message>
        <source>Received from</source>
        <translation>Received from</translation>
    </message>
    <message>
        <source>Sent to</source>
        <translation>Sent to</translation>
    </message>
    <message>
        <source>Payment to yourself</source>
        <translation>Payment to yourself</translation>
    </message>
    <message>
        <source>Mined</source>
        <translation>Mined</translation>
    </message>
    <message>
        <source>watch-only</source>
        <translation>watch-only</translation>
    </message>
    <message>
        <source>(n/a)</source>
        <translation>(n/a)</translation>
    </message>
    <message>
        <source>(no label)</source>
        <translation>(no label)</translation>
    </message>
    <message>
        <source>Transaction status. Hover over this field to show number of confirmations.</source>
        <translation>Transaction status. Hover over this field to show number of confirmations.</translation>
    </message>
    <message>
        <source>Date and time that the transaction was received.</source>
        <translation>Date and time that the transaction was received.</translation>
    </message>
    <message>
        <source>Type of transaction.</source>
        <translation>Type of transaction.</translation>
    </message>
    <message>
        <source>Whether or not a watch-only address is involved in this transaction.</source>
        <translation>Whether or not a watch-only address is involved in this transaction.</translation>
    </message>
    <message>
        <source>User-defined intent/purpose of the transaction.</source>
        <translation>User-defined intent/purpose of the transaction.</translation>
    </message>
    <message>
        <source>Amount removed from or added to balance.</source>
        <translation>Amount removed from or added to balance.</translation>
    </message>
</context>
<context>
    <name>TransactionView</name>
    <message>
        <source>All</source>
        <translation>All</translation>
    </message>
    <message>
        <source>Today</source>
        <translation>Today</translation>
    </message>
    <message>
        <source>This week</source>
        <translation>This week</translation>
    </message>
    <message>
        <source>This month</source>
        <translation>This month</translation>
    </message>
    <message>
        <source>Last month</source>
        <translation>Last month</translation>
    </message>
    <message>
        <source>This year</source>
        <translation>This year</translation>
    </message>
    <message>
        <source>Range...</source>
        <translation>Range...</translation>
    </message>
    <message>
        <source>Received with</source>
        <translation>Received with</translation>
    </message>
    <message>
        <source>Sent to</source>
        <translation>Sent to</translation>
    </message>
    <message>
        <source>To yourself</source>
        <translation>To yourself</translation>
    </message>
    <message>
        <source>Mined</source>
        <translation>Mined</translation>
    </message>
    <message>
        <source>Other</source>
        <translation>Other</translation>
    </message>
    <message>
        <source>Enter address, transaction id, or label to search</source>
        <translation>Enter address, transaction id, or label to search</translation>
    </message>
    <message>
        <source>Min amount</source>
        <translation>Min amount</translation>
    </message>
    <message>
        <source>Abandon transaction</source>
        <translation>Abandon transaction</translation>
    </message>
    <message>
        <source>Increase transaction fee</source>
        <translation>Increase transaction fee</translation>
    </message>
    <message>
        <source>Copy address</source>
        <translation>Copy address</translation>
    </message>
    <message>
        <source>Copy label</source>
        <translation>Copy label</translation>
    </message>
    <message>
        <source>Copy amount</source>
        <translation>Copy amount</translation>
    </message>
    <message>
        <source>Copy transaction ID</source>
        <translation>Copy transaction ID</translation>
    </message>
    <message>
        <source>Copy raw transaction</source>
        <translation>Copy raw transaction</translation>
    </message>
    <message>
        <source>Copy full transaction details</source>
        <translation>Copy full transaction details</translation>
    </message>
    <message>
        <source>Edit label</source>
        <translation>Edit label</translation>
    </message>
    <message>
        <source>Show transaction details</source>
        <translation>Show transaction details</translation>
    </message>
    <message>
        <source>Export Transaction History</source>
        <translation>Export Transaction History</translation>
    </message>
    <message>
        <source>Comma separated file (*.csv)</source>
        <translation>Comma separated file (*.csv)</translation>
    </message>
    <message>
        <source>Confirmed</source>
        <translation>Confirmed</translation>
    </message>
    <message>
        <source>Watch-only</source>
        <translation>Watch-only</translation>
    </message>
    <message>
        <source>Date</source>
        <translation>Date</translation>
    </message>
    <message>
        <source>Type</source>
        <translation>Type</translation>
    </message>
    <message>
        <source>Label</source>
        <translation>Label</translation>
    </message>
    <message>
        <source>Address</source>
        <translation>Address</translation>
    </message>
    <message>
        <source>ID</source>
        <translation>ID</translation>
    </message>
    <message>
        <source>Exporting Failed</source>
        <translation>Exporting Failed</translation>
    </message>
    <message>
        <source>There was an error trying to save the transaction history to %1.</source>
        <translation>There was an error trying to save the transaction history to %1.</translation>
    </message>
    <message>
        <source>Exporting Successful</source>
        <translation>Exporting Successful</translation>
    </message>
    <message>
        <source>The transaction history was successfully saved to %1.</source>
        <translation>The transaction history was successfully saved to %1.</translation>
    </message>
    <message>
        <source>Range:</source>
        <translation>Range:</translation>
    </message>
    <message>
        <source>to</source>
        <translation>to</translation>
    </message>
</context>
<context>
    <name>UnitDisplayStatusBarControl</name>
    <message>
        <source>Unit to show amounts in. Click to select another unit.</source>
        <translation>Unit to show amounts in. Click to select another unit.</translation>
    </message>
</context>
<context>
    <name>WalletController</name>
    <message>
        <source>Close wallet</source>
        <translation>Close wallet</translation>
    </message>
    <message>
        <source>Are you sure you wish to close the wallet &lt;i&gt;%1&lt;/i&gt;?</source>
        <translation>Are you sure you wish to close the wallet &lt;i&gt;%1&lt;/i&gt;?</translation>
    </message>
    <message>
        <source>Closing the wallet for too long can result in having to resync the entire chain if pruning is enabled.</source>
        <translation>Closing the wallet for too long can result in having to resync the entire chain if pruning is enabled.</translation>
    </message>
    </context>
<context>
    <name>WalletFrame</name>
    <message>
        <source>Create a new wallet</source>
        <translation>Create a new wallet</translation>
    </message>
</context>
<context>
    <name>WalletModel</name>
    <message>
        <source>Send Coins</source>
        <translation>Send Coins</translation>
    </message>
    <message>
        <source>Fee bump error</source>
        <translation>Fee bump error</translation>
    </message>
    <message>
        <source>Increasing transaction fee failed</source>
        <translation>Increasing transaction fee failed</translation>
    </message>
    <message>
        <source>Do you want to increase the fee?</source>
        <translation>Do you want to increase the fee?</translation>
    </message>
    <message>
        <source>Do you want to draft a transaction with fee increase?</source>
        <translation>Do you want to draft a transaction with fee increase?</translation>
    </message>
    <message>
        <source>Current fee:</source>
        <translation>Current fee:</translation>
    </message>
    <message>
        <source>Increase:</source>
        <translation>Increase:</translation>
    </message>
    <message>
        <source>New fee:</source>
        <translation>New fee:</translation>
    </message>
    <message>
        <source>Confirm fee bump</source>
        <translation>Confirm fee bump</translation>
    </message>
    <message>
        <source>Can't draft transaction.</source>
        <translation>Can't draft transaction.</translation>
    </message>
    <message>
        <source>PSBT copied</source>
        <translation>PSBT copied</translation>
    </message>
    <message>
        <source>Can't sign transaction.</source>
        <translation>Can't sign transaction.</translation>
    </message>
    <message>
        <source>Could not commit transaction</source>
        <translation>Could not commit transaction</translation>
    </message>
    <message>
        <source>default wallet</source>
        <translation>default wallet</translation>
    </message>
</context>
<context>
    <name>WalletView</name>
    <message>
        <source>&amp;Export</source>
        <translation>&amp;Export</translation>
    </message>
    <message>
        <source>Export the data in the current tab to a file</source>
        <translation>Export the data in the current tab to a file</translation>
    </message>
    <message>
        <source>Error</source>
        <translation>Error</translation>
    </message>
    <message>
        <source>Backup Wallet</source>
        <translation>Backup Wallet</translation>
    </message>
    <message>
        <source>Wallet Data (*.dat)</source>
        <translation>Wallet Data (*.dat)</translation>
    </message>
    <message>
        <source>Backup Failed</source>
        <translation>Backup Failed</translation>
    </message>
    <message>
        <source>There was an error trying to save the wallet data to %1.</source>
        <translation>There was an error trying to save the wallet data to %1.</translation>
    </message>
    <message>
        <source>Backup Successful</source>
        <translation>Backup Successful</translation>
    </message>
    <message>
        <source>The wallet data was successfully saved to %1.</source>
        <translation>The wallet data was successfully saved to %1.</translation>
    </message>
    <message>
        <source>Cancel</source>
        <translation>Cancel</translation>
    </message>
</context>
<context>
    <name>bitcoin-core</name>
    <message>
        <source>Distributed under the MIT software license, see the accompanying file %s or %s</source>
        <translation>Distributed under the MIT software license, see the accompanying file %s or %s</translation>
    </message>
    <message>
        <source>Prune configured below the minimum of %d MiB.  Please use a higher number.</source>
        <translation>Prune configured below the minimum of %d MiB.  Please use a higher number.</translation>
    </message>
    <message>
        <source>Prune: last wallet synchronisation goes beyond pruned data. You need to -reindex (download the whole blockchain again in case of pruned node)</source>
        <translation>Prune: last wallet synchronisation goes beyond pruned data. You need to -reindex (download the whole blockchain again in case of pruned node)</translation>
    </message>
    <message>
        <source>Pruning blockstore...</source>
        <translation>Pruning blockstore...</translation>
    </message>
    <message>
        <source>Unable to start HTTP server. See debug log for details.</source>
        <translation>Unable to start HTTP server. See debug log for details.</translation>
    </message>
    <message>
        <source>The %s developers</source>
        <translation>The %s developers</translation>
    </message>
    <message>
        <source>Cannot obtain a lock on data directory %s. %s is probably already running.</source>
        <translation>Cannot obtain a lock on data directory %s. %s is probably already running.</translation>
    </message>
    <message>
        <source>Cannot provide specific connections and have addrman find outgoing connections at the same.</source>
        <translation>Cannot provide specific connections and have addrman find outgoing connections at the same.</translation>
    </message>
    <message>
        <source>Error reading %s! All keys read correctly, but transaction data or address book entries might be missing or incorrect.</source>
        <translation>Error reading %s! All keys read correctly, but transaction data or address book entries might be missing or incorrect.</translation>
    </message>
    <message>
        <source>Please check that your computer's date and time are correct! If your clock is wrong, %s will not work properly.</source>
        <translation>Please check that your computer's date and time are correct! If your clock is wrong, %s will not work properly.</translation>
    </message>
    <message>
        <source>Please contribute if you find %s useful. Visit %s for further information about the software.</source>
        <translation>Please contribute if you find %s useful. Visit %s for further information about the software.</translation>
    </message>
    <message>
        <source>The block database contains a block which appears to be from the future. This may be due to your computer's date and time being set incorrectly. Only rebuild the block database if you are sure that your computer's date and time are correct</source>
        <translation>The block database contains a block which appears to be from the future. This may be due to your computer's date and time being set incorrectly. Only rebuild the block database if you are sure that your computer's date and time are correct</translation>
    </message>
    <message>
        <source>This is a pre-release test build - use at your own risk - do not use for mining or merchant applications</source>
        <translation>This is a pre-release test build - use at your own risk - do not use for mining or merchant applications</translation>
    </message>
    <message>
        <source>This is the transaction fee you may discard if change is smaller than dust at this level</source>
        <translation>This is the transaction fee you may discard if change is smaller than dust at this level</translation>
    </message>
    <message>
        <source>Unable to replay blocks. You will need to rebuild the database using -reindex-chainstate.</source>
        <translation>Unable to replay blocks. You will need to rebuild the database using -reindex-chainstate.</translation>
    </message>
    <message>
        <source>Unable to rewind the database to a pre-fork state. You will need to redownload the blockchain</source>
        <translation>Unable to rewind the database to a pre-fork state. You will need to redownload the blockchain</translation>
    </message>
    <message>
        <source>Warning: The network does not appear to fully agree! Some miners appear to be experiencing issues.</source>
        <translation>Warning: The network does not appear to fully agree! Some miners appear to be experiencing issues.</translation>
    </message>
    <message>
        <source>Warning: We do not appear to fully agree with our peers! You may need to upgrade, or other nodes may need to upgrade.</source>
        <translation>Warning: We do not appear to fully agree with our peers! You may need to upgrade, or other nodes may need to upgrade.</translation>
    </message>
    <message>
        <source>-maxmempool must be at least %d MB</source>
        <translation>-maxmempool must be at least %d MB</translation>
    </message>
    <message>
        <source>Cannot resolve -%s address: '%s'</source>
        <translation>Cannot resolve -%s address: '%s'</translation>
    </message>
    <message>
        <source>Change index out of range</source>
        <translation>Change index out of range</translation>
    </message>
    <message>
        <source>Config setting for %s only applied on %s network when in [%s] section.</source>
        <translation>Config setting for %s only applied on %s network when in [%s] section.</translation>
    </message>
    <message>
        <source>Copyright (C) %i-%i</source>
        <translation>Copyright (C) %i-%i</translation>
    </message>
    <message>
        <source>Corrupted block database detected</source>
        <translation>Corrupted block database detected</translation>
    </message>
    <message>
        <source>Could not find asmap file %s</source>
        <translation>Could not find asmap file %s</translation>
    </message>
    <message>
        <source>Could not parse asmap file %s</source>
        <translation>Could not parse asmap file %s</translation>
    </message>
    <message>
        <source>Do you want to rebuild the block database now?</source>
        <translation>Do you want to rebuild the block database now?</translation>
    </message>
    <message>
        <source>Error initializing block database</source>
        <translation>Error initializing block database</translation>
    </message>
    <message>
        <source>Error initializing wallet database environment %s!</source>
        <translation>Error initializing wallet database environment %s!</translation>
    </message>
    <message>
        <source>Error loading %s</source>
        <translation>Error loading %s</translation>
    </message>
    <message>
        <source>Error loading %s: Private keys can only be disabled during creation</source>
        <translation>Error loading %s: Private keys can only be disabled during creation</translation>
    </message>
    <message>
        <source>Error loading %s: Wallet corrupted</source>
        <translation>Error loading %s: Wallet corrupted</translation>
    </message>
    <message>
        <source>Error loading %s: Wallet requires newer version of %s</source>
        <translation>Error loading %s: Wallet requires newer version of %s</translation>
    </message>
    <message>
        <source>Error loading block database</source>
        <translation>Error loading block database</translation>
    </message>
    <message>
        <source>Error opening block database</source>
        <translation>Error opening block database</translation>
    </message>
    <message>
        <source>Failed to listen on any port. Use -listen=0 if you want this.</source>
        <translation>Failed to listen on any port. Use -listen=0 if you want this.</translation>
    </message>
    <message>
        <source>Failed to rescan the wallet during initialization</source>
        <translation>Failed to rescan the wallet during initialization</translation>
    </message>
    <message>
        <source>Importing...</source>
        <translation>Importing...</translation>
    </message>
    <message>
        <source>Incorrect or no genesis block found. Wrong datadir for network?</source>
        <translation>Incorrect or no genesis block found. Wrong datadir for network?</translation>
    </message>
    <message>
        <source>Initialization sanity check failed. %s is shutting down.</source>
        <translation>Initialization sanity check failed. %s is shutting down.</translation>
    </message>
    <message>
        <source>Invalid P2P permission: '%s'</source>
        <translation>Invalid P2P permission: '%s'</translation>
    </message>
    <message>
        <source>Invalid amount for -%s=&lt;amount&gt;: '%s'</source>
        <translation>Invalid amount for -%s=&lt;amount&gt;: '%s'</translation>
    </message>
    <message>
        <source>Invalid amount for -discardfee=&lt;amount&gt;: '%s'</source>
        <translation>Invalid amount for -discardfee=&lt;amount&gt;: '%s'</translation>
    </message>
    <message>
        <source>Invalid amount for -fallbackfee=&lt;amount&gt;: '%s'</source>
        <translation>Invalid amount for -fallbackfee=&lt;amount&gt;: '%s'</translation>
    </message>
    <message>
        <source>Specified blocks directory "%s" does not exist.</source>
        <translation>Specified blocks directory "%s" does not exist.</translation>
    </message>
    <message>
        <source>Unknown address type '%s'</source>
        <translation>Unknown address type '%s'</translation>
    </message>
    <message>
        <source>Unknown change type '%s'</source>
        <translation>Unknown change type '%s'</translation>
    </message>
    <message>
        <source>Upgrading txindex database</source>
        <translation>Upgrading txindex database</translation>
    </message>
    <message>
        <source>Loading P2P addresses...</source>
        <translation>Loading P2P addresses...</translation>
    </message>
    <message>
        <source>Loading banlist...</source>
        <translation>Loading banlist...</translation>
    </message>
    <message>
        <source>Not enough file descriptors available.</source>
        <translation>Not enough file descriptors available.</translation>
    </message>
    <message>
        <source>Prune cannot be configured with a negative value.</source>
        <translation>Prune cannot be configured with a negative value.</translation>
    </message>
    <message>
        <source>Prune mode is incompatible with -txindex.</source>
        <translation>Prune mode is incompatible with -txindex.</translation>
    </message>
    <message>
        <source>Replaying blocks...</source>
        <translation>Replaying blocks...</translation>
    </message>
    <message>
        <source>Rewinding blocks...</source>
        <translation>Rewinding blocks...</translation>
    </message>
    <message>
        <source>The source code is available from %s.</source>
        <translation>The source code is available from %s.</translation>
    </message>
    <message>
        <source>Transaction fee and change calculation failed</source>
        <translation>Transaction fee and change calculation failed</translation>
    </message>
    <message>
        <source>Unable to bind to %s on this computer. %s is probably already running.</source>
        <translation>Unable to bind to %s on this computer. %s is probably already running.</translation>
    </message>
    <message>
        <source>Unable to generate keys</source>
        <translation>Unable to generate keys</translation>
    </message>
    <message>
        <source>Unsupported logging category %s=%s.</source>
        <translation>Unsupported logging category %s=%s.</translation>
    </message>
    <message>
        <source>Upgrading UTXO database</source>
        <translation>Upgrading UTXO database</translation>
    </message>
    <message>
        <source>User Agent comment (%s) contains unsafe characters.</source>
        <translation>User Agent comment (%s) contains unsafe characters.</translation>
    </message>
    <message>
        <source>Verifying blocks...</source>
        <translation>Verifying blocks...</translation>
    </message>
    <message>
        <source>Wallet needed to be rewritten: restart %s to complete</source>
        <translation>Wallet needed to be rewritten: restart %s to complete</translation>
    </message>
    <message>
        <source>Error: Listening for incoming connections failed (listen returned error %s)</source>
        <translation>Error: Listening for incoming connections failed (listen returned error %s)</translation>
    </message>
    <message>
        <source>Invalid amount for -maxtxfee=&lt;amount&gt;: '%s' (must be at least the minrelay fee of %s to prevent stuck transactions)</source>
        <translation>Invalid amount for -maxtxfee=&lt;amount&gt;: '%s' (must be at least the minrelay fee of %s to prevent stuck transactions)</translation>
    </message>
    <message>
        <source>The transaction amount is too small to send after the fee has been deducted</source>
        <translation>The transaction amount is too small to send after the fee has been deducted</translation>
    </message>
    <message>
        <source>You need to rebuild the database using -reindex to go back to unpruned mode.  This will redownload the entire blockchain</source>
        <translation>You need to rebuild the database using -reindex to go back to unpruned mode.  This will redownload the entire blockchain</translation>
    </message>
    <message>
        <source>Error reading from database, shutting down.</source>
        <translation>Error reading from database, shutting down.</translation>
    </message>
    <message>
        <source>Error upgrading chainstate database</source>
        <translation>Error upgrading chainstate database</translation>
    </message>
    <message>
        <source>Error: Disk space is low for %s</source>
        <translation>Error: Disk space is low for %s</translation>
    </message>
    <message>
        <source>Invalid -onion address or hostname: '%s'</source>
        <translation>Invalid -onion address or hostname: '%s'</translation>
    </message>
    <message>
        <source>Invalid -proxy address or hostname: '%s'</source>
        <translation>Invalid -proxy address or hostname: '%s'</translation>
    </message>
    <message>
        <source>Invalid amount for -paytxfee=&lt;amount&gt;: '%s' (must be at least %s)</source>
        <translation>Invalid amount for -paytxfee=&lt;amount&gt;: '%s' (must be at least %s)</translation>
    </message>
    <message>
        <source>Invalid netmask specified in -whitelist: '%s'</source>
        <translation>Invalid netmask specified in -whitelist: '%s'</translation>
    </message>
    <message>
        <source>Need to specify a port with -whitebind: '%s'</source>
        <translation>Need to specify a port with -whitebind: '%s'</translation>
    </message>
    <message>
        <source>Prune mode is incompatible with -blockfilterindex.</source>
        <translation>Prune mode is incompatible with -blockfilterindex.</translation>
    </message>
    <message>
        <source>Reducing -maxconnections from %d to %d, because of system limitations.</source>
        <translation>Reducing -maxconnections from %d to %d, because of system limitations.</translation>
    </message>
    <message>
        <source>Section [%s] is not recognized.</source>
        <translation>Section [%s] is not recognized.</translation>
    </message>
    <message>
        <source>Signing transaction failed</source>
        <translation>Signing transaction failed</translation>
    </message>
    <message>
        <source>Specified -walletdir "%s" does not exist</source>
        <translation>Specified -walletdir "%s" does not exist</translation>
    </message>
    <message>
        <source>Specified -walletdir "%s" is a relative path</source>
        <translation>Specified -walletdir "%s" is a relative path</translation>
    </message>
    <message>
        <source>Specified -walletdir "%s" is not a directory</source>
        <translation>Specified -walletdir "%s" is not a directory</translation>
    </message>
    <message>
        <source>The specified config file %s does not exist
</source>
        <translation>The specified config file %s does not exist
</translation>
    </message>
    <message>
        <source>The transaction amount is too small to pay the fee</source>
        <translation>The transaction amount is too small to pay the fee</translation>
    </message>
    <message>
        <source>This is experimental software.</source>
        <translation>This is experimental software.</translation>
    </message>
    <message>
        <source>Transaction amount too small</source>
        <translation>Transaction amount too small</translation>
    </message>
    <message>
        <source>Transaction too large</source>
        <translation>Transaction too large</translation>
    </message>
    <message>
        <source>Unable to bind to %s on this computer (bind returned error %s)</source>
        <translation>Unable to bind to %s on this computer (bind returned error %s)</translation>
    </message>
    <message>
        <source>Unable to create the PID file '%s': %s</source>
        <translation>Unable to create the PID file '%s': %s</translation>
    </message>
    <message>
        <source>Unable to generate initial keys</source>
        <translation>Unable to generate initial keys</translation>
    </message>
    <message>
        <source>Unknown -blockfilterindex value %s.</source>
        <translation>Unknown -blockfilterindex value %s.</translation>
    </message>
    <message>
        <source>Verifying wallet(s)...</source>
        <translation>Verifying wallet(s)...</translation>
    </message>
    <message>
        <source>Warning: unknown new rules activated (versionbit %i)</source>
        <translation>Warning: unknown new rules activated (versionbit %i)</translation>
    </message>
    <message>
        <source>-maxtxfee is set very high! Fees this large could be paid on a single transaction.</source>
        <translation>-maxtxfee is set very high! Fees this large could be paid on a single transaction.</translation>
    </message>
    <message>
        <source>This is the transaction fee you may pay when fee estimates are not available.</source>
        <translation>This is the transaction fee you may pay when fee estimates are not available.</translation>
    </message>
    <message>
        <source>Total length of network version string (%i) exceeds maximum length (%i). Reduce the number or size of uacomments.</source>
        <translation>Total length of network version string (%i) exceeds maximum length (%i). Reduce the number or size of uacomments.</translation>
    </message>
    <message>
        <source>%s is set very high!</source>
        <translation>%s is set very high!</translation>
    </message>
    <message>
        <source>Starting network threads...</source>
        <translation>Starting network threads...</translation>
    </message>
    <message>
        <source>The wallet will avoid paying less than the minimum relay fee.</source>
        <translation>The wallet will avoid paying less than the minimum relay fee.</translation>
    </message>
    <message>
        <source>This is the minimum transaction fee you pay on every transaction.</source>
        <translation>This is the minimum transaction fee you pay on every transaction.</translation>
    </message>
    <message>
        <source>This is the transaction fee you will pay if you send a transaction.</source>
        <translation>This is the transaction fee you will pay if you send a transaction.</translation>
    </message>
    <message>
        <source>Transaction amounts must not be negative</source>
        <translation>Transaction amounts must not be negative</translation>
    </message>
    <message>
        <source>Transaction has too long of a mempool chain</source>
        <translation>Transaction has too long of a mempool chain</translation>
    </message>
    <message>
        <source>Transaction must have at least one recipient</source>
        <translation>Transaction must have at least one recipient</translation>
    </message>
    <message>
        <source>Unknown network specified in -onlynet: '%s'</source>
        <translation>Unknown network specified in -onlynet: '%s'</translation>
    </message>
    <message>
        <source>Insufficient funds</source>
        <translation>Insufficient funds</translation>
    </message>
    <message>
        <source>Fee estimation failed. Fallbackfee is disabled. Wait a few blocks or enable -fallbackfee.</source>
        <translation>Fee estimation failed. Fallbackfee is disabled. Wait a few blocks or enable -fallbackfee.</translation>
    </message>
    <message>
        <source>Warning: Private keys detected in wallet {%s} with disabled private keys</source>
        <translation>Warning: Private keys detected in wallet {%s} with disabled private keys</translation>
    </message>
    <message>
        <source>Cannot write to data directory '%s'; check permissions.</source>
        <translation>Cannot write to data directory '%s'; check permissions.</translation>
    </message>
    <message>
        <source>Loading block index...</source>
        <translation>Loading block index...</translation>
    </message>
    <message>
        <source>Loading wallet...</source>
        <translation>Loading wallet...</translation>
    </message>
    <message>
        <source>Cannot downgrade wallet</source>
        <translation>Cannot downgrade wallet</translation>
    </message>
    <message>
        <source>Rescanning...</source>
        <translation>Rescanning...</translation>
    </message>
=======
        <source>to</source>
        <translation type="unfinished">প্রতি</translation>
    </message>
</context>
<context>
    <name>WalletFrame</name>
>>>>>>> f6a356d2
    <message>
        <source>Create a new wallet</source>
        <translation type="unfinished">একটি নতুন ওয়ালেট তৈরি করুন</translation>
    </message>
    </context>
</TS><|MERGE_RESOLUTION|>--- conflicted
+++ resolved
@@ -7,19 +7,11 @@
     </message>
     <message>
         <source>Create a new address</source>
-<<<<<<< HEAD
-        <translation>নতুন একটি ঠিকানা তৈরি করুন</translation>
-    </message>
-    <message>
-        <source>&amp;New</source>
-        <translation>নতুন</translation>
-=======
         <translation type="unfinished">নতুন একটি ঠিকানা তৈরি করুন</translation>
     </message>
     <message>
         <source>&amp;New</source>
         <translation type="unfinished">নতুন</translation>
->>>>>>> f6a356d2
     </message>
     <message>
         <source>Copy the currently selected address to the system clipboard</source>
@@ -27,11 +19,7 @@
     </message>
     <message>
         <source>&amp;Copy</source>
-<<<<<<< HEAD
-        <translation>&amp;কপি</translation>
-=======
         <translation type="unfinished">&amp;কপি</translation>
->>>>>>> f6a356d2
     </message>
     <message>
         <source>C&amp;lose</source>
@@ -39,58 +27,6 @@
     </message>
     <message>
         <source>Delete the currently selected address from the list</source>
-<<<<<<< HEAD
-        <translation>বাছাইকৃত ঠিকানাটি লিস্ট থেকে মুছুন</translation>
-    </message>
-    <message>
-        <source>Enter address or label to search</source>
-        <translation>Enter address or label to search</translation>
-    </message>
-    <message>
-        <source>Export the data in the current tab to a file</source>
-        <translation>বর্তমান ট্যাবের ডেটা একটি ফাইলে এক্সপোর্ট করুন</translation>
-    </message>
-    <message>
-        <source>&amp;Export</source>
-        <translation>&amp;এক্সপোর্ট</translation>
-    </message>
-    <message>
-        <source>&amp;Delete</source>
-        <translation>&amp;মুছুন</translation>
-    </message>
-    <message>
-        <source>Choose the address to send coins to</source>
-        <translation>কয়েন পাঠানোর ঠিকানা বাছাই করুন</translation>
-    </message>
-    <message>
-        <source>Choose the address to receive coins with</source>
-        <translation>Choose the address to receive coins with</translation>
-    </message>
-    <message>
-        <source>C&amp;hoose</source>
-        <translation>C&amp;hoose</translation>
-    </message>
-    <message>
-        <source>Sending addresses</source>
-        <translation>Sending addresses</translation>
-    </message>
-    <message>
-        <source>Receiving addresses</source>
-        <translation>Receiving addresses</translation>
-    </message>
-    <message>
-        <source>These are your Bitcoin addresses for sending payments. Always check the amount and the receiving address before sending coins.</source>
-        <translation>These are your Bitcoin addresses for sending payments. Always check the amount and the receiving address before sending coins.</translation>
-    </message>
-    <message>
-        <source>These are your Bitcoin addresses for receiving payments. Use the 'Create new receiving address' button in the receive tab to create new addresses.
-Signing is only possible with addresses of the type 'legacy'.</source>
-        <translation>পেমেন্ট পাওয়ার জন্য এটি আপনার বিটকয়েন ঠিকানা। নতুন ঠিকানা তৈরী করতে "নতুন গ্রহণের ঠিকানা তৈরী করুন" বোতাম ব্যবহার করুন। সাইন ইন করা শুধুমাত্র "উত্তরাধিকার" ঠিকানার মাধ্যমেই সম্ভব।</translation>
-    </message>
-    <message>
-        <source>&amp;Copy Address</source>
-        <translation>&amp;Copy Address</translation>
-=======
         <translation type="unfinished">বাছাইকৃত ঠিকানাটি লিস্ট থেকে মুছুন</translation>
     </message>
     <message>
@@ -104,7 +40,6 @@
     <message>
         <source>Choose the address to send coins to</source>
         <translation type="unfinished">কয়েন পাঠানোর ঠিকানা বাছাই করুন</translation>
->>>>>>> f6a356d2
     </message>
     <message>
         <source>These are your Bitcoin addresses for receiving payments. Use the 'Create new receiving address' button in the receive tab to create new addresses.
@@ -300,29 +235,8 @@
         <translation type="unfinished">অক্ষরগুলি আড়াল করুন </translation>
     </message>
     <message>
-<<<<<<< HEAD
-        <source>&amp;Load PSBT from file...</source>
-        <translation>ফাইল থেকে পিএসবিটি লোড করুন ...</translation>
-    </message>
-    <message>
-        <source>Load Partially Signed Bitcoin Transaction</source>
-        <translation>আংশিক স্বাক্ষরিত বিটকয়েন লেনদেন লোড করুন</translation>
-    </message>
-    <message>
-        <source>Load PSBT from clipboard...</source>
-        <translation>ক্লিপবোর্ড থেকে পিএসবিটি লোড করুন ...</translation>
-    </message>
-    <message>
-        <source>Load Partially Signed Bitcoin Transaction from clipboard</source>
-        <translation>ক্লিপবোর্ড থেকে আংশিক স্বাক্ষরিত বিটকয়েন লেনদেন লোড করুন</translation>
-    </message>
-    <message>
-        <source>Node window</source>
-        <translation>Node window</translation>
-=======
         <source>Mask the values in the Overview tab</source>
         <translation type="unfinished">ওভারভিউ ট্যাবে মানগুলি আড়াল করুন</translation>
->>>>>>> f6a356d2
     </message>
     <message numerus="yes">
         <source>%n active connection(s) to Bitcoin network.</source>
@@ -555,3077 +469,12 @@
         <translation type="unfinished">পরিসীমাঃ</translation>
     </message>
     <message>
-<<<<<<< HEAD
-        <source>Amount</source>
-        <translation>Amount</translation>
-    </message>
-    <message>
-        <source>Received with label</source>
-        <translation>Received with label</translation>
-    </message>
-    <message>
-        <source>Received with address</source>
-        <translation>Received with address</translation>
-    </message>
-    <message>
-        <source>Date</source>
-        <translation>Date</translation>
-    </message>
-    <message>
-        <source>Confirmations</source>
-        <translation>Confirmations</translation>
-    </message>
-    <message>
-        <source>Confirmed</source>
-        <translation>Confirmed</translation>
-    </message>
-    <message>
-        <source>Copy address</source>
-        <translation>Copy address</translation>
-    </message>
-    <message>
-        <source>Copy label</source>
-        <translation>Copy label</translation>
-    </message>
-    <message>
-        <source>Copy amount</source>
-        <translation>Copy amount</translation>
-    </message>
-    <message>
-        <source>Copy transaction ID</source>
-        <translation>Copy transaction ID</translation>
-    </message>
-    <message>
-        <source>Lock unspent</source>
-        <translation>Lock unspent</translation>
-    </message>
-    <message>
-        <source>Unlock unspent</source>
-        <translation>Unlock unspent</translation>
-    </message>
-    <message>
-        <source>Copy quantity</source>
-        <translation>Copy quantity</translation>
-    </message>
-    <message>
-        <source>Copy fee</source>
-        <translation>Copy fee</translation>
-    </message>
-    <message>
-        <source>Copy after fee</source>
-        <translation>Copy after fee</translation>
-    </message>
-    <message>
-        <source>Copy bytes</source>
-        <translation>Copy bytes</translation>
-    </message>
-    <message>
-        <source>Copy dust</source>
-        <translation>Copy dust</translation>
-    </message>
-    <message>
-        <source>Copy change</source>
-        <translation>Copy change</translation>
-    </message>
-    <message>
-        <source>(%1 locked)</source>
-        <translation>(%1 locked)</translation>
-    </message>
-    <message>
-        <source>yes</source>
-        <translation>yes</translation>
-    </message>
-    <message>
-        <source>no</source>
-        <translation>no</translation>
-    </message>
-    <message>
-        <source>This label turns red if any recipient receives an amount smaller than the current dust threshold.</source>
-        <translation>This label turns red if any recipient receives an amount smaller than the current dust threshold.</translation>
-    </message>
-    <message>
-        <source>Can vary +/- %1 satoshi(s) per input.</source>
-        <translation>Can vary +/- %1 satoshi(s) per input.</translation>
-    </message>
-    <message>
-        <source>(no label)</source>
-        <translation>(no label)</translation>
-    </message>
-    <message>
-        <source>change from %1 (%2)</source>
-        <translation>change from %1 (%2)</translation>
-    </message>
-    <message>
-        <source>(change)</source>
-        <translation>(change)</translation>
-    </message>
-</context>
-<context>
-    <name>CreateWalletActivity</name>
-    <message>
-        <source>Creating Wallet &lt;b&gt;%1&lt;/b&gt;...</source>
-        <translation>Creating Wallet &lt;b&gt;%1&lt;/b&gt;...</translation>
-    </message>
-    <message>
-        <source>Create wallet failed</source>
-        <translation>Create wallet failed</translation>
-    </message>
-    <message>
-        <source>Create wallet warning</source>
-        <translation>Create wallet warning</translation>
-    </message>
-</context>
-<context>
-    <name>CreateWalletDialog</name>
-    <message>
-        <source>Create Wallet</source>
-        <translation>Create Wallet</translation>
-    </message>
-    <message>
-        <source>Wallet</source>
-        <translation>Wallet</translation>
-    </message>
-    <message>
-        <source>Wallet Name</source>
-        <translation>Wallet Name</translation>
-    </message>
-    <message>
-        <source>Encrypt the wallet. The wallet will be encrypted with a passphrase of your choice.</source>
-        <translation>Encrypt the wallet. The wallet will be encrypted with a passphrase of your choice.</translation>
-    </message>
-    <message>
-        <source>Encrypt Wallet</source>
-        <translation>Encrypt Wallet</translation>
-    </message>
-    <message>
-        <source>Disable private keys for this wallet. Wallets with private keys disabled will have no private keys and cannot have an HD seed or imported private keys. This is ideal for watch-only wallets.</source>
-        <translation>Disable private keys for this wallet. Wallets with private keys disabled will have no private keys and cannot have an HD seed or imported private keys. This is ideal for watch-only wallets.</translation>
-    </message>
-    <message>
-        <source>Disable Private Keys</source>
-        <translation>Disable Private Keys</translation>
-    </message>
-    <message>
-        <source>Make a blank wallet. Blank wallets do not initially have private keys or scripts. Private keys and addresses can be imported, or an HD seed can be set, at a later time.</source>
-        <translation>Make a blank wallet. Blank wallets do not initially have private keys or scripts. Private keys and addresses can be imported, or an HD seed can be set, at a later time.</translation>
-    </message>
-    <message>
-        <source>Make Blank Wallet</source>
-        <translation>Make Blank Wallet</translation>
-    </message>
-    <message>
-        <source>Create</source>
-        <translation>Create</translation>
-    </message>
-    </context>
-<context>
-    <name>EditAddressDialog</name>
-    <message>
-        <source>Edit Address</source>
-        <translation>Edit Address</translation>
-    </message>
-    <message>
-        <source>&amp;Label</source>
-        <translation>&amp;Label</translation>
-    </message>
-    <message>
-        <source>The label associated with this address list entry</source>
-        <translation>The label associated with this address list entry</translation>
-    </message>
-    <message>
-        <source>The address associated with this address list entry. This can only be modified for sending addresses.</source>
-        <translation>The address associated with this address list entry. This can only be modified for sending addresses.</translation>
-    </message>
-    <message>
-        <source>&amp;Address</source>
-        <translation>&amp;Address</translation>
-    </message>
-    <message>
-        <source>New sending address</source>
-        <translation>New sending address</translation>
-    </message>
-    <message>
-        <source>Edit receiving address</source>
-        <translation>Edit receiving address</translation>
-    </message>
-    <message>
-        <source>Edit sending address</source>
-        <translation>Edit sending address</translation>
-    </message>
-    <message>
-        <source>The entered address "%1" is not a valid Bitcoin address.</source>
-        <translation>The entered address "%1" is not a valid Bitcoin address.</translation>
-    </message>
-    <message>
-        <source>Address "%1" already exists as a receiving address with label "%2" and so cannot be added as a sending address.</source>
-        <translation>Address "%1" already exists as a receiving address with label "%2" and so cannot be added as a sending address.</translation>
-    </message>
-    <message>
-        <source>The entered address "%1" is already in the address book with label "%2".</source>
-        <translation>The entered address "%1" is already in the address book with label "%2".</translation>
-    </message>
-    <message>
-        <source>Could not unlock wallet.</source>
-        <translation>Could not unlock wallet.</translation>
-    </message>
-    <message>
-        <source>New key generation failed.</source>
-        <translation>New key generation failed.</translation>
-    </message>
-</context>
-<context>
-    <name>FreespaceChecker</name>
-    <message>
-        <source>A new data directory will be created.</source>
-        <translation>A new data directory will be created.</translation>
-    </message>
-    <message>
-        <source>name</source>
-        <translation>name</translation>
-    </message>
-    <message>
-        <source>Directory already exists. Add %1 if you intend to create a new directory here.</source>
-        <translation>Directory already exists. Add %1 if you intend to create a new directory here.</translation>
-    </message>
-    <message>
-        <source>Path already exists, and is not a directory.</source>
-        <translation>Path already exists, and is not a directory.</translation>
-    </message>
-    <message>
-        <source>Cannot create data directory here.</source>
-        <translation>Cannot create data directory here.</translation>
-    </message>
-</context>
-<context>
-    <name>HelpMessageDialog</name>
-    <message>
-        <source>version</source>
-        <translation>version</translation>
-    </message>
-    <message>
-        <source>About %1</source>
-        <translation>About %1</translation>
-    </message>
-    <message>
-        <source>Command-line options</source>
-        <translation>Command-line options</translation>
-    </message>
-</context>
-<context>
-    <name>Intro</name>
-    <message>
-        <source>Welcome</source>
-        <translation>Welcome</translation>
-    </message>
-    <message>
-        <source>Welcome to %1.</source>
-        <translation>Welcome to %1.</translation>
-    </message>
-    <message>
-        <source>As this is the first time the program is launched, you can choose where %1 will store its data.</source>
-        <translation>As this is the first time the program is launched, you can choose where %1 will store its data.</translation>
-    </message>
-    <message>
-        <source>When you click OK, %1 will begin to download and process the full %4 block chain (%2GB) starting with the earliest transactions in %3 when %4 initially launched.</source>
-        <translation>When you click OK, %1 will begin to download and process the full %4 block chain (%2GB) starting with the earliest transactions in %3 when %4 initially launched.</translation>
-    </message>
-    <message>
-        <source>Reverting this setting requires re-downloading the entire blockchain. It is faster to download the full chain first and prune it later. Disables some advanced features.</source>
-        <translation>Reverting this setting requires re-downloading the entire blockchain. It is faster to download the full chain first and prune it later. Disables some advanced features.</translation>
-    </message>
-    <message>
-        <source>This initial synchronisation is very demanding, and may expose hardware problems with your computer that had previously gone unnoticed. Each time you run %1, it will continue downloading where it left off.</source>
-        <translation>This initial synchronisation is very demanding, and may expose hardware problems with your computer that had previously gone unnoticed. Each time you run %1, it will continue downloading where it left off.</translation>
-    </message>
-    <message>
-        <source>If you have chosen to limit block chain storage (pruning), the historical data must still be downloaded and processed, but will be deleted afterward to keep your disk usage low.</source>
-        <translation>If you have chosen to limit block chain storage (pruning), the historical data must still be downloaded and processed, but will be deleted afterward to keep your disk usage low.</translation>
-    </message>
-    <message>
-        <source>Use the default data directory</source>
-        <translation>Use the default data directory</translation>
-    </message>
-    <message>
-        <source>Use a custom data directory:</source>
-        <translation>Use a custom data directory:</translation>
-    </message>
-    <message>
-        <source>Bitcoin</source>
-        <translation>Bitcoin</translation>
-    </message>
-    <message>
-        <source>Discard blocks after verification, except most recent %1 GB (prune)</source>
-        <translation>Discard blocks after verification, except most recent %1 GB (prune)</translation>
-    </message>
-    <message>
-        <source>At least %1 GB of data will be stored in this directory, and it will grow over time.</source>
-        <translation>At least %1 GB of data will be stored in this directory, and it will grow over time.</translation>
-    </message>
-    <message>
-        <source>Approximately %1 GB of data will be stored in this directory.</source>
-        <translation>Approximately %1 GB of data will be stored in this directory.</translation>
-    </message>
-    <message>
-        <source>%1 will download and store a copy of the Bitcoin block chain.</source>
-        <translation>%1 will download and store a copy of the Bitcoin block chain.</translation>
-    </message>
-    <message>
-        <source>The wallet will also be stored in this directory.</source>
-        <translation>The wallet will also be stored in this directory.</translation>
-    </message>
-    <message>
-        <source>Error: Specified data directory "%1" cannot be created.</source>
-        <translation>Error: Specified data directory "%1" cannot be created.</translation>
-    </message>
-    <message>
-        <source>Error</source>
-        <translation>Error</translation>
-    </message>
-    <message numerus="yes">
-        <source>%n GB of free space available</source>
-        <translation><numerusform>%n GB of free space available</numerusform><numerusform>%n GB of free space available</numerusform></translation>
-    </message>
-    <message numerus="yes">
-        <source>(of %n GB needed)</source>
-        <translation><numerusform>(of %n GB needed)</numerusform><numerusform>(of %n GB needed)</numerusform></translation>
-    </message>
-    <message numerus="yes">
-        <source>(%n GB needed for full chain)</source>
-        <translation><numerusform>(%n GB needed for full chain)</numerusform><numerusform>(%n GB needed for full chain)</numerusform></translation>
-    </message>
-</context>
-<context>
-    <name>ModalOverlay</name>
-    <message>
-        <source>Form</source>
-        <translation>Form</translation>
-    </message>
-    <message>
-        <source>Recent transactions may not yet be visible, and therefore your wallet's balance might be incorrect. This information will be correct once your wallet has finished synchronizing with the bitcoin network, as detailed below.</source>
-        <translation>Recent transactions may not yet be visible, and therefore your wallet's balance might be incorrect. This information will be correct once your wallet has finished synchronizing with the bitcoin network, as detailed below.</translation>
-    </message>
-    <message>
-        <source>Attempting to spend bitcoins that are affected by not-yet-displayed transactions will not be accepted by the network.</source>
-        <translation>Attempting to spend bitcoins that are affected by not-yet-displayed transactions will not be accepted by the network.</translation>
-    </message>
-    <message>
-        <source>Number of blocks left</source>
-        <translation>Number of blocks left</translation>
-    </message>
-    <message>
-        <source>Unknown...</source>
-        <translation>Unknown...</translation>
-    </message>
-    <message>
-        <source>Last block time</source>
-        <translation>Last block time</translation>
-    </message>
-    <message>
-        <source>Progress</source>
-        <translation>Progress</translation>
-    </message>
-    <message>
-        <source>Progress increase per hour</source>
-        <translation>Progress increase per hour</translation>
-    </message>
-    <message>
-        <source>calculating...</source>
-        <translation>calculating...</translation>
-    </message>
-    <message>
-        <source>Estimated time left until synced</source>
-        <translation>Estimated time left until synced</translation>
-    </message>
-    <message>
-        <source>Hide</source>
-        <translation>Hide</translation>
-    </message>
-    <message>
-        <source>Esc</source>
-        <translation>Esc</translation>
-    </message>
-    <message>
-        <source>%1 is currently syncing.  It will download headers and blocks from peers and validate them until reaching the tip of the block chain.</source>
-        <translation>%1 is currently syncing.  It will download headers and blocks from peers and validate them until reaching the tip of the block chain.</translation>
-    </message>
-    <message>
-        <source>Unknown. Syncing Headers (%1, %2%)...</source>
-        <translation>Unknown. Syncing Headers (%1, %2%)...</translation>
-    </message>
-</context>
-<context>
-    <name>OpenURIDialog</name>
-    <message>
-        <source>Open bitcoin URI</source>
-        <translation>Open bitcoin URI</translation>
-    </message>
-    <message>
-        <source>URI:</source>
-        <translation>URI:</translation>
-    </message>
-</context>
-<context>
-    <name>OpenWalletActivity</name>
-    <message>
-        <source>Open wallet failed</source>
-        <translation>Open wallet failed</translation>
-    </message>
-    <message>
-        <source>Open wallet warning</source>
-        <translation>Open wallet warning</translation>
-    </message>
-    <message>
-        <source>default wallet</source>
-        <translation>default wallet</translation>
-    </message>
-    <message>
-        <source>Opening Wallet &lt;b&gt;%1&lt;/b&gt;...</source>
-        <translation>Opening Wallet &lt;b&gt;%1&lt;/b&gt;...</translation>
-    </message>
-</context>
-<context>
-    <name>OptionsDialog</name>
-    <message>
-        <source>Options</source>
-        <translation>Options</translation>
-    </message>
-    <message>
-        <source>&amp;Main</source>
-        <translation>&amp;Main</translation>
-    </message>
-    <message>
-        <source>Automatically start %1 after logging in to the system.</source>
-        <translation>Automatically start %1 after logging in to the system.</translation>
-    </message>
-    <message>
-        <source>&amp;Start %1 on system login</source>
-        <translation>&amp;Start %1 on system login</translation>
-    </message>
-    <message>
-        <source>Size of &amp;database cache</source>
-        <translation>Size of &amp;database cache</translation>
-    </message>
-    <message>
-        <source>Number of script &amp;verification threads</source>
-        <translation>Number of script &amp;verification threads</translation>
-    </message>
-    <message>
-        <source>IP address of the proxy (e.g. IPv4: 127.0.0.1 / IPv6: ::1)</source>
-        <translation>IP address of the proxy (e.g. IPv4: 127.0.0.1 / IPv6: ::1)</translation>
-    </message>
-    <message>
-        <source>Shows if the supplied default SOCKS5 proxy is used to reach peers via this network type.</source>
-        <translation>Shows if the supplied default SOCKS5 proxy is used to reach peers via this network type.</translation>
-    </message>
-    <message>
-        <source>Hide the icon from the system tray.</source>
-        <translation>Hide the icon from the system tray.</translation>
-    </message>
-    <message>
-        <source>&amp;Hide tray icon</source>
-        <translation>&amp;Hide tray icon</translation>
-    </message>
-    <message>
-        <source>Minimize instead of exit the application when the window is closed. When this option is enabled, the application will be closed only after selecting Exit in the menu.</source>
-        <translation>Minimize instead of exit the application when the window is closed. When this option is enabled, the application will be closed only after selecting Exit in the menu.</translation>
-    </message>
-    <message>
-        <source>Third party URLs (e.g. a block explorer) that appear in the transactions tab as context menu items. %s in the URL is replaced by transaction hash. Multiple URLs are separated by vertical bar |.</source>
-        <translation>Third party URLs (e.g. a block explorer) that appear in the transactions tab as context menu items. %s in the URL is replaced by transaction hash. Multiple URLs are separated by vertical bar |.</translation>
-    </message>
-    <message>
-        <source>Open the %1 configuration file from the working directory.</source>
-        <translation>Open the %1 configuration file from the working directory.</translation>
-    </message>
-    <message>
-        <source>Open Configuration File</source>
-        <translation>Open Configuration File</translation>
-    </message>
-    <message>
-        <source>Reset all client options to default.</source>
-        <translation>Reset all client options to default.</translation>
-    </message>
-    <message>
-        <source>&amp;Reset Options</source>
-        <translation>&amp;Reset Options</translation>
-    </message>
-    <message>
-        <source>&amp;Network</source>
-        <translation>&amp;Network</translation>
-    </message>
-    <message>
-        <source>Disables some advanced features but all blocks will still be fully validated. Reverting this setting requires re-downloading the entire blockchain. Actual disk usage may be somewhat higher.</source>
-        <translation>Disables some advanced features but all blocks will still be fully validated. Reverting this setting requires re-downloading the entire blockchain. Actual disk usage may be somewhat higher.</translation>
-    </message>
-    <message>
-        <source>Prune &amp;block storage to</source>
-        <translation>Prune &amp;block storage to</translation>
-    </message>
-    <message>
-        <source>GB</source>
-        <translation>GB</translation>
-    </message>
-    <message>
-        <source>Reverting this setting requires re-downloading the entire blockchain.</source>
-        <translation>Reverting this setting requires re-downloading the entire blockchain.</translation>
-    </message>
-    <message>
-        <source>MiB</source>
-        <translation>MiB</translation>
-    </message>
-    <message>
-        <source>(0 = auto, &lt;0 = leave that many cores free)</source>
-        <translation>(0 = auto, &lt;0 = leave that many cores free)</translation>
-    </message>
-    <message>
-        <source>W&amp;allet</source>
-        <translation>W&amp;allet</translation>
-    </message>
-    <message>
-        <source>Expert</source>
-        <translation>Expert</translation>
-    </message>
-    <message>
-        <source>Enable coin &amp;control features</source>
-        <translation>Enable coin &amp;control features</translation>
-    </message>
-    <message>
-        <source>If you disable the spending of unconfirmed change, the change from a transaction cannot be used until that transaction has at least one confirmation. This also affects how your balance is computed.</source>
-        <translation>If you disable the spending of unconfirmed change, the change from a transaction cannot be used until that transaction has at least one confirmation. This also affects how your balance is computed.</translation>
-    </message>
-    <message>
-        <source>&amp;Spend unconfirmed change</source>
-        <translation>&amp;Spend unconfirmed change</translation>
-    </message>
-    <message>
-        <source>Automatically open the Bitcoin client port on the router. This only works when your router supports UPnP and it is enabled.</source>
-        <translation>Automatically open the Bitcoin client port on the router. This only works when your router supports UPnP and it is enabled.</translation>
-    </message>
-    <message>
-        <source>Map port using &amp;UPnP</source>
-        <translation>Map port using &amp;UPnP</translation>
-    </message>
-    <message>
-        <source>Accept connections from outside.</source>
-        <translation>Accept connections from outside.</translation>
-    </message>
-    <message>
-        <source>Allow incomin&amp;g connections</source>
-        <translation>Allow incomin&amp;g connections</translation>
-    </message>
-    <message>
-        <source>Connect to the Bitcoin network through a SOCKS5 proxy.</source>
-        <translation>Connect to the Bitcoin network through a SOCKS5 proxy.</translation>
-    </message>
-    <message>
-        <source>&amp;Connect through SOCKS5 proxy (default proxy):</source>
-        <translation>&amp;Connect through SOCKS5 proxy (default proxy):</translation>
-    </message>
-    <message>
-        <source>Proxy &amp;IP:</source>
-        <translation>Proxy &amp;IP:</translation>
-    </message>
-    <message>
-        <source>&amp;Port:</source>
-        <translation>&amp;Port:</translation>
-    </message>
-    <message>
-        <source>Port of the proxy (e.g. 9050)</source>
-        <translation>Port of the proxy (e.g. 9050)</translation>
-    </message>
-    <message>
-        <source>Used for reaching peers via:</source>
-        <translation>Used for reaching peers via:</translation>
-    </message>
-    <message>
-        <source>IPv4</source>
-        <translation>IPv4</translation>
-    </message>
-    <message>
-        <source>IPv6</source>
-        <translation>IPv6</translation>
-    </message>
-    <message>
-        <source>Tor</source>
-        <translation>Tor</translation>
-    </message>
-    <message>
-        <source>&amp;Window</source>
-        <translation>&amp;Window</translation>
-    </message>
-    <message>
-        <source>Show only a tray icon after minimizing the window.</source>
-        <translation>Show only a tray icon after minimizing the window.</translation>
-    </message>
-    <message>
-        <source>&amp;Minimize to the tray instead of the taskbar</source>
-        <translation>&amp;Minimize to the tray instead of the taskbar</translation>
-    </message>
-    <message>
-        <source>M&amp;inimize on close</source>
-        <translation>M&amp;inimize on close</translation>
-    </message>
-    <message>
-        <source>&amp;Display</source>
-        <translation>&amp;Display</translation>
-    </message>
-    <message>
-        <source>User Interface &amp;language:</source>
-        <translation>User Interface &amp;language:</translation>
-    </message>
-    <message>
-        <source>The user interface language can be set here. This setting will take effect after restarting %1.</source>
-        <translation>The user interface language can be set here. This setting will take effect after restarting %1.</translation>
-    </message>
-    <message>
-        <source>&amp;Unit to show amounts in:</source>
-        <translation>&amp;Unit to show amounts in:</translation>
-    </message>
-    <message>
-        <source>Choose the default subdivision unit to show in the interface and when sending coins.</source>
-        <translation>Choose the default subdivision unit to show in the interface and when sending coins.</translation>
-    </message>
-    <message>
-        <source>Whether to show coin control features or not.</source>
-        <translation>Whether to show coin control features or not.</translation>
-    </message>
-    <message>
-        <source>&amp;Third party transaction URLs</source>
-        <translation>&amp;Third party transaction URLs</translation>
-    </message>
-    <message>
-        <source>Options set in this dialog are overridden by the command line or in the configuration file:</source>
-        <translation>Options set in this dialog are overridden by the command line or in the configuration file:</translation>
-    </message>
-    <message>
-        <source>&amp;OK</source>
-        <translation>&amp;OK</translation>
-    </message>
-    <message>
-        <source>&amp;Cancel</source>
-        <translation>&amp;Cancel</translation>
-    </message>
-    <message>
-        <source>default</source>
-        <translation>default</translation>
-    </message>
-    <message>
-        <source>none</source>
-        <translation>none</translation>
-    </message>
-    <message>
-        <source>Confirm options reset</source>
-        <translation>Confirm options reset</translation>
-    </message>
-    <message>
-        <source>Client restart required to activate changes.</source>
-        <translation>Client restart required to activate changes.</translation>
-    </message>
-    <message>
-        <source>Client will be shut down. Do you want to proceed?</source>
-        <translation>Client will be shut down. Do you want to proceed?</translation>
-    </message>
-    <message>
-        <source>Configuration options</source>
-        <translation>Configuration options</translation>
-    </message>
-    <message>
-        <source>The configuration file is used to specify advanced user options which override GUI settings. Additionally, any command-line options will override this configuration file.</source>
-        <translation>The configuration file is used to specify advanced user options which override GUI settings. Additionally, any command-line options will override this configuration file.</translation>
-    </message>
-    <message>
-        <source>Error</source>
-        <translation>Error</translation>
-    </message>
-    <message>
-        <source>The configuration file could not be opened.</source>
-        <translation>The configuration file could not be opened.</translation>
-    </message>
-    <message>
-        <source>This change would require a client restart.</source>
-        <translation>This change would require a client restart.</translation>
-    </message>
-    <message>
-        <source>The supplied proxy address is invalid.</source>
-        <translation>The supplied proxy address is invalid.</translation>
-    </message>
-</context>
-<context>
-    <name>OverviewPage</name>
-    <message>
-        <source>Form</source>
-        <translation>Form</translation>
-    </message>
-    <message>
-        <source>The displayed information may be out of date. Your wallet automatically synchronizes with the Bitcoin network after a connection is established, but this process has not completed yet.</source>
-        <translation>The displayed information may be out of date. Your wallet automatically synchronizes with the Bitcoin network after a connection is established, but this process has not completed yet.</translation>
-    </message>
-    <message>
-        <source>Watch-only:</source>
-        <translation>Watch-only:</translation>
-    </message>
-    <message>
-        <source>Available:</source>
-        <translation>Available:</translation>
-    </message>
-    <message>
-        <source>Your current spendable balance</source>
-        <translation>Your current spendable balance</translation>
-    </message>
-    <message>
-        <source>Pending:</source>
-        <translation>Pending:</translation>
-    </message>
-    <message>
-        <source>Total of transactions that have yet to be confirmed, and do not yet count toward the spendable balance</source>
-        <translation>Total of transactions that have yet to be confirmed, and do not yet count toward the spendable balance</translation>
-    </message>
-    <message>
-        <source>Immature:</source>
-        <translation>Immature:</translation>
-    </message>
-    <message>
-        <source>Mined balance that has not yet matured</source>
-        <translation>Mined balance that has not yet matured</translation>
-    </message>
-    <message>
-        <source>Balances</source>
-        <translation>Balances</translation>
-    </message>
-    <message>
-        <source>Total:</source>
-        <translation>Total:</translation>
-    </message>
-    <message>
-        <source>Your current total balance</source>
-        <translation>Your current total balance</translation>
-    </message>
-    <message>
-        <source>Your current balance in watch-only addresses</source>
-        <translation>Your current balance in watch-only addresses</translation>
-    </message>
-    <message>
-        <source>Spendable:</source>
-        <translation>Spendable:</translation>
-    </message>
-    <message>
-        <source>Recent transactions</source>
-        <translation>Recent transactions</translation>
-    </message>
-    <message>
-        <source>Unconfirmed transactions to watch-only addresses</source>
-        <translation>Unconfirmed transactions to watch-only addresses</translation>
-    </message>
-    <message>
-        <source>Mined balance in watch-only addresses that has not yet matured</source>
-        <translation>Mined balance in watch-only addresses that has not yet matured</translation>
-    </message>
-    <message>
-        <source>Current total balance in watch-only addresses</source>
-        <translation>Current total balance in watch-only addresses</translation>
-    </message>
-    </context>
-<context>
-    <name>PSBTOperationsDialog</name>
-    <message>
-        <source>Total Amount</source>
-        <translation>Total Amount</translation>
-    </message>
-    <message>
-        <source>or</source>
-        <translation>or</translation>
-    </message>
-    </context>
-<context>
-    <name>PaymentServer</name>
-    <message>
-        <source>Payment request error</source>
-        <translation>Payment request error</translation>
-    </message>
-    <message>
-        <source>Cannot start bitcoin: click-to-pay handler</source>
-        <translation>Cannot start bitcoin: click-to-pay handler</translation>
-    </message>
-    <message>
-        <source>URI handling</source>
-        <translation>URI handling</translation>
-    </message>
-    <message>
-        <source>'bitcoin://' is not a valid URI. Use 'bitcoin:' instead.</source>
-        <translation>'bitcoin://' is not a valid URI. Use 'bitcoin:' instead.</translation>
-    </message>
-    <message>
-        <source>Cannot process payment request because BIP70 is not supported.</source>
-        <translation>Cannot process payment request because BIP70 is not supported.</translation>
-    </message>
-    <message>
-        <source>Due to widespread security flaws in BIP70 it's strongly recommended that any merchant instructions to switch wallets be ignored.</source>
-        <translation>Due to widespread security flaws in BIP70 it's strongly recommended that any merchant instructions to switch wallets be ignored.</translation>
-    </message>
-    <message>
-        <source>If you are receiving this error you should request the merchant provide a BIP21 compatible URI.</source>
-        <translation>If you are receiving this error you should request the merchant provide a BIP21 compatible URI.</translation>
-    </message>
-    <message>
-        <source>Invalid payment address %1</source>
-        <translation>Invalid payment address %1</translation>
-    </message>
-    <message>
-        <source>URI cannot be parsed! This can be caused by an invalid Bitcoin address or malformed URI parameters.</source>
-        <translation>URI cannot be parsed! This can be caused by an invalid Bitcoin address or malformed URI parameters.</translation>
-    </message>
-    <message>
-        <source>Payment request file handling</source>
-        <translation>Payment request file handling</translation>
-    </message>
-</context>
-<context>
-    <name>PeerTableModel</name>
-    <message>
-        <source>User Agent</source>
-        <translation>User Agent</translation>
-    </message>
-    <message>
-        <source>Node/Service</source>
-        <translation>Node/Service</translation>
-    </message>
-    <message>
-        <source>NodeId</source>
-        <translation>NodeId</translation>
-    </message>
-    <message>
-        <source>Ping</source>
-        <translation>Ping</translation>
-    </message>
-    <message>
-        <source>Sent</source>
-        <translation>Sent</translation>
-    </message>
-    <message>
-        <source>Received</source>
-        <translation>Received</translation>
-    </message>
-</context>
-<context>
-    <name>QObject</name>
-    <message>
-        <source>Amount</source>
-        <translation>Amount</translation>
-    </message>
-    <message>
-        <source>Enter a Bitcoin address (e.g. %1)</source>
-        <translation>Enter a Bitcoin address (e.g. %1)</translation>
-    </message>
-    <message>
-        <source>%1 d</source>
-        <translation>%1 d</translation>
-    </message>
-    <message>
-        <source>%1 h</source>
-        <translation>%1 h</translation>
-    </message>
-    <message>
-        <source>%1 m</source>
-        <translation>%1 m</translation>
-    </message>
-    <message>
-        <source>%1 s</source>
-        <translation>%1 s</translation>
-    </message>
-    <message>
-        <source>None</source>
-        <translation>None</translation>
-    </message>
-    <message>
-        <source>N/A</source>
-        <translation>N/A</translation>
-    </message>
-    <message>
-        <source>%1 ms</source>
-        <translation>%1 ms</translation>
-    </message>
-    <message numerus="yes">
-        <source>%n second(s)</source>
-        <translation><numerusform>%n second</numerusform><numerusform>%n seconds</numerusform></translation>
-    </message>
-    <message numerus="yes">
-        <source>%n minute(s)</source>
-        <translation><numerusform>%n minute</numerusform><numerusform>%n minutes</numerusform></translation>
-    </message>
-    <message numerus="yes">
-        <source>%n hour(s)</source>
-        <translation><numerusform>%n hour</numerusform><numerusform>%n hours</numerusform></translation>
-    </message>
-    <message numerus="yes">
-        <source>%n day(s)</source>
-        <translation><numerusform>%n day</numerusform><numerusform>%n days</numerusform></translation>
-    </message>
-    <message numerus="yes">
-        <source>%n week(s)</source>
-        <translation><numerusform>%n week</numerusform><numerusform>%n weeks</numerusform></translation>
-    </message>
-    <message>
-        <source>%1 and %2</source>
-        <translation>%1 and %2</translation>
-    </message>
-    <message numerus="yes">
-        <source>%n year(s)</source>
-        <translation><numerusform>%n year</numerusform><numerusform>%n years</numerusform></translation>
-    </message>
-    <message>
-        <source>%1 B</source>
-        <translation>%1 B</translation>
-    </message>
-    <message>
-        <source>%1 KB</source>
-        <translation>%1 KB</translation>
-    </message>
-    <message>
-        <source>%1 MB</source>
-        <translation>%1 MB</translation>
-    </message>
-    <message>
-        <source>%1 GB</source>
-        <translation>%1 GB</translation>
-    </message>
-    <message>
-        <source>Error: Specified data directory "%1" does not exist.</source>
-        <translation>Error: Specified data directory "%1" does not exist.</translation>
-    </message>
-    <message>
-        <source>Error: Cannot parse configuration file: %1.</source>
-        <translation>Error: Cannot parse configuration file: %1.</translation>
-    </message>
-    <message>
-        <source>Error: %1</source>
-        <translation>Error: %1</translation>
-    </message>
-    <message>
-        <source>%1 didn't yet exit safely...</source>
-        <translation>%1 didn't yet exit safely...</translation>
-    </message>
-    <message>
-        <source>unknown</source>
-        <translation>unknown</translation>
-    </message>
-</context>
-<context>
-    <name>QRImageWidget</name>
-    <message>
-        <source>&amp;Save Image...</source>
-        <translation>&amp;Save Image...</translation>
-    </message>
-    <message>
-        <source>&amp;Copy Image</source>
-        <translation>&amp;Copy Image</translation>
-    </message>
-    <message>
-        <source>Resulting URI too long, try to reduce the text for label / message.</source>
-        <translation>Resulting URI too long, try to reduce the text for label / message.</translation>
-    </message>
-    <message>
-        <source>Error encoding URI into QR Code.</source>
-        <translation>Error encoding URI into QR Code.</translation>
-    </message>
-    <message>
-        <source>QR code support not available.</source>
-        <translation>QR code support not available.</translation>
-    </message>
-    <message>
-        <source>Save QR Code</source>
-        <translation>Save QR Code</translation>
-    </message>
-    <message>
-        <source>PNG Image (*.png)</source>
-        <translation>PNG Image (*.png)</translation>
-    </message>
-</context>
-<context>
-    <name>RPCConsole</name>
-    <message>
-        <source>N/A</source>
-        <translation>N/A</translation>
-    </message>
-    <message>
-        <source>Client version</source>
-        <translation>Client version</translation>
-    </message>
-    <message>
-        <source>&amp;Information</source>
-        <translation>&amp;Information</translation>
-    </message>
-    <message>
-        <source>General</source>
-        <translation>General</translation>
-    </message>
-    <message>
-        <source>Using BerkeleyDB version</source>
-        <translation>Using BerkeleyDB version</translation>
-    </message>
-    <message>
-        <source>Datadir</source>
-        <translation>Datadir</translation>
-    </message>
-    <message>
-        <source>To specify a non-default location of the data directory use the '%1' option.</source>
-        <translation>To specify a non-default location of the data directory use the '%1' option.</translation>
-    </message>
-    <message>
-        <source>Blocksdir</source>
-        <translation>Blocksdir</translation>
-    </message>
-    <message>
-        <source>To specify a non-default location of the blocks directory use the '%1' option.</source>
-        <translation>To specify a non-default location of the blocks directory use the '%1' option.</translation>
-    </message>
-    <message>
-        <source>Startup time</source>
-        <translation>Startup time</translation>
-    </message>
-    <message>
-        <source>Network</source>
-        <translation>Network</translation>
-    </message>
-    <message>
-        <source>Name</source>
-        <translation>Name</translation>
-    </message>
-    <message>
-        <source>Number of connections</source>
-        <translation>Number of connections</translation>
-    </message>
-    <message>
-        <source>Block chain</source>
-        <translation>Block chain</translation>
-    </message>
-    <message>
-        <source>Memory Pool</source>
-        <translation>Memory Pool</translation>
-    </message>
-    <message>
-        <source>Current number of transactions</source>
-        <translation>Current number of transactions</translation>
-    </message>
-    <message>
-        <source>Memory usage</source>
-        <translation>Memory usage</translation>
-    </message>
-    <message>
-        <source>Wallet: </source>
-        <translation>Wallet: </translation>
-    </message>
-    <message>
-        <source>(none)</source>
-        <translation>(none)</translation>
-    </message>
-    <message>
-        <source>&amp;Reset</source>
-        <translation>&amp;Reset</translation>
-    </message>
-    <message>
-        <source>Received</source>
-        <translation>Received</translation>
-    </message>
-    <message>
-        <source>Sent</source>
-        <translation>Sent</translation>
-    </message>
-    <message>
-        <source>&amp;Peers</source>
-        <translation>&amp;Peers</translation>
-    </message>
-    <message>
-        <source>Banned peers</source>
-        <translation>Banned peers</translation>
-    </message>
-    <message>
-        <source>Select a peer to view detailed information.</source>
-        <translation>Select a peer to view detailed information.</translation>
-    </message>
-    <message>
-        <source>Direction</source>
-        <translation>Direction</translation>
-    </message>
-    <message>
-        <source>Version</source>
-        <translation>Version</translation>
-    </message>
-    <message>
-        <source>Starting Block</source>
-        <translation>Starting Block</translation>
-    </message>
-    <message>
-        <source>Synced Headers</source>
-        <translation>Synced Headers</translation>
-    </message>
-    <message>
-        <source>Synced Blocks</source>
-        <translation>Synced Blocks</translation>
-    </message>
-    <message>
-        <source>The mapped Autonomous System used for diversifying peer selection.</source>
-        <translation>The mapped Autonomous System used for diversifying peer selection.</translation>
-    </message>
-    <message>
-        <source>Mapped AS</source>
-        <translation>Mapped AS</translation>
-    </message>
-    <message>
-        <source>User Agent</source>
-        <translation>User Agent</translation>
-    </message>
-    <message>
-        <source>Node window</source>
-        <translation>Node window</translation>
-    </message>
-    <message>
-        <source>Open the %1 debug log file from the current data directory. This can take a few seconds for large log files.</source>
-        <translation>Open the %1 debug log file from the current data directory. This can take a few seconds for large log files.</translation>
-    </message>
-    <message>
-        <source>Decrease font size</source>
-        <translation>Decrease font size</translation>
-    </message>
-    <message>
-        <source>Increase font size</source>
-        <translation>Increase font size</translation>
-    </message>
-    <message>
-        <source>Services</source>
-        <translation>Services</translation>
-    </message>
-    <message>
-        <source>Connection Time</source>
-        <translation>Connection Time</translation>
-    </message>
-    <message>
-        <source>Last Send</source>
-        <translation>Last Send</translation>
-    </message>
-    <message>
-        <source>Last Receive</source>
-        <translation>Last Receive</translation>
-    </message>
-    <message>
-        <source>Ping Time</source>
-        <translation>Ping Time</translation>
-    </message>
-    <message>
-        <source>The duration of a currently outstanding ping.</source>
-        <translation>The duration of a currently outstanding ping.</translation>
-    </message>
-    <message>
-        <source>Ping Wait</source>
-        <translation>Ping Wait</translation>
-    </message>
-    <message>
-        <source>Min Ping</source>
-        <translation>Min Ping</translation>
-    </message>
-    <message>
-        <source>Time Offset</source>
-        <translation>Time Offset</translation>
-    </message>
-    <message>
-        <source>Last block time</source>
-        <translation>Last block time</translation>
-    </message>
-    <message>
-        <source>&amp;Open</source>
-        <translation>&amp;Open</translation>
-    </message>
-    <message>
-        <source>&amp;Console</source>
-        <translation>&amp;Console</translation>
-    </message>
-    <message>
-        <source>&amp;Network Traffic</source>
-        <translation>&amp;Network Traffic</translation>
-    </message>
-    <message>
-        <source>Totals</source>
-        <translation>Totals</translation>
-    </message>
-    <message>
-        <source>In:</source>
-        <translation>In:</translation>
-    </message>
-    <message>
-        <source>Out:</source>
-        <translation>Out:</translation>
-    </message>
-    <message>
-        <source>Debug log file</source>
-        <translation>Debug log file</translation>
-    </message>
-    <message>
-        <source>Clear console</source>
-        <translation>Clear console</translation>
-    </message>
-    <message>
-        <source>1 &amp;hour</source>
-        <translation>1 &amp;hour</translation>
-    </message>
-    <message>
-        <source>1 &amp;day</source>
-        <translation>1 &amp;day</translation>
-    </message>
-    <message>
-        <source>1 &amp;week</source>
-        <translation>1 &amp;week</translation>
-    </message>
-    <message>
-        <source>1 &amp;year</source>
-        <translation>1 &amp;year</translation>
-    </message>
-    <message>
-        <source>&amp;Disconnect</source>
-        <translation>&amp;Disconnect</translation>
-    </message>
-    <message>
-        <source>Ban for</source>
-        <translation>Ban for</translation>
-    </message>
-    <message>
-        <source>&amp;Unban</source>
-        <translation>&amp;Unban</translation>
-    </message>
-    <message>
-        <source>Welcome to the %1 RPC console.</source>
-        <translation>Welcome to the %1 RPC console.</translation>
-    </message>
-    <message>
-        <source>Use up and down arrows to navigate history, and %1 to clear screen.</source>
-        <translation>Use up and down arrows to navigate history, and %1 to clear screen.</translation>
-    </message>
-    <message>
-        <source>Type %1 for an overview of available commands.</source>
-        <translation>Type %1 for an overview of available commands.</translation>
-    </message>
-    <message>
-        <source>For more information on using this console type %1.</source>
-        <translation>For more information on using this console type %1.</translation>
-    </message>
-    <message>
-        <source>WARNING: Scammers have been active, telling users to type commands here, stealing their wallet contents. Do not use this console without fully understanding the ramifications of a command.</source>
-        <translation>WARNING: Scammers have been active, telling users to type commands here, stealing their wallet contents. Do not use this console without fully understanding the ramifications of a command.</translation>
-    </message>
-    <message>
-        <source>Network activity disabled</source>
-        <translation>Network activity disabled</translation>
-    </message>
-    <message>
-        <source>Executing command without any wallet</source>
-        <translation>Executing command without any wallet</translation>
-    </message>
-    <message>
-        <source>Executing command using "%1" wallet</source>
-        <translation>Executing command using "%1" wallet</translation>
-    </message>
-    <message>
-        <source>(node id: %1)</source>
-        <translation>(node id: %1)</translation>
-    </message>
-    <message>
-        <source>via %1</source>
-        <translation>via %1</translation>
-    </message>
-    <message>
-        <source>never</source>
-        <translation>never</translation>
-    </message>
-    <message>
-        <source>Inbound</source>
-        <translation>Inbound</translation>
-    </message>
-    <message>
-        <source>Outbound</source>
-        <translation>Outbound</translation>
-    </message>
-    <message>
-        <source>Unknown</source>
-        <translation>Unknown</translation>
-    </message>
-</context>
-<context>
-    <name>ReceiveCoinsDialog</name>
-    <message>
-        <source>&amp;Amount:</source>
-        <translation>&amp;Amount:</translation>
-    </message>
-    <message>
-        <source>&amp;Label:</source>
-        <translation>&amp;Label:</translation>
-    </message>
-    <message>
-        <source>&amp;Message:</source>
-        <translation>&amp;Message:</translation>
-    </message>
-    <message>
-        <source>An optional message to attach to the payment request, which will be displayed when the request is opened. Note: The message will not be sent with the payment over the Bitcoin network.</source>
-        <translation>An optional message to attach to the payment request, which will be displayed when the request is opened. Note: The message will not be sent with the payment over the Bitcoin network.</translation>
-    </message>
-    <message>
-        <source>An optional label to associate with the new receiving address.</source>
-        <translation>An optional label to associate with the new receiving address.</translation>
-    </message>
-    <message>
-        <source>Use this form to request payments. All fields are &lt;b&gt;optional&lt;/b&gt;.</source>
-        <translation>Use this form to request payments. All fields are &lt;b&gt;optional&lt;/b&gt;.</translation>
-    </message>
-    <message>
-        <source>An optional amount to request. Leave this empty or zero to not request a specific amount.</source>
-        <translation>An optional amount to request. Leave this empty or zero to not request a specific amount.</translation>
-    </message>
-    <message>
-        <source>An optional label to associate with the new receiving address (used by you to identify an invoice).  It is also attached to the payment request.</source>
-        <translation>An optional label to associate with the new receiving address (used by you to identify an invoice).  It is also attached to the payment request.</translation>
-    </message>
-    <message>
-        <source>An optional message that is attached to the payment request and may be displayed to the sender.</source>
-        <translation>An optional message that is attached to the payment request and may be displayed to the sender.</translation>
-    </message>
-    <message>
-        <source>&amp;Create new receiving address</source>
-        <translation>&amp;Create new receiving address</translation>
-    </message>
-    <message>
-        <source>Clear all fields of the form.</source>
-        <translation>Clear all fields of the form.</translation>
-    </message>
-    <message>
-        <source>Clear</source>
-        <translation>Clear</translation>
-    </message>
-    <message>
-        <source>Native segwit addresses (aka Bech32 or BIP-173) reduce your transaction fees later on and offer better protection against typos, but old wallets don't support them. When unchecked, an address compatible with older wallets will be created instead.</source>
-        <translation>Native segwit addresses (aka Bech32 or BIP-173) reduce your transaction fees later on and offer better protection against typos, but old wallets don't support them. When unchecked, an address compatible with older wallets will be created instead.</translation>
-    </message>
-    <message>
-        <source>Generate native segwit (Bech32) address</source>
-        <translation>Generate native segwit (Bech32) address</translation>
-    </message>
-    <message>
-        <source>Requested payments history</source>
-        <translation>Requested payments history</translation>
-    </message>
-    <message>
-        <source>Show the selected request (does the same as double clicking an entry)</source>
-        <translation>Show the selected request (does the same as double clicking an entry)</translation>
-    </message>
-    <message>
-        <source>Show</source>
-        <translation>Show</translation>
-    </message>
-    <message>
-        <source>Remove the selected entries from the list</source>
-        <translation>Remove the selected entries from the list</translation>
-    </message>
-    <message>
-        <source>Remove</source>
-        <translation>Remove</translation>
-    </message>
-    <message>
-        <source>Copy URI</source>
-        <translation>Copy URI</translation>
-    </message>
-    <message>
-        <source>Copy label</source>
-        <translation>Copy label</translation>
-    </message>
-    <message>
-        <source>Copy message</source>
-        <translation>Copy message</translation>
-    </message>
-    <message>
-        <source>Copy amount</source>
-        <translation>Copy amount</translation>
-    </message>
-    <message>
-        <source>Could not unlock wallet.</source>
-        <translation>Could not unlock wallet.</translation>
-    </message>
-    </context>
-<context>
-    <name>ReceiveRequestDialog</name>
-    <message>
-        <source>Amount:</source>
-        <translation>Amount:</translation>
-    </message>
-    <message>
-        <source>Message:</source>
-        <translation>Message:</translation>
-    </message>
-    <message>
-        <source>Wallet:</source>
-        <translation>Wallet:</translation>
-    </message>
-    <message>
-        <source>Copy &amp;URI</source>
-        <translation>Copy &amp;URI</translation>
-    </message>
-    <message>
-        <source>Copy &amp;Address</source>
-        <translation>Copy &amp;Address</translation>
-    </message>
-    <message>
-        <source>&amp;Save Image...</source>
-        <translation>&amp;Save Image...</translation>
-    </message>
-    <message>
-        <source>Request payment to %1</source>
-        <translation>Request payment to %1</translation>
-    </message>
-    <message>
-        <source>Payment information</source>
-        <translation>Payment information</translation>
-    </message>
-</context>
-<context>
-    <name>RecentRequestsTableModel</name>
-    <message>
-        <source>Date</source>
-        <translation>Date</translation>
-    </message>
-    <message>
-        <source>Label</source>
-        <translation>Label</translation>
-    </message>
-    <message>
-        <source>Message</source>
-        <translation>Message</translation>
-    </message>
-    <message>
-        <source>(no label)</source>
-        <translation>(no label)</translation>
-    </message>
-    <message>
-        <source>(no message)</source>
-        <translation>(no message)</translation>
-    </message>
-    <message>
-        <source>(no amount requested)</source>
-        <translation>(no amount requested)</translation>
-    </message>
-    <message>
-        <source>Requested</source>
-        <translation>Requested</translation>
-    </message>
-</context>
-<context>
-    <name>SendCoinsDialog</name>
-    <message>
-        <source>Send Coins</source>
-        <translation>Send Coins</translation>
-    </message>
-    <message>
-        <source>Coin Control Features</source>
-        <translation>Coin Control Features</translation>
-    </message>
-    <message>
-        <source>Inputs...</source>
-        <translation>Inputs...</translation>
-    </message>
-    <message>
-        <source>automatically selected</source>
-        <translation>automatically selected</translation>
-    </message>
-    <message>
-        <source>Insufficient funds!</source>
-        <translation>Insufficient funds!</translation>
-    </message>
-    <message>
-        <source>Quantity:</source>
-        <translation>Quantity:</translation>
-    </message>
-    <message>
-        <source>Bytes:</source>
-        <translation>Bytes:</translation>
-    </message>
-    <message>
-        <source>Amount:</source>
-        <translation>Amount:</translation>
-    </message>
-    <message>
-        <source>Fee:</source>
-        <translation>Fee:</translation>
-    </message>
-    <message>
-        <source>After Fee:</source>
-        <translation>After Fee:</translation>
-    </message>
-    <message>
-        <source>Change:</source>
-        <translation>Change:</translation>
-    </message>
-    <message>
-        <source>If this is activated, but the change address is empty or invalid, change will be sent to a newly generated address.</source>
-        <translation>If this is activated, but the change address is empty or invalid, change will be sent to a newly generated address.</translation>
-    </message>
-    <message>
-        <source>Custom change address</source>
-        <translation>Custom change address</translation>
-    </message>
-    <message>
-        <source>Transaction Fee:</source>
-        <translation>Transaction Fee:</translation>
-    </message>
-    <message>
-        <source>Choose...</source>
-        <translation>Choose...</translation>
-    </message>
-    <message>
-        <source>Using the fallbackfee can result in sending a transaction that will take several hours or days (or never) to confirm. Consider choosing your fee manually or wait until you have validated the complete chain.</source>
-        <translation>Using the fallbackfee can result in sending a transaction that will take several hours or days (or never) to confirm. Consider choosing your fee manually or wait until you have validated the complete chain.</translation>
-    </message>
-    <message>
-        <source>Warning: Fee estimation is currently not possible.</source>
-        <translation>Warning: Fee estimation is currently not possible.</translation>
-    </message>
-    <message>
-        <source>Specify a custom fee per kB (1,000 bytes) of the transaction's virtual size.
-
-Note:  Since the fee is calculated on a per-byte basis, a fee of "100 satoshis per kB" for a transaction size of 500 bytes (half of 1 kB) would ultimately yield a fee of only 50 satoshis.</source>
-        <translation>Specify a custom fee per kB (1,000 bytes) of the transaction's virtual size.
-
-Note:  Since the fee is calculated on a per-byte basis, a fee of "100 satoshis per kB" for a transaction size of 500 bytes (half of 1 kB) would ultimately yield a fee of only 50 satoshis.</translation>
-    </message>
-    <message>
-        <source>per kilobyte</source>
-        <translation>per kilobyte</translation>
-    </message>
-    <message>
-        <source>Hide</source>
-        <translation>Hide</translation>
-    </message>
-    <message>
-        <source>Recommended:</source>
-        <translation>Recommended:</translation>
-    </message>
-    <message>
-        <source>Custom:</source>
-        <translation>Custom:</translation>
-    </message>
-    <message>
-        <source>(Smart fee not initialized yet. This usually takes a few blocks...)</source>
-        <translation>(Smart fee not initialized yet. This usually takes a few blocks...)</translation>
-    </message>
-    <message>
-        <source>Send to multiple recipients at once</source>
-        <translation>Send to multiple recipients at once</translation>
-    </message>
-    <message>
-        <source>Add &amp;Recipient</source>
-        <translation>Add &amp;Recipient</translation>
-    </message>
-    <message>
-        <source>Clear all fields of the form.</source>
-        <translation>Clear all fields of the form.</translation>
-    </message>
-    <message>
-        <source>Dust:</source>
-        <translation>Dust:</translation>
-    </message>
-    <message>
-        <source>Hide transaction fee settings</source>
-        <translation>Hide transaction fee settings</translation>
-    </message>
-    <message>
-        <source>When there is less transaction volume than space in the blocks, miners as well as relaying nodes may enforce a minimum fee. Paying only this minimum fee is just fine, but be aware that this can result in a never confirming transaction once there is more demand for bitcoin transactions than the network can process.</source>
-        <translation>When there is less transaction volume than space in the blocks, miners as well as relaying nodes may enforce a minimum fee. Paying only this minimum fee is just fine, but be aware that this can result in a never confirming transaction once there is more demand for bitcoin transactions than the network can process.</translation>
-    </message>
-    <message>
-        <source>A too low fee might result in a never confirming transaction (read the tooltip)</source>
-        <translation>A too low fee might result in a never confirming transaction (read the tooltip)</translation>
-    </message>
-    <message>
-        <source>Confirmation time target:</source>
-        <translation>Confirmation time target:</translation>
-    </message>
-    <message>
-        <source>Enable Replace-By-Fee</source>
-        <translation>Enable Replace-By-Fee</translation>
-    </message>
-    <message>
-        <source>With Replace-By-Fee (BIP-125) you can increase a transaction's fee after it is sent. Without this, a higher fee may be recommended to compensate for increased transaction delay risk.</source>
-        <translation>With Replace-By-Fee (BIP-125) you can increase a transaction's fee after it is sent. Without this, a higher fee may be recommended to compensate for increased transaction delay risk.</translation>
-    </message>
-    <message>
-        <source>Clear &amp;All</source>
-        <translation>Clear &amp;All</translation>
-    </message>
-    <message>
-        <source>Balance:</source>
-        <translation>Balance:</translation>
-    </message>
-    <message>
-        <source>Confirm the send action</source>
-        <translation>Confirm the send action</translation>
-    </message>
-    <message>
-        <source>S&amp;end</source>
-        <translation>S&amp;end</translation>
-    </message>
-    <message>
-        <source>Copy quantity</source>
-        <translation>Copy quantity</translation>
-    </message>
-    <message>
-        <source>Copy amount</source>
-        <translation>Copy amount</translation>
-    </message>
-    <message>
-        <source>Copy fee</source>
-        <translation>Copy fee</translation>
-    </message>
-    <message>
-        <source>Copy after fee</source>
-        <translation>Copy after fee</translation>
-    </message>
-    <message>
-        <source>Copy bytes</source>
-        <translation>Copy bytes</translation>
-    </message>
-    <message>
-        <source>Copy dust</source>
-        <translation>Copy dust</translation>
-    </message>
-    <message>
-        <source>Copy change</source>
-        <translation>Copy change</translation>
-    </message>
-    <message>
-        <source>%1 (%2 blocks)</source>
-        <translation>%1 (%2 blocks)</translation>
-    </message>
-    <message>
-        <source>Cr&amp;eate Unsigned</source>
-        <translation>Cr&amp;eate Unsigned</translation>
-    </message>
-    <message>
-        <source>Creates a Partially Signed Bitcoin Transaction (PSBT) for use with e.g. an offline %1 wallet, or a PSBT-compatible hardware wallet.</source>
-        <translation>Creates a Partially Signed Bitcoin Transaction (PSBT) for use with e.g. an offline %1 wallet, or a PSBT-compatible hardware wallet.</translation>
-    </message>
-    <message>
-        <source> from wallet '%1'</source>
-        <translation> from wallet '%1'</translation>
-    </message>
-    <message>
-        <source>%1 to '%2'</source>
-        <translation>%1 to '%2'</translation>
-    </message>
-    <message>
-        <source>%1 to %2</source>
-        <translation>%1 to %2</translation>
-    </message>
-    <message>
-        <source>Do you want to draft this transaction?</source>
-        <translation>Do you want to draft this transaction?</translation>
-    </message>
-    <message>
-        <source>Are you sure you want to send?</source>
-        <translation>Are you sure you want to send?</translation>
-    </message>
-    <message>
-        <source>or</source>
-        <translation>or</translation>
-    </message>
-    <message>
-        <source>You can increase the fee later (signals Replace-By-Fee, BIP-125).</source>
-        <translation>You can increase the fee later (signals Replace-By-Fee, BIP-125).</translation>
-    </message>
-    <message>
-        <source>Please, review your transaction.</source>
-        <translation>Please, review your transaction.</translation>
-    </message>
-    <message>
-        <source>Transaction fee</source>
-        <translation>Transaction fee</translation>
-    </message>
-    <message>
-        <source>Not signalling Replace-By-Fee, BIP-125.</source>
-        <translation>Not signalling Replace-By-Fee, BIP-125.</translation>
-    </message>
-    <message>
-        <source>Total Amount</source>
-        <translation>Total Amount</translation>
-    </message>
-    <message>
-        <source>To review recipient list click "Show Details..."</source>
-        <translation>To review recipient list click "Show Details..."</translation>
-    </message>
-    <message>
-        <source>Confirm send coins</source>
-        <translation>Confirm send coins</translation>
-    </message>
-    <message>
-        <source>Confirm transaction proposal</source>
-        <translation>Confirm transaction proposal</translation>
-    </message>
-    <message>
-        <source>Send</source>
-        <translation>Send</translation>
-    </message>
-    <message>
-        <source>Watch-only balance:</source>
-        <translation>Watch-only balance:</translation>
-    </message>
-    <message>
-        <source>The recipient address is not valid. Please recheck.</source>
-        <translation>The recipient address is not valid. Please recheck.</translation>
-    </message>
-    <message>
-        <source>The amount to pay must be larger than 0.</source>
-        <translation>The amount to pay must be larger than 0.</translation>
-    </message>
-    <message>
-        <source>The amount exceeds your balance.</source>
-        <translation>The amount exceeds your balance.</translation>
-    </message>
-    <message>
-        <source>The total exceeds your balance when the %1 transaction fee is included.</source>
-        <translation>The total exceeds your balance when the %1 transaction fee is included.</translation>
-    </message>
-    <message>
-        <source>Duplicate address found: addresses should only be used once each.</source>
-        <translation>Duplicate address found: addresses should only be used once each.</translation>
-    </message>
-    <message>
-        <source>Transaction creation failed!</source>
-        <translation>Transaction creation failed!</translation>
-    </message>
-    <message>
-        <source>A fee higher than %1 is considered an absurdly high fee.</source>
-        <translation>A fee higher than %1 is considered an absurdly high fee.</translation>
-    </message>
-    <message>
-        <source>Payment request expired.</source>
-        <translation>Payment request expired.</translation>
-    </message>
-    <message numerus="yes">
-        <source>Estimated to begin confirmation within %n block(s).</source>
-        <translation><numerusform>Estimated to begin confirmation within %n block.</numerusform><numerusform>Estimated to begin confirmation within %n blocks.</numerusform></translation>
-    </message>
-    <message>
-        <source>Warning: Invalid Bitcoin address</source>
-        <translation>Warning: Invalid Bitcoin address</translation>
-    </message>
-    <message>
-        <source>Warning: Unknown change address</source>
-        <translation>Warning: Unknown change address</translation>
-    </message>
-    <message>
-        <source>Confirm custom change address</source>
-        <translation>Confirm custom change address</translation>
-    </message>
-    <message>
-        <source>The address you selected for change is not part of this wallet. Any or all funds in your wallet may be sent to this address. Are you sure?</source>
-        <translation>The address you selected for change is not part of this wallet. Any or all funds in your wallet may be sent to this address. Are you sure?</translation>
-    </message>
-    <message>
-        <source>(no label)</source>
-        <translation>(no label)</translation>
-    </message>
-</context>
-<context>
-    <name>SendCoinsEntry</name>
-    <message>
-        <source>A&amp;mount:</source>
-        <translation>A&amp;mount:</translation>
-    </message>
-    <message>
-        <source>Pay &amp;To:</source>
-        <translation>Pay &amp;To:</translation>
-    </message>
-    <message>
-        <source>&amp;Label:</source>
-        <translation>&amp;Label:</translation>
-    </message>
-    <message>
-        <source>Choose previously used address</source>
-        <translation>Choose previously used address</translation>
-    </message>
-    <message>
-        <source>The Bitcoin address to send the payment to</source>
-        <translation>The Bitcoin address to send the payment to</translation>
-    </message>
-    <message>
-        <source>Alt+A</source>
-        <translation>Alt+A</translation>
-    </message>
-    <message>
-        <source>Paste address from clipboard</source>
-        <translation>Paste address from clipboard</translation>
-    </message>
-    <message>
-        <source>Alt+P</source>
-        <translation>Alt+P</translation>
-    </message>
-    <message>
-        <source>Remove this entry</source>
-        <translation>Remove this entry</translation>
-    </message>
-    <message>
-        <source>The amount to send in the selected unit</source>
-        <translation>The amount to send in the selected unit</translation>
-    </message>
-    <message>
-        <source>The fee will be deducted from the amount being sent. The recipient will receive less bitcoins than you enter in the amount field. If multiple recipients are selected, the fee is split equally.</source>
-        <translation>The fee will be deducted from the amount being sent. The recipient will receive less bitcoins than you enter in the amount field. If multiple recipients are selected, the fee is split equally.</translation>
-    </message>
-    <message>
-        <source>S&amp;ubtract fee from amount</source>
-        <translation>S&amp;ubtract fee from amount</translation>
-    </message>
-    <message>
-        <source>Use available balance</source>
-        <translation>Use available balance</translation>
-    </message>
-    <message>
-        <source>Message:</source>
-        <translation>Message:</translation>
-    </message>
-    <message>
-        <source>This is an unauthenticated payment request.</source>
-        <translation>This is an unauthenticated payment request.</translation>
-    </message>
-    <message>
-        <source>This is an authenticated payment request.</source>
-        <translation>This is an authenticated payment request.</translation>
-    </message>
-    <message>
-        <source>Enter a label for this address to add it to the list of used addresses</source>
-        <translation>Enter a label for this address to add it to the list of used addresses</translation>
-    </message>
-    <message>
-        <source>A message that was attached to the bitcoin: URI which will be stored with the transaction for your reference. Note: This message will not be sent over the Bitcoin network.</source>
-        <translation>A message that was attached to the bitcoin: URI which will be stored with the transaction for your reference. Note: This message will not be sent over the Bitcoin network.</translation>
-    </message>
-    <message>
-        <source>Pay To:</source>
-        <translation>Pay To:</translation>
-    </message>
-    <message>
-        <source>Memo:</source>
-        <translation>Memo:</translation>
-    </message>
-</context>
-<context>
-    <name>ShutdownWindow</name>
-    <message>
-        <source>%1 is shutting down...</source>
-        <translation>%1 is shutting down...</translation>
-    </message>
-    <message>
-        <source>Do not shut down the computer until this window disappears.</source>
-        <translation>Do not shut down the computer until this window disappears.</translation>
-    </message>
-</context>
-<context>
-    <name>SignVerifyMessageDialog</name>
-    <message>
-        <source>Signatures - Sign / Verify a Message</source>
-        <translation>Signatures - Sign / Verify a Message</translation>
-    </message>
-    <message>
-        <source>&amp;Sign Message</source>
-        <translation>&amp;Sign Message</translation>
-    </message>
-    <message>
-        <source>You can sign messages/agreements with your addresses to prove you can receive bitcoins sent to them. Be careful not to sign anything vague or random, as phishing attacks may try to trick you into signing your identity over to them. Only sign fully-detailed statements you agree to.</source>
-        <translation>You can sign messages/agreements with your addresses to prove you can receive bitcoins sent to them. Be careful not to sign anything vague or random, as phishing attacks may try to trick you into signing your identity over to them. Only sign fully-detailed statements you agree to.</translation>
-    </message>
-    <message>
-        <source>The Bitcoin address to sign the message with</source>
-        <translation>The Bitcoin address to sign the message with</translation>
-    </message>
-    <message>
-        <source>Choose previously used address</source>
-        <translation>Choose previously used address</translation>
-    </message>
-    <message>
-        <source>Alt+A</source>
-        <translation>Alt+A</translation>
-    </message>
-    <message>
-        <source>Paste address from clipboard</source>
-        <translation>Paste address from clipboard</translation>
-    </message>
-    <message>
-        <source>Alt+P</source>
-        <translation>Alt+P</translation>
-    </message>
-    <message>
-        <source>Enter the message you want to sign here</source>
-        <translation>Enter the message you want to sign here</translation>
-    </message>
-    <message>
-        <source>Signature</source>
-        <translation>Signature</translation>
-    </message>
-    <message>
-        <source>Copy the current signature to the system clipboard</source>
-        <translation>Copy the current signature to the system clipboard</translation>
-    </message>
-    <message>
-        <source>Sign the message to prove you own this Bitcoin address</source>
-        <translation>Sign the message to prove you own this Bitcoin address</translation>
-    </message>
-    <message>
-        <source>Sign &amp;Message</source>
-        <translation>Sign &amp;Message</translation>
-    </message>
-    <message>
-        <source>Reset all sign message fields</source>
-        <translation>Reset all sign message fields</translation>
-    </message>
-    <message>
-        <source>Clear &amp;All</source>
-        <translation>Clear &amp;All</translation>
-    </message>
-    <message>
-        <source>&amp;Verify Message</source>
-        <translation>&amp;Verify Message</translation>
-    </message>
-    <message>
-        <source>Enter the receiver's address, message (ensure you copy line breaks, spaces, tabs, etc. exactly) and signature below to verify the message. Be careful not to read more into the signature than what is in the signed message itself, to avoid being tricked by a man-in-the-middle attack. Note that this only proves the signing party receives with the address, it cannot prove sendership of any transaction!</source>
-        <translation>Enter the receiver's address, message (ensure you copy line breaks, spaces, tabs, etc. exactly) and signature below to verify the message. Be careful not to read more into the signature than what is in the signed message itself, to avoid being tricked by a man-in-the-middle attack. Note that this only proves the signing party receives with the address, it cannot prove sendership of any transaction!</translation>
-    </message>
-    <message>
-        <source>The Bitcoin address the message was signed with</source>
-        <translation>The Bitcoin address the message was signed with</translation>
-    </message>
-    <message>
-        <source>The signed message to verify</source>
-        <translation>The signed message to verify</translation>
-    </message>
-    <message>
-        <source>The signature given when the message was signed</source>
-        <translation>The signature given when the message was signed</translation>
-    </message>
-    <message>
-        <source>Verify the message to ensure it was signed with the specified Bitcoin address</source>
-        <translation>Verify the message to ensure it was signed with the specified Bitcoin address</translation>
-    </message>
-    <message>
-        <source>Verify &amp;Message</source>
-        <translation>Verify &amp;Message</translation>
-    </message>
-    <message>
-        <source>Reset all verify message fields</source>
-        <translation>Reset all verify message fields</translation>
-    </message>
-    <message>
-        <source>Click "Sign Message" to generate signature</source>
-        <translation>Click "Sign Message" to generate signature</translation>
-    </message>
-    <message>
-        <source>The entered address is invalid.</source>
-        <translation>The entered address is invalid.</translation>
-    </message>
-    <message>
-        <source>Please check the address and try again.</source>
-        <translation>Please check the address and try again.</translation>
-    </message>
-    <message>
-        <source>The entered address does not refer to a key.</source>
-        <translation>The entered address does not refer to a key.</translation>
-    </message>
-    <message>
-        <source>Wallet unlock was cancelled.</source>
-        <translation>Wallet unlock was cancelled.</translation>
-    </message>
-    <message>
-        <source>No error</source>
-        <translation>No error</translation>
-    </message>
-    <message>
-        <source>Private key for the entered address is not available.</source>
-        <translation>Private key for the entered address is not available.</translation>
-    </message>
-    <message>
-        <source>Message signing failed.</source>
-        <translation>Message signing failed.</translation>
-    </message>
-    <message>
-        <source>Message signed.</source>
-        <translation>Message signed.</translation>
-    </message>
-    <message>
-        <source>The signature could not be decoded.</source>
-        <translation>The signature could not be decoded.</translation>
-    </message>
-    <message>
-        <source>Please check the signature and try again.</source>
-        <translation>Please check the signature and try again.</translation>
-    </message>
-    <message>
-        <source>The signature did not match the message digest.</source>
-        <translation>The signature did not match the message digest.</translation>
-    </message>
-    <message>
-        <source>Message verification failed.</source>
-        <translation>Message verification failed.</translation>
-    </message>
-    <message>
-        <source>Message verified.</source>
-        <translation>Message verified.</translation>
-    </message>
-</context>
-<context>
-    <name>TrafficGraphWidget</name>
-    <message>
-        <source>KB/s</source>
-        <translation>KB/s</translation>
-    </message>
-</context>
-<context>
-    <name>TransactionDesc</name>
-    <message numerus="yes">
-        <source>Open for %n more block(s)</source>
-        <translation><numerusform>Open for %n more block</numerusform><numerusform>Open for %n more blocks</numerusform></translation>
-    </message>
-    <message>
-        <source>Open until %1</source>
-        <translation>Open until %1</translation>
-    </message>
-    <message>
-        <source>conflicted with a transaction with %1 confirmations</source>
-        <translation>conflicted with a transaction with %1 confirmations</translation>
-    </message>
-    <message>
-        <source>0/unconfirmed, %1</source>
-        <translation>0/unconfirmed, %1</translation>
-    </message>
-    <message>
-        <source>in memory pool</source>
-        <translation>in memory pool</translation>
-    </message>
-    <message>
-        <source>not in memory pool</source>
-        <translation>not in memory pool</translation>
-    </message>
-    <message>
-        <source>abandoned</source>
-        <translation>abandoned</translation>
-    </message>
-    <message>
-        <source>%1/unconfirmed</source>
-        <translation>%1/unconfirmed</translation>
-    </message>
-    <message>
-        <source>%1 confirmations</source>
-        <translation>%1 confirmations</translation>
-    </message>
-    <message>
-        <source>Status</source>
-        <translation>Status</translation>
-    </message>
-    <message>
-        <source>Date</source>
-        <translation>Date</translation>
-    </message>
-    <message>
-        <source>Source</source>
-        <translation>Source</translation>
-    </message>
-    <message>
-        <source>Generated</source>
-        <translation>Generated</translation>
-    </message>
-    <message>
-        <source>From</source>
-        <translation>From</translation>
-    </message>
-    <message>
-        <source>unknown</source>
-        <translation>unknown</translation>
-    </message>
-    <message>
-        <source>To</source>
-        <translation>To</translation>
-    </message>
-    <message>
-        <source>own address</source>
-        <translation>own address</translation>
-    </message>
-    <message>
-        <source>watch-only</source>
-        <translation>watch-only</translation>
-    </message>
-    <message>
-        <source>label</source>
-        <translation>label</translation>
-    </message>
-    <message>
-        <source>Credit</source>
-        <translation>Credit</translation>
-    </message>
-    <message numerus="yes">
-        <source>matures in %n more block(s)</source>
-        <translation><numerusform>matures in %n more block</numerusform><numerusform>matures in %n more blocks</numerusform></translation>
-    </message>
-    <message>
-        <source>not accepted</source>
-        <translation>not accepted</translation>
-    </message>
-    <message>
-        <source>Debit</source>
-        <translation>Debit</translation>
-    </message>
-    <message>
-        <source>Total debit</source>
-        <translation>Total debit</translation>
-    </message>
-    <message>
-        <source>Total credit</source>
-        <translation>Total credit</translation>
-    </message>
-    <message>
-        <source>Transaction fee</source>
-        <translation>Transaction fee</translation>
-    </message>
-    <message>
-        <source>Net amount</source>
-        <translation>Net amount</translation>
-    </message>
-    <message>
-        <source>Message</source>
-        <translation>Message</translation>
-    </message>
-    <message>
-        <source>Comment</source>
-        <translation>Comment</translation>
-    </message>
-    <message>
-        <source>Transaction ID</source>
-        <translation>Transaction ID</translation>
-    </message>
-    <message>
-        <source>Transaction total size</source>
-        <translation>Transaction total size</translation>
-    </message>
-    <message>
-        <source>Transaction virtual size</source>
-        <translation>Transaction virtual size</translation>
-    </message>
-    <message>
-        <source>Output index</source>
-        <translation>Output index</translation>
-    </message>
-    <message>
-        <source> (Certificate was not verified)</source>
-        <translation> (Certificate was not verified)</translation>
-    </message>
-    <message>
-        <source>Merchant</source>
-        <translation>Merchant</translation>
-    </message>
-    <message>
-        <source>Generated coins must mature %1 blocks before they can be spent. When you generated this block, it was broadcast to the network to be added to the block chain. If it fails to get into the chain, its state will change to "not accepted" and it won't be spendable. This may occasionally happen if another node generates a block within a few seconds of yours.</source>
-        <translation>Generated coins must mature %1 blocks before they can be spent. When you generated this block, it was broadcast to the network to be added to the block chain. If it fails to get into the chain, its state will change to "not accepted" and it won't be spendable. This may occasionally happen if another node generates a block within a few seconds of yours.</translation>
-    </message>
-    <message>
-        <source>Debug information</source>
-        <translation>Debug information</translation>
-    </message>
-    <message>
-        <source>Transaction</source>
-        <translation>Transaction</translation>
-    </message>
-    <message>
-        <source>Inputs</source>
-        <translation>Inputs</translation>
-    </message>
-    <message>
-        <source>Amount</source>
-        <translation>Amount</translation>
-    </message>
-    <message>
-        <source>true</source>
-        <translation>true</translation>
-    </message>
-    <message>
-        <source>false</source>
-        <translation>false</translation>
-    </message>
-</context>
-<context>
-    <name>TransactionDescDialog</name>
-    <message>
-        <source>This pane shows a detailed description of the transaction</source>
-        <translation>This pane shows a detailed description of the transaction</translation>
-    </message>
-    <message>
-        <source>Details for %1</source>
-        <translation>Details for %1</translation>
-    </message>
-</context>
-<context>
-    <name>TransactionTableModel</name>
-    <message>
-        <source>Date</source>
-        <translation>Date</translation>
-    </message>
-    <message>
-        <source>Type</source>
-        <translation>Type</translation>
-    </message>
-    <message>
-        <source>Label</source>
-        <translation>Label</translation>
-    </message>
-    <message numerus="yes">
-        <source>Open for %n more block(s)</source>
-        <translation><numerusform>Open for %n more block</numerusform><numerusform>Open for %n more blocks</numerusform></translation>
-    </message>
-    <message>
-        <source>Open until %1</source>
-        <translation>Open until %1</translation>
-    </message>
-    <message>
-        <source>Unconfirmed</source>
-        <translation>Unconfirmed</translation>
-    </message>
-    <message>
-        <source>Abandoned</source>
-        <translation>Abandoned</translation>
-    </message>
-    <message>
-        <source>Confirming (%1 of %2 recommended confirmations)</source>
-        <translation>Confirming (%1 of %2 recommended confirmations)</translation>
-    </message>
-    <message>
-        <source>Confirmed (%1 confirmations)</source>
-        <translation>Confirmed (%1 confirmations)</translation>
-    </message>
-    <message>
-        <source>Conflicted</source>
-        <translation>Conflicted</translation>
-    </message>
-    <message>
-        <source>Immature (%1 confirmations, will be available after %2)</source>
-        <translation>Immature (%1 confirmations, will be available after %2)</translation>
-    </message>
-    <message>
-        <source>Generated but not accepted</source>
-        <translation>Generated but not accepted</translation>
-    </message>
-    <message>
-        <source>Received with</source>
-        <translation>Received with</translation>
-    </message>
-    <message>
-        <source>Received from</source>
-        <translation>Received from</translation>
-    </message>
-    <message>
-        <source>Sent to</source>
-        <translation>Sent to</translation>
-    </message>
-    <message>
-        <source>Payment to yourself</source>
-        <translation>Payment to yourself</translation>
-    </message>
-    <message>
-        <source>Mined</source>
-        <translation>Mined</translation>
-    </message>
-    <message>
-        <source>watch-only</source>
-        <translation>watch-only</translation>
-    </message>
-    <message>
-        <source>(n/a)</source>
-        <translation>(n/a)</translation>
-    </message>
-    <message>
-        <source>(no label)</source>
-        <translation>(no label)</translation>
-    </message>
-    <message>
-        <source>Transaction status. Hover over this field to show number of confirmations.</source>
-        <translation>Transaction status. Hover over this field to show number of confirmations.</translation>
-    </message>
-    <message>
-        <source>Date and time that the transaction was received.</source>
-        <translation>Date and time that the transaction was received.</translation>
-    </message>
-    <message>
-        <source>Type of transaction.</source>
-        <translation>Type of transaction.</translation>
-    </message>
-    <message>
-        <source>Whether or not a watch-only address is involved in this transaction.</source>
-        <translation>Whether or not a watch-only address is involved in this transaction.</translation>
-    </message>
-    <message>
-        <source>User-defined intent/purpose of the transaction.</source>
-        <translation>User-defined intent/purpose of the transaction.</translation>
-    </message>
-    <message>
-        <source>Amount removed from or added to balance.</source>
-        <translation>Amount removed from or added to balance.</translation>
-    </message>
-</context>
-<context>
-    <name>TransactionView</name>
-    <message>
-        <source>All</source>
-        <translation>All</translation>
-    </message>
-    <message>
-        <source>Today</source>
-        <translation>Today</translation>
-    </message>
-    <message>
-        <source>This week</source>
-        <translation>This week</translation>
-    </message>
-    <message>
-        <source>This month</source>
-        <translation>This month</translation>
-    </message>
-    <message>
-        <source>Last month</source>
-        <translation>Last month</translation>
-    </message>
-    <message>
-        <source>This year</source>
-        <translation>This year</translation>
-    </message>
-    <message>
-        <source>Range...</source>
-        <translation>Range...</translation>
-    </message>
-    <message>
-        <source>Received with</source>
-        <translation>Received with</translation>
-    </message>
-    <message>
-        <source>Sent to</source>
-        <translation>Sent to</translation>
-    </message>
-    <message>
-        <source>To yourself</source>
-        <translation>To yourself</translation>
-    </message>
-    <message>
-        <source>Mined</source>
-        <translation>Mined</translation>
-    </message>
-    <message>
-        <source>Other</source>
-        <translation>Other</translation>
-    </message>
-    <message>
-        <source>Enter address, transaction id, or label to search</source>
-        <translation>Enter address, transaction id, or label to search</translation>
-    </message>
-    <message>
-        <source>Min amount</source>
-        <translation>Min amount</translation>
-    </message>
-    <message>
-        <source>Abandon transaction</source>
-        <translation>Abandon transaction</translation>
-    </message>
-    <message>
-        <source>Increase transaction fee</source>
-        <translation>Increase transaction fee</translation>
-    </message>
-    <message>
-        <source>Copy address</source>
-        <translation>Copy address</translation>
-    </message>
-    <message>
-        <source>Copy label</source>
-        <translation>Copy label</translation>
-    </message>
-    <message>
-        <source>Copy amount</source>
-        <translation>Copy amount</translation>
-    </message>
-    <message>
-        <source>Copy transaction ID</source>
-        <translation>Copy transaction ID</translation>
-    </message>
-    <message>
-        <source>Copy raw transaction</source>
-        <translation>Copy raw transaction</translation>
-    </message>
-    <message>
-        <source>Copy full transaction details</source>
-        <translation>Copy full transaction details</translation>
-    </message>
-    <message>
-        <source>Edit label</source>
-        <translation>Edit label</translation>
-    </message>
-    <message>
-        <source>Show transaction details</source>
-        <translation>Show transaction details</translation>
-    </message>
-    <message>
-        <source>Export Transaction History</source>
-        <translation>Export Transaction History</translation>
-    </message>
-    <message>
-        <source>Comma separated file (*.csv)</source>
-        <translation>Comma separated file (*.csv)</translation>
-    </message>
-    <message>
-        <source>Confirmed</source>
-        <translation>Confirmed</translation>
-    </message>
-    <message>
-        <source>Watch-only</source>
-        <translation>Watch-only</translation>
-    </message>
-    <message>
-        <source>Date</source>
-        <translation>Date</translation>
-    </message>
-    <message>
-        <source>Type</source>
-        <translation>Type</translation>
-    </message>
-    <message>
-        <source>Label</source>
-        <translation>Label</translation>
-    </message>
-    <message>
-        <source>Address</source>
-        <translation>Address</translation>
-    </message>
-    <message>
-        <source>ID</source>
-        <translation>ID</translation>
-    </message>
-    <message>
-        <source>Exporting Failed</source>
-        <translation>Exporting Failed</translation>
-    </message>
-    <message>
-        <source>There was an error trying to save the transaction history to %1.</source>
-        <translation>There was an error trying to save the transaction history to %1.</translation>
-    </message>
-    <message>
-        <source>Exporting Successful</source>
-        <translation>Exporting Successful</translation>
-    </message>
-    <message>
-        <source>The transaction history was successfully saved to %1.</source>
-        <translation>The transaction history was successfully saved to %1.</translation>
-    </message>
-    <message>
-        <source>Range:</source>
-        <translation>Range:</translation>
-    </message>
-    <message>
-        <source>to</source>
-        <translation>to</translation>
-    </message>
-</context>
-<context>
-    <name>UnitDisplayStatusBarControl</name>
-    <message>
-        <source>Unit to show amounts in. Click to select another unit.</source>
-        <translation>Unit to show amounts in. Click to select another unit.</translation>
-    </message>
-</context>
-<context>
-    <name>WalletController</name>
-    <message>
-        <source>Close wallet</source>
-        <translation>Close wallet</translation>
-    </message>
-    <message>
-        <source>Are you sure you wish to close the wallet &lt;i&gt;%1&lt;/i&gt;?</source>
-        <translation>Are you sure you wish to close the wallet &lt;i&gt;%1&lt;/i&gt;?</translation>
-    </message>
-    <message>
-        <source>Closing the wallet for too long can result in having to resync the entire chain if pruning is enabled.</source>
-        <translation>Closing the wallet for too long can result in having to resync the entire chain if pruning is enabled.</translation>
-    </message>
-    </context>
-<context>
-    <name>WalletFrame</name>
-    <message>
-        <source>Create a new wallet</source>
-        <translation>Create a new wallet</translation>
-    </message>
-</context>
-<context>
-    <name>WalletModel</name>
-    <message>
-        <source>Send Coins</source>
-        <translation>Send Coins</translation>
-    </message>
-    <message>
-        <source>Fee bump error</source>
-        <translation>Fee bump error</translation>
-    </message>
-    <message>
-        <source>Increasing transaction fee failed</source>
-        <translation>Increasing transaction fee failed</translation>
-    </message>
-    <message>
-        <source>Do you want to increase the fee?</source>
-        <translation>Do you want to increase the fee?</translation>
-    </message>
-    <message>
-        <source>Do you want to draft a transaction with fee increase?</source>
-        <translation>Do you want to draft a transaction with fee increase?</translation>
-    </message>
-    <message>
-        <source>Current fee:</source>
-        <translation>Current fee:</translation>
-    </message>
-    <message>
-        <source>Increase:</source>
-        <translation>Increase:</translation>
-    </message>
-    <message>
-        <source>New fee:</source>
-        <translation>New fee:</translation>
-    </message>
-    <message>
-        <source>Confirm fee bump</source>
-        <translation>Confirm fee bump</translation>
-    </message>
-    <message>
-        <source>Can't draft transaction.</source>
-        <translation>Can't draft transaction.</translation>
-    </message>
-    <message>
-        <source>PSBT copied</source>
-        <translation>PSBT copied</translation>
-    </message>
-    <message>
-        <source>Can't sign transaction.</source>
-        <translation>Can't sign transaction.</translation>
-    </message>
-    <message>
-        <source>Could not commit transaction</source>
-        <translation>Could not commit transaction</translation>
-    </message>
-    <message>
-        <source>default wallet</source>
-        <translation>default wallet</translation>
-    </message>
-</context>
-<context>
-    <name>WalletView</name>
-    <message>
-        <source>&amp;Export</source>
-        <translation>&amp;Export</translation>
-    </message>
-    <message>
-        <source>Export the data in the current tab to a file</source>
-        <translation>Export the data in the current tab to a file</translation>
-    </message>
-    <message>
-        <source>Error</source>
-        <translation>Error</translation>
-    </message>
-    <message>
-        <source>Backup Wallet</source>
-        <translation>Backup Wallet</translation>
-    </message>
-    <message>
-        <source>Wallet Data (*.dat)</source>
-        <translation>Wallet Data (*.dat)</translation>
-    </message>
-    <message>
-        <source>Backup Failed</source>
-        <translation>Backup Failed</translation>
-    </message>
-    <message>
-        <source>There was an error trying to save the wallet data to %1.</source>
-        <translation>There was an error trying to save the wallet data to %1.</translation>
-    </message>
-    <message>
-        <source>Backup Successful</source>
-        <translation>Backup Successful</translation>
-    </message>
-    <message>
-        <source>The wallet data was successfully saved to %1.</source>
-        <translation>The wallet data was successfully saved to %1.</translation>
-    </message>
-    <message>
-        <source>Cancel</source>
-        <translation>Cancel</translation>
-    </message>
-</context>
-<context>
-    <name>bitcoin-core</name>
-    <message>
-        <source>Distributed under the MIT software license, see the accompanying file %s or %s</source>
-        <translation>Distributed under the MIT software license, see the accompanying file %s or %s</translation>
-    </message>
-    <message>
-        <source>Prune configured below the minimum of %d MiB.  Please use a higher number.</source>
-        <translation>Prune configured below the minimum of %d MiB.  Please use a higher number.</translation>
-    </message>
-    <message>
-        <source>Prune: last wallet synchronisation goes beyond pruned data. You need to -reindex (download the whole blockchain again in case of pruned node)</source>
-        <translation>Prune: last wallet synchronisation goes beyond pruned data. You need to -reindex (download the whole blockchain again in case of pruned node)</translation>
-    </message>
-    <message>
-        <source>Pruning blockstore...</source>
-        <translation>Pruning blockstore...</translation>
-    </message>
-    <message>
-        <source>Unable to start HTTP server. See debug log for details.</source>
-        <translation>Unable to start HTTP server. See debug log for details.</translation>
-    </message>
-    <message>
-        <source>The %s developers</source>
-        <translation>The %s developers</translation>
-    </message>
-    <message>
-        <source>Cannot obtain a lock on data directory %s. %s is probably already running.</source>
-        <translation>Cannot obtain a lock on data directory %s. %s is probably already running.</translation>
-    </message>
-    <message>
-        <source>Cannot provide specific connections and have addrman find outgoing connections at the same.</source>
-        <translation>Cannot provide specific connections and have addrman find outgoing connections at the same.</translation>
-    </message>
-    <message>
-        <source>Error reading %s! All keys read correctly, but transaction data or address book entries might be missing or incorrect.</source>
-        <translation>Error reading %s! All keys read correctly, but transaction data or address book entries might be missing or incorrect.</translation>
-    </message>
-    <message>
-        <source>Please check that your computer's date and time are correct! If your clock is wrong, %s will not work properly.</source>
-        <translation>Please check that your computer's date and time are correct! If your clock is wrong, %s will not work properly.</translation>
-    </message>
-    <message>
-        <source>Please contribute if you find %s useful. Visit %s for further information about the software.</source>
-        <translation>Please contribute if you find %s useful. Visit %s for further information about the software.</translation>
-    </message>
-    <message>
-        <source>The block database contains a block which appears to be from the future. This may be due to your computer's date and time being set incorrectly. Only rebuild the block database if you are sure that your computer's date and time are correct</source>
-        <translation>The block database contains a block which appears to be from the future. This may be due to your computer's date and time being set incorrectly. Only rebuild the block database if you are sure that your computer's date and time are correct</translation>
-    </message>
-    <message>
-        <source>This is a pre-release test build - use at your own risk - do not use for mining or merchant applications</source>
-        <translation>This is a pre-release test build - use at your own risk - do not use for mining or merchant applications</translation>
-    </message>
-    <message>
-        <source>This is the transaction fee you may discard if change is smaller than dust at this level</source>
-        <translation>This is the transaction fee you may discard if change is smaller than dust at this level</translation>
-    </message>
-    <message>
-        <source>Unable to replay blocks. You will need to rebuild the database using -reindex-chainstate.</source>
-        <translation>Unable to replay blocks. You will need to rebuild the database using -reindex-chainstate.</translation>
-    </message>
-    <message>
-        <source>Unable to rewind the database to a pre-fork state. You will need to redownload the blockchain</source>
-        <translation>Unable to rewind the database to a pre-fork state. You will need to redownload the blockchain</translation>
-    </message>
-    <message>
-        <source>Warning: The network does not appear to fully agree! Some miners appear to be experiencing issues.</source>
-        <translation>Warning: The network does not appear to fully agree! Some miners appear to be experiencing issues.</translation>
-    </message>
-    <message>
-        <source>Warning: We do not appear to fully agree with our peers! You may need to upgrade, or other nodes may need to upgrade.</source>
-        <translation>Warning: We do not appear to fully agree with our peers! You may need to upgrade, or other nodes may need to upgrade.</translation>
-    </message>
-    <message>
-        <source>-maxmempool must be at least %d MB</source>
-        <translation>-maxmempool must be at least %d MB</translation>
-    </message>
-    <message>
-        <source>Cannot resolve -%s address: '%s'</source>
-        <translation>Cannot resolve -%s address: '%s'</translation>
-    </message>
-    <message>
-        <source>Change index out of range</source>
-        <translation>Change index out of range</translation>
-    </message>
-    <message>
-        <source>Config setting for %s only applied on %s network when in [%s] section.</source>
-        <translation>Config setting for %s only applied on %s network when in [%s] section.</translation>
-    </message>
-    <message>
-        <source>Copyright (C) %i-%i</source>
-        <translation>Copyright (C) %i-%i</translation>
-    </message>
-    <message>
-        <source>Corrupted block database detected</source>
-        <translation>Corrupted block database detected</translation>
-    </message>
-    <message>
-        <source>Could not find asmap file %s</source>
-        <translation>Could not find asmap file %s</translation>
-    </message>
-    <message>
-        <source>Could not parse asmap file %s</source>
-        <translation>Could not parse asmap file %s</translation>
-    </message>
-    <message>
-        <source>Do you want to rebuild the block database now?</source>
-        <translation>Do you want to rebuild the block database now?</translation>
-    </message>
-    <message>
-        <source>Error initializing block database</source>
-        <translation>Error initializing block database</translation>
-    </message>
-    <message>
-        <source>Error initializing wallet database environment %s!</source>
-        <translation>Error initializing wallet database environment %s!</translation>
-    </message>
-    <message>
-        <source>Error loading %s</source>
-        <translation>Error loading %s</translation>
-    </message>
-    <message>
-        <source>Error loading %s: Private keys can only be disabled during creation</source>
-        <translation>Error loading %s: Private keys can only be disabled during creation</translation>
-    </message>
-    <message>
-        <source>Error loading %s: Wallet corrupted</source>
-        <translation>Error loading %s: Wallet corrupted</translation>
-    </message>
-    <message>
-        <source>Error loading %s: Wallet requires newer version of %s</source>
-        <translation>Error loading %s: Wallet requires newer version of %s</translation>
-    </message>
-    <message>
-        <source>Error loading block database</source>
-        <translation>Error loading block database</translation>
-    </message>
-    <message>
-        <source>Error opening block database</source>
-        <translation>Error opening block database</translation>
-    </message>
-    <message>
-        <source>Failed to listen on any port. Use -listen=0 if you want this.</source>
-        <translation>Failed to listen on any port. Use -listen=0 if you want this.</translation>
-    </message>
-    <message>
-        <source>Failed to rescan the wallet during initialization</source>
-        <translation>Failed to rescan the wallet during initialization</translation>
-    </message>
-    <message>
-        <source>Importing...</source>
-        <translation>Importing...</translation>
-    </message>
-    <message>
-        <source>Incorrect or no genesis block found. Wrong datadir for network?</source>
-        <translation>Incorrect or no genesis block found. Wrong datadir for network?</translation>
-    </message>
-    <message>
-        <source>Initialization sanity check failed. %s is shutting down.</source>
-        <translation>Initialization sanity check failed. %s is shutting down.</translation>
-    </message>
-    <message>
-        <source>Invalid P2P permission: '%s'</source>
-        <translation>Invalid P2P permission: '%s'</translation>
-    </message>
-    <message>
-        <source>Invalid amount for -%s=&lt;amount&gt;: '%s'</source>
-        <translation>Invalid amount for -%s=&lt;amount&gt;: '%s'</translation>
-    </message>
-    <message>
-        <source>Invalid amount for -discardfee=&lt;amount&gt;: '%s'</source>
-        <translation>Invalid amount for -discardfee=&lt;amount&gt;: '%s'</translation>
-    </message>
-    <message>
-        <source>Invalid amount for -fallbackfee=&lt;amount&gt;: '%s'</source>
-        <translation>Invalid amount for -fallbackfee=&lt;amount&gt;: '%s'</translation>
-    </message>
-    <message>
-        <source>Specified blocks directory "%s" does not exist.</source>
-        <translation>Specified blocks directory "%s" does not exist.</translation>
-    </message>
-    <message>
-        <source>Unknown address type '%s'</source>
-        <translation>Unknown address type '%s'</translation>
-    </message>
-    <message>
-        <source>Unknown change type '%s'</source>
-        <translation>Unknown change type '%s'</translation>
-    </message>
-    <message>
-        <source>Upgrading txindex database</source>
-        <translation>Upgrading txindex database</translation>
-    </message>
-    <message>
-        <source>Loading P2P addresses...</source>
-        <translation>Loading P2P addresses...</translation>
-    </message>
-    <message>
-        <source>Loading banlist...</source>
-        <translation>Loading banlist...</translation>
-    </message>
-    <message>
-        <source>Not enough file descriptors available.</source>
-        <translation>Not enough file descriptors available.</translation>
-    </message>
-    <message>
-        <source>Prune cannot be configured with a negative value.</source>
-        <translation>Prune cannot be configured with a negative value.</translation>
-    </message>
-    <message>
-        <source>Prune mode is incompatible with -txindex.</source>
-        <translation>Prune mode is incompatible with -txindex.</translation>
-    </message>
-    <message>
-        <source>Replaying blocks...</source>
-        <translation>Replaying blocks...</translation>
-    </message>
-    <message>
-        <source>Rewinding blocks...</source>
-        <translation>Rewinding blocks...</translation>
-    </message>
-    <message>
-        <source>The source code is available from %s.</source>
-        <translation>The source code is available from %s.</translation>
-    </message>
-    <message>
-        <source>Transaction fee and change calculation failed</source>
-        <translation>Transaction fee and change calculation failed</translation>
-    </message>
-    <message>
-        <source>Unable to bind to %s on this computer. %s is probably already running.</source>
-        <translation>Unable to bind to %s on this computer. %s is probably already running.</translation>
-    </message>
-    <message>
-        <source>Unable to generate keys</source>
-        <translation>Unable to generate keys</translation>
-    </message>
-    <message>
-        <source>Unsupported logging category %s=%s.</source>
-        <translation>Unsupported logging category %s=%s.</translation>
-    </message>
-    <message>
-        <source>Upgrading UTXO database</source>
-        <translation>Upgrading UTXO database</translation>
-    </message>
-    <message>
-        <source>User Agent comment (%s) contains unsafe characters.</source>
-        <translation>User Agent comment (%s) contains unsafe characters.</translation>
-    </message>
-    <message>
-        <source>Verifying blocks...</source>
-        <translation>Verifying blocks...</translation>
-    </message>
-    <message>
-        <source>Wallet needed to be rewritten: restart %s to complete</source>
-        <translation>Wallet needed to be rewritten: restart %s to complete</translation>
-    </message>
-    <message>
-        <source>Error: Listening for incoming connections failed (listen returned error %s)</source>
-        <translation>Error: Listening for incoming connections failed (listen returned error %s)</translation>
-    </message>
-    <message>
-        <source>Invalid amount for -maxtxfee=&lt;amount&gt;: '%s' (must be at least the minrelay fee of %s to prevent stuck transactions)</source>
-        <translation>Invalid amount for -maxtxfee=&lt;amount&gt;: '%s' (must be at least the minrelay fee of %s to prevent stuck transactions)</translation>
-    </message>
-    <message>
-        <source>The transaction amount is too small to send after the fee has been deducted</source>
-        <translation>The transaction amount is too small to send after the fee has been deducted</translation>
-    </message>
-    <message>
-        <source>You need to rebuild the database using -reindex to go back to unpruned mode.  This will redownload the entire blockchain</source>
-        <translation>You need to rebuild the database using -reindex to go back to unpruned mode.  This will redownload the entire blockchain</translation>
-    </message>
-    <message>
-        <source>Error reading from database, shutting down.</source>
-        <translation>Error reading from database, shutting down.</translation>
-    </message>
-    <message>
-        <source>Error upgrading chainstate database</source>
-        <translation>Error upgrading chainstate database</translation>
-    </message>
-    <message>
-        <source>Error: Disk space is low for %s</source>
-        <translation>Error: Disk space is low for %s</translation>
-    </message>
-    <message>
-        <source>Invalid -onion address or hostname: '%s'</source>
-        <translation>Invalid -onion address or hostname: '%s'</translation>
-    </message>
-    <message>
-        <source>Invalid -proxy address or hostname: '%s'</source>
-        <translation>Invalid -proxy address or hostname: '%s'</translation>
-    </message>
-    <message>
-        <source>Invalid amount for -paytxfee=&lt;amount&gt;: '%s' (must be at least %s)</source>
-        <translation>Invalid amount for -paytxfee=&lt;amount&gt;: '%s' (must be at least %s)</translation>
-    </message>
-    <message>
-        <source>Invalid netmask specified in -whitelist: '%s'</source>
-        <translation>Invalid netmask specified in -whitelist: '%s'</translation>
-    </message>
-    <message>
-        <source>Need to specify a port with -whitebind: '%s'</source>
-        <translation>Need to specify a port with -whitebind: '%s'</translation>
-    </message>
-    <message>
-        <source>Prune mode is incompatible with -blockfilterindex.</source>
-        <translation>Prune mode is incompatible with -blockfilterindex.</translation>
-    </message>
-    <message>
-        <source>Reducing -maxconnections from %d to %d, because of system limitations.</source>
-        <translation>Reducing -maxconnections from %d to %d, because of system limitations.</translation>
-    </message>
-    <message>
-        <source>Section [%s] is not recognized.</source>
-        <translation>Section [%s] is not recognized.</translation>
-    </message>
-    <message>
-        <source>Signing transaction failed</source>
-        <translation>Signing transaction failed</translation>
-    </message>
-    <message>
-        <source>Specified -walletdir "%s" does not exist</source>
-        <translation>Specified -walletdir "%s" does not exist</translation>
-    </message>
-    <message>
-        <source>Specified -walletdir "%s" is a relative path</source>
-        <translation>Specified -walletdir "%s" is a relative path</translation>
-    </message>
-    <message>
-        <source>Specified -walletdir "%s" is not a directory</source>
-        <translation>Specified -walletdir "%s" is not a directory</translation>
-    </message>
-    <message>
-        <source>The specified config file %s does not exist
-</source>
-        <translation>The specified config file %s does not exist
-</translation>
-    </message>
-    <message>
-        <source>The transaction amount is too small to pay the fee</source>
-        <translation>The transaction amount is too small to pay the fee</translation>
-    </message>
-    <message>
-        <source>This is experimental software.</source>
-        <translation>This is experimental software.</translation>
-    </message>
-    <message>
-        <source>Transaction amount too small</source>
-        <translation>Transaction amount too small</translation>
-    </message>
-    <message>
-        <source>Transaction too large</source>
-        <translation>Transaction too large</translation>
-    </message>
-    <message>
-        <source>Unable to bind to %s on this computer (bind returned error %s)</source>
-        <translation>Unable to bind to %s on this computer (bind returned error %s)</translation>
-    </message>
-    <message>
-        <source>Unable to create the PID file '%s': %s</source>
-        <translation>Unable to create the PID file '%s': %s</translation>
-    </message>
-    <message>
-        <source>Unable to generate initial keys</source>
-        <translation>Unable to generate initial keys</translation>
-    </message>
-    <message>
-        <source>Unknown -blockfilterindex value %s.</source>
-        <translation>Unknown -blockfilterindex value %s.</translation>
-    </message>
-    <message>
-        <source>Verifying wallet(s)...</source>
-        <translation>Verifying wallet(s)...</translation>
-    </message>
-    <message>
-        <source>Warning: unknown new rules activated (versionbit %i)</source>
-        <translation>Warning: unknown new rules activated (versionbit %i)</translation>
-    </message>
-    <message>
-        <source>-maxtxfee is set very high! Fees this large could be paid on a single transaction.</source>
-        <translation>-maxtxfee is set very high! Fees this large could be paid on a single transaction.</translation>
-    </message>
-    <message>
-        <source>This is the transaction fee you may pay when fee estimates are not available.</source>
-        <translation>This is the transaction fee you may pay when fee estimates are not available.</translation>
-    </message>
-    <message>
-        <source>Total length of network version string (%i) exceeds maximum length (%i). Reduce the number or size of uacomments.</source>
-        <translation>Total length of network version string (%i) exceeds maximum length (%i). Reduce the number or size of uacomments.</translation>
-    </message>
-    <message>
-        <source>%s is set very high!</source>
-        <translation>%s is set very high!</translation>
-    </message>
-    <message>
-        <source>Starting network threads...</source>
-        <translation>Starting network threads...</translation>
-    </message>
-    <message>
-        <source>The wallet will avoid paying less than the minimum relay fee.</source>
-        <translation>The wallet will avoid paying less than the minimum relay fee.</translation>
-    </message>
-    <message>
-        <source>This is the minimum transaction fee you pay on every transaction.</source>
-        <translation>This is the minimum transaction fee you pay on every transaction.</translation>
-    </message>
-    <message>
-        <source>This is the transaction fee you will pay if you send a transaction.</source>
-        <translation>This is the transaction fee you will pay if you send a transaction.</translation>
-    </message>
-    <message>
-        <source>Transaction amounts must not be negative</source>
-        <translation>Transaction amounts must not be negative</translation>
-    </message>
-    <message>
-        <source>Transaction has too long of a mempool chain</source>
-        <translation>Transaction has too long of a mempool chain</translation>
-    </message>
-    <message>
-        <source>Transaction must have at least one recipient</source>
-        <translation>Transaction must have at least one recipient</translation>
-    </message>
-    <message>
-        <source>Unknown network specified in -onlynet: '%s'</source>
-        <translation>Unknown network specified in -onlynet: '%s'</translation>
-    </message>
-    <message>
-        <source>Insufficient funds</source>
-        <translation>Insufficient funds</translation>
-    </message>
-    <message>
-        <source>Fee estimation failed. Fallbackfee is disabled. Wait a few blocks or enable -fallbackfee.</source>
-        <translation>Fee estimation failed. Fallbackfee is disabled. Wait a few blocks or enable -fallbackfee.</translation>
-    </message>
-    <message>
-        <source>Warning: Private keys detected in wallet {%s} with disabled private keys</source>
-        <translation>Warning: Private keys detected in wallet {%s} with disabled private keys</translation>
-    </message>
-    <message>
-        <source>Cannot write to data directory '%s'; check permissions.</source>
-        <translation>Cannot write to data directory '%s'; check permissions.</translation>
-    </message>
-    <message>
-        <source>Loading block index...</source>
-        <translation>Loading block index...</translation>
-    </message>
-    <message>
-        <source>Loading wallet...</source>
-        <translation>Loading wallet...</translation>
-    </message>
-    <message>
-        <source>Cannot downgrade wallet</source>
-        <translation>Cannot downgrade wallet</translation>
-    </message>
-    <message>
-        <source>Rescanning...</source>
-        <translation>Rescanning...</translation>
-    </message>
-=======
         <source>to</source>
         <translation type="unfinished">প্রতি</translation>
     </message>
 </context>
 <context>
     <name>WalletFrame</name>
->>>>>>> f6a356d2
     <message>
         <source>Create a new wallet</source>
         <translation type="unfinished">একটি নতুন ওয়ালেট তৈরি করুন</translation>
