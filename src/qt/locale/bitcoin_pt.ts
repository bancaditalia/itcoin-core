<TS version="2.1" language="pt">
<context>
    <name>AddressBookPage</name>
    <message>
        <source>Right-click to edit address or label</source>
        <translation type="unfinished">Clique com o botão direito para editar o endereço ou etiqueta</translation>
    </message>
    <message>
        <source>Create a new address</source>
        <translation type="unfinished">Crie um endereço novo</translation>
    </message>
    <message>
        <source>&amp;New</source>
        <translation type="unfinished">&amp;Novo</translation>
    </message>
    <message>
        <source>Copy the currently selected address to the system clipboard</source>
        <translation type="unfinished">Copiar o endereço selecionado para a área de transferência do sistema</translation>
    </message>
    <message>
        <source>&amp;Copy</source>
        <translation type="unfinished">&amp;Copiar</translation>
    </message>
    <message>
        <source>C&amp;lose</source>
        <translation type="unfinished">F&amp;echar</translation>
    </message>
    <message>
        <source>Delete the currently selected address from the list</source>
        <translation type="unfinished">Eliminar o endereço selecionado da lista</translation>
    </message>
    <message>
        <source>Enter address or label to search</source>
        <translation type="unfinished">Digite o endereço ou a etiqueta para pesquisar</translation>
    </message>
    <message>
        <source>Export the data in the current tab to a file</source>
        <translation type="unfinished">Exportar os dados no separador atual para um ficheiro</translation>
    </message>
    <message>
        <source>&amp;Export</source>
        <translation type="unfinished">&amp;Exportar</translation>
    </message>
    <message>
        <source>&amp;Delete</source>
        <translation type="unfinished">&amp;Eliminar</translation>
    </message>
    <message>
        <source>Choose the address to send coins to</source>
        <translation type="unfinished">Escolha o endereço para enviar as moedas</translation>
    </message>
    <message>
        <source>Choose the address to receive coins with</source>
        <translation type="unfinished">Escolha o endereço para receber as moedas</translation>
    </message>
    <message>
        <source>C&amp;hoose</source>
        <translation type="unfinished">Escol&amp;her</translation>
    </message>
    <message>
        <source>Sending addresses</source>
        <translation type="unfinished">Endereços de envio</translation>
    </message>
    <message>
        <source>Receiving addresses</source>
        <translation type="unfinished">Endereços de receção</translation>
    </message>
    <message>
        <source>These are your Bitcoin addresses for sending payments. Always check the amount and the receiving address before sending coins.</source>
        <translation type="unfinished">Estes são os seus endereços Bitcoin para enviar pagamentos. Verifique sempre o valor e o endereço de receção antes de enviar moedas.</translation>
    </message>
    <message>
        <source>These are your Bitcoin addresses for receiving payments. Use the 'Create new receiving address' button in the receive tab to create new addresses.
Signing is only possible with addresses of the type 'legacy'.</source>
        <translation type="unfinished">Estes são seus novos endereços Bitcoin para o recebimento de pagamentos. Use o botão "Criar novo endereço de recebimento" na aba "Receber"  para criar novos endereços.
Assinar só é possível com endereços do tipo "legado".</translation>
    </message>
    <message>
        <source>&amp;Copy Address</source>
        <translation type="unfinished">&amp;Copiar Endereço</translation>
    </message>
    <message>
        <source>Copy &amp;Label</source>
        <translation type="unfinished">Copiar &amp;Etiqueta</translation>
    </message>
    <message>
        <source>&amp;Edit</source>
        <translation type="unfinished">&amp;Editar</translation>
    </message>
    <message>
        <source>Export Address List</source>
        <translation type="unfinished">Exportar Lista de Endereços</translation>
    </message>
    <message>
        <source>Comma separated file</source>
        <extracomment>Expanded name of the CSV file format. See: https://en.wikipedia.org/wiki/Comma-separated_values.</extracomment>
        <translation type="unfinished">Ficheiro separado por vírgulas</translation>
    </message>
    <message>
        <source>There was an error trying to save the address list to %1. Please try again.</source>
        <extracomment>An error message. %1 is a stand-in argument for the name of the file we attempted to save to.</extracomment>
        <translation type="unfinished">Ocorreu um erro ao tentar guardar a lista de endereços para %1. Por favor, tente novamente.</translation>
    </message>
    <message>
        <source>Exporting Failed</source>
        <translation type="unfinished">Exportação Falhou</translation>
    </message>
</context>
<context>
    <name>AddressTableModel</name>
    <message>
        <source>Label</source>
        <translation type="unfinished">Etiqueta</translation>
    </message>
    <message>
        <source>Address</source>
        <translation type="unfinished">Endereço</translation>
    </message>
    <message>
        <source>(no label)</source>
        <translation type="unfinished">(sem etiqueta)</translation>
    </message>
</context>
<context>
    <name>AskPassphraseDialog</name>
    <message>
        <source>Passphrase Dialog</source>
        <translation type="unfinished">Janela da Frase de Segurança</translation>
    </message>
    <message>
        <source>Enter passphrase</source>
        <translation type="unfinished">Insira a frase de segurança</translation>
    </message>
    <message>
        <source>New passphrase</source>
        <translation type="unfinished">Nova frase de frase de segurança</translation>
    </message>
    <message>
        <source>Repeat new passphrase</source>
        <translation type="unfinished">Repita a nova frase de frase de segurança</translation>
    </message>
    <message>
        <source>Show passphrase</source>
        <translation type="unfinished">Mostrar Password</translation>
    </message>
    <message>
        <source>Encrypt wallet</source>
        <translation type="unfinished">Encriptar carteira</translation>
    </message>
    <message>
        <source>This operation needs your wallet passphrase to unlock the wallet.</source>
        <translation type="unfinished">Esta operação precisa da sua frase de segurança da carteira para desbloquear a mesma.</translation>
    </message>
    <message>
        <source>Unlock wallet</source>
        <translation type="unfinished">Desbloquear carteira</translation>
    </message>
    <message>
        <source>Change passphrase</source>
        <translation type="unfinished">Alterar frase de segurança</translation>
    </message>
    <message>
        <source>Confirm wallet encryption</source>
        <translation type="unfinished">Confirmar encriptação da carteira</translation>
    </message>
    <message>
        <source>Warning: If you encrypt your wallet and lose your passphrase, you will &lt;b&gt;LOSE ALL OF YOUR BITCOINS&lt;/b&gt;!</source>
        <translation type="unfinished">Aviso: se encriptar a sua carteira e perder a sua frase de segurança, &lt;b&gt;PERDERÁ TODAS AS SUAS BITCOINS&lt;/b&gt;!</translation>
    </message>
    <message>
        <source>Are you sure you wish to encrypt your wallet?</source>
        <translation type="unfinished">Tem a certeza que deseja encriptar a sua carteira?</translation>
    </message>
    <message>
        <source>Wallet encrypted</source>
        <translation type="unfinished">Carteira encriptada</translation>
    </message>
    <message>
        <source>Enter the new passphrase for the wallet.&lt;br/&gt;Please use a passphrase of &lt;b&gt;ten or more random characters&lt;/b&gt;, or &lt;b&gt;eight or more words&lt;/b&gt;.</source>
        <translation type="unfinished">Insira nova password para a carteira.&lt;br/&gt;Por favor use uma password de &lt;b&gt;dez ou mais caracteres&lt;/b&gt;, ou &lt;b&gt;oito ou mais palavras&lt;/b&gt;.</translation>
    </message>
    <message>
        <source>Enter the old passphrase and new passphrase for the wallet.</source>
        <translation type="unfinished">Insira a password antiga e a nova para a carteira.</translation>
    </message>
    <message>
        <source>Remember that encrypting your wallet cannot fully protect your bitcoins from being stolen by malware infecting your computer.</source>
        <translation type="unfinished">Lembra se que encrostar a sua carteira não o pode defender na totalidade os seus bitcoins de serem roubados por um malware que possa infectar o seu computador.</translation>
    </message>
    <message>
        <source>Wallet to be encrypted</source>
        <translation type="unfinished">Carteira a ser encriptada</translation>
    </message>
    <message>
        <source>Your wallet is about to be encrypted. </source>
        <translation type="unfinished">A sua carteira vai agora ser encriptada.</translation>
    </message>
    <message>
        <source>Your wallet is now encrypted. </source>
        <translation type="unfinished">A sua carteira está agora encriptada</translation>
    </message>
    <message>
        <source>IMPORTANT: Any previous backups you have made of your wallet file should be replaced with the newly generated, encrypted wallet file. For security reasons, previous backups of the unencrypted wallet file will become useless as soon as you start using the new, encrypted wallet.</source>
        <translation type="unfinished">IMPORTANTE: qualquer cópia de segurança da carteira anterior deverá ser substituída com o novo ficheiro de carteira, agora encriptado. Por razões de segurança, as cópias de segurança não encriptadas tornar-se-ão inúteis assim que começar a usar a nova carteira encriptada.</translation>
    </message>
    <message>
        <source>Wallet encryption failed</source>
        <translation type="unfinished">Encriptação da carteira falhou</translation>
    </message>
    <message>
        <source>Wallet encryption failed due to an internal error. Your wallet was not encrypted.</source>
        <translation type="unfinished">A encriptação da carteira falhou devido a um erro interno. A carteira não foi encriptada.</translation>
    </message>
    <message>
        <source>The supplied passphrases do not match.</source>
        <translation type="unfinished">As frases de segurança fornecidas não coincidem.</translation>
    </message>
    <message>
        <source>Wallet unlock failed</source>
        <translation type="unfinished">Desbloqueio da carteira falhou</translation>
    </message>
    <message>
        <source>The passphrase entered for the wallet decryption was incorrect.</source>
        <translation type="unfinished">A frase de segurança introduzida para a desencriptação da carteira estava incorreta.</translation>
    </message>
    <message>
        <source>Wallet passphrase was successfully changed.</source>
        <translation type="unfinished">A frase de segurança da carteira foi alterada com sucesso.</translation>
    </message>
    <message>
        <source>Warning: The Caps Lock key is on!</source>
        <translation type="unfinished">Aviso: a tecla Caps Lock está ativa!</translation>
    </message>
</context>
<context>
    <name>BanTableModel</name>
    <message>
        <source>IP/Netmask</source>
        <translation type="unfinished">IP/Máscara de Rede</translation>
    </message>
    <message>
        <source>Banned Until</source>
        <translation type="unfinished">Banido Até</translation>
    </message>
</context>
<context>
    <name>BitcoinApplication</name>
    <message>
        <source>Settings file %1 might be corrupt or invalid.</source>
        <translation type="unfinished">O ficheiro de configurações %1 pode estar corrompido ou inválido.</translation>
    </message>
    <message>
        <source>Runaway exception</source>
        <translation type="unfinished">Exceção de Runaway</translation>
    </message>
    <message>
        <source>A fatal error occurred. %1 can no longer continue safely and will quit.</source>
        <translation type="unfinished">Ocorreu um erro fatal. %1 não pode continuar em segurança e irá terminar.</translation>
    </message>
    <message>
        <source>Internal error</source>
        <translation type="unfinished">Erro interno</translation>
    </message>
    <message>
        <source>An internal error occurred. %1 will attempt to continue safely. This is an unexpected bug which can be reported as described below.</source>
        <translation type="unfinished">Ocorreu um erro interno. %1 irá tentar continuar com segurança. Isto é um erro inesperado que pode ser reportado como descrito abaixo.</translation>
    </message>
</context>
<context>
    <name>QObject</name>
    <message>
        <source>Do you want to reset settings to default values, or to abort without making changes?</source>
        <extracomment>Explanatory text shown on startup when the settings file cannot be read. Prompts user to make a choice between resetting or aborting.</extracomment>
        <translation type="unfinished">Pretende reverter as configurações para os valores padrão ou abortar sem fazer alterações?</translation>
    </message>
    <message>
        <source>A fatal error occurred. Check that settings file is writable, or try running with -nosettings.</source>
        <extracomment>Explanatory text shown on startup when the settings file could not be written. Prompts user to check that we have the ability to write to the file. Explains that the user has the option of running without a settings file.</extracomment>
        <translation type="unfinished">Ocorreu um erro fatal. Verifique se o arquivo de configurações é editável, ou tente correr com -nosettings.</translation>
    </message>
    <message>
        <source>Error: Specified data directory "%1" does not exist.</source>
        <translation type="unfinished">Erro: a pasta de dados especificada "%1" não existe.</translation>
    </message>
    <message>
        <source>Error: Cannot parse configuration file: %1.</source>
        <translation type="unfinished">Erro: não é possível analisar o ficheiro de configuração: %1.</translation>
    </message>
    <message>
        <source>Error: %1</source>
        <translation type="unfinished">Erro: %1</translation>
    </message>
    <message>
        <source>%1 didn't yet exit safely…</source>
        <translation type="unfinished">%1 ainda não terminou com segurança...</translation>
    </message>
    <message>
        <source>unknown</source>
        <translation type="unfinished">desconhecido</translation>
    </message>
    <message>
        <source>Amount</source>
        <translation type="unfinished">Quantia</translation>
    </message>
    <message>
        <source>Enter a Bitcoin address (e.g. %1)</source>
        <translation type="unfinished">Introduza um endereço Bitcoin (ex. %1)</translation>
    </message>
    <message>
        <source>Unroutable</source>
        <translation type="unfinished">Não roteável</translation>
    </message>
    <message>
        <source>Internal</source>
        <translation type="unfinished">Interno</translation>
    </message>
    <message>
        <source>Inbound</source>
        <extracomment>An inbound connection from a peer. An inbound connection is a connection initiated by a peer.</extracomment>
        <translation type="unfinished">Entrada</translation>
    </message>
    <message>
        <source>Outbound</source>
        <extracomment>An outbound connection to a peer. An outbound connection is a connection initiated by us.</extracomment>
        <translation type="unfinished">Saída</translation>
    </message>
    <message>
        <source>Full Relay</source>
        <extracomment>Peer connection type that relays all network information.</extracomment>
        <translation type="unfinished">Retransmissão total</translation>
    </message>
    <message>
        <source>Block Relay</source>
        <extracomment>Peer connection type that relays network information about blocks and not transactions or addresses.</extracomment>
        <translation type="unfinished">Retransmissão de Blocos</translation>
    </message>
    <message>
        <source>Feeler</source>
        <extracomment>Short-lived peer connection type that tests the aliveness of known addresses.</extracomment>
        <translation type="unfinished">Antena</translation>
    </message>
    <message>
        <source>Address Fetch</source>
        <extracomment>Short-lived peer connection type that solicits known addresses from a peer.</extracomment>
        <translation type="unfinished">Procura de endreços</translation>
    </message>
    <message>
        <source>None</source>
        <translation type="unfinished">Nenhum</translation>
    </message>
    <message>
        <source>N/A</source>
        <translation type="unfinished">N/D</translation>
    </message>
    <message numerus="yes">
        <source>%n second(s)</source>
        <translation type="unfinished">
            <numerusform>%n segundo</numerusform>
            <numerusform>%n segundos</numerusform>
        </translation>
    </message>
    <message numerus="yes">
        <source>%n minute(s)</source>
        <translation type="unfinished">
            <numerusform>%n minuto</numerusform>
            <numerusform>%n minutos</numerusform>
        </translation>
    </message>
    <message numerus="yes">
        <source>%n hour(s)</source>
        <translation type="unfinished">
            <numerusform>%n hora</numerusform>
            <numerusform>%n horas</numerusform>
        </translation>
    </message>
    <message numerus="yes">
        <source>%n day(s)</source>
        <translation type="unfinished">
            <numerusform>%n dia</numerusform>
            <numerusform>%n dias</numerusform>
        </translation>
    </message>
    <message numerus="yes">
        <source>%n week(s)</source>
        <translation type="unfinished">
            <numerusform>%n semana</numerusform>
            <numerusform>%n semanas</numerusform>
        </translation>
    </message>
    <message>
        <source>%1 and %2</source>
        <translation type="unfinished">%1 e %2</translation>
    </message>
    <message numerus="yes">
        <source>%n year(s)</source>
        <translation type="unfinished">
            <numerusform>%n ano</numerusform>
<<<<<<< HEAD
            <numerusform>%n anos</numerusform>
=======
            <numerusform>%n anos </numerusform>
>>>>>>> 3116ccd7
        </translation>
    </message>
    </context>
<context>
    <name>bitcoin-core</name>
    <message>
        <source>Settings file could not be read</source>
        <translation type="unfinished">Não foi possível ler o ficheiro de configurações</translation>
    </message>
    <message>
        <source>Settings file could not be written</source>
        <translation type="unfinished">Não foi possível editar o ficheiro de configurações</translation>
    </message>
    <message>
        <source>The %s developers</source>
        <translation type="unfinished">Os programadores de %s</translation>
    </message>
    <message>
        <source>%s corrupt. Try using the wallet tool bitcoin-wallet to salvage or restoring a backup.</source>
        <translation type="unfinished">%s corrompido. Tente usar a ferramenta de carteira bitcoin-wallet para salvar ou restaurar um backup.</translation>
    </message>
    <message>
        <source>-maxtxfee is set very high! Fees this large could be paid on a single transaction.</source>
        <translation type="unfinished">-maxtxfee está definido com um valor muito alto! Taxas desta magnitude podem ser pagas numa única transação.</translation>
    </message>
    <message>
        <source>Cannot downgrade wallet from version %i to version %i. Wallet version unchanged.</source>
        <translation type="unfinished">Não é possível fazer o downgrade da carteira da versão %i para %i. Versão da carteira inalterada.</translation>
    </message>
    <message>
        <source>Cannot obtain a lock on data directory %s. %s is probably already running.</source>
        <translation type="unfinished">Não foi possível obter o bloqueio de escrita no da pasta de dados %s. %s provavelmente já está a ser executado.</translation>
    </message>
    <message>
        <source>Distributed under the MIT software license, see the accompanying file %s or %s</source>
        <translation type="unfinished">Distribuído sob licença de software MIT, veja o ficheiro %s ou %s</translation>
    </message>
    <message>
        <source>Error reading %s! All keys read correctly, but transaction data or address book entries might be missing or incorrect.</source>
        <translation type="unfinished">Erro ao ler %s! Todas as chaves foram lidas corretamente, mas os dados de transação ou as entradas no livro de endereços podem não existir ou estarem incorretos.</translation>
    </message>
    <message>
        <source>Error reading %s! Transaction data may be missing or incorrect. Rescanning wallet.</source>
        <translation type="unfinished">Erro ao ler %s! Dados de transações podem estar incorretos ou faltando. Reescaneando a carteira.</translation>
    </message>
    <message>
        <source>Error: Dumpfile version is not supported. This version of bitcoin-wallet only supports version 1 dumpfiles. Got dumpfile with version %s</source>
        <translation type="unfinished">Erro: Esta versão do bitcoin-wallet apenas suporta arquivos de despejo na versão 1. (Versão atual: %s)</translation>
    </message>
    <message>
        <source>Fee estimation failed. Fallbackfee is disabled. Wait a few blocks or enable -fallbackfee.</source>
        <translation type="unfinished">Falha na estimativa de taxa. A taxa alternativa de recurso está desativada. Espere alguns blocos ou ative -fallbackfee.</translation>
    </message>
    <message>
        <source>File %s already exists. If you are sure this is what you want, move it out of the way first.</source>
        <translation type="unfinished">Arquivo%sjá existe. Se você tem certeza de que é isso que quer, tire-o do caminho primeiro.</translation>
    </message>
    <message>
        <source>Invalid amount for -maxtxfee=&lt;amount&gt;: '%s' (must be at least the minrelay fee of %s to prevent stuck transactions)</source>
        <translation type="unfinished">Montante inválido para -maxtxfee=&lt;amount&gt;: '%s' (deverá ser, no mínimo, a taxa mínima de propagação de %s, de modo a evitar transações bloqueadas)</translation>
    </message>
    <message>
        <source>Invalid or corrupt peers.dat (%s). If you believe this is a bug, please report it to %s. As a workaround, you can move the file (%s) out of the way (rename, move, or delete) to have a new one created on the next start.</source>
        <translation type="unfinished">O arquivo peers.dat (%s) está corrompido ou inválido. Se você acredita se tratar de um bug, por favor reporte para %s. Como solução, você pode mover, renomear ou deletar (%s) para um novo ser criado na próxima inicialização</translation>
    </message>
    <message>
        <source>More than one onion bind address is provided. Using %s for the automatically created Tor onion service.</source>
        <translation type="unfinished">Mais de um endereço de ligação onion é fornecido. Usando %s para o serviço Tor onion criado automaticamente.</translation>
    </message>
    <message>
        <source>No wallet file format provided. To use createfromdump, -format=&lt;format&gt; must be provided.</source>
        <translation type="unfinished">Nenhum formato de arquivo de carteira fornecido. Para usar createfromdump, -format = &lt;format&gt;
deve ser fornecido.</translation>
    </message>
    <message>
        <source>Please check that your computer's date and time are correct! If your clock is wrong, %s will not work properly.</source>
        <translation type="unfinished">Por favor verifique que a data e hora do seu computador estão certos! Se o relógio não estiver certo, o %s não funcionará corretamente.</translation>
    </message>
    <message>
        <source>Please contribute if you find %s useful. Visit %s for further information about the software.</source>
        <translation type="unfinished">Por favor, contribua se achar que %s é útil. Visite %s para mais informação sobre o software.</translation>
    </message>
    <message>
        <source>Prune configured below the minimum of %d MiB.  Please use a higher number.</source>
        <translation type="unfinished">Poda configurada abaixo do mínimo de %d MiB.  Por favor, utilize um valor mais elevado.</translation>
    </message>
    <message>
        <source>Prune mode is incompatible with -reindex-chainstate. Use full -reindex instead.</source>
        <translation type="unfinished">O modo Prune é incompatível com a opção "-reindex-chainstate". Ao invés disso utilize "-reindex".</translation>
    </message>
    <message>
        <source>Prune: last wallet synchronisation goes beyond pruned data. You need to -reindex (download the whole blockchain again in case of pruned node)</source>
        <translation type="unfinished">Poda: a última sincronização da carteira vai além dos dados podados.  Precisa de -reindex (descarregar novamente a cadeia de blocos completa em caso de nó podado)</translation>
    </message>
    <message>
        <source>SQLiteDatabase: Unknown sqlite wallet schema version %d. Only version %d is supported</source>
        <translation type="unfinished">SQLiteDatabase: Versão %d do esquema de carteira sqlite desconhecido. Apenas a versão %d é suportada</translation>
    </message>
    <message>
        <source>The block database contains a block which appears to be from the future. This may be due to your computer's date and time being set incorrectly. Only rebuild the block database if you are sure that your computer's date and time are correct</source>
        <translation type="unfinished">A base de dados de blocos contém um bloco que aparenta ser do futuro. Isto pode ser causado por uma data incorreta definida no seu computador. Reconstrua apenas a base de dados de blocos caso tenha a certeza de que a data e hora do seu computador estão corretos.</translation>
    </message>
    <message>
        <source>The block index db contains a legacy 'txindex'. To clear the occupied disk space, run a full -reindex, otherwise ignore this error. This error message will not be displayed again.</source>
        <translation type="unfinished">O banco de dados de índices de bloco contém um 'txindex' antigo. Faça um -reindex completo para liberar espaço em disco, se desejar. Este erro não será exibido novamente.</translation>
    </message>
    <message>
        <source>The transaction amount is too small to send after the fee has been deducted</source>
        <translation type="unfinished">O montante da transação é demasiado baixo após a dedução da taxa</translation>
    </message>
    <message>
        <source>This error could occur if this wallet was not shutdown cleanly and was last loaded using a build with a newer version of Berkeley DB. If so, please use the software that last loaded this wallet</source>
        <translation type="unfinished">Este erro pode ocorrer se a carteira não foi desligada corretamente e foi carregada da ultima vez usando uma compilação com uma versão mais recente da Berkeley DB. Se sim, por favor use o programa que carregou esta carteira da ultima vez.</translation>
    </message>
    <message>
        <source>This is a pre-release test build - use at your own risk - do not use for mining or merchant applications</source>
        <translation type="unfinished">Isto é uma compilação de teste de pré-lançamento - use por sua conta e risco - não use para mineração ou comércio</translation>
    </message>
    <message>
        <source>This is the maximum transaction fee you pay (in addition to the normal fee) to prioritize partial spend avoidance over regular coin selection.</source>
        <translation type="unfinished">Este é a taxa de transação máxima que você paga (em adição à taxa normal) para priorizar evitar gastos parciais sobre seleção de moeda normal.</translation>
    </message>
    <message>
        <source>This is the transaction fee you may discard if change is smaller than dust at this level</source>
        <translation type="unfinished">Esta é a taxa de transação que poderá descartar, se o troco for menor que o pó a este nível</translation>
    </message>
    <message>
        <source>This is the transaction fee you may pay when fee estimates are not available.</source>
        <translation type="unfinished">Esta é a taxa de transação que poderá pagar quando as estimativas da taxa não estão disponíveis.</translation>
    </message>
    <message>
        <source>Total length of network version string (%i) exceeds maximum length (%i). Reduce the number or size of uacomments.</source>
        <translation type="unfinished">Comprimento total da entrada da versão de rede (%i) excede o comprimento máximo (%i). Reduzir o número ou o tamanho de uacomments.</translation>
    </message>
    <message>
        <source>Unable to replay blocks. You will need to rebuild the database using -reindex-chainstate.</source>
        <translation type="unfinished">Não é possível reproduzir os blocos. Terá de reconstruir a base de dados utilizando -reindex-chainstate.</translation>
    </message>
    <message>
        <source>Unsupported chainstate database format found. Please restart with -reindex-chainstate. This will rebuild the chainstate database.</source>
        <translation type="unfinished">Formato de banco de dados incompatível na chainstate. Por favor reinicie com a opção "-reindex-chainstate". Isto irá recriar o banco de dados da chainstate.</translation>
    </message>
    <message>
        <source>Wallet created successfully. The legacy wallet type is being deprecated and support for creating and opening legacy wallets will be removed in the future.</source>
        <translation type="unfinished">Carteira criada com sucesso. As carteiras antigas estão sendo descontinuadas e o suporte para a criação de abertura de carteiras antigas será removido no futuro.</translation>
    </message>
    <message>
        <source>Warning: Private keys detected in wallet {%s} with disabled private keys</source>
        <translation type="unfinished">Aviso: chaves privadas detetadas na carteira {%s} com chaves privadas desativadas</translation>
    </message>
    <message>
        <source>Warning: We do not appear to fully agree with our peers! You may need to upgrade, or other nodes may need to upgrade.</source>
        <translation type="unfinished">Aviso: parece que nós não estamos de acordo com os nossos pares! Poderá ter que atualizar, ou os outros pares podem ter que ser atualizados.</translation>
    </message>
    <message>
        <source>Witness data for blocks after height %d requires validation. Please restart with -reindex.</source>
        <translation type="unfinished">Testemunhar dados de blocos após 1%d requer validação. Por favor reinicie com -reindex.</translation>
    </message>
    <message>
        <source>You need to rebuild the database using -reindex to go back to unpruned mode.  This will redownload the entire blockchain</source>
        <translation type="unfinished">Necessita reconstruir a base de dados, utilizando -reindex para voltar ao modo sem poda. Isto irá descarregar novamente a cadeia de blocos completa</translation>
    </message>
    <message>
        <source>%s is set very high!</source>
        <translation type="unfinished">%s está demasiado elevado!</translation>
    </message>
    <message>
        <source>-maxmempool must be at least %d MB</source>
        <translation type="unfinished">- máximo do banco de memória deverá ser pelo menos %d MB</translation>
    </message>
    <message>
        <source>A fatal internal error occurred, see debug.log for details</source>
        <translation type="unfinished">Um erro fatal interno occoreu, veja o debug.log para detalhes</translation>
    </message>
    <message>
        <source>Cannot resolve -%s address: '%s'</source>
        <translation type="unfinished">Não é possível resolver -%s endereço '%s'</translation>
    </message>
    <message>
        <source>Cannot set -forcednsseed to true when setting -dnsseed to false.</source>
        <translation type="unfinished">Não é possível definir -forcednsseed para true quando -dnsseed for false.</translation>
    </message>
    <message>
        <source>Cannot set -peerblockfilters without -blockfilterindex.</source>
        <translation type="unfinished">Não é possível ajustar -peerblockfilters sem -blockfilterindex.</translation>
    </message>
    <message>
        <source>Cannot write to data directory '%s'; check permissions.</source>
        <translation type="unfinished">Não foi possível escrever na pasta de dados '%s': verifique as permissões.</translation>
    </message>
    <message>
        <source>The -txindex upgrade started by a previous version cannot be completed. Restart with the previous version or run a full -reindex.</source>
        <translation type="unfinished">O processo de atualização do -txindex iniciado por uma versão anterior não foi concluído. Reinicie com a versão antiga ou faça um -reindex completo.</translation>
    </message>
    <message>
        <source>%s request to listen on port %u. This port is considered "bad" and thus it is unlikely that any Bitcoin Core peers connect to it. See doc/p2p-bad-ports.md for details and a full list.</source>
        <translation type="unfinished">%s solicitou abertura da porta %u. Esta porta é considerada "ruim" e é improvável que outros usuários do Bitcoin Core conseguirão se conectar. Veja doc/p2p-bad-ports.md para detalhes e uma lista completa.</translation>
    </message>
    <message>
        <source>-reindex-chainstate option is not compatible with -blockfilterindex. Please temporarily disable blockfilterindex while using -reindex-chainstate, or replace -reindex-chainstate with -reindex to fully rebuild all indexes.</source>
        <translation type="unfinished">a opção "-reindex-chainstate" não é compatível com "-blockfilterindex". Por favor, desabilite temporariamente a opção "blockfilterindex" enquanto utilizar a opção "-reindex-chainstate", ou troque "-reindex-chainstate" por "-reindex" para recriar completamente todos os índices. </translation>
    </message>
    <message>
        <source>-reindex-chainstate option is not compatible with -coinstatsindex. Please temporarily disable coinstatsindex while using -reindex-chainstate, or replace -reindex-chainstate with -reindex to fully rebuild all indexes.</source>
        <translation type="unfinished">a opção "-reindex-chainstate" não é compatível com a opção "-coinstatsindex". Por favor desative temporariamente a opção "coinstatsindex" enquanto estiver utilizando "-reindex-chainstate", ou troque "-reindex-chainstate" por "-reindex" para recriar completamente todos os índices.</translation>
    </message>
    <message>
        <source>-reindex-chainstate option is not compatible with -txindex. Please temporarily disable txindex while using -reindex-chainstate, or replace -reindex-chainstate with -reindex to fully rebuild all indexes.</source>
        <translation type="unfinished">a opção "-reindex-chainstate" não é compatível com a opção "-coinstatsindex". Por favor desative temporariamente a opção "coinstatsindex" enquanto estiver utilizando "-reindex-chainstate", ou troque "-reindex-chainstate" por "-reindex" para recriar completamente todos os índices.</translation>
    </message>
    <message>
        <source>Assumed-valid: last wallet synchronisation goes beyond available block data. You need to wait for the background validation chain to download more blocks.</source>
        <translation type="unfinished">Assumed-valid: a ultima sincronização da carteira foi além dos blocos de dados disponíveis. Você deve aguardar que a validação em segundo plano baixe mais blocos.  </translation>
    </message>
    <message>
        <source>Cannot provide specific connections and have addrman find outgoing connections at the same time.</source>
        <translation type="unfinished">Não é possível fornecer conexões específicas e ter addrman procurando conexões ao mesmo tempo.</translation>
    </message>
    <message>
        <source>Error loading %s: External signer wallet being loaded without external signer support compiled</source>
        <translation type="unfinished">Erro ao abrir %s: Carteira com assinador externo. Não foi compilado suporte para assinadores externos</translation>
    </message>
    <message>
        <source>Error: Address book data in wallet cannot be identified to belong to migrated wallets</source>
        <translation type="unfinished">Erro: Os dados do livro de endereços da carteira  não puderam ser identificados por pertencerem a carteiras migradas</translation>
    </message>
    <message>
        <source>Error: Duplicate descriptors created during migration. Your wallet may be corrupted.</source>
        <translation type="unfinished">Erro: Descritores duplicados criados durante a migração. Sua carteira pode estar corrompida.</translation>
    </message>
    <message>
        <source>Error: Transaction %s in wallet cannot be identified to belong to migrated wallets</source>
        <translation type="unfinished">Erro: A transação %s na carteira não pôde ser identificada por pertencer a carteiras migradas</translation>
    </message>
    <message>
        <source>Error: Unable to produce descriptors for this legacy wallet. Make sure the wallet is unlocked first</source>
        <translation type="unfinished">Erro: Impossível produzir descritores para esta carteira antiga. Certifique-se que a carteira foi desbloqueada antes</translation>
    </message>
    <message>
        <source>Failed to rename invalid peers.dat file. Please move or delete it and try again.</source>
        <translation type="unfinished">Impossível renomear o arquivo peers.dat (inválido). Por favor mova-o ou delete-o e tente novamente.</translation>
    </message>
    <message>
        <source>Incompatible options: -dnsseed=1 was explicitly specified, but -onlynet forbids connections to IPv4/IPv6</source>
        <translation type="unfinished">Opções incompatíveis: "-dnsseed=1" foi explicitamente específicada, mas "-onlynet" proíbe conexões para IPv4/IPv6</translation>
    </message>
    <message>
        <source>Outbound connections restricted to Tor (-onlynet=onion) but the proxy for reaching the Tor network is explicitly forbidden: -onion=0</source>
        <translation type="unfinished">As conexões de saída foram restringidas a rede Tor (-onlynet-onion) mas o proxy para alcançar a rede Tor foi explicitamente proibido: "-onion=0"</translation>
    </message>
    <message>
        <source>Outbound connections restricted to Tor (-onlynet=onion) but the proxy for reaching the Tor network is not provided: none of -proxy, -onion or -listenonion is given</source>
        <translation type="unfinished">As conexões de saída foram restringidas a rede Tor  (-onlynet=onion) mas o proxy para acessar a rede Tor não foi fornecido: nenhuma opção "-proxy", "-onion" ou "-listenonion" foi fornecida</translation>
    </message>
    <message>
        <source>Unrecognized descriptor found. Loading wallet %s

The wallet might had been created on a newer version.
Please try running the latest software version.
</source>
        <translation type="unfinished">Descriptor não reconhecido foi encontrado. Carregando carteira %s

A carteira pode ter sido criada em uma versão mais nova.
Por favor tente atualizar o software para a última versão.
</translation>
    </message>
    <message>
        <source>Unsupported category-specific logging level -loglevel=%s. Expected -loglevel=&lt;category&gt;:&lt;loglevel&gt;. Valid categories: %s. Valid loglevels: %s.</source>
        <translation type="unfinished">Categoria especificada no nível de log não suportada "-loglevel=%s". Esperado "-loglevel=&lt;category&gt;:&lt;loglevel&gt;. Categorias validas: %s. Níveis de log válidos: %s.</translation>
    </message>
    <message>
        <source>
Unable to cleanup failed migration</source>
        <translation type="unfinished">
Impossível limpar a falha de migração</translation>
    </message>
    <message>
        <source>
Unable to restore backup of wallet.</source>
        <translation type="unfinished">
Impossível restaurar backup da carteira.</translation>
    </message>
    <message>
        <source>Config setting for %s only applied on %s network when in [%s] section.</source>
        <translation type="unfinished">A configuração %s apenas é aplicada na rede %s quando na secção [%s].</translation>
    </message>
    <message>
        <source>Copyright (C) %i-%i</source>
        <translation type="unfinished">Direitos de Autor (C) %i-%i</translation>
    </message>
    <message>
        <source>Corrupted block database detected</source>
        <translation type="unfinished">Detetada cadeia de blocos corrompida</translation>
    </message>
    <message>
        <source>Could not find asmap file %s</source>
        <translation type="unfinished">Não foi possível achar o arquivo asmap %s</translation>
    </message>
    <message>
        <source>Could not parse asmap file %s</source>
        <translation type="unfinished">Não foi possível analisar o arquivo asmap %s.</translation>
    </message>
    <message>
        <source>Disk space is too low!</source>
        <translation type="unfinished">Espaço de disco é muito pouco!</translation>
    </message>
    <message>
        <source>Do you want to rebuild the block database now?</source>
        <translation type="unfinished">Deseja reconstruir agora a base de dados de blocos.</translation>
    </message>
    <message>
        <source>Done loading</source>
        <translation type="unfinished">Carregamento concluído</translation>
    </message>
    <message>
        <source>Dump file %s does not exist.</source>
        <translation type="unfinished">Arquivo de despejo %s não existe</translation>
    </message>
    <message>
        <source>Error creating %s</source>
        <translation type="unfinished">Erro a criar %s</translation>
    </message>
    <message>
        <source>Error initializing block database</source>
        <translation type="unfinished">Erro ao inicializar a cadeia de blocos</translation>
    </message>
    <message>
        <source>Error initializing wallet database environment %s!</source>
        <translation type="unfinished">Erro ao inicializar o ambiente %s da base de dados da carteira</translation>
    </message>
    <message>
        <source>Error loading %s</source>
        <translation type="unfinished">Erro ao carregar %s</translation>
    </message>
    <message>
        <source>Error loading %s: Private keys can only be disabled during creation</source>
        <translation type="unfinished">Erro ao carregar %s: as chaves privadas só podem ser desativadas durante a criação</translation>
    </message>
    <message>
        <source>Error loading %s: Wallet corrupted</source>
        <translation type="unfinished">Erro ao carregar %s: carteira corrompida</translation>
    </message>
    <message>
        <source>Error loading %s: Wallet requires newer version of %s</source>
        <translation type="unfinished">Erro ao carregar %s: a carteira requer a nova versão de %s</translation>
    </message>
    <message>
        <source>Error loading block database</source>
        <translation type="unfinished">Erro ao carregar base de dados de blocos</translation>
    </message>
    <message>
        <source>Error opening block database</source>
        <translation type="unfinished">Erro ao abrir a base de dados de blocos</translation>
    </message>
    <message>
        <source>Error reading from database, shutting down.</source>
        <translation type="unfinished">Erro ao ler da base de dados. A encerrar.</translation>
    </message>
    <message>
        <source>Error reading next record from wallet database</source>
        <translation type="unfinished">Erro ao ler o registo seguinte da base de dados da carteira</translation>
    </message>
    <message>
        <source>Error: Could not add watchonly tx to watchonly wallet</source>
        <translation type="unfinished">Erro: impossível adicionar tx apenas-visualização para carteira apenas-visualização</translation>
    </message>
    <message>
        <source>Error: Could not delete watchonly transactions</source>
        <translation type="unfinished">Erro: Impossível excluir transações apenas-visualização </translation>
    </message>
    <message>
        <source>Error: Disk space is low for %s</source>
        <translation type="unfinished">Erro: espaço em disco demasiado baixo para %s</translation>
    </message>
    <message>
        <source>Error: Failed to create new watchonly wallet</source>
        <translation type="unfinished">Erro: Falha ao criar carteira apenas-visualização</translation>
    </message>
    <message>
        <source>Error: Got key that was not hex: %s</source>
        <translation type="unfinished">Erro: Chave obtida sem ser no formato hex: %s</translation>
    </message>
    <message>
        <source>Error: Got value that was not hex: %s</source>
        <translation type="unfinished">Erro: Valor obtido sem ser no formato hex: %s</translation>
    </message>
    <message>
        <source>Error: Keypool ran out, please call keypoolrefill first</source>
        <translation type="unfinished">A keypool esgotou-se, por favor execute primeiro keypoolrefill1</translation>
    </message>
    <message>
        <source>Error: Missing checksum</source>
        <translation type="unfinished">Erro: soma de verificação ausente</translation>
    </message>
    <message>
        <source>Error: No %s addresses available.</source>
        <translation type="unfinished">Erro: Não existem %s endereços disponíveis.</translation>
    </message>
    <message>
        <source>Error: Not all watchonly txs could be deleted</source>
        <translation type="unfinished">Erro: Nem todos os txs apenas-visualização foram excluídos</translation>
    </message>
    <message>
        <source>Error: This wallet already uses SQLite</source>
        <translation type="unfinished">Erro: Essa carteira já utiliza o SQLite</translation>
    </message>
    <message>
        <source>Error: This wallet is already a descriptor wallet</source>
        <translation type="unfinished">Erro: Esta carteira já contém um descritor</translation>
    </message>
    <message>
        <source>Error: Unable to begin reading all records in the database</source>
        <translation type="unfinished">Erro: impossível ler todos os registros no banco de dados</translation>
    </message>
    <message>
        <source>Error: Unable to make a backup of your wallet</source>
        <translation type="unfinished">Erro: Impossível efetuar backup da carteira</translation>
    </message>
    <message>
        <source>Error: Unable to parse version %u as a uint32_t</source>
        <translation type="unfinished">Erro: Não foi possível converter versão %u como uint32_t</translation>
    </message>
    <message>
        <source>Error: Unable to read all records in the database</source>
        <translation type="unfinished">Error: Não é possivel ler todos os registros no banco de dados</translation>
    </message>
    <message>
        <source>Error: Unable to remove watchonly address book data</source>
        <translation type="unfinished">Erro: Impossível remover dados somente-visualização do Livro de Endereços </translation>
    </message>
    <message>
        <source>Error: Unable to write record to new wallet</source>
        <translation type="unfinished">Erro: Não foi possível escrever registro para a nova carteira</translation>
    </message>
    <message>
        <source>Failed to listen on any port. Use -listen=0 if you want this.</source>
        <translation type="unfinished">Falhou a escutar em qualquer porta. Use -listen=0 se quiser isto.</translation>
    </message>
    <message>
        <source>Failed to rescan the wallet during initialization</source>
        <translation type="unfinished">Reexaminação da carteira falhou durante a inicialização</translation>
    </message>
    <message>
        <source>Failed to verify database</source>
        <translation type="unfinished">Falha ao verificar base de dados</translation>
    </message>
    <message>
        <source>Fee rate (%s) is lower than the minimum fee rate setting (%s)</source>
        <translation type="unfinished">A variação da taxa (%s) é menor que a mínima variação de taxa (%s) configurada.</translation>
    </message>
    <message>
        <source>Ignoring duplicate -wallet %s.</source>
        <translation type="unfinished">Ignorando -carteira %s duplicada.</translation>
    </message>
    <message>
        <source>Importing…</source>
        <translation type="unfinished">A importar…</translation>
    </message>
    <message>
        <source>Incorrect or no genesis block found. Wrong datadir for network?</source>
        <translation type="unfinished">Bloco génese incorreto ou nenhum bloco génese encontrado. Pasta de dados errada para a rede?</translation>
    </message>
    <message>
        <source>Initialization sanity check failed. %s is shutting down.</source>
        <translation type="unfinished">Verificação de integridade inicial falhou. O %s está a desligar-se.</translation>
    </message>
    <message>
        <source>Input not found or already spent</source>
        <translation type="unfinished">Entrada não encontrada ou já gasta</translation>
    </message>
    <message>
        <source>Insufficient funds</source>
        <translation type="unfinished">Fundos insuficientes</translation>
    </message>
    <message>
        <source>Invalid -i2psam address or hostname: '%s'</source>
        <translation type="unfinished">Endereço ou nome de servidor -i2psam inválido: '%s'</translation>
    </message>
    <message>
        <source>Invalid -onion address or hostname: '%s'</source>
        <translation type="unfinished">Endereço -onion ou hostname inválido: '%s'</translation>
    </message>
    <message>
        <source>Invalid -proxy address or hostname: '%s'</source>
        <translation type="unfinished">Endereço -proxy ou nome do servidor inválido: '%s'</translation>
    </message>
    <message>
        <source>Invalid P2P permission: '%s'</source>
        <translation type="unfinished">Permissões P2P inválidas : '%s'</translation>
    </message>
    <message>
        <source>Invalid amount for -%s=&lt;amount&gt;: '%s'</source>
        <translation type="unfinished">Valor inválido para -%s=&lt;amount&gt;: '%s'</translation>
    </message>
    <message>
        <source>Invalid amount for -discardfee=&lt;amount&gt;: '%s'</source>
        <translation type="unfinished">Quantidade inválida para -discardfee=&lt;amount&gt;: '%s'</translation>
    </message>
    <message>
        <source>Invalid amount for -fallbackfee=&lt;amount&gt;: '%s'</source>
        <translation type="unfinished">Valor inválido para -fallbackfee=&lt;amount&gt;: '%s'</translation>
    </message>
    <message>
        <source>Invalid amount for -paytxfee=&lt;amount&gt;: '%s' (must be at least %s)</source>
        <translation type="unfinished">Montante inválido para -paytxfee=&lt;amount&gt;: '%s' (deverá ser no mínimo %s)</translation>
    </message>
    <message>
        <source>Invalid netmask specified in -whitelist: '%s'</source>
        <translation type="unfinished">Máscara de rede inválida especificada em -whitelist: '%s'</translation>
    </message>
    <message>
        <source>Listening for incoming connections failed (listen returned error %s)</source>
        <translation type="unfinished">A espera por conexões de entrada falharam (a espera retornou o erro %s)</translation>
    </message>
    <message>
        <source>Loading P2P addresses…</source>
        <translation type="unfinished">Carregando endereços P2P...</translation>
    </message>
    <message>
        <source>Loading banlist…</source>
        <translation type="unfinished">A carregar a lista de banidos...</translation>
    </message>
    <message>
        <source>Loading block index…</source>
        <translation type="unfinished">Carregando índice do bloco...</translation>
    </message>
    <message>
        <source>Loading wallet…</source>
        <translation type="unfinished">A carregar a carteira…</translation>
    </message>
    <message>
        <source>Missing amount</source>
        <translation type="unfinished">Falta a quantia</translation>
    </message>
    <message>
<<<<<<< HEAD
=======
        <source>Missing solving data for estimating transaction size</source>
        <translation type="unfinished">Não há dados suficientes para estimar o tamanho da transação</translation>
    </message>
    <message>
>>>>>>> 3116ccd7
        <source>Need to specify a port with -whitebind: '%s'</source>
        <translation type="unfinished">Necessário especificar uma porta com -whitebind: '%s'</translation>
    </message>
    <message>
        <source>No addresses available</source>
        <translation type="unfinished">Sem endereços disponíveis</translation>
<<<<<<< HEAD
    </message>
    <message>
        <source>No proxy server specified. Use -proxy=&lt;ip&gt; or -proxy=&lt;ip:port&gt;.</source>
        <translation type="unfinished">Sem servidor de proxy especificado. Use -proxy=&lt;ip&gt; ou -proxy=&lt;ip:port&gt;.</translation>
=======
>>>>>>> 3116ccd7
    </message>
    <message>
        <source>Not enough file descriptors available.</source>
        <translation type="unfinished">Os descritores de ficheiros disponíveis são insuficientes.</translation>
    </message>
    <message>
        <source>Prune cannot be configured with a negative value.</source>
        <translation type="unfinished">A redução não pode ser configurada com um valor negativo.</translation>
    </message>
    <message>
        <source>Prune mode is incompatible with -txindex.</source>
        <translation type="unfinished">O modo de redução é incompatível com -txindex.</translation>
    </message>
    <message>
        <source>Pruning blockstore…</source>
        <translation type="unfinished">Prunando os blocos existentes...</translation>
    </message>
    <message>
        <source>Reducing -maxconnections from %d to %d, because of system limitations.</source>
        <translation type="unfinished">Reduzindo -maxconnections de %d para %d, devido a limitações no sistema.</translation>
    </message>
    <message>
        <source>Replaying blocks…</source>
        <translation type="unfinished">Repetindo blocos...</translation>
    </message>
    <message>
        <source>Rescanning…</source>
        <translation type="unfinished">.Reexaminando...</translation>
    </message>
    <message>
        <source>SQLiteDatabase: Failed to execute statement to verify database: %s</source>
        <translation type="unfinished">SQLiteDatabase: Falha ao executar a instrução para verificar o banco de dados: %s</translation>
    </message>
    <message>
        <source>SQLiteDatabase: Failed to prepare statement to verify database: %s</source>
        <translation type="unfinished">SQLiteDatabase: Falha ao preparar a instrução para verificar o banco de dados: %s</translation>
    </message>
    <message>
        <source>SQLiteDatabase: Failed to read database verification error: %s</source>
        <translation type="unfinished">SQLiteDatabase: Falha ao ler base de dados erro de verificação %s</translation>
    </message>
    <message>
        <source>SQLiteDatabase: Unexpected application id. Expected %u, got %u</source>
        <translation type="unfinished">SQLiteDatabase: ID de aplicativo inesperado. Esperado %u, obteve %u</translation>
    </message>
    <message>
        <source>Section [%s] is not recognized.</source>
        <translation type="unfinished">A secção [%s] não é reconhecida.</translation>
    </message>
    <message>
        <source>Signing transaction failed</source>
        <translation type="unfinished">Falhou assinatura da transação</translation>
    </message>
    <message>
        <source>Specified -walletdir "%s" does not exist</source>
        <translation type="unfinished">O -walletdir "%s" especificado não existe</translation>
    </message>
    <message>
        <source>Specified -walletdir "%s" is a relative path</source>
        <translation type="unfinished">O -walletdir "%s" especificado é um caminho relativo</translation>
    </message>
    <message>
        <source>Specified -walletdir "%s" is not a directory</source>
        <translation type="unfinished">O -walletdir "%s" especificado não é uma pasta</translation>
    </message>
    <message>
        <source>Specified blocks directory "%s" does not exist.</source>
        <translation type="unfinished">
A pasta de blocos especificados "%s" não existe.</translation>
    </message>
    <message>
        <source>Starting network threads…</source>
        <translation type="unfinished">A iniciar threads de rede...</translation>
    </message>
    <message>
        <source>The source code is available from %s.</source>
        <translation type="unfinished">O código fonte está disponível pelo %s.</translation>
    </message>
    <message>
        <source>The specified config file %s does not exist</source>
        <translation type="unfinished">O ficheiro de configuração especificado %s não existe
</translation>
    </message>
    <message>
        <source>The transaction amount is too small to pay the fee</source>
        <translation type="unfinished">O montante da transação é demasiado baixo para pagar a taxa</translation>
    </message>
    <message>
        <source>The wallet will avoid paying less than the minimum relay fee.</source>
        <translation type="unfinished">A carteira evitará pagar menos que a taxa minima de propagação.</translation>
    </message>
    <message>
        <source>This is experimental software.</source>
        <translation type="unfinished">Isto é software experimental.</translation>
    </message>
    <message>
        <source>This is the minimum transaction fee you pay on every transaction.</source>
        <translation type="unfinished">Esta é a taxa minima de transação que paga em cada transação.</translation>
    </message>
    <message>
        <source>This is the transaction fee you will pay if you send a transaction.</source>
        <translation type="unfinished">Esta é a taxa de transação que irá pagar se enviar uma transação.</translation>
    </message>
    <message>
        <source>Transaction amount too small</source>
        <translation type="unfinished">Quantia da transação é muito baixa</translation>
    </message>
    <message>
        <source>Transaction amounts must not be negative</source>
        <translation type="unfinished">Os valores da transação não devem ser negativos</translation>
    </message>
    <message>
        <source>Transaction change output index out of range</source>
        <translation type="unfinished">Endereço de troco da transação fora da faixa</translation>
    </message>
    <message>
        <source>Transaction has too long of a mempool chain</source>
        <translation type="unfinished">A transação é muito grande de uma cadeia do banco de memória</translation>
    </message>
    <message>
        <source>Transaction must have at least one recipient</source>
        <translation type="unfinished">A transação dever pelo menos um destinatário</translation>
    </message>
    <message>
        <source>Transaction needs a change address, but we can't generate it.</source>
        <translation type="unfinished">Transação precisa de uma mudança de endereço, mas nós não a podemos gerar.</translation>
    </message>
    <message>
        <source>Transaction too large</source>
        <translation type="unfinished">Transação grande demais</translation>
    </message>
    <message>
        <source>Unable to allocate memory for -maxsigcachesize: '%s' MiB</source>
        <translation type="unfinished">Impossível alocar memória para a opção "-maxsigcachesize: '%s' MiB</translation>
    </message>
    <message>
        <source>Unable to bind to %s on this computer (bind returned error %s)</source>
        <translation type="unfinished">Incapaz de vincular à porta %s neste computador (vínculo retornou erro %s)</translation>
    </message>
    <message>
        <source>Unable to bind to %s on this computer. %s is probably already running.</source>
        <translation type="unfinished">Impossível associar a %s neste computador. %s provavelmente já está em execução.</translation>
    </message>
    <message>
        <source>Unable to create the PID file '%s': %s</source>
        <translation type="unfinished">Não foi possível criar o ficheiro PID '%s': %s</translation>
    </message>
    <message>
        <source>Unable to find UTXO for external input</source>
        <translation type="unfinished">Impossível localizar e entrada externa UTXO</translation>
    </message>
    <message>
        <source>Unable to generate initial keys</source>
        <translation type="unfinished">Incapaz de gerar as chaves iniciais</translation>
    </message>
    <message>
        <source>Unable to generate keys</source>
        <translation type="unfinished">Não foi possível gerar chaves</translation>
    </message>
    <message>
        <source>Unable to open %s for writing</source>
        <translation type="unfinished">Não foi possível abrir %s para escrita</translation>
    </message>
    <message>
        <source>Unable to parse -maxuploadtarget: '%s'</source>
        <translation type="unfinished">Impossível analisar -maxuploadtarget: '%s'</translation>
    </message>
    <message>
        <source>Unable to start HTTP server. See debug log for details.</source>
        <translation type="unfinished">Não é possível iniciar o servidor HTTP. Verifique o debug.log para detalhes.</translation>
    </message>
    <message>
        <source>Unable to unload the wallet before migrating</source>
        <translation type="unfinished">Impossível desconectar carteira antes de migrá-la</translation>
    </message>
    <message>
        <source>Unknown -blockfilterindex value %s.</source>
        <translation type="unfinished">Desconhecido -blockfilterindex valor %s.</translation>
    </message>
    <message>
        <source>Unknown address type '%s'</source>
        <translation type="unfinished">Tipo de endereço desconhecido '%s'</translation>
    </message>
    <message>
        <source>Unknown change type '%s'</source>
        <translation type="unfinished">Tipo de mudança desconhecido '%s'</translation>
    </message>
    <message>
        <source>Unknown network specified in -onlynet: '%s'</source>
        <translation type="unfinished">Rede desconhecida especificada em -onlynet: '%s'</translation>
    </message>
    <message>
        <source>Unknown new rules activated (versionbit %i)</source>
        <translation type="unfinished">Ativadas novas regras desconhecidas (versionbit %i)</translation>
    </message>
    <message>
        <source>Unsupported global logging level -loglevel=%s. Valid values: %s.</source>
        <translation type="unfinished">Nível de log global inválido "-loglevel=%s". Valores válidos: %s.</translation>
    </message>
    <message>
        <source>Unsupported logging category %s=%s.</source>
        <translation type="unfinished">Categoria de registos desconhecida %s=%s.</translation>
    </message>
    <message>
        <source>User Agent comment (%s) contains unsafe characters.</source>
        <translation type="unfinished">Comentário no User Agent (%s) contém caracteres inseguros.</translation>
    </message>
    <message>
        <source>Verifying blocks…</source>
        <translation type="unfinished">A verificar blocos…</translation>
    </message>
    <message>
        <source>Verifying wallet(s)…</source>
        <translation type="unfinished">A verificar a(s) carteira(s)…</translation>
    </message>
    <message>
        <source>Wallet needed to be rewritten: restart %s to complete</source>
        <translation type="unfinished">A carteira precisou de ser reescrita: reinicie %s para completar</translation>
    </message>
</context>
<context>
    <name>BitcoinGUI</name>
    <message>
        <source>&amp;Overview</source>
        <translation type="unfinished">&amp;Resumo</translation>
    </message>
    <message>
        <source>Show general overview of wallet</source>
        <translation type="unfinished">Mostrar resumo geral da carteira</translation>
    </message>
    <message>
        <source>&amp;Transactions</source>
        <translation type="unfinished">&amp;Transações</translation>
    </message>
    <message>
        <source>Browse transaction history</source>
        <translation type="unfinished">Explorar histórico das transações</translation>
    </message>
    <message>
        <source>E&amp;xit</source>
        <translation type="unfinished">Fec&amp;har</translation>
    </message>
    <message>
        <source>Quit application</source>
        <translation type="unfinished">Sair da aplicação</translation>
    </message>
    <message>
        <source>&amp;About %1</source>
        <translation type="unfinished">&amp;Sobre o %1</translation>
    </message>
    <message>
        <source>Show information about %1</source>
        <translation type="unfinished">Mostrar informação sobre o %1</translation>
    </message>
    <message>
        <source>About &amp;Qt</source>
        <translation type="unfinished">Sobre o &amp;Qt</translation>
    </message>
    <message>
        <source>Show information about Qt</source>
        <translation type="unfinished">Mostrar informação sobre o Qt</translation>
    </message>
    <message>
        <source>Modify configuration options for %1</source>
        <translation type="unfinished">Modificar opções de configuração para %1</translation>
    </message>
    <message>
        <source>Create a new wallet</source>
        <translation type="unfinished">Criar novo carteira</translation>
    </message>
    <message>
        <source>&amp;Minimize</source>
        <translation type="unfinished">&amp;Minimizar</translation>
    </message>
    <message>
        <source>Wallet:</source>
        <translation type="unfinished">Carteira:</translation>
    </message>
    <message>
        <source>Network activity disabled.</source>
        <extracomment>A substring of the tooltip.</extracomment>
        <translation type="unfinished">Atividade de rede desativada.</translation>
    </message>
    <message>
        <source>Proxy is &lt;b&gt;enabled&lt;/b&gt;: %1</source>
        <translation type="unfinished">Proxy está &lt;b&gt;ativado&lt;/b&gt;: %1</translation>
    </message>
    <message>
        <source>Send coins to a Bitcoin address</source>
        <translation type="unfinished">Enviar moedas para um endereço Bitcoin</translation>
    </message>
    <message>
        <source>Backup wallet to another location</source>
        <translation type="unfinished">Efetue uma cópia de segurança da carteira para outra localização</translation>
    </message>
    <message>
        <source>Change the passphrase used for wallet encryption</source>
        <translation type="unfinished">Alterar a frase de segurança utilizada na encriptação da carteira</translation>
    </message>
    <message>
        <source>&amp;Send</source>
        <translation type="unfinished">&amp;Enviar</translation>
    </message>
    <message>
        <source>&amp;Receive</source>
        <translation type="unfinished">&amp;Receber</translation>
    </message>
    <message>
        <source>&amp;Options…</source>
        <translation type="unfinished">&amp;Opções…</translation>
    </message>
    <message>
        <source>&amp;Encrypt Wallet…</source>
        <translation type="unfinished">Carteira &amp;encriptada…</translation>
    </message>
    <message>
        <source>Encrypt the private keys that belong to your wallet</source>
        <translation type="unfinished">Encriptar as chaves privadas que pertencem à sua carteira</translation>
    </message>
    <message>
        <source>&amp;Backup Wallet…</source>
        <translation type="unfinished">&amp;Fazer cópia de segurança da carteira…</translation>
    </message>
    <message>
        <source>&amp;Change Passphrase…</source>
        <translation type="unfinished">&amp;Alterar frase de segurança…</translation>
    </message>
    <message>
        <source>Sign &amp;message…</source>
        <translation type="unfinished">Assinar &amp;mensagem…</translation>
    </message>
    <message>
        <source>Sign messages with your Bitcoin addresses to prove you own them</source>
        <translation type="unfinished">Assine as mensagens com os seus endereços Bitcoin para provar que é o proprietário dos mesmos</translation>
    </message>
    <message>
        <source>&amp;Verify message…</source>
        <translation type="unfinished">&amp;Verificar mensagem…</translation>
    </message>
    <message>
        <source>Verify messages to ensure they were signed with specified Bitcoin addresses</source>
        <translation type="unfinished">Verifique mensagens para assegurar que foram assinadas com o endereço Bitcoin especificado</translation>
    </message>
    <message>
        <source>&amp;Load PSBT from file…</source>
        <translation type="unfinished">&amp;Carregar PSBT do arquivo...</translation>
    </message>
    <message>
        <source>Open &amp;URI…</source>
        <translation type="unfinished">Abrir &amp;URI…</translation>
    </message>
    <message>
        <source>Close Wallet…</source>
        <translation type="unfinished">Fechar carteira…</translation>
    </message>
    <message>
        <source>Create Wallet…</source>
        <translation type="unfinished">Criar carteira…</translation>
    </message>
    <message>
        <source>Close All Wallets…</source>
        <translation type="unfinished">Fechar todas as carteiras…</translation>
    </message>
    <message>
        <source>&amp;File</source>
        <translation type="unfinished">&amp;Ficheiro</translation>
    </message>
    <message>
        <source>&amp;Settings</source>
        <translation type="unfinished">&amp;Configurações</translation>
    </message>
    <message>
        <source>&amp;Help</source>
        <translation type="unfinished">&amp;Ajuda</translation>
    </message>
    <message>
        <source>Tabs toolbar</source>
        <translation type="unfinished">Barra de ferramentas dos separadores</translation>
    </message>
    <message>
        <source>Syncing Headers (%1%)…</source>
        <translation type="unfinished">A sincronizar cabeçalhos (%1%)...</translation>
    </message>
    <message>
        <source>Synchronizing with network…</source>
        <translation type="unfinished">A sincronizar com a rede…</translation>
    </message>
    <message>
        <source>Indexing blocks on disk…</source>
        <translation type="unfinished">A indexar blocos no disco…</translation>
    </message>
    <message>
        <source>Processing blocks on disk…</source>
        <translation type="unfinished">A processar blocos no disco…</translation>
    </message>
    <message>
        <source>Reindexing blocks on disk…</source>
        <translation type="unfinished">A reindexar blocos no disco…</translation>
    </message>
    <message>
        <source>Connecting to peers…</source>
        <translation type="unfinished">A conectar aos pares…</translation>
    </message>
    <message>
        <source>Request payments (generates QR codes and bitcoin: URIs)</source>
        <translation type="unfinished">Solicitar pagamentos (gera códigos QR e bitcoin: URIs)</translation>
    </message>
    <message>
        <source>Show the list of used sending addresses and labels</source>
        <translation type="unfinished">Mostrar a lista de etiquetas e endereços de envio usados</translation>
    </message>
    <message>
        <source>Show the list of used receiving addresses and labels</source>
        <translation type="unfinished">Mostrar a lista de etiquetas e endereços de receção usados</translation>
    </message>
    <message>
        <source>&amp;Command-line options</source>
        <translation type="unfinished">&amp;Opções da linha de &amp;comando</translation>
    </message>
    <message numerus="yes">
        <source>Processed %n block(s) of transaction history.</source>
        <translation type="unfinished">
<<<<<<< HEAD
            <numerusform>Processado %n bloco do histórico de transações.</numerusform>
            <numerusform>Processados %n blocos do histórico de transações.</numerusform>
=======
            <numerusform> %n bloco processado do histórico de transações.</numerusform>
            <numerusform> %n blocos processados do histórico de transações.</numerusform>
>>>>>>> 3116ccd7
        </translation>
    </message>
    <message>
        <source>%1 behind</source>
        <translation type="unfinished">%1 em atraso</translation>
    </message>
    <message>
        <source>Catching up…</source>
        <translation type="unfinished">Recuperando o atraso...</translation>
    </message>
    <message>
        <source>Last received block was generated %1 ago.</source>
        <translation type="unfinished">O último bloco recebido foi gerado há %1.</translation>
    </message>
    <message>
        <source>Transactions after this will not yet be visible.</source>
        <translation type="unfinished">As transações depois de isto ainda não serão visíveis.</translation>
    </message>
    <message>
        <source>Error</source>
        <translation type="unfinished">Erro</translation>
    </message>
    <message>
        <source>Warning</source>
        <translation type="unfinished">Aviso</translation>
    </message>
    <message>
        <source>Information</source>
        <translation type="unfinished">Informação</translation>
    </message>
    <message>
        <source>Up to date</source>
        <translation type="unfinished">Atualizado</translation>
    </message>
    <message>
        <source>Load Partially Signed Bitcoin Transaction</source>
        <translation type="unfinished">Carregar transação de Bitcoin parcialmente assinada</translation>
    </message>
    <message>
        <source>Load PSBT from &amp;clipboard…</source>
        <translation type="unfinished">Carregar PSBT da área de transferência...</translation>
    </message>
    <message>
        <source>Load Partially Signed Bitcoin Transaction from clipboard</source>
        <translation type="unfinished">Carregar transação de Bitcoin parcialmente assinada da área de transferência.</translation>
    </message>
    <message>
        <source>Node window</source>
        <translation type="unfinished">Janela do nó</translation>
    </message>
    <message>
        <source>Open node debugging and diagnostic console</source>
        <translation type="unfinished">Abrir o depurador de nó e o console de diagnóstico</translation>
    </message>
    <message>
        <source>&amp;Sending addresses</source>
        <translation type="unfinished">&amp;Endereço de envio</translation>
    </message>
    <message>
        <source>&amp;Receiving addresses</source>
        <translation type="unfinished">&amp;Endereços de receção</translation>
    </message>
    <message>
        <source>Open a bitcoin: URI</source>
        <translation type="unfinished">Abrir um bitcoin URI</translation>
    </message>
    <message>
        <source>Open Wallet</source>
        <translation type="unfinished">Abrir Carteira</translation>
    </message>
    <message>
        <source>Open a wallet</source>
        <translation type="unfinished">Abrir uma carteira</translation>
    </message>
    <message>
        <source>Close wallet</source>
        <translation type="unfinished">Fechar a carteira</translation>
    </message>
    <message>
        <source>Restore Wallet…</source>
        <extracomment>Name of the menu item that restores wallet from a backup file.</extracomment>
        <translation type="unfinished">Restaurar carteira…</translation>
    </message>
    <message>
        <source>Restore a wallet from a backup file</source>
        <extracomment>Status tip for Restore Wallet menu item</extracomment>
        <translation type="unfinished">Restaurar uma carteira a partir de um ficheiro de cópia de segurança</translation>
    </message>
    <message>
        <source>Close all wallets</source>
        <translation type="unfinished">Fechar todas carteiras.</translation>
    </message>
    <message>
        <source>Show the %1 help message to get a list with possible Bitcoin command-line options</source>
        <translation type="unfinished">Mostrar a mensagem de ajuda %1 para obter uma lista com possíveis opções a usar na linha de comandos.</translation>
    </message>
    <message>
        <source>&amp;Mask values</source>
        <translation type="unfinished">&amp;Valores de Máscara</translation>
    </message>
    <message>
        <source>Mask the values in the Overview tab</source>
        <translation type="unfinished">Mascare os valores na aba de visão geral</translation>
    </message>
    <message>
        <source>default wallet</source>
        <translation type="unfinished">carteira predefinida</translation>
    </message>
    <message>
        <source>No wallets available</source>
        <translation type="unfinished">Sem carteiras disponíveis</translation>
    </message>
    <message>
        <source>Wallet Data</source>
        <extracomment>Name of the wallet data file format.</extracomment>
        <translation type="unfinished">Dados da carteira</translation>
    </message>
    <message>
        <source>Load Wallet Backup</source>
        <extracomment>The title for Restore Wallet File Windows</extracomment>
        <translation type="unfinished">Carregar cópia de segurança de carteira</translation>
    </message>
    <message>
        <source>Restore Wallet</source>
        <extracomment>Title of pop-up window shown when the user is attempting to restore a wallet.</extracomment>
        <translation type="unfinished">Restaurar carteira</translation>
    </message>
    <message>
        <source>Wallet Name</source>
        <extracomment>Label of the input field where the name of the wallet is entered.</extracomment>
        <translation type="unfinished">Nome da Carteira</translation>
    </message>
    <message>
        <source>&amp;Window</source>
        <translation type="unfinished">&amp;Janela</translation>
    </message>
    <message>
        <source>Zoom</source>
        <translation type="unfinished">Ampliar</translation>
    </message>
    <message>
        <source>Main Window</source>
        <translation type="unfinished">Janela principal</translation>
    </message>
    <message>
        <source>%1 client</source>
        <translation type="unfinished">Cliente %1</translation>
    </message>
    <message>
        <source>&amp;Hide</source>
        <translation type="unfinished">Ocultar</translation>
    </message>
    <message>
        <source>S&amp;how</source>
        <translation type="unfinished">Mo&amp;strar</translation>
    </message>
    <message numerus="yes">
        <source>%n active connection(s) to Bitcoin network.</source>
        <extracomment>A substring of the tooltip.</extracomment>
        <translation type="unfinished">
<<<<<<< HEAD
            <numerusform>%n ligação ativa à rede Bitcoin.</numerusform>
            <numerusform>%n ligações ativas à rede Bitcoin.</numerusform>
=======
            <numerusform>%n conexão ativa na rede Bitcoin.</numerusform>
            <numerusform>%n conexões ativas na rede Bitcoin.</numerusform>
>>>>>>> 3116ccd7
        </translation>
    </message>
    <message>
        <source>Click for more actions.</source>
        <extracomment>A substring of the tooltip. "More actions" are available via the context menu.</extracomment>
        <translation type="unfinished">Clique para mais acções.</translation>
    </message>
    <message>
        <source>Show Peers tab</source>
        <extracomment>A context menu item. The "Peers tab" is an element of the "Node window".</extracomment>
        <translation type="unfinished">Mostra aba de Pares</translation>
    </message>
    <message>
        <source>Disable network activity</source>
        <extracomment>A context menu item.</extracomment>
        <translation type="unfinished">Desativar atividade da rede</translation>
    </message>
    <message>
        <source>Enable network activity</source>
        <extracomment>A context menu item. The network activity was disabled previously.</extracomment>
        <translation type="unfinished">Activar atividade da rede</translation>
    </message>
    <message>
        <source>Pre-syncing Headers (%1%)…</source>
        <translation type="unfinished">A pré-sincronizar cabeçalhos (%1%)…</translation>
    </message>
    <message>
        <source>Error: %1</source>
        <translation type="unfinished">Erro: %1</translation>
    </message>
    <message>
        <source>Warning: %1</source>
        <translation type="unfinished">Aviso: %1</translation>
    </message>
    <message>
        <source>Date: %1
</source>
        <translation type="unfinished">Data: %1
</translation>
    </message>
    <message>
        <source>Amount: %1
</source>
        <translation type="unfinished">Valor: %1
</translation>
    </message>
    <message>
        <source>Wallet: %1
</source>
        <translation type="unfinished">Carteira: %1
</translation>
    </message>
    <message>
        <source>Type: %1
</source>
        <translation type="unfinished">Tipo: %1
</translation>
    </message>
    <message>
        <source>Label: %1
</source>
        <translation type="unfinished">Etiqueta: %1
</translation>
    </message>
    <message>
        <source>Address: %1
</source>
        <translation type="unfinished">Endereço: %1
</translation>
    </message>
    <message>
        <source>Sent transaction</source>
        <translation type="unfinished">Transação enviada</translation>
    </message>
    <message>
        <source>Incoming transaction</source>
        <translation type="unfinished">Transação recebida</translation>
    </message>
    <message>
        <source>HD key generation is &lt;b&gt;enabled&lt;/b&gt;</source>
        <translation type="unfinished">Criação de chave HD está &lt;b&gt;ativada&lt;/b&gt;</translation>
    </message>
    <message>
        <source>HD key generation is &lt;b&gt;disabled&lt;/b&gt;</source>
        <translation type="unfinished">Criação de chave HD está &lt;b&gt;desativada&lt;/b&gt;</translation>
    </message>
    <message>
        <source>Private key &lt;b&gt;disabled&lt;/b&gt;</source>
        <translation type="unfinished">Chave privada &lt;b&gt;desativada&lt;/b&gt;</translation>
    </message>
    <message>
        <source>Wallet is &lt;b&gt;encrypted&lt;/b&gt; and currently &lt;b&gt;unlocked&lt;/b&gt;</source>
        <translation type="unfinished">A carteira está &lt;b&gt;encriptada&lt;/b&gt; e atualmente &lt;b&gt;desbloqueada&lt;/b&gt;</translation>
    </message>
    <message>
        <source>Wallet is &lt;b&gt;encrypted&lt;/b&gt; and currently &lt;b&gt;locked&lt;/b&gt;</source>
        <translation type="unfinished">A carteira está &lt;b&gt;encriptada&lt;/b&gt; e atualmente &lt;b&gt;bloqueada&lt;/b&gt;</translation>
    </message>
    <message>
        <source>Original message:</source>
        <translation type="unfinished">Mensagem original:</translation>
    </message>
</context>
<context>
    <name>UnitDisplayStatusBarControl</name>
    <message>
        <source>Unit to show amounts in. Click to select another unit.</source>
        <translation type="unfinished">Unidade de valores recebidos. Clique para selecionar outra unidade.</translation>
    </message>
</context>
<context>
    <name>CoinControlDialog</name>
    <message>
        <source>Coin Selection</source>
        <translation type="unfinished">Seleção de Moeda</translation>
    </message>
    <message>
        <source>Quantity:</source>
        <translation type="unfinished">Quantidade:</translation>
    </message>
    <message>
        <source>Amount:</source>
        <translation type="unfinished">Quantia:</translation>
    </message>
    <message>
        <source>Fee:</source>
        <translation type="unfinished">Taxa:</translation>
    </message>
    <message>
        <source>Dust:</source>
        <translation type="unfinished">Lixo:</translation>
    </message>
    <message>
        <source>After Fee:</source>
        <translation type="unfinished">Depois da taxa:</translation>
    </message>
    <message>
        <source>Change:</source>
        <translation type="unfinished">Troco:</translation>
    </message>
    <message>
        <source>(un)select all</source>
        <translation type="unfinished">(des)selecionar todos</translation>
    </message>
    <message>
        <source>Tree mode</source>
        <translation type="unfinished">Modo de árvore</translation>
    </message>
    <message>
        <source>List mode</source>
        <translation type="unfinished">Modo de lista</translation>
    </message>
    <message>
        <source>Amount</source>
        <translation type="unfinished">Quantia</translation>
    </message>
    <message>
        <source>Received with label</source>
        <translation type="unfinished">Recebido com etiqueta</translation>
    </message>
    <message>
        <source>Received with address</source>
        <translation type="unfinished">Recebido com endereço</translation>
    </message>
    <message>
        <source>Date</source>
        <translation type="unfinished">Data</translation>
    </message>
    <message>
        <source>Confirmations</source>
        <translation type="unfinished">Confirmações</translation>
    </message>
    <message>
        <source>Confirmed</source>
        <translation type="unfinished">Confirmada</translation>
    </message>
    <message>
        <source>Copy amount</source>
        <translation type="unfinished">Copiar valor</translation>
    </message>
    <message>
        <source>&amp;Copy address</source>
        <translation type="unfinished">&amp;Copiar endereço</translation>
    </message>
    <message>
        <source>Copy &amp;label</source>
        <translation type="unfinished">Copiar &amp;etiqueta</translation>
    </message>
    <message>
        <source>Copy &amp;amount</source>
        <translation type="unfinished">Copiar &amp;quantia</translation>
    </message>
    <message>
        <source>Copy transaction &amp;ID and output index</source>
        <translation type="unfinished">Copiar &amp;ID da transação e index do output</translation>
    </message>
    <message>
        <source>L&amp;ock unspent</source>
        <translation type="unfinished">&amp;Bloquear não gasto</translation>
    </message>
    <message>
        <source>&amp;Unlock unspent</source>
        <translation type="unfinished">&amp;Desbloquear não gasto</translation>
    </message>
    <message>
        <source>Copy quantity</source>
        <translation type="unfinished">Copiar quantidade</translation>
    </message>
    <message>
        <source>Copy fee</source>
        <translation type="unfinished">Copiar taxa</translation>
    </message>
    <message>
        <source>Copy after fee</source>
        <translation type="unfinished">Copiar depois da taxa</translation>
    </message>
    <message>
        <source>Copy bytes</source>
        <translation type="unfinished">Copiar bytes</translation>
    </message>
    <message>
        <source>Copy dust</source>
        <translation type="unfinished">Copiar pó</translation>
    </message>
    <message>
        <source>Copy change</source>
        <translation type="unfinished">Copiar troco</translation>
    </message>
    <message>
        <source>(%1 locked)</source>
        <translation type="unfinished">(%1 bloqueado)</translation>
    </message>
    <message>
        <source>yes</source>
        <translation type="unfinished">sim</translation>
    </message>
    <message>
        <source>no</source>
        <translation type="unfinished">não</translation>
    </message>
    <message>
        <source>This label turns red if any recipient receives an amount smaller than the current dust threshold.</source>
        <translation type="unfinished">Esta etiqueta fica vermelha se qualquer destinatário recebe um valor menor que o limite de dinheiro.</translation>
    </message>
    <message>
        <source>Can vary +/- %1 satoshi(s) per input.</source>
        <translation type="unfinished">Pode variar +/- %1 satoshi(s) por input.</translation>
    </message>
    <message>
        <source>(no label)</source>
        <translation type="unfinished">(sem etiqueta)</translation>
    </message>
    <message>
        <source>change from %1 (%2)</source>
        <translation type="unfinished">troco de %1 (%2)</translation>
    </message>
    <message>
        <source>(change)</source>
        <translation type="unfinished">(troco)</translation>
    </message>
</context>
<context>
    <name>CreateWalletActivity</name>
    <message>
        <source>Create Wallet</source>
        <extracomment>Title of window indicating the progress of creation of a new wallet.</extracomment>
        <translation type="unfinished">Criar Carteira</translation>
    </message>
    <message>
        <source>Creating Wallet &lt;b&gt;%1&lt;/b&gt;…</source>
        <extracomment>Descriptive text of the create wallet progress window which indicates to the user which wallet is currently being created.</extracomment>
        <translation type="unfinished">A criar a carteira &lt;b&gt;%1&lt;/b&gt;…</translation>
    </message>
    <message>
        <source>Create wallet failed</source>
        <translation type="unfinished">Falha a criar carteira</translation>
    </message>
    <message>
        <source>Create wallet warning</source>
        <translation type="unfinished">Aviso ao criar carteira</translation>
    </message>
    <message>
        <source>Can't list signers</source>
        <translation type="unfinished">Não é possível listar signatários</translation>
    </message>
    <message>
        <source>Too many external signers found</source>
        <translation type="unfinished">Encontrados demasiados assinantes externos</translation>
    </message>
</context>
<context>
    <name>LoadWalletsActivity</name>
    <message>
        <source>Load Wallets</source>
        <extracomment>Title of progress window which is displayed when wallets are being loaded.</extracomment>
        <translation type="unfinished">Carregar carteiras</translation>
    </message>
    <message>
        <source>Loading wallets…</source>
        <extracomment>Descriptive text of the load wallets progress window which indicates to the user that wallets are currently being loaded.</extracomment>
        <translation type="unfinished">A carregar carteiras...</translation>
    </message>
</context>
<context>
    <name>OpenWalletActivity</name>
    <message>
        <source>Open wallet failed</source>
        <translation type="unfinished">Falha ao abrir a carteira</translation>
    </message>
    <message>
        <source>Open wallet warning</source>
        <translation type="unfinished">Aviso abertura carteira</translation>
    </message>
    <message>
        <source>default wallet</source>
        <translation type="unfinished">carteira predefinida</translation>
    </message>
    <message>
        <source>Open Wallet</source>
        <extracomment>Title of window indicating the progress of opening of a wallet.</extracomment>
        <translation type="unfinished">Abrir Carteira</translation>
    </message>
    <message>
        <source>Opening Wallet &lt;b&gt;%1&lt;/b&gt;…</source>
        <extracomment>Descriptive text of the open wallet progress window which indicates to the user which wallet is currently being opened.</extracomment>
        <translation type="unfinished">A abrir a carteira &lt;b&gt;%1&lt;/b&gt;…</translation>
    </message>
</context>
<context>
    <name>RestoreWalletActivity</name>
    <message>
        <source>Restore Wallet</source>
        <extracomment>Title of progress window which is displayed when wallets are being restored.</extracomment>
        <translation type="unfinished">Restaurar carteira</translation>
    </message>
    <message>
        <source>Restoring Wallet &lt;b&gt;%1&lt;/b&gt;…</source>
        <extracomment>Descriptive text of the restore wallets progress window which indicates to the user that wallets are currently being restored.</extracomment>
        <translation type="unfinished">A restaurar a carteira &lt;b&gt;%1&lt;/b&gt;…</translation>
    </message>
    <message>
        <source>Restore wallet failed</source>
        <extracomment>Title of message box which is displayed when the wallet could not be restored.</extracomment>
        <translation type="unfinished">Falha ao restaurar a carteira</translation>
    </message>
    <message>
        <source>Restore wallet warning</source>
        <extracomment>Title of message box which is displayed when the wallet is restored with some warning.</extracomment>
        <translation type="unfinished">Aviso de restaurar carteira</translation>
    </message>
    <message>
        <source>Restore wallet message</source>
        <extracomment>Title of message box which is displayed when the wallet is successfully restored.</extracomment>
        <translation type="unfinished">Mensagem de restaurar a carteira</translation>
    </message>
</context>
<context>
    <name>WalletController</name>
    <message>
        <source>Close wallet</source>
        <translation type="unfinished">Fechar a carteira</translation>
    </message>
    <message>
        <source>Are you sure you wish to close the wallet &lt;i&gt;%1&lt;/i&gt;?</source>
        <translation type="unfinished">Tem a certeza que deseja fechar esta carteira &lt;i&gt;%1&lt;/i&gt;?</translation>
    </message>
    <message>
        <source>Closing the wallet for too long can result in having to resync the entire chain if pruning is enabled.</source>
        <translation type="unfinished">Fechar a carteira durante demasiado tempo pode resultar em ter de resincronizar a cadeia inteira se pruning estiver ativado.</translation>
    </message>
    <message>
        <source>Close all wallets</source>
        <translation type="unfinished">Fechar todas carteiras.</translation>
    </message>
    <message>
        <source>Are you sure you wish to close all wallets?</source>
        <translation type="unfinished">Você tem certeza que deseja fechar todas as carteira?</translation>
    </message>
</context>
<context>
    <name>CreateWalletDialog</name>
    <message>
        <source>Create Wallet</source>
        <translation type="unfinished">Criar Carteira</translation>
    </message>
    <message>
        <source>Wallet Name</source>
        <translation type="unfinished">Nome da Carteira</translation>
    </message>
    <message>
        <source>Wallet</source>
        <translation type="unfinished">Carteira</translation>
    </message>
    <message>
        <source>Encrypt the wallet. The wallet will be encrypted with a passphrase of your choice.</source>
        <translation type="unfinished">Encriptar carteira. A carteira vai ser encriptada com uma password de sua escolha.</translation>
    </message>
    <message>
        <source>Encrypt Wallet</source>
        <translation type="unfinished">Encriptar Carteira</translation>
    </message>
    <message>
        <source>Advanced Options</source>
        <translation type="unfinished">Opções avançadas</translation>
    </message>
    <message>
        <source>Disable private keys for this wallet. Wallets with private keys disabled will have no private keys and cannot have an HD seed or imported private keys. This is ideal for watch-only wallets.</source>
        <translation type="unfinished">Desative chaves privadas para esta carteira. As carteiras com chaves privadas desativadas não terão chaves privadas e não poderão ter uma semente em HD ou chaves privadas importadas. Isso é ideal para carteiras sem movimentos.</translation>
    </message>
    <message>
        <source>Disable Private Keys</source>
        <translation type="unfinished">Desactivar Chaves Privadas</translation>
    </message>
    <message>
        <source>Make a blank wallet. Blank wallets do not initially have private keys or scripts. Private keys and addresses can be imported, or an HD seed can be set, at a later time.</source>
        <translation type="unfinished">Faça uma carteira em branco. As carteiras em branco não possuem inicialmente chaves ou scripts privados. Chaves e endereços privados podem ser importados ou uma semente HD pode ser configurada posteriormente.</translation>
    </message>
    <message>
        <source>Make Blank Wallet</source>
        <translation type="unfinished">Fazer Carteira em Branco</translation>
    </message>
    <message>
        <source>Use descriptors for scriptPubKey management</source>
        <translation type="unfinished">Use descritores para o gerenciamento de chaves públicas de script</translation>
    </message>
    <message>
        <source>Descriptor Wallet</source>
        <translation type="unfinished">Carteira de descritor</translation>
    </message>
    <message>
        <source>Use an external signing device such as a hardware wallet. Configure the external signer script in wallet preferences first.</source>
        <translation type="unfinished">Utilize um dispositivo de assinatura externo tal com uma carteira de hardware. Configure primeiro o script de assinatura nas preferências da carteira.</translation>
    </message>
    <message>
        <source>External signer</source>
        <translation type="unfinished">Signatário externo</translation>
    </message>
    <message>
        <source>Create</source>
        <translation type="unfinished">Criar</translation>
    </message>
    <message>
        <source>Compiled without sqlite support (required for descriptor wallets)</source>
        <translation type="unfinished">Compilado sem suporte para sqlite (requerido para carteiras de descritor)</translation>
    </message>
    <message>
        <source>Compiled without external signing support (required for external signing)</source>
        <extracomment>"External signing" means using devices such as hardware wallets.</extracomment>
        <translation type="unfinished">Compilado sem suporte de assinatura externa. (necessário para assinatura externa)</translation>
    </message>
</context>
<context>
    <name>EditAddressDialog</name>
    <message>
        <source>Edit Address</source>
        <translation type="unfinished">Editar Endereço</translation>
    </message>
    <message>
        <source>&amp;Label</source>
        <translation type="unfinished">&amp;Etiqueta</translation>
    </message>
    <message>
        <source>The label associated with this address list entry</source>
        <translation type="unfinished">A etiqueta associada com esta entrada da lista de endereços</translation>
    </message>
    <message>
        <source>The address associated with this address list entry. This can only be modified for sending addresses.</source>
        <translation type="unfinished">O endereço associado com o esta entrada da lista de endereços. Isto só pode ser alterado para os endereços de envio.</translation>
    </message>
    <message>
        <source>&amp;Address</source>
        <translation type="unfinished">E&amp;ndereço</translation>
    </message>
    <message>
        <source>New sending address</source>
        <translation type="unfinished">Novo endereço de envio</translation>
    </message>
    <message>
        <source>Edit receiving address</source>
        <translation type="unfinished">Editar endereço de receção</translation>
    </message>
    <message>
        <source>Edit sending address</source>
        <translation type="unfinished">Editar o endereço de envio</translation>
    </message>
    <message>
        <source>The entered address "%1" is not a valid Bitcoin address.</source>
        <translation type="unfinished">O endereço introduzido "%1" não é um endereço bitcoin válido.</translation>
    </message>
    <message>
        <source>Address "%1" already exists as a receiving address with label "%2" and so cannot be added as a sending address.</source>
        <translation type="unfinished">O endereço "%1" já existe como endereço de receção com a etiqueta "%2" e não pode ser adicionado como endereço de envio.</translation>
    </message>
    <message>
        <source>The entered address "%1" is already in the address book with label "%2".</source>
        <translation type="unfinished">O endereço inserido "%1" já está no livro de endereços com a etiqueta "%2".</translation>
    </message>
    <message>
        <source>Could not unlock wallet.</source>
        <translation type="unfinished">Não foi possível desbloquear a carteira.</translation>
    </message>
    <message>
        <source>New key generation failed.</source>
        <translation type="unfinished">A criação da nova chave falhou.</translation>
    </message>
</context>
<context>
    <name>FreespaceChecker</name>
    <message>
        <source>A new data directory will be created.</source>
        <translation type="unfinished">Será criada uma nova pasta de dados.</translation>
    </message>
    <message>
        <source>name</source>
        <translation type="unfinished">nome</translation>
    </message>
    <message>
        <source>Directory already exists. Add %1 if you intend to create a new directory here.</source>
        <translation type="unfinished">A pasta já existe. Adicione %1 se pretender criar aqui uma nova pasta.</translation>
    </message>
    <message>
        <source>Path already exists, and is not a directory.</source>
        <translation type="unfinished">O caminho já existe, e não é uma pasta.</translation>
    </message>
    <message>
        <source>Cannot create data directory here.</source>
        <translation type="unfinished">Não é possível criar aqui uma pasta de dados.</translation>
    </message>
</context>
<context>
    <name>Intro</name>
<<<<<<< HEAD
    <message>
        <source>%1 GB of space available</source>
        <translation type="unfinished">%1 GB de espaço disponível</translation>
    </message>
    <message>
        <source>(of %1 GB needed)</source>
        <translation type="unfinished">(de %1 GB necessários)</translation>
=======
    <message numerus="yes">
        <source>%n GB of space available</source>
        <translation type="unfinished">
            <numerusform>%n GB de espaço disponível</numerusform>
            <numerusform>%n GB de espaço disponível</numerusform>
        </translation>
>>>>>>> 3116ccd7
    </message>
    <message numerus="yes">
        <source>(of %n GB needed)</source>
        <translation type="unfinished">
            <numerusform>(de %n GB necessário)</numerusform>
            <numerusform>(de %n GB necessários)</numerusform>
        </translation>
    </message>
    <message numerus="yes">
        <source>(%n GB needed for full chain)</source>
        <translation type="unfinished">
            <numerusform>(%n GB necessário para a cadeia completa)</numerusform>
            <numerusform>(%n GB necessários para a cadeia completa)</numerusform>
        </translation>
    </message>
    <message>
        <source>At least %1 GB of data will be stored in this directory, and it will grow over time.</source>
        <translation type="unfinished">No mínimo %1 GB de dados irão ser armazenados nesta pasta.</translation>
    </message>
    <message>
        <source>Approximately %1 GB of data will be stored in this directory.</source>
        <translation type="unfinished">Aproximadamente %1 GB de dados irão ser guardados nesta pasta.</translation>
    </message>
    <message numerus="yes">
        <source>(sufficient to restore backups %n day(s) old)</source>
        <extracomment>Explanatory text on the capability of the current prune target.</extracomment>
        <translation type="unfinished">
<<<<<<< HEAD
            <numerusform>(suficiente para restaurar backups com %n dia de antiguidade)</numerusform>
            <numerusform>(suficiente para restaurar backups com %n dias de antiguidade)</numerusform>
=======
            <numerusform>(suficiente para restaurar backups de %n dia atrás)</numerusform>
            <numerusform>(suficiente para restaurar backups de %n dias atrás)</numerusform>
>>>>>>> 3116ccd7
        </translation>
    </message>
    <message>
        <source>%1 will download and store a copy of the Bitcoin block chain.</source>
        <translation type="unfinished">%1 irá descarregar e armazenar uma cópia da cadeia de blocos da Bitcoin.</translation>
    </message>
    <message>
        <source>The wallet will also be stored in this directory.</source>
        <translation type="unfinished">A carteira também será guardada nesta pasta.</translation>
    </message>
    <message>
        <source>Error: Specified data directory "%1" cannot be created.</source>
        <translation type="unfinished">Erro: não pode ser criada a pasta de dados especificada como "%1.</translation>
    </message>
    <message>
        <source>Error</source>
        <translation type="unfinished">Erro</translation>
    </message>
    <message>
        <source>Welcome</source>
        <translation type="unfinished">Bem-vindo</translation>
    </message>
    <message>
        <source>Welcome to %1.</source>
        <translation type="unfinished">Bem-vindo ao %1.</translation>
    </message>
    <message>
        <source>As this is the first time the program is launched, you can choose where %1 will store its data.</source>
        <translation type="unfinished">Sendo esta a primeira vez que o programa é iniciado, poderá escolher onde o %1 irá guardar os seus dados.</translation>
    </message>
    <message>
        <source>Limit block chain storage to</source>
        <translation type="unfinished">Limitar o tamanho da blockchain para</translation>
    </message>
    <message>
        <source>Reverting this setting requires re-downloading the entire blockchain. It is faster to download the full chain first and prune it later. Disables some advanced features.</source>
        <translation type="unfinished">Para reverter essa configuração, é necessário o download de todo o blockchain novamente. É mais rápido fazer o download da blockchain completa primeiro e removê-la mais tarde. Desativa alguns recursos avançados.</translation>
    </message>
    <message>
        <source>This initial synchronisation is very demanding, and may expose hardware problems with your computer that had previously gone unnoticed. Each time you run %1, it will continue downloading where it left off.</source>
        <translation type="unfinished">Esta sincronização inicial é muito exigente, e pode expor problemas com o seu computador que previamente podem ter passado despercebidos. Cada vez que corre %1, este vai continuar a descarregar de onde deixou.</translation>
    </message>
    <message>
        <source>When you click OK, %1 will begin to download and process the full %4 block chain (%2 GB) starting with the earliest transactions in %3 when %4 initially launched.</source>
        <translation type="unfinished">Quando clicar em OK, %1 iniciará o download e irá processar a cadeia de blocos completa %4 (%2 GB) iniciando com as transações mais recentes em %3 enquanto %4 é processado. </translation>
    </message>
    <message>
        <source>If you have chosen to limit block chain storage (pruning), the historical data must still be downloaded and processed, but will be deleted afterward to keep your disk usage low.</source>
        <translation type="unfinished">Se escolheu limitar o armazenamento da cadeia de blocos (poda), a data histórica ainda tem de ser descarregada e processada, mas irá ser apagada no final para manter uma utilização baixa do espaço de disco.</translation>
    </message>
    <message>
        <source>Use the default data directory</source>
        <translation type="unfinished">Utilizar a pasta de dados predefinida</translation>
    </message>
    <message>
        <source>Use a custom data directory:</source>
        <translation type="unfinished">Utilizar uma pasta de dados personalizada:</translation>
    </message>
</context>
<context>
    <name>HelpMessageDialog</name>
    <message>
        <source>version</source>
        <translation type="unfinished">versão</translation>
    </message>
    <message>
        <source>About %1</source>
        <translation type="unfinished">Sobre o %1</translation>
    </message>
    <message>
        <source>Command-line options</source>
        <translation type="unfinished">Opções da linha de comando</translation>
    </message>
</context>
<context>
    <name>ShutdownWindow</name>
    <message>
        <source>%1 is shutting down…</source>
        <translation type="unfinished">%1 está a desligar…</translation>
    </message>
    <message>
        <source>Do not shut down the computer until this window disappears.</source>
        <translation type="unfinished">Não desligue o computador enquanto esta janela não desaparecer.</translation>
    </message>
</context>
<context>
    <name>ModalOverlay</name>
    <message>
        <source>Form</source>
        <translation type="unfinished">Formulário</translation>
    </message>
    <message>
        <source>Recent transactions may not yet be visible, and therefore your wallet's balance might be incorrect. This information will be correct once your wallet has finished synchronizing with the bitcoin network, as detailed below.</source>
        <translation type="unfinished">Transações recentes podem não ser visíveis por agora, portanto o saldo da sua carteira pode estar incorreto. Esta informação será corrigida quando a sua carteira acabar de sincronizar com a rede, como está explicado em baixo.</translation>
    </message>
    <message>
        <source>Attempting to spend bitcoins that are affected by not-yet-displayed transactions will not be accepted by the network.</source>
        <translation type="unfinished">Tentar enviar bitcoins que estão afetadas por transações ainda não exibidas não será aceite pela rede.</translation>
    </message>
    <message>
        <source>Number of blocks left</source>
        <translation type="unfinished">Número de blocos restantes</translation>
    </message>
    <message>
        <source>Unknown…</source>
        <translation type="unfinished">Desconhecido…</translation>
    </message>
    <message>
        <source>calculating…</source>
        <translation type="unfinished">a calcular…</translation>
    </message>
    <message>
        <source>Last block time</source>
        <translation type="unfinished">Data do último bloco</translation>
    </message>
    <message>
        <source>Progress</source>
        <translation type="unfinished">Progresso</translation>
    </message>
    <message>
        <source>Progress increase per hour</source>
        <translation type="unfinished">Aumento horário do progresso</translation>
    </message>
    <message>
        <source>Estimated time left until synced</source>
        <translation type="unfinished">tempo restante estimado até à sincronização</translation>
    </message>
    <message>
        <source>Hide</source>
        <translation type="unfinished">Ocultar</translation>
    </message>
    <message>
        <source>Esc</source>
        <translation type="unfinished">Sair</translation>
    </message>
    <message>
        <source>%1 is currently syncing.  It will download headers and blocks from peers and validate them until reaching the tip of the block chain.</source>
        <translation type="unfinished">%1 está neste momento a sincronizar. Irá descarregar os cabeçalhos e blocos dos pares e validá-los até atingir a ponta da cadeia de blocos.</translation>
    </message>
    <message>
        <source>Unknown. Syncing Headers (%1, %2%)…</source>
        <translation type="unfinished">Desconhecido. A sincronizar cabeçalhos (%1, %2%)...</translation>
    </message>
    <message>
        <source>Unknown. Pre-syncing Headers (%1, %2%)…</source>
        <translation type="unfinished">Desconhecido. Pré-Sincronizando Cabeçalhos (%1, %2%)...</translation>
    </message>
</context>
<context>
    <name>OpenURIDialog</name>
    <message>
        <source>Open bitcoin URI</source>
        <translation type="unfinished">Abrir um Bitcoin URI</translation>
    </message>
    <message>
        <source>Paste address from clipboard</source>
        <extracomment>Tooltip text for button that allows you to paste an address that is in your clipboard.</extracomment>
        <translation type="unfinished">Cole endereço da área de transferência</translation>
    </message>
</context>
<context>
    <name>OptionsDialog</name>
    <message>
        <source>Options</source>
        <translation type="unfinished">Opções</translation>
    </message>
    <message>
        <source>&amp;Main</source>
        <translation type="unfinished">&amp;Principal</translation>
    </message>
    <message>
        <source>Automatically start %1 after logging in to the system.</source>
        <translation type="unfinished">Iniciar automaticamente o %1 depois de iniciar a sessão no sistema.</translation>
    </message>
    <message>
        <source>&amp;Start %1 on system login</source>
        <translation type="unfinished">&amp;Iniciar o %1 no início de sessão do sistema</translation>
    </message>
    <message>
        <source>Enabling pruning significantly reduces the disk space required to store transactions. All blocks are still fully validated. Reverting this setting requires re-downloading the entire blockchain.</source>
        <translation type="unfinished">A ativação do pruning reduz significativamente o espaço em disco necessário para armazenar transações. Todos os blocos ainda estão totalmente validados. Reverter esta configuração requer que faça novamente o download de toda a blockchain.</translation>
    </message>
    <message>
        <source>Size of &amp;database cache</source>
        <translation type="unfinished">Tamanho da cache da base de &amp;dados</translation>
    </message>
    <message>
        <source>Number of script &amp;verification threads</source>
        <translation type="unfinished">Número de processos de &amp;verificação de scripts</translation>
    </message>
    <message>
        <source>IP address of the proxy (e.g. IPv4: 127.0.0.1 / IPv6: ::1)</source>
        <translation type="unfinished">Endereço de IP do proxy (exemplo, IPv4: 127.0.0.1 / IPv6: ::1)</translation>
    </message>
    <message>
        <source>Shows if the supplied default SOCKS5 proxy is used to reach peers via this network type.</source>
        <translation type="unfinished">Mostra se o padrão fornecido SOCKS5 proxy, está a ser utilizado para alcançar utilizadores participantes através deste tipo de rede.</translation>
    </message>
    <message>
        <source>Minimize instead of exit the application when the window is closed. When this option is enabled, the application will be closed only after selecting Exit in the menu.</source>
        <translation type="unfinished">Minimize em vez de sair da aplicação quando a janela é fechada. Quando esta opção é ativada, a aplicação apenas será encerrada quando escolher Sair no menu.</translation>
    </message>
    <message>
        <source>Options set in this dialog are overridden by the command line:</source>
        <translation type="unfinished">Opções configuradas nessa caixa de diálogo serão sobrescritas pela linhas de comando: </translation>
    </message>
    <message>
        <source>Open the %1 configuration file from the working directory.</source>
        <translation type="unfinished">Abrir o ficheiro de configuração %1 da pasta aberta.</translation>
    </message>
    <message>
        <source>Open Configuration File</source>
        <translation type="unfinished">Abrir Ficheiro de Configuração</translation>
    </message>
    <message>
        <source>Reset all client options to default.</source>
        <translation type="unfinished">Repor todas as opções de cliente para a predefinição.</translation>
    </message>
    <message>
        <source>&amp;Reset Options</source>
        <translation type="unfinished">&amp;Repor Opções</translation>
    </message>
    <message>
        <source>&amp;Network</source>
        <translation type="unfinished">&amp;Rede</translation>
    </message>
    <message>
        <source>Prune &amp;block storage to</source>
        <translation type="unfinished">Reduzir o armazenamento de &amp;bloco para</translation>
    </message>
    <message>
        <source>GB</source>
        <translation type="unfinished">PT</translation>
    </message>
    <message>
        <source>Reverting this setting requires re-downloading the entire blockchain.</source>
        <translation type="unfinished">Reverter esta configuração requer descarregar de novo a cadeia de blocos inteira.</translation>
    </message>
    <message>
        <source>Maximum database cache size. A larger cache can contribute to faster sync, after which the benefit is less pronounced for most use cases. Lowering the cache size will reduce memory usage. Unused mempool memory is shared for this cache.</source>
        <extracomment>Tooltip text for Options window setting that sets the size of the database cache. Explains the corresponding effects of increasing/decreasing this value.</extracomment>
        <translation type="unfinished">Tamanho máximo da cache da base de dados. Uma cache maior pode contribuir para uma sincronização mais rápida, a partir do qual os benefícios são menos visíveis. Ao baixar o tamanho da cache irá diminuir a utilização de memória. Memória da mempool não usada será partilhada com esta cache.</translation>
    </message>
    <message>
        <source>Set the number of script verification threads. Negative values correspond to the number of cores you want to leave free to the system.</source>
        <extracomment>Tooltip text for Options window setting that sets the number of script verification threads. Explains that negative values mean to leave these many cores free to the system.</extracomment>
        <translation type="unfinished">Define o número de threads do script de verificação. Valores negativos correspondem ao número de núcleos que deseja deixar livres para o sistema.</translation>
    </message>
    <message>
        <source>(0 = auto, &lt;0 = leave that many cores free)</source>
        <translation type="unfinished">(0 = automático, &lt;0 = deixar essa quantidade de núcleos livre)</translation>
    </message>
    <message>
        <source>This allows you or a third party tool to communicate with the node through command-line and JSON-RPC commands.</source>
        <extracomment>Tooltip text for Options window setting that enables the RPC server.</extracomment>
        <translation type="unfinished">Isto permite-lhe comunicar a si ou a ferramentas de terceiros com o nó através da linha de comandos e comandos JSON-RPC.</translation>
    </message>
    <message>
        <source>Enable R&amp;PC server</source>
        <extracomment>An Options window setting to enable the RPC server.</extracomment>
        <translation type="unfinished">Ativar servidor R&amp;PC</translation>
    </message>
    <message>
        <source>W&amp;allet</source>
        <translation type="unfinished">C&amp;arteira</translation>
    </message>
    <message>
        <source>Whether to set subtract fee from amount as default or not.</source>
        <extracomment>Tooltip text for Options window setting that sets subtracting the fee from a sending amount as default.</extracomment>
        <translation type="unfinished">Mostrar a quantia com a taxa já subtraída, por padrão.</translation>
    </message>
    <message>
        <source>Subtract &amp;fee from amount by default</source>
        <extracomment>An Options window setting to set subtracting the fee from a sending amount as default.</extracomment>
        <translation type="unfinished">Subtrair &amp;taxa da quantia por padrão</translation>
    </message>
    <message>
        <source>Expert</source>
        <translation type="unfinished">Técnicos</translation>
    </message>
    <message>
        <source>Enable coin &amp;control features</source>
        <translation type="unfinished">Ativar as funcionalidades de &amp;controlo de moedas</translation>
    </message>
    <message>
        <source>If you disable the spending of unconfirmed change, the change from a transaction cannot be used until that transaction has at least one confirmation. This also affects how your balance is computed.</source>
        <translation type="unfinished">Se desativar o gasto de troco não confirmado, o troco de uma transação não pode ser utilizado até que essa transação tenha pelo menos uma confirmação. Isto também afeta o cálculo do seu saldo.</translation>
    </message>
    <message>
        <source>&amp;Spend unconfirmed change</source>
        <translation type="unfinished">&amp;Gastar troco não confirmado</translation>
    </message>
    <message>
        <source>Enable &amp;PSBT controls</source>
        <extracomment>An options window setting to enable PSBT controls.</extracomment>
        <translation type="unfinished">Ativar os controlos &amp;PSBT</translation>
    </message>
    <message>
        <source>Whether to show PSBT controls.</source>
        <extracomment>Tooltip text for options window setting that enables PSBT controls.</extracomment>
        <translation type="unfinished">Mostrar os controlos PSBT.</translation>
    </message>
    <message>
        <source>External Signer (e.g. hardware wallet)</source>
        <translation type="unfinished">Signatário externo (ex: carteira física)</translation>
    </message>
    <message>
        <source>&amp;External signer script path</source>
        <translation type="unfinished">&amp;Caminho do script para signatário externo </translation>
    </message>
    <message>
        <source>Full path to a Bitcoin Core compatible script (e.g. C:\Downloads\hwi.exe or /Users/you/Downloads/hwi.py). Beware: malware can steal your coins!</source>
        <translation type="unfinished">Caminho completo para um script compatível com Bitcoin Core (por exemplo, C: \ Downloads \ hwi.exe ou /Users/you/Downloads/hwi.py). Cuidado: o malware pode roubar suas moedas!</translation>
    </message>
    <message>
        <source>Automatically open the Bitcoin client port on the router. This only works when your router supports UPnP and it is enabled.</source>
        <translation type="unfinished">Abrir a porta do cliente bitcoin automaticamente no seu router. Isto apenas funciona se o seu router suportar UPnP e este se encontrar ligado.</translation>
    </message>
    <message>
        <source>Map port using &amp;UPnP</source>
        <translation type="unfinished">Mapear porta usando &amp;UPnP</translation>
    </message>
    <message>
        <source>Automatically open the Bitcoin client port on the router. This only works when your router supports NAT-PMP and it is enabled. The external port could be random.</source>
        <translation type="unfinished">Abrir a porta do cliente bitcoin automaticamente no seu router. Isto só funciona se o seu router suportar NAT-PMP e este se encontrar ligado. A porta externa poderá ser aleatória.</translation>
    </message>
    <message>
        <source>Map port using NA&amp;T-PMP</source>
        <translation type="unfinished">Mapear porta usando &amp;NAT-PMP</translation>
    </message>
    <message>
        <source>Accept connections from outside.</source>
        <translation type="unfinished">Aceitar ligações externas.</translation>
    </message>
    <message>
        <source>Allow incomin&amp;g connections</source>
        <translation type="unfinished">Permitir ligações de "a receber"</translation>
    </message>
    <message>
        <source>Connect to the Bitcoin network through a SOCKS5 proxy.</source>
        <translation type="unfinished">Conectar à rede da Bitcoin através dum proxy SOCLS5.</translation>
    </message>
    <message>
        <source>&amp;Connect through SOCKS5 proxy (default proxy):</source>
        <translation type="unfinished">&amp;Ligar através dum proxy SOCKS5 (proxy por defeito):</translation>
    </message>
    <message>
        <source>Proxy &amp;IP:</source>
        <translation type="unfinished">&amp;IP do proxy:</translation>
    </message>
    <message>
        <source>&amp;Port:</source>
        <translation type="unfinished">&amp;Porta:</translation>
    </message>
    <message>
        <source>Port of the proxy (e.g. 9050)</source>
        <translation type="unfinished">Porta do proxy (por ex. 9050)</translation>
    </message>
    <message>
        <source>Used for reaching peers via:</source>
        <translation type="unfinished">Utilizado para alcançar pares via:</translation>
    </message>
    <message>
        <source>&amp;Window</source>
        <translation type="unfinished">&amp;Janela</translation>
    </message>
    <message>
        <source>Show the icon in the system tray.</source>
        <translation type="unfinished">Mostrar o ícone na barra de ferramentas.</translation>
    </message>
    <message>
        <source>&amp;Show tray icon</source>
        <translation type="unfinished">&amp;Mostrar ícone de bandeja</translation>
    </message>
    <message>
        <source>Show only a tray icon after minimizing the window.</source>
        <translation type="unfinished">Apenas mostrar o ícone da bandeja de sistema após minimizar a janela.</translation>
    </message>
    <message>
        <source>&amp;Minimize to the tray instead of the taskbar</source>
        <translation type="unfinished">&amp;Minimizar para a bandeja de sistema e não para a barra de ferramentas</translation>
    </message>
    <message>
        <source>M&amp;inimize on close</source>
        <translation type="unfinished">M&amp;inimizar ao fechar</translation>
    </message>
    <message>
        <source>&amp;Display</source>
        <translation type="unfinished">&amp;Visualização</translation>
    </message>
    <message>
        <source>User Interface &amp;language:</source>
        <translation type="unfinished">&amp;Linguagem da interface de utilizador:</translation>
    </message>
    <message>
        <source>The user interface language can be set here. This setting will take effect after restarting %1.</source>
        <translation type="unfinished">A linguagem da interface do utilizador pode ser definida aqui. Esta definição entrará em efeito após reiniciar %1.</translation>
    </message>
    <message>
        <source>&amp;Unit to show amounts in:</source>
        <translation type="unfinished">&amp;Unidade para mostrar quantias:</translation>
    </message>
    <message>
        <source>Choose the default subdivision unit to show in the interface and when sending coins.</source>
        <translation type="unfinished">Escolha a unidade da subdivisão predefinida para ser mostrada na interface e quando enviar as moedas.</translation>
    </message>
    <message>
        <source>Third-party URLs (e.g. a block explorer) that appear in the transactions tab as context menu items. %s in the URL is replaced by transaction hash. Multiple URLs are separated by vertical bar |.</source>
        <translation type="unfinished">URLs de outrem (ex. um explorador de blocos) que aparece no separador de transações como itens do menu de contexto. %s do URL é substituído pela hash de transação. Múltiplos URLs são separados pela barra vertical I.</translation>
    </message>
    <message>
        <source>&amp;Third-party transaction URLs</source>
        <translation type="unfinished">URLs de transação de &amp;terceiros</translation>
    </message>
    <message>
        <source>Whether to show coin control features or not.</source>
        <translation type="unfinished">Escolha se deve mostrar as funcionalidades de controlo de moedas ou não.</translation>
    </message>
    <message>
        <source>Connect to the Bitcoin network through a separate SOCKS5 proxy for Tor onion services.</source>
        <translation type="unfinished">Conecte-se a rede Bitcoin através de um proxy SOCKS5 separado para serviços Tor Onion</translation>
    </message>
    <message>
        <source>Use separate SOCKS&amp;5 proxy to reach peers via Tor onion services:</source>
        <translation type="unfinished">Use um proxy SOCKS5 separado para alcançar pares por meio dos serviços Tor onion:</translation>
    </message>
    <message>
        <source>Monospaced font in the Overview tab:</source>
        <translation type="unfinished">Fonte no painel de visualização:</translation>
    </message>
    <message>
        <source>embedded "%1"</source>
        <translation type="unfinished">embutido "%1"</translation>
    </message>
    <message>
        <source>closest matching "%1"</source>
        <translation type="unfinished">resultado mais aproximado "%1"</translation>
<<<<<<< HEAD
    </message>
    <message>
        <source>Options set in this dialog are overridden by the command line or in the configuration file:</source>
        <translation type="unfinished">As opções nesta janela são substituídas pela linha de comandos ou no ficheiro de configuração:</translation>
=======
>>>>>>> 3116ccd7
    </message>
    <message>
        <source>&amp;Cancel</source>
        <translation type="unfinished">&amp;Cancelar</translation>
    </message>
    <message>
        <source>Compiled without external signing support (required for external signing)</source>
        <extracomment>"External signing" means using devices such as hardware wallets.</extracomment>
        <translation type="unfinished">Compilado sem suporte de assinatura externa. (necessário para assinatura externa)</translation>
    </message>
    <message>
        <source>default</source>
        <translation type="unfinished">predefinição</translation>
    </message>
    <message>
        <source>none</source>
        <translation type="unfinished">nenhum</translation>
    </message>
    <message>
        <source>Confirm options reset</source>
        <extracomment>Window title text of pop-up window shown when the user has chosen to reset options.</extracomment>
        <translation type="unfinished">Confirme a reposição das opções</translation>
    </message>
    <message>
        <source>Client restart required to activate changes.</source>
        <extracomment>Text explaining that the settings changed will not come into effect until the client is restarted.</extracomment>
        <translation type="unfinished">É necessário reiniciar o cliente para ativar as alterações.</translation>
    </message>
    <message>
        <source>Current settings will be backed up at "%1".</source>
        <extracomment>Text explaining to the user that the client's current settings will be backed up at a specific location. %1 is a stand-in argument for the backup location's path.</extracomment>
        <translation type="unfinished">Configuração atuais serão copiadas em "%1".</translation>
    </message>
    <message>
        <source>Client will be shut down. Do you want to proceed?</source>
        <extracomment>Text asking the user to confirm if they would like to proceed with a client shutdown.</extracomment>
        <translation type="unfinished">O cliente será desligado. Deseja continuar?</translation>
    </message>
    <message>
        <source>Configuration options</source>
        <extracomment>Window title text of pop-up box that allows opening up of configuration file.</extracomment>
        <translation type="unfinished">Opções da configuração</translation>
    </message>
    <message>
        <source>The configuration file is used to specify advanced user options which override GUI settings. Additionally, any command-line options will override this configuration file.</source>
        <extracomment>Explanatory text about the priority order of instructions considered by client. The order from high to low being: command-line, configuration file, GUI settings.</extracomment>
        <translation type="unfinished">O ficheiro de configuração é usado para especificar opções de utilizador avançado, que sobrescrevem as configurações do interface gráfico. Adicionalmente, qualquer opção da linha de comandos vai sobrescrever este ficheiro de configuração.</translation>
    </message>
    <message>
        <source>Continue</source>
        <translation type="unfinished">Continuar</translation>
    </message>
    <message>
        <source>Cancel</source>
        <translation type="unfinished">Cancelar</translation>
    </message>
    <message>
        <source>Error</source>
        <translation type="unfinished">Erro</translation>
    </message>
    <message>
        <source>The configuration file could not be opened.</source>
        <translation type="unfinished">Não foi possível abrir o ficheiro de configuração.</translation>
    </message>
    <message>
        <source>This change would require a client restart.</source>
        <translation type="unfinished">Esta alteração obrigará a um reinício do cliente.</translation>
    </message>
    <message>
        <source>The supplied proxy address is invalid.</source>
        <translation type="unfinished">O endereço de proxy introduzido é inválido.</translation>
    </message>
</context>
<context>
    <name>OptionsModel</name>
    <message>
        <source>Could not read setting "%1", %2.</source>
        <translation type="unfinished">Não foi possível ler as configurações "%1", %2.</translation>
    </message>
</context>
<context>
    <name>OverviewPage</name>
    <message>
        <source>Form</source>
        <translation type="unfinished">Formulário</translation>
    </message>
    <message>
        <source>The displayed information may be out of date. Your wallet automatically synchronizes with the Bitcoin network after a connection is established, but this process has not completed yet.</source>
        <translation type="unfinished">A informação mostrada poderá estar desatualizada. A sua carteira sincroniza automaticamente com a rede Bitcoin depois de estabelecer ligação, mas este processo ainda não está completo.</translation>
    </message>
    <message>
        <source>Watch-only:</source>
        <translation type="unfinished">Apenas vigiar:</translation>
    </message>
    <message>
        <source>Available:</source>
        <translation type="unfinished">Disponível:</translation>
    </message>
    <message>
        <source>Your current spendable balance</source>
        <translation type="unfinished">O seu saldo (gastável) disponível</translation>
    </message>
    <message>
        <source>Pending:</source>
        <translation type="unfinished">Pendente:</translation>
    </message>
    <message>
        <source>Total of transactions that have yet to be confirmed, and do not yet count toward the spendable balance</source>
        <translation type="unfinished">Total de transações por confirmar, que ainda não estão contabilizadas no seu saldo gastável</translation>
    </message>
    <message>
        <source>Immature:</source>
        <translation type="unfinished">Imaturo:</translation>
    </message>
    <message>
        <source>Mined balance that has not yet matured</source>
        <translation type="unfinished">O saldo minado ainda não amadureceu</translation>
    </message>
    <message>
        <source>Balances</source>
        <translation type="unfinished">Saldos</translation>
    </message>
    <message>
        <source>Your current total balance</source>
        <translation type="unfinished">O seu saldo total atual</translation>
    </message>
    <message>
        <source>Your current balance in watch-only addresses</source>
        <translation type="unfinished">O seu balanço atual em endereços de apenas vigiar</translation>
    </message>
    <message>
        <source>Spendable:</source>
        <translation type="unfinished">Dispensável:</translation>
    </message>
    <message>
        <source>Recent transactions</source>
        <translation type="unfinished">transações recentes</translation>
    </message>
    <message>
        <source>Unconfirmed transactions to watch-only addresses</source>
        <translation type="unfinished">Transações não confirmadas para endereços de apenas vigiar</translation>
    </message>
    <message>
        <source>Mined balance in watch-only addresses that has not yet matured</source>
        <translation type="unfinished">Saldo minado ainda não disponível de endereços de apenas vigiar</translation>
    </message>
    <message>
        <source>Current total balance in watch-only addresses</source>
        <translation type="unfinished">Saldo disponível em endereços de apenas vigiar</translation>
    </message>
    <message>
        <source>Privacy mode activated for the Overview tab. To unmask the values, uncheck Settings-&gt;Mask values.</source>
        <translation type="unfinished">Modo de privacidade ativado para a aba de visão geral. para desmascarar os valores, desmarque nas Configurações -&gt; Valores de máscara</translation>
    </message>
</context>
<context>
    <name>PSBTOperationsDialog</name>
    <message>
        <source>Dialog</source>
        <translation type="unfinished">Diálogo</translation>
    </message>
    <message>
        <source>Sign Tx</source>
        <translation type="unfinished">Assinar transação</translation>
    </message>
    <message>
        <source>Broadcast Tx</source>
        <translation type="unfinished">Transmitir transação</translation>
    </message>
    <message>
        <source>Copy to Clipboard</source>
        <translation type="unfinished">Copiar para área de transferência</translation>
    </message>
    <message>
        <source>Save…</source>
        <translation type="unfinished">Guardar…</translation>
    </message>
    <message>
        <source>Close</source>
        <translation type="unfinished">Fechar</translation>
    </message>
    <message>
        <source>Failed to load transaction: %1</source>
        <translation type="unfinished">Falha ao carregar transação: %1</translation>
    </message>
    <message>
        <source>Failed to sign transaction: %1</source>
        <translation type="unfinished">Falha ao assinar transação: %1</translation>
    </message>
    <message>
        <source>Cannot sign inputs while wallet is locked.</source>
        <translation type="unfinished">Não é possível assinar entradas enquanto a carteira está trancada.</translation>
    </message>
    <message>
        <source>Could not sign any more inputs.</source>
        <translation type="unfinished">Não pode assinar mais nenhuma entrada.</translation>
    </message>
    <message>
        <source>Signed %1 inputs, but more signatures are still required.</source>
        <translation type="unfinished">Assinadas entradas %1, mas mais assinaturas ainda são necessárias.</translation>
    </message>
    <message>
        <source>Signed transaction successfully. Transaction is ready to broadcast.</source>
        <translation type="unfinished">Transação assinada com sucesso. Transação está pronta para ser transmitida.</translation>
    </message>
    <message>
        <source>Unknown error processing transaction.</source>
        <translation type="unfinished">Erro desconhecido ao processar a transação.</translation>
    </message>
    <message>
        <source>Transaction broadcast successfully! Transaction ID: %1</source>
        <translation type="unfinished">Transação transmitida com sucesso.
ID transação: %1</translation>
    </message>
    <message>
        <source>Transaction broadcast failed: %1</source>
        <translation type="unfinished">Falha ao transmitir a transação: %1</translation>
    </message>
    <message>
        <source>PSBT copied to clipboard.</source>
        <translation type="unfinished">PSBT copiada para a área de transferência.</translation>
    </message>
    <message>
        <source>Save Transaction Data</source>
        <translation type="unfinished">Salvar informação de transação</translation>
    </message>
    <message>
        <source>Partially Signed Transaction (Binary)</source>
        <extracomment>Expanded name of the binary PSBT file format. See: BIP 174.</extracomment>
        <translation type="unfinished">Transação parcialmente assinada (Binário)</translation>
    </message>
    <message>
        <source>PSBT saved to disk.</source>
        <translation type="unfinished">PSBT salva no disco.</translation>
    </message>
    <message>
        <source> * Sends %1 to %2</source>
        <translation type="unfinished">Envia %1 para %2</translation>
    </message>
    <message>
        <source>Unable to calculate transaction fee or total transaction amount.</source>
        <translation type="unfinished">Incapaz de calcular a taxa de transação ou o valor total da transação.</translation>
    </message>
    <message>
        <source>Pays transaction fee: </source>
        <translation type="unfinished">Paga taxa de transação:</translation>
    </message>
    <message>
        <source>Total Amount</source>
        <translation type="unfinished">Valor Total</translation>
    </message>
    <message>
        <source>or</source>
        <translation type="unfinished">ou</translation>
    </message>
    <message>
        <source>Transaction has %1 unsigned inputs.</source>
        <translation type="unfinished">Transação tem %1 entradas não assinadas.</translation>
    </message>
    <message>
        <source>Transaction is missing some information about inputs.</source>
        <translation type="unfinished">Transação está com alguma informação faltando sobre as entradas.</translation>
    </message>
    <message>
        <source>Transaction still needs signature(s).</source>
        <translation type="unfinished">Transação continua precisando de assinatura(s).</translation>
    </message>
    <message>
        <source>(But no wallet is loaded.)</source>
        <translation type="unfinished">(Mas nenhuma carteira está carregada)</translation>
    </message>
    <message>
        <source>(But this wallet cannot sign transactions.)</source>
        <translation type="unfinished">(Porém esta carteira não pode assinar transações.)</translation>
    </message>
    <message>
        <source>(But this wallet does not have the right keys.)</source>
        <translation type="unfinished">(Porém esta carteira não tem as chaves corretas.)</translation>
    </message>
    <message>
        <source>Transaction is fully signed and ready for broadcast.</source>
        <translation type="unfinished">Transação está completamente assinada e pronta para ser transmitida.</translation>
    </message>
    <message>
        <source>Transaction status is unknown.</source>
        <translation type="unfinished">Status da transação é desconhecido.</translation>
    </message>
</context>
<context>
    <name>PaymentServer</name>
    <message>
        <source>Payment request error</source>
        <translation type="unfinished">Erro do pedido de pagamento</translation>
    </message>
    <message>
        <source>Cannot start bitcoin: click-to-pay handler</source>
        <translation type="unfinished">Impossível iniciar o controlador de bitcoin: click-to-pay</translation>
    </message>
    <message>
        <source>URI handling</source>
        <translation type="unfinished">Manuseamento de URI</translation>
    </message>
    <message>
        <source>'bitcoin://' is not a valid URI. Use 'bitcoin:' instead.</source>
        <translation type="unfinished">'bitcoin://' não é um URI válido. Utilize 'bitcoin:'.</translation>
    </message>
    <message>
        <source>Cannot process payment request because BIP70 is not supported.
Due to widespread security flaws in BIP70 it's strongly recommended that any merchant instructions to switch wallets be ignored.
If you are receiving this error you should request the merchant provide a BIP21 compatible URI.</source>
        <translation type="unfinished">Não é possível processar o pagamento pedido porque o BIP70 não é suportado.
Devido a falhas de segurança no BIP70, é recomendado que todas as instruçōes ao comerciante para mudar de carteiras sejam ignorada.
Se está a receber este erro, deverá pedir ao comerciante para fornecer um URI compatível com BIP21.</translation>
    </message>
    <message>
        <source>URI cannot be parsed! This can be caused by an invalid Bitcoin address or malformed URI parameters.</source>
        <translation type="unfinished">URI não foi lido corretamente! Isto pode ser causado por um endereço Bitcoin inválido ou por parâmetros URI malformados.</translation>
    </message>
    <message>
        <source>Payment request file handling</source>
        <translation type="unfinished">Controlo de pedidos de pagamento.</translation>
    </message>
</context>
<context>
    <name>PeerTableModel</name>
    <message>
        <source>Ping</source>
        <extracomment>Title of Peers Table column which indicates the current latency of the connection with the peer.</extracomment>
        <translation type="unfinished">Latência</translation>
    </message>
    <message>
        <source>Peer</source>
        <extracomment>Title of Peers Table column which contains a unique number used to identify a connection.</extracomment>
        <translation type="unfinished">Par</translation>
    </message>
    <message>
        <source>Age</source>
        <extracomment>Title of Peers Table column which indicates the duration (length of time) since the peer connection started.</extracomment>
        <translation type="unfinished">idade</translation>
    </message>
    <message>
        <source>Direction</source>
        <extracomment>Title of Peers Table column which indicates the direction the peer connection was initiated from.</extracomment>
        <translation type="unfinished">Direção</translation>
    </message>
    <message>
        <source>Sent</source>
        <extracomment>Title of Peers Table column which indicates the total amount of network information we have sent to the peer.</extracomment>
        <translation type="unfinished">Enviado</translation>
    </message>
    <message>
        <source>Received</source>
        <extracomment>Title of Peers Table column which indicates the total amount of network information we have received from the peer.</extracomment>
        <translation type="unfinished">Recebido</translation>
    </message>
    <message>
        <source>Address</source>
        <extracomment>Title of Peers Table column which contains the IP/Onion/I2P address of the connected peer.</extracomment>
        <translation type="unfinished">Endereço</translation>
    </message>
    <message>
        <source>Type</source>
        <extracomment>Title of Peers Table column which describes the type of peer connection. The "type" describes why the connection exists.</extracomment>
        <translation type="unfinished">Tipo</translation>
    </message>
    <message>
        <source>Network</source>
        <extracomment>Title of Peers Table column which states the network the peer connected through.</extracomment>
        <translation type="unfinished">Rede</translation>
    </message>
    <message>
        <source>Inbound</source>
        <extracomment>An Inbound Connection from a Peer.</extracomment>
        <translation type="unfinished">Entrada</translation>
    </message>
    <message>
        <source>Outbound</source>
        <extracomment>An Outbound Connection to a Peer.</extracomment>
        <translation type="unfinished">Saída</translation>
    </message>
</context>
<context>
    <name>QRImageWidget</name>
    <message>
        <source>&amp;Save Image…</source>
        <translation type="unfinished">&amp;Guardar imagem…</translation>
    </message>
    <message>
        <source>&amp;Copy Image</source>
        <translation type="unfinished">&amp;Copiar Imagem</translation>
    </message>
    <message>
        <source>Resulting URI too long, try to reduce the text for label / message.</source>
        <translation type="unfinished">URI resultante muito longo. Tente reduzir o texto da etiqueta / mensagem.</translation>
    </message>
    <message>
        <source>Error encoding URI into QR Code.</source>
        <translation type="unfinished">Erro ao codificar URI em Código QR.</translation>
    </message>
    <message>
        <source>QR code support not available.</source>
        <translation type="unfinished">Suporte códigos QR não disponível</translation>
    </message>
    <message>
        <source>Save QR Code</source>
        <translation type="unfinished">Guardar o código QR</translation>
    </message>
    <message>
        <source>PNG Image</source>
        <extracomment>Expanded name of the PNG file format. See: https://en.wikipedia.org/wiki/Portable_Network_Graphics.</extracomment>
        <translation type="unfinished">Imagem PNG</translation>
    </message>
</context>
<context>
    <name>RPCConsole</name>
    <message>
        <source>N/A</source>
        <translation type="unfinished">N/D</translation>
    </message>
    <message>
        <source>Client version</source>
        <translation type="unfinished">Versão do Cliente</translation>
    </message>
    <message>
        <source>&amp;Information</source>
        <translation type="unfinished">&amp;Informação</translation>
    </message>
    <message>
        <source>General</source>
        <translation type="unfinished">Geral</translation>
    </message>
    <message>
        <source>To specify a non-default location of the data directory use the '%1' option.</source>
        <translation type="unfinished">Para especificar um local não padrão da pasta de dados, use a opção '%1'.</translation>
    </message>
    <message>
        <source>To specify a non-default location of the blocks directory use the '%1' option.</source>
        <translation type="unfinished">Para especificar um local não padrão da pasta dos blocos, use a opção '%1'.</translation>
    </message>
    <message>
        <source>Startup time</source>
        <translation type="unfinished">Hora de Arranque</translation>
    </message>
    <message>
        <source>Network</source>
        <translation type="unfinished">Rede</translation>
    </message>
    <message>
        <source>Name</source>
        <translation type="unfinished">Nome</translation>
    </message>
    <message>
        <source>Number of connections</source>
        <translation type="unfinished">Número de ligações</translation>
    </message>
    <message>
        <source>Block chain</source>
        <translation type="unfinished">Cadeia de blocos</translation>
    </message>
    <message>
        <source>Memory Pool</source>
        <translation type="unfinished">Banco de Memória</translation>
    </message>
    <message>
        <source>Current number of transactions</source>
        <translation type="unfinished">Número atual de transações</translation>
    </message>
    <message>
        <source>Memory usage</source>
        <translation type="unfinished">Utilização de memória</translation>
    </message>
    <message>
        <source>Wallet: </source>
        <translation type="unfinished">Carteira:</translation>
    </message>
    <message>
        <source>(none)</source>
        <translation type="unfinished">(nenhuma)</translation>
    </message>
    <message>
        <source>&amp;Reset</source>
        <translation type="unfinished">&amp;Reiniciar</translation>
    </message>
    <message>
        <source>Received</source>
        <translation type="unfinished">Recebido</translation>
    </message>
    <message>
        <source>Sent</source>
        <translation type="unfinished">Enviado</translation>
    </message>
    <message>
        <source>&amp;Peers</source>
        <translation type="unfinished">&amp;Pares</translation>
    </message>
    <message>
        <source>Banned peers</source>
        <translation type="unfinished">Pares banidos</translation>
    </message>
    <message>
        <source>Select a peer to view detailed information.</source>
        <translation type="unfinished">Selecione um par para ver informação detalhada.</translation>
    </message>
    <message>
        <source>Version</source>
        <translation type="unfinished">Versão</translation>
    </message>
    <message>
        <source>Starting Block</source>
        <translation type="unfinished">Bloco Inicial</translation>
    </message>
    <message>
        <source>Synced Headers</source>
        <translation type="unfinished">Cabeçalhos Sincronizados</translation>
    </message>
    <message>
        <source>Synced Blocks</source>
        <translation type="unfinished">Blocos Sincronizados</translation>
    </message>
    <message>
        <source>Last Transaction</source>
        <translation type="unfinished">Última Transação</translation>
    </message>
    <message>
        <source>The mapped Autonomous System used for diversifying peer selection.</source>
        <translation type="unfinished">O sistema autónomo mapeado usado para diversificar a seleção de pares.</translation>
    </message>
    <message>
        <source>Mapped AS</source>
        <translation type="unfinished">Mapeado como</translation>
    </message>
    <message>
        <source>Whether we relay addresses to this peer.</source>
<<<<<<< HEAD
        <extracomment>Tooltip text for the Address Relay field in the peer details area.</extracomment>
=======
        <extracomment>Tooltip text for the Address Relay field in the peer details area, which displays whether we relay addresses to this peer (Yes/No).</extracomment>
>>>>>>> 3116ccd7
        <translation type="unfinished">Endereços são retransmitidos para este nó.</translation>
    </message>
    <message>
        <source>Address Relay</source>
<<<<<<< HEAD
        <translation type="unfinished">Retransmissão de endereços</translation>
    </message>
    <message>
        <source>Total number of addresses processed, excluding those dropped due to rate-limiting.</source>
        <extracomment>Tooltip text for the Addresses Processed field in the peer details area.</extracomment>
        <translation type="unfinished">Quantidade de endereços processados, excluindo os abandonados pela limitação de taxa.</translation>
    </message>
    <message>
        <source>Addresses Processed</source>
        <translation type="unfinished">Endereços Processados</translation>
    </message>
    <message>
        <source>Total number of addresses dropped due to rate-limiting.</source>
        <extracomment>Tooltip text for the Addresses Rate-Limited field in the peer details area.</extracomment>
        <translation type="unfinished">Quantidade de endereços abandonados pela limitação de taxa.</translation>
    </message>
    <message>
        <source>Addresses Rate-Limited</source>
=======
        <extracomment>Text title for the Address Relay field in the peer details area, which displays whether we relay addresses to this peer (Yes/No).</extracomment>
        <translation type="unfinished">Retransmissão de endereços</translation>
    </message>
    <message>
        <source>The total number of addresses received from this peer that were processed (excludes addresses that were dropped due to rate-limiting).</source>
        <extracomment>Tooltip text for the Addresses Processed field in the peer details area, which displays the total number of addresses received from this peer that were processed (excludes addresses that were dropped due to rate-limiting).</extracomment>
        <translation type="unfinished">O número total de endereços recebidos deste peer que foram processados (exclui endereços que foram descartados devido à limitação de taxa).</translation>
    </message>
    <message>
        <source>The total number of addresses received from this peer that were dropped (not processed) due to rate-limiting.</source>
        <extracomment>Tooltip text for the Addresses Rate-Limited field in the peer details area, which displays the total number of addresses received from this peer that were dropped (not processed) due to rate-limiting.</extracomment>
        <translation type="unfinished">O número total de endereços recebidos deste peer que não foram processados devido à limitação da taxa.</translation>
    </message>
    <message>
        <source>Addresses Processed</source>
        <extracomment>Text title for the Addresses Processed field in the peer details area, which displays the total number of addresses received from this peer that were processed (excludes addresses that were dropped due to rate-limiting).</extracomment>
        <translation type="unfinished">Endereços Processados</translation>
    </message>
    <message>
        <source>Addresses Rate-Limited</source>
        <extracomment>Text title for the Addresses Rate-Limited field in the peer details area, which displays the total number of addresses received from this peer that were dropped (not processed) due to rate-limiting.</extracomment>
>>>>>>> 3116ccd7
        <translation type="unfinished">Endereços com limite de taxa</translation>
    </message>
    <message>
        <source>Node window</source>
        <translation type="unfinished">Janela do nó</translation>
    </message>
    <message>
        <source>Current block height</source>
        <translation type="unfinished">Altura atual do bloco</translation>
    </message>
    <message>
        <source>Open the %1 debug log file from the current data directory. This can take a few seconds for large log files.</source>
        <translation type="unfinished">Abrir o ficheiro de registo de depuração %1 da pasta de dados atual. Isto pode demorar alguns segundos para ficheiros de registo maiores.</translation>
    </message>
    <message>
        <source>Decrease font size</source>
        <translation type="unfinished">Diminuir tamanho da letra</translation>
    </message>
    <message>
        <source>Increase font size</source>
        <translation type="unfinished">Aumentar tamanho da letra</translation>
    </message>
    <message>
        <source>Permissions</source>
        <translation type="unfinished">Permissões</translation>
    </message>
    <message>
        <source>The direction and type of peer connection: %1</source>
        <translation type="unfinished">A direção e o tipo de conexão ao par: %1</translation>
    </message>
    <message>
        <source>Direction/Type</source>
        <translation type="unfinished">Direção/tipo</translation>
    </message>
    <message>
        <source>The network protocol this peer is connected through: IPv4, IPv6, Onion, I2P, or CJDNS.</source>
        <translation type="unfinished">O protocolo de rede pelo qual este par está conectado: IPv4, IPv6, Onion, I2P ou CJDNS.</translation>
    </message>
    <message>
        <source>Services</source>
        <translation type="unfinished">Serviços</translation>
    </message>
    <message>
        <source>Whether the peer requested us to relay transactions.</source>
        <translation type="unfinished">Se este par pediu ou não para retransmitirmos transações.</translation>
    </message>
    <message>
        <source>High Bandwidth</source>
        <translation type="unfinished">Alta largura de banda</translation>
    </message>
    <message>
        <source>Connection Time</source>
        <translation type="unfinished">Tempo de Ligação</translation>
    </message>
    <message>
        <source>Elapsed time since a novel block passing initial validity checks was received from this peer.</source>
        <translation type="unfinished">Tempo decorrido desde que um novo bloco que passou as verificações de validade iniciais foi recebido deste par.</translation>
    </message>
    <message>
        <source>Last Block</source>
        <translation type="unfinished">Último bloco</translation>
    </message>
    <message>
        <source>Elapsed time since a novel transaction accepted into our mempool was received from this peer.</source>
        <extracomment>Tooltip text for the Last Transaction field in the peer details area.</extracomment>
        <translation type="unfinished">Tempo decorrido desde que uma nova transação aceite para a nossa mempool foi recebida deste par.</translation>
    </message>
    <message>
        <source>Last Send</source>
        <translation type="unfinished">Último Envio</translation>
    </message>
    <message>
        <source>Last Receive</source>
        <translation type="unfinished">Último Recebimento</translation>
    </message>
    <message>
        <source>Ping Time</source>
        <translation type="unfinished">Tempo de Latência</translation>
    </message>
    <message>
        <source>The duration of a currently outstanding ping.</source>
        <translation type="unfinished">A duração de um ping atualmente pendente.</translation>
    </message>
    <message>
        <source>Ping Wait</source>
        <translation type="unfinished">Espera do Ping</translation>
    </message>
    <message>
        <source>Min Ping</source>
        <translation type="unfinished">Latência mínima</translation>
    </message>
    <message>
        <source>Time Offset</source>
        <translation type="unfinished">Fuso Horário</translation>
    </message>
    <message>
        <source>Last block time</source>
        <translation type="unfinished">Data do último bloco</translation>
    </message>
    <message>
        <source>&amp;Open</source>
        <translation type="unfinished">&amp;Abrir</translation>
    </message>
    <message>
        <source>&amp;Console</source>
        <translation type="unfinished">&amp;Consola</translation>
    </message>
    <message>
        <source>&amp;Network Traffic</source>
        <translation type="unfinished">&amp;Tráfego de Rede</translation>
    </message>
    <message>
        <source>Totals</source>
        <translation type="unfinished">Totais</translation>
    </message>
    <message>
        <source>Debug log file</source>
        <translation type="unfinished">Ficheiro de registo de depuração</translation>
    </message>
    <message>
        <source>Clear console</source>
        <translation type="unfinished">Limpar consola</translation>
    </message>
    <message>
        <source>In:</source>
        <translation type="unfinished">Entrada:</translation>
    </message>
    <message>
        <source>Out:</source>
        <translation type="unfinished">Saída:</translation>
    </message>
    <message>
        <source>Inbound: initiated by peer</source>
        <extracomment>Explanatory text for an inbound peer connection.</extracomment>
        <translation type="unfinished">Entrando: iniciado por par</translation>
    </message>
    <message>
        <source>we selected the peer for high bandwidth relay</source>
        <translation type="unfinished">selecionámos o par para uma retransmissão de alta banda larga</translation>
    </message>
    <message>
        <source>the peer selected us for high bandwidth relay</source>
        <translation type="unfinished">o par selecionou-nos para uma retransmissão de alta banda larga</translation>
    </message>
    <message>
        <source>no high bandwidth relay selected</source>
        <translation type="unfinished">nenhum retransmissor de alta banda larga selecionado</translation>
    </message>
    <message>
        <source>&amp;Copy address</source>
        <extracomment>Context menu action to copy the address of a peer.</extracomment>
        <translation type="unfinished">&amp;Copiar endereço</translation>
    </message>
    <message>
        <source>&amp;Disconnect</source>
        <translation type="unfinished">&amp;Desconectar</translation>
    </message>
    <message>
        <source>1 &amp;hour</source>
        <translation type="unfinished">1 &amp;hora</translation>
    </message>
    <message>
        <source>1 d&amp;ay</source>
        <translation type="unfinished">1 di&amp;a</translation>
    </message>
    <message>
        <source>1 &amp;week</source>
        <translation type="unfinished">1 &amp;semana</translation>
    </message>
    <message>
        <source>1 &amp;year</source>
        <translation type="unfinished">1 &amp;ano</translation>
    </message>
    <message>
        <source>&amp;Copy IP/Netmask</source>
        <extracomment>Context menu action to copy the IP/Netmask of a banned peer. IP/Netmask is the combination of a peer's IP address and its Netmask. For IP address, see: https://en.wikipedia.org/wiki/IP_address.</extracomment>
        <translation type="unfinished">&amp;Copiar IP/Netmask</translation>
    </message>
    <message>
        <source>&amp;Unban</source>
        <translation type="unfinished">&amp;Desbanir</translation>
    </message>
    <message>
        <source>Network activity disabled</source>
        <translation type="unfinished">Atividade de rede desativada</translation>
    </message>
    <message>
        <source>Executing command without any wallet</source>
        <translation type="unfinished">A executar o comando sem qualquer carteira</translation>
    </message>
    <message>
        <source>Executing command using "%1" wallet</source>
        <translation type="unfinished">A executar o comando utilizando a carteira "%1"</translation>
    </message>
    <message>
        <source>Welcome to the %1 RPC console.
Use up and down arrows to navigate history, and %2 to clear screen.
Use %3 and %4 to increase or decrease the font size.
Type %5 for an overview of available commands.
For more information on using this console, type %6.

%7WARNING: Scammers have been active, telling users to type commands here, stealing their wallet contents. Do not use this console without fully understanding the ramifications of a command.%8</source>
        <extracomment>RPC console welcome message. Placeholders %7 and %8 are style tags for the warning content, and they are not space separated from the rest of the text intentionally.</extracomment>
        <translation type="unfinished">Bem vindo à %1 consola RPC.
Utilize as setas para cima e para baixo para navegar no histórico, e %2 para limpar o ecrã.
Utilize o %3 e %4 para aumentar ou diminuir o tamanho da letra.
Escreva %5 para uma visão geral dos comandos disponíveis.
Para mais informação acerca da utilização desta consola, escreva %6.

%7ATENÇÃO: Foram notadas burlas, dizendo aos utilizadores para escreverem comandos aqui, roubando os conteúdos da sua carteira. Não utilize esta consola sem perceber as ramificações de um comando.%8</translation>
    </message>
    <message>
        <source>Executing…</source>
        <extracomment>A console message indicating an entered command is currently being executed.</extracomment>
        <translation type="unfinished">A executar...</translation>
    </message>
    <message>
        <source>(peer: %1)</source>
        <translation type="unfinished">(par: %1)</translation>
    </message>
    <message>
        <source>Yes</source>
        <translation type="unfinished">Sim</translation>
    </message>
    <message>
        <source>No</source>
        <translation type="unfinished">Não</translation>
    </message>
    <message>
        <source>To</source>
        <translation type="unfinished">Para</translation>
    </message>
    <message>
        <source>From</source>
        <translation type="unfinished">De</translation>
    </message>
    <message>
        <source>Ban for</source>
        <translation type="unfinished">Banir para</translation>
    </message>
    <message>
        <source>Never</source>
        <translation type="unfinished">Nunca</translation>
    </message>
    <message>
        <source>Unknown</source>
        <translation type="unfinished">Desconhecido</translation>
    </message>
</context>
<context>
    <name>ReceiveCoinsDialog</name>
    <message>
        <source>&amp;Amount:</source>
        <translation type="unfinished">&amp;Quantia:</translation>
    </message>
    <message>
        <source>&amp;Label:</source>
        <translation type="unfinished">&amp;Etiqueta</translation>
    </message>
    <message>
        <source>&amp;Message:</source>
        <translation type="unfinished">&amp;Mensagem:</translation>
    </message>
    <message>
        <source>An optional message to attach to the payment request, which will be displayed when the request is opened. Note: The message will not be sent with the payment over the Bitcoin network.</source>
        <translation type="unfinished">Uma mensagem opcional para anexar ao pedido de pagamento, que será exibida quando o pedido for aberto. Nota: A mensagem não será enviada com o pagamento através da rede Bitcoin.</translation>
    </message>
    <message>
        <source>An optional label to associate with the new receiving address.</source>
        <translation type="unfinished">Uma etiqueta opcional a associar ao novo endereço de receção.</translation>
    </message>
    <message>
        <source>Use this form to request payments. All fields are &lt;b&gt;optional&lt;/b&gt;.</source>
        <translation type="unfinished">Utilize este formulário para solicitar pagamentos. Todos os campos são &lt;b&gt;opcionais&lt;/b&gt;.</translation>
    </message>
    <message>
        <source>An optional amount to request. Leave this empty or zero to not request a specific amount.</source>
        <translation type="unfinished">Uma quantia opcional a solicitar. Deixe em branco ou zero para não solicitar uma quantidade específica.</translation>
    </message>
    <message>
        <source>An optional label to associate with the new receiving address (used by you to identify an invoice).  It is also attached to the payment request.</source>
        <translation type="unfinished">Um legenda opcional para associar com o novo endereço de recebimento (usado por você para identificar uma fatura).  Ela é também anexada ao pedido de pagamento.</translation>
    </message>
    <message>
        <source>An optional message that is attached to the payment request and may be displayed to the sender.</source>
        <translation type="unfinished">Uma mensagem opicional que é anexada ao pedido de pagamento e pode ser mostrada para o remetente.</translation>
    </message>
    <message>
        <source>&amp;Create new receiving address</source>
        <translation type="unfinished">&amp;Criar novo endereço para receber</translation>
    </message>
    <message>
        <source>Clear all fields of the form.</source>
        <translation type="unfinished">Limpar todos os campos do formulário.</translation>
    </message>
    <message>
        <source>Clear</source>
        <translation type="unfinished">Limpar</translation>
    </message>
    <message>
        <source>Requested payments history</source>
        <translation type="unfinished">Histórico de pagamentos solicitados</translation>
    </message>
    <message>
        <source>Show the selected request (does the same as double clicking an entry)</source>
        <translation type="unfinished">Mostrar o pedido selecionado (faz o mesmo que clicar 2 vezes numa entrada)</translation>
    </message>
    <message>
        <source>Show</source>
        <translation type="unfinished">Mostrar</translation>
    </message>
    <message>
        <source>Remove the selected entries from the list</source>
        <translation type="unfinished">Remover as entradas selecionadas da lista</translation>
    </message>
    <message>
        <source>Remove</source>
        <translation type="unfinished">Remover</translation>
    </message>
    <message>
        <source>Copy &amp;URI</source>
        <translation type="unfinished">Copiar &amp;URI</translation>
    </message>
    <message>
        <source>&amp;Copy address</source>
        <translation type="unfinished">&amp;Copiar endereço</translation>
    </message>
    <message>
        <source>Copy &amp;label</source>
        <translation type="unfinished">Copiar &amp;etiqueta</translation>
    </message>
    <message>
        <source>Copy &amp;message</source>
        <translation type="unfinished">Copiar &amp;mensagem</translation>
    </message>
    <message>
        <source>Copy &amp;amount</source>
        <translation type="unfinished">Copiar &amp;quantia</translation>
    </message>
    <message>
        <source>Could not unlock wallet.</source>
        <translation type="unfinished">Não foi possível desbloquear a carteira.</translation>
    </message>
    <message>
        <source>Could not generate new %1 address</source>
        <translation type="unfinished">Não foi possível gerar um novo endereço %1</translation>
    </message>
</context>
<context>
    <name>ReceiveRequestDialog</name>
    <message>
        <source>Request payment to …</source>
        <translation type="unfinished">Pedir pagamento a…</translation>
    </message>
    <message>
        <source>Address:</source>
        <translation type="unfinished">Endereço:</translation>
    </message>
    <message>
        <source>Amount:</source>
        <translation type="unfinished">Quantia:</translation>
    </message>
    <message>
        <source>Label:</source>
        <translation type="unfinished">Legenda:</translation>
    </message>
    <message>
        <source>Message:</source>
        <translation type="unfinished">Mensagem:</translation>
    </message>
    <message>
        <source>Wallet:</source>
        <translation type="unfinished">Carteira:</translation>
    </message>
    <message>
        <source>Copy &amp;URI</source>
        <translation type="unfinished">Copiar &amp;URI</translation>
    </message>
    <message>
        <source>Copy &amp;Address</source>
        <translation type="unfinished">Copi&amp;ar Endereço</translation>
    </message>
    <message>
        <source>&amp;Verify</source>
        <translation type="unfinished">&amp;Verificar</translation>
    </message>
    <message>
        <source>Verify this address on e.g. a hardware wallet screen</source>
        <translation type="unfinished">Verifique este endreço, por exemplo, no ecrã de uma wallet física</translation>
    </message>
    <message>
        <source>&amp;Save Image…</source>
        <translation type="unfinished">&amp;Guardar imagem…</translation>
    </message>
    <message>
        <source>Payment information</source>
        <translation type="unfinished">Informação de Pagamento</translation>
    </message>
    <message>
        <source>Request payment to %1</source>
        <translation type="unfinished">Requisitar Pagamento para %1</translation>
    </message>
</context>
<context>
    <name>RecentRequestsTableModel</name>
    <message>
        <source>Date</source>
        <translation type="unfinished">Data</translation>
    </message>
    <message>
        <source>Label</source>
        <translation type="unfinished">Etiqueta</translation>
    </message>
    <message>
        <source>Message</source>
        <translation type="unfinished">Mensagem</translation>
    </message>
    <message>
        <source>(no label)</source>
        <translation type="unfinished">(sem etiqueta)</translation>
    </message>
    <message>
        <source>(no message)</source>
        <translation type="unfinished">(sem mensagem)</translation>
    </message>
    <message>
        <source>(no amount requested)</source>
        <translation type="unfinished">(sem quantia pedida)</translation>
    </message>
    <message>
        <source>Requested</source>
        <translation type="unfinished">Solicitado</translation>
    </message>
</context>
<context>
    <name>SendCoinsDialog</name>
    <message>
        <source>Send Coins</source>
        <translation type="unfinished">Enviar Moedas</translation>
    </message>
    <message>
        <source>Coin Control Features</source>
        <translation type="unfinished">Funcionalidades do Controlo de Moedas:</translation>
    </message>
    <message>
        <source>automatically selected</source>
        <translation type="unfinished">selecionadas automáticamente</translation>
    </message>
    <message>
        <source>Insufficient funds!</source>
        <translation type="unfinished">Fundos insuficientes!</translation>
    </message>
    <message>
        <source>Quantity:</source>
        <translation type="unfinished">Quantidade:</translation>
    </message>
    <message>
        <source>Amount:</source>
        <translation type="unfinished">Quantia:</translation>
    </message>
    <message>
        <source>Fee:</source>
        <translation type="unfinished">Taxa:</translation>
    </message>
    <message>
        <source>After Fee:</source>
        <translation type="unfinished">Depois da taxa:</translation>
    </message>
    <message>
        <source>Change:</source>
        <translation type="unfinished">Troco:</translation>
    </message>
    <message>
        <source>If this is activated, but the change address is empty or invalid, change will be sent to a newly generated address.</source>
        <translation type="unfinished">Se isto estiver ativo, mas o endereço de troco estiver vazio ou for inválido, o troco será enviado para um novo endereço gerado.</translation>
    </message>
    <message>
        <source>Custom change address</source>
        <translation type="unfinished">Endereço de troco personalizado</translation>
    </message>
    <message>
        <source>Transaction Fee:</source>
        <translation type="unfinished">Taxa da transação:</translation>
    </message>
    <message>
        <source>Using the fallbackfee can result in sending a transaction that will take several hours or days (or never) to confirm. Consider choosing your fee manually or wait until you have validated the complete chain.</source>
        <translation type="unfinished">O uso da taxa alternativa de recurso pode resultar no envio de uma transação que levará várias horas ou dias (ou nunca) para confirmar. Considere escolher a sua taxa manualmente ou aguarde até que tenha validado a cadeia completa.</translation>
    </message>
    <message>
        <source>Warning: Fee estimation is currently not possible.</source>
        <translation type="unfinished">Aviso: atualmente, não é possível a estimativa da taxa.</translation>
    </message>
    <message>
        <source>per kilobyte</source>
        <translation type="unfinished">por kilobyte</translation>
    </message>
    <message>
        <source>Hide</source>
        <translation type="unfinished">Ocultar</translation>
    </message>
    <message>
        <source>Recommended:</source>
        <translation type="unfinished">Recomendado:</translation>
    </message>
    <message>
        <source>Custom:</source>
        <translation type="unfinished">Personalizado:</translation>
    </message>
    <message>
        <source>Send to multiple recipients at once</source>
        <translation type="unfinished">Enviar para múltiplos destinatários de uma vez</translation>
    </message>
    <message>
        <source>Add &amp;Recipient</source>
        <translation type="unfinished">Adicionar &amp;Destinatário</translation>
    </message>
    <message>
        <source>Clear all fields of the form.</source>
        <translation type="unfinished">Limpar todos os campos do formulário.</translation>
    </message>
    <message>
        <source>Inputs…</source>
        <translation type="unfinished">Entradas...</translation>
    </message>
    <message>
        <source>Dust:</source>
        <translation type="unfinished">Lixo:</translation>
    </message>
    <message>
        <source>Choose…</source>
        <translation type="unfinished">Escolher…</translation>
    </message>
    <message>
        <source>Hide transaction fee settings</source>
        <translation type="unfinished">Esconder configurações de taxas de transação</translation>
    </message>
    <message>
        <source>Specify a custom fee per kB (1,000 bytes) of the transaction's virtual size.

Note:  Since the fee is calculated on a per-byte basis, a fee rate of "100 satoshis per kvB" for a transaction size of 500 virtual bytes (half of 1 kvB) would ultimately yield a fee of only 50 satoshis.</source>
        <translation type="unfinished">Especifique uma taxa personalizada por kB (1.000 bytes) do tamanho virtual da transação.

Nota: Como a taxa é calculada por byte, uma taxa de "100 satoshis por kvB" para um tamanho de transação de 500 bytes virtuais (metade de 1 kvB) resultaria em uma taxa de apenas 50 satoshis.</translation>
    </message>
    <message>
        <source>When there is less transaction volume than space in the blocks, miners as well as relaying nodes may enforce a minimum fee. Paying only this minimum fee is just fine, but be aware that this can result in a never confirming transaction once there is more demand for bitcoin transactions than the network can process.</source>
        <translation type="unfinished">Quando o volume de transações é maior que o espaço nos blocos, os mineradores, bem como os nós de retransmissão, podem impor uma taxa mínima. Pagar apenas esta taxa mínima é muito bom, mas esteja ciente que isso pode resultar numa transação nunca confirmada, uma vez que há mais pedidos para transações do que a rede pode processar.</translation>
    </message>
    <message>
        <source>A too low fee might result in a never confirming transaction (read the tooltip)</source>
        <translation type="unfinished">Uma taxa muito baixa pode resultar numa transação nunca confirmada (leia a dica)</translation>
    </message>
    <message>
        <source>(Smart fee not initialized yet. This usually takes a few blocks…)</source>
        <translation type="unfinished">(A taxa inteligente ainda não foi inicializada. Isto demora normalmente alguns blocos...)</translation>
    </message>
    <message>
        <source>Confirmation time target:</source>
        <translation type="unfinished">Tempo de confirmação:</translation>
    </message>
    <message>
        <source>Enable Replace-By-Fee</source>
        <translation type="unfinished">Ativar substituir-por-taxa</translation>
    </message>
    <message>
        <source>With Replace-By-Fee (BIP-125) you can increase a transaction's fee after it is sent. Without this, a higher fee may be recommended to compensate for increased transaction delay risk.</source>
        <translation type="unfinished">Com substituir-por-taxa (BIP-125) pode aumentar a taxa da transação após ela ser enviada. Sem isto, pode ser recomendável uma taxa maior para compensar o risco maior de atraso na transação.</translation>
    </message>
    <message>
        <source>Clear &amp;All</source>
        <translation type="unfinished">Limpar &amp;Tudo</translation>
    </message>
    <message>
        <source>Balance:</source>
        <translation type="unfinished">Saldo:</translation>
    </message>
    <message>
        <source>Confirm the send action</source>
        <translation type="unfinished">Confirme ação de envio</translation>
    </message>
    <message>
        <source>S&amp;end</source>
        <translation type="unfinished">E&amp;nviar</translation>
    </message>
    <message>
        <source>Copy quantity</source>
        <translation type="unfinished">Copiar quantidade</translation>
    </message>
    <message>
        <source>Copy amount</source>
        <translation type="unfinished">Copiar valor</translation>
    </message>
    <message>
        <source>Copy fee</source>
        <translation type="unfinished">Copiar taxa</translation>
    </message>
    <message>
        <source>Copy after fee</source>
        <translation type="unfinished">Copiar depois da taxa</translation>
    </message>
    <message>
        <source>Copy bytes</source>
        <translation type="unfinished">Copiar bytes</translation>
    </message>
    <message>
        <source>Copy dust</source>
        <translation type="unfinished">Copiar pó</translation>
    </message>
    <message>
        <source>Copy change</source>
        <translation type="unfinished">Copiar troco</translation>
    </message>
    <message>
        <source>%1 (%2 blocks)</source>
        <translation type="unfinished">%1 (%2 blocos)</translation>
    </message>
    <message>
        <source>Sign on device</source>
        <extracomment>"device" usually means a hardware wallet.</extracomment>
        <translation type="unfinished">entrar no dispositivo</translation>
    </message>
    <message>
        <source>Connect your hardware wallet first.</source>
        <translation type="unfinished">Por favor conecte a sua wallet física primeiro.</translation>
    </message>
    <message>
        <source>Set external signer script path in Options -&gt; Wallet</source>
        <extracomment>"External signer" means using devices such as hardware wallets.</extracomment>
        <translation type="unfinished">Defina o caminho do script do assinante externo em Opções -&gt; Carteira</translation>
    </message>
    <message>
        <source>Cr&amp;eate Unsigned</source>
        <translation type="unfinished">Criar não assinado</translation>
    </message>
    <message>
        <source>Creates a Partially Signed Bitcoin Transaction (PSBT) for use with e.g. an offline %1 wallet, or a PSBT-compatible hardware wallet.</source>
        <translation type="unfinished">Cria uma transação de Bitcoin parcialmente assinada (PSBT)(sigla em inglês) para ser usada por exemplo com uma carteira %1 offline ou uma carteira de hardware compatível com PSBT.</translation>
    </message>
    <message>
        <source> from wallet '%1'</source>
        <translation type="unfinished">da carteira '%1'</translation>
    </message>
    <message>
        <source>%1 to '%2'</source>
        <translation type="unfinished">%1 a '%2'</translation>
    </message>
    <message>
        <source>%1 to %2</source>
        <translation type="unfinished">%1 para %2</translation>
    </message>
    <message>
        <source>To review recipient list click "Show Details…"</source>
        <translation type="unfinished">Para rever a lista de destinatários clique "Mostrar detalhes..."</translation>
    </message>
    <message>
        <source>Sign failed</source>
        <translation type="unfinished">Assinatura falhou</translation>
    </message>
    <message>
        <source>External signer not found</source>
        <extracomment>"External signer" means using devices such as hardware wallets.</extracomment>
        <translation type="unfinished">Signatário externo não encontrado</translation>
    </message>
    <message>
        <source>External signer failure</source>
        <extracomment>"External signer" means using devices such as hardware wallets.</extracomment>
        <translation type="unfinished">Falha do signatário externo</translation>
    </message>
    <message>
        <source>Save Transaction Data</source>
        <translation type="unfinished">Salvar informação de transação</translation>
    </message>
    <message>
        <source>Partially Signed Transaction (Binary)</source>
        <extracomment>Expanded name of the binary PSBT file format. See: BIP 174.</extracomment>
        <translation type="unfinished">Transação parcialmente assinada (Binário)</translation>
    </message>
    <message>
        <source>PSBT saved</source>
        <translation type="unfinished">PSBT salva</translation>
    </message>
    <message>
        <source>External balance:</source>
        <translation type="unfinished">Balanço externo:</translation>
    </message>
    <message>
        <source>or</source>
        <translation type="unfinished">ou</translation>
    </message>
    <message>
        <source>You can increase the fee later (signals Replace-By-Fee, BIP-125).</source>
        <translation type="unfinished">Pode aumentar a taxa depois (sinaliza substituir-por-taxa, BIP-125).</translation>
    </message>
    <message>
        <source>Please, review your transaction proposal. This will produce a Partially Signed Bitcoin Transaction (PSBT) which you can save or copy and then sign with e.g. an offline %1 wallet, or a PSBT-compatible hardware wallet.</source>
        <extracomment>Text to inform a user attempting to create a transaction of their current options. At this stage, a user can only create a PSBT. This string is displayed when private keys are disabled and an external signer is not available.</extracomment>
        <translation type="unfinished">Por favor, reveja sua proposta de transação. Isto irá produzir uma Transação de Bitcoin parcialmente assinada (PSBT, sigla em inglês) a qual você pode salvar ou copiar e então assinar com por exemplo uma carteira %1 offiline ou uma PSBT compatível com carteira de hardware.</translation>
    </message>
    <message>
        <source>Do you want to create this transaction?</source>
        <extracomment>Message displayed when attempting to create a transaction. Cautionary text to prompt the user to verify that the displayed transaction details represent the transaction the user intends to create.</extracomment>
        <translation type="unfinished">Deseja criar esta transação?</translation>
    </message>
    <message>
        <source>Please, review your transaction. You can create and send this transaction or create a Partially Signed Bitcoin Transaction (PSBT), which you can save or copy and then sign with, e.g., an offline %1 wallet, or a PSBT-compatible hardware wallet.</source>
        <extracomment>Text to inform a user attempting to create a transaction of their current options. At this stage, a user can send their transaction or create a PSBT. This string is displayed when both private keys and PSBT controls are enabled.</extracomment>
        <translation type="unfinished">Por favor, revise sua transação. Você pode assinar e enviar a transação ou criar uma Transação de Bitcoin Parcialmente Assinada (PSBT), que você pode copiar e assinar com, por exemplo, uma carteira %1 offline ou uma carteira física compatível com PSBT.</translation>
    </message>
    <message>
        <source>Please, review your transaction.</source>
        <extracomment>Text to prompt a user to review the details of the transaction they are attempting to send.</extracomment>
        <translation type="unfinished">Por favor, reveja a sua transação.</translation>
    </message>
    <message>
        <source>Transaction fee</source>
        <translation type="unfinished">Taxa de transação</translation>
    </message>
    <message>
        <source>Not signalling Replace-By-Fee, BIP-125.</source>
        <translation type="unfinished">Não sinalizar substituir-por-taxa, BIP-125.</translation>
    </message>
    <message>
        <source>Total Amount</source>
        <translation type="unfinished">Valor Total</translation>
    </message>
    <message>
        <source>Confirm send coins</source>
        <translation type="unfinished">Confirme envio de moedas</translation>
    </message>
    <message>
        <source>Watch-only balance:</source>
        <translation type="unfinished">Saldo apenas para visualização:</translation>
    </message>
    <message>
        <source>The recipient address is not valid. Please recheck.</source>
        <translation type="unfinished">O endereço do destinatário é inválido. Por favor, reverifique.</translation>
    </message>
    <message>
        <source>The amount to pay must be larger than 0.</source>
        <translation type="unfinished">O valor a pagar dever maior que 0.</translation>
    </message>
    <message>
        <source>The amount exceeds your balance.</source>
        <translation type="unfinished">O valor excede o seu saldo.</translation>
    </message>
    <message>
        <source>The total exceeds your balance when the %1 transaction fee is included.</source>
        <translation type="unfinished">O total excede o seu saldo quando a taxa de transação %1 está incluída.</translation>
    </message>
    <message>
        <source>Duplicate address found: addresses should only be used once each.</source>
        <translation type="unfinished">Endereço duplicado encontrado: os endereços devem ser usados ​​apenas uma vez.</translation>
    </message>
    <message>
        <source>Transaction creation failed!</source>
        <translation type="unfinished">A criação da transação falhou!</translation>
    </message>
    <message>
        <source>A fee higher than %1 is considered an absurdly high fee.</source>
        <translation type="unfinished">Uma taxa superior a %1 é considerada uma taxa altamente absurda.</translation>
    </message>
    <message numerus="yes">
        <source>Estimated to begin confirmation within %n block(s).</source>
        <translation type="unfinished">
            <numerusform>Confirmação estimada para iniciar em %n bloco.</numerusform>
            <numerusform>Confirmação estimada para iniciar em %n blocos.</numerusform>
        </translation>
    </message>
    <message>
        <source>Warning: Invalid Bitcoin address</source>
        <translation type="unfinished">Aviso: endereço Bitcoin inválido</translation>
    </message>
    <message>
        <source>Warning: Unknown change address</source>
        <translation type="unfinished">Aviso: endereço de troco desconhecido</translation>
    </message>
    <message>
        <source>Confirm custom change address</source>
        <translation type="unfinished">Confirmar endereço de troco personalizado</translation>
    </message>
    <message>
        <source>The address you selected for change is not part of this wallet. Any or all funds in your wallet may be sent to this address. Are you sure?</source>
        <translation type="unfinished">O endereço que selecionou para alterar não faz parte desta carteira. Qualquer ou todos os fundos na sua carteira podem ser enviados para este endereço. Tem certeza?</translation>
    </message>
    <message>
        <source>(no label)</source>
        <translation type="unfinished">(sem etiqueta)</translation>
    </message>
</context>
<context>
    <name>SendCoinsEntry</name>
    <message>
        <source>A&amp;mount:</source>
        <translation type="unfinished">Qu&amp;antia:</translation>
    </message>
    <message>
        <source>Pay &amp;To:</source>
        <translation type="unfinished">&amp;Pagar A:</translation>
    </message>
    <message>
        <source>&amp;Label:</source>
        <translation type="unfinished">&amp;Etiqueta</translation>
    </message>
    <message>
        <source>Choose previously used address</source>
        <translation type="unfinished">Escolha o endereço utilizado anteriormente</translation>
    </message>
    <message>
        <source>The Bitcoin address to send the payment to</source>
        <translation type="unfinished">O endereço Bitcoin para enviar o pagamento</translation>
    </message>
    <message>
        <source>Paste address from clipboard</source>
        <translation type="unfinished">Cole endereço da área de transferência</translation>
    </message>
    <message>
        <source>Remove this entry</source>
        <translation type="unfinished">Remover esta entrada</translation>
    </message>
    <message>
        <source>The amount to send in the selected unit</source>
        <translation type="unfinished">A quantidade para enviar na unidade selecionada</translation>
    </message>
    <message>
        <source>The fee will be deducted from the amount being sent. The recipient will receive less bitcoins than you enter in the amount field. If multiple recipients are selected, the fee is split equally.</source>
        <translation type="unfinished">A taxa será deduzida ao valor que está a ser enviado. O destinatário irá receber menos bitcoins do que as que inseridas no campo do valor. Se estiverem selecionados múltiplos destinatários, a taxa será repartida equitativamente.</translation>
    </message>
    <message>
        <source>S&amp;ubtract fee from amount</source>
        <translation type="unfinished">S&amp;ubtrair a taxa ao montante</translation>
    </message>
    <message>
        <source>Use available balance</source>
        <translation type="unfinished">Utilizar saldo disponível</translation>
    </message>
    <message>
        <source>Message:</source>
        <translation type="unfinished">Mensagem:</translation>
    </message>
    <message>
        <source>Enter a label for this address to add it to the list of used addresses</source>
        <translation type="unfinished">Introduza uma etiqueta para este endereço para o adicionar à sua lista de endereços usados</translation>
    </message>
    <message>
        <source>A message that was attached to the bitcoin: URI which will be stored with the transaction for your reference. Note: This message will not be sent over the Bitcoin network.</source>
        <translation type="unfinished">Uma mensagem que estava anexada ao URI bitcoin: que será armazenada com a transação para sua referência. Nota: Esta mensagem não será enviada através da rede Bitcoin.</translation>
    </message>
</context>
<context>
    <name>SendConfirmationDialog</name>
    <message>
        <source>Send</source>
        <translation type="unfinished">Enviar</translation>
    </message>
    <message>
        <source>Create Unsigned</source>
        <translation type="unfinished">Criar sem assinatura</translation>
    </message>
</context>
<context>
    <name>SignVerifyMessageDialog</name>
    <message>
        <source>Signatures - Sign / Verify a Message</source>
        <translation type="unfinished">Assinaturas - Assinar / Verificar uma Mensagem</translation>
    </message>
    <message>
        <source>&amp;Sign Message</source>
        <translation type="unfinished">&amp;Assinar Mensagem</translation>
    </message>
    <message>
        <source>You can sign messages/agreements with your addresses to prove you can receive bitcoins sent to them. Be careful not to sign anything vague or random, as phishing attacks may try to trick you into signing your identity over to them. Only sign fully-detailed statements you agree to.</source>
        <translation type="unfinished">Pode assinar mensagens com os seus endereços para provar que são seus. Tenha atenção ao assinar mensagens ambíguas, pois ataques de phishing podem tentar enganá-lo de modo a assinar a sua identidade para os atacantes. Apenas assine declarações detalhadas com as quais concorde.</translation>
    </message>
    <message>
        <source>The Bitcoin address to sign the message with</source>
        <translation type="unfinished">O endereço Bitcoin para designar a mensagem</translation>
    </message>
    <message>
        <source>Choose previously used address</source>
        <translation type="unfinished">Escolha o endereço utilizado anteriormente</translation>
    </message>
    <message>
        <source>Paste address from clipboard</source>
        <translation type="unfinished">Cole endereço da área de transferência</translation>
    </message>
    <message>
        <source>Enter the message you want to sign here</source>
        <translation type="unfinished">Escreva aqui a mensagem que deseja assinar</translation>
    </message>
    <message>
        <source>Signature</source>
        <translation type="unfinished">Assinatura</translation>
    </message>
    <message>
        <source>Copy the current signature to the system clipboard</source>
        <translation type="unfinished">Copiar a assinatura atual para a área de transferência</translation>
    </message>
    <message>
        <source>Sign the message to prove you own this Bitcoin address</source>
        <translation type="unfinished">Assine uma mensagem para provar que é dono deste endereço Bitcoin</translation>
    </message>
    <message>
        <source>Sign &amp;Message</source>
        <translation type="unfinished">Assinar &amp;Mensagem</translation>
    </message>
    <message>
        <source>Reset all sign message fields</source>
        <translation type="unfinished">Repor todos os campos de assinatura de mensagem</translation>
    </message>
    <message>
        <source>Clear &amp;All</source>
        <translation type="unfinished">Limpar &amp;Tudo</translation>
    </message>
    <message>
        <source>&amp;Verify Message</source>
        <translation type="unfinished">&amp;Verificar Mensagem</translation>
    </message>
    <message>
        <source>Enter the receiver's address, message (ensure you copy line breaks, spaces, tabs, etc. exactly) and signature below to verify the message. Be careful not to read more into the signature than what is in the signed message itself, to avoid being tricked by a man-in-the-middle attack. Note that this only proves the signing party receives with the address, it cannot prove sendership of any transaction!</source>
        <translation type="unfinished">Introduza o endereço de assinatura, mensagem (assegure-se que copia quebras de linha, espaços, tabulações, etc. exatamente) e assinatura abaixo para verificar a mensagem. Tenha atenção para não ler mais na assinatura do que o que estiver na mensagem assinada, para evitar ser enganado por um atacante que se encontre entre si e quem assinou a mensagem.</translation>
    </message>
    <message>
        <source>The Bitcoin address the message was signed with</source>
        <translation type="unfinished">O endereço Bitcoin com que a mensagem foi designada</translation>
    </message>
    <message>
        <source>The signed message to verify</source>
        <translation type="unfinished">A mensagem assinada para verificar</translation>
    </message>
    <message>
        <source>The signature given when the message was signed</source>
        <translation type="unfinished">A assinatura dada quando a mensagem foi assinada</translation>
    </message>
    <message>
        <source>Verify the message to ensure it was signed with the specified Bitcoin address</source>
        <translation type="unfinished">Verifique a mensagem para assegurar que foi assinada com o endereço Bitcoin especificado</translation>
    </message>
    <message>
        <source>Verify &amp;Message</source>
        <translation type="unfinished">Verificar &amp;Mensagem</translation>
    </message>
    <message>
        <source>Reset all verify message fields</source>
        <translation type="unfinished">Repor todos os campos de verificação de mensagem</translation>
    </message>
    <message>
        <source>Click "Sign Message" to generate signature</source>
        <translation type="unfinished">Clique "Assinar Mensagem" para gerar a assinatura</translation>
    </message>
    <message>
        <source>The entered address is invalid.</source>
        <translation type="unfinished">O endereço introduzido é inválido.</translation>
    </message>
    <message>
        <source>Please check the address and try again.</source>
        <translation type="unfinished">Por favor, verifique o endereço e tente novamente.</translation>
    </message>
    <message>
        <source>The entered address does not refer to a key.</source>
        <translation type="unfinished">O endereço introduzido não refere-se a nenhuma chave.</translation>
    </message>
    <message>
        <source>Wallet unlock was cancelled.</source>
        <translation type="unfinished">O desbloqueio da carteira foi cancelado.</translation>
    </message>
    <message>
        <source>No error</source>
        <translation type="unfinished">Sem erro</translation>
    </message>
    <message>
        <source>Private key for the entered address is not available.</source>
        <translation type="unfinished">A chave privada para o endereço introduzido não está disponível.</translation>
    </message>
    <message>
        <source>Message signing failed.</source>
        <translation type="unfinished">Assinatura da mensagem falhou.</translation>
    </message>
    <message>
        <source>Message signed.</source>
        <translation type="unfinished">Mensagem assinada.</translation>
    </message>
    <message>
        <source>The signature could not be decoded.</source>
        <translation type="unfinished">Não foi possível descodificar a assinatura.</translation>
    </message>
    <message>
        <source>Please check the signature and try again.</source>
        <translation type="unfinished">Por favor, verifique a assinatura e tente novamente.</translation>
    </message>
    <message>
        <source>The signature did not match the message digest.</source>
        <translation type="unfinished">A assinatura não corresponde com o conteúdo da mensagem.</translation>
    </message>
    <message>
        <source>Message verification failed.</source>
        <translation type="unfinished">Verificação da mensagem falhou.</translation>
    </message>
    <message>
        <source>Message verified.</source>
        <translation type="unfinished">Mensagem verificada.</translation>
    </message>
</context>
<context>
    <name>SplashScreen</name>
    <message>
<<<<<<< HEAD
=======
        <source>(press q to shutdown and continue later)</source>
        <translation type="unfinished">(tecle q para desligar e continuar mais tarde)</translation>
    </message>
    <message>
>>>>>>> 3116ccd7
        <source>press q to shutdown</source>
        <translation type="unfinished">Carregue q para desligar</translation>
    </message>
</context>
<context>
    <name>TransactionDesc</name>
    <message>
        <source>conflicted with a transaction with %1 confirmations</source>
        <extracomment>Text explaining the current status of a transaction, shown in the status field of the details window for this transaction. This status represents an unconfirmed transaction that conflicts with a confirmed transaction.</extracomment>
        <translation type="unfinished">incompatível com uma transação com %1 confirmações</translation>
    </message>
    <message>
        <source>0/unconfirmed, in memory pool</source>
        <extracomment>Text explaining the current status of a transaction, shown in the status field of the details window for this transaction. This status represents an unconfirmed transaction that is in the memory pool.</extracomment>
        <translation type="unfinished">0/não confirmada, no memory pool</translation>
    </message>
    <message>
        <source>0/unconfirmed, not in memory pool</source>
        <extracomment>Text explaining the current status of a transaction, shown in the status field of the details window for this transaction. This status represents an unconfirmed transaction that is not in the memory pool.</extracomment>
        <translation type="unfinished">0/não confirmada, ausente no memory pool</translation>
    </message>
    <message>
        <source>abandoned</source>
        <extracomment>Text explaining the current status of a transaction, shown in the status field of the details window for this transaction. This status represents an abandoned transaction.</extracomment>
        <translation type="unfinished">abandonada</translation>
    </message>
    <message>
        <source>%1/unconfirmed</source>
        <extracomment>Text explaining the current status of a transaction, shown in the status field of the details window for this transaction. This status represents a transaction confirmed in at least one block, but less than 6 blocks.</extracomment>
        <translation type="unfinished">%1/não confirmada</translation>
    </message>
    <message>
        <source>%1 confirmations</source>
        <extracomment>Text explaining the current status of a transaction, shown in the status field of the details window for this transaction. This status represents a transaction confirmed in 6 or more blocks.</extracomment>
        <translation type="unfinished">%1 confirmações</translation>
    </message>
    <message>
        <source>Status</source>
        <translation type="unfinished">Estado</translation>
    </message>
    <message>
        <source>Date</source>
        <translation type="unfinished">Data</translation>
    </message>
    <message>
        <source>Source</source>
        <translation type="unfinished">Origem</translation>
    </message>
    <message>
        <source>Generated</source>
        <translation type="unfinished">Gerado</translation>
    </message>
    <message>
        <source>From</source>
        <translation type="unfinished">De</translation>
    </message>
    <message>
        <source>unknown</source>
        <translation type="unfinished">desconhecido</translation>
    </message>
    <message>
        <source>To</source>
        <translation type="unfinished">Para</translation>
    </message>
    <message>
        <source>own address</source>
        <translation type="unfinished">endereço próprio</translation>
    </message>
    <message>
        <source>watch-only</source>
        <translation type="unfinished">apenas vigiar</translation>
    </message>
    <message>
        <source>label</source>
        <translation type="unfinished">etiqueta</translation>
    </message>
    <message>
        <source>Credit</source>
        <translation type="unfinished">Crédito</translation>
    </message>
    <message numerus="yes">
        <source>matures in %n more block(s)</source>
        <translation type="unfinished">
            <numerusform>pronta em mais %n bloco</numerusform>
            <numerusform>prontas em mais %n blocos</numerusform>
        </translation>
    </message>
    <message>
        <source>not accepted</source>
        <translation type="unfinished">não aceite</translation>
    </message>
    <message>
        <source>Debit</source>
        <translation type="unfinished">Débito</translation>
    </message>
    <message>
        <source>Total debit</source>
        <translation type="unfinished">Débito total</translation>
    </message>
    <message>
        <source>Total credit</source>
        <translation type="unfinished">Crédito total</translation>
    </message>
    <message>
        <source>Transaction fee</source>
        <translation type="unfinished">Taxa de transação</translation>
    </message>
    <message>
        <source>Net amount</source>
        <translation type="unfinished">Valor líquido</translation>
    </message>
    <message>
        <source>Message</source>
        <translation type="unfinished">Mensagem</translation>
    </message>
    <message>
        <source>Comment</source>
        <translation type="unfinished">Comentário</translation>
    </message>
    <message>
        <source>Transaction ID</source>
        <translation type="unfinished">Id. da Transação</translation>
    </message>
    <message>
        <source>Transaction total size</source>
        <translation type="unfinished">Tamanho total da transição</translation>
    </message>
    <message>
        <source>Transaction virtual size</source>
        <translation type="unfinished">Tamanho da transação virtual</translation>
    </message>
    <message>
        <source>Output index</source>
        <translation type="unfinished">Índex de saída</translation>
    </message>
    <message>
        <source> (Certificate was not verified)</source>
        <translation type="unfinished"> (O certificado não foi verificado)</translation>
    </message>
    <message>
        <source>Merchant</source>
        <translation type="unfinished">Comerciante</translation>
    </message>
    <message>
        <source>Generated coins must mature %1 blocks before they can be spent. When you generated this block, it was broadcast to the network to be added to the block chain. If it fails to get into the chain, its state will change to "not accepted" and it won't be spendable. This may occasionally happen if another node generates a block within a few seconds of yours.</source>
        <translation type="unfinished">As moedas geradas precisam amadurecer %1 blocos antes que possam ser gastas. Quando gerou este bloco, ele foi transmitido para a rede para ser adicionado à cadeia de blocos. Se este não conseguir entrar na cadeia, seu estado mudará para "não aceite" e não poderá ser gasto. Isto pode acontecer ocasionalmente se outro nó gerar um bloco dentro de alguns segundos do seu.</translation>
    </message>
    <message>
        <source>Debug information</source>
        <translation type="unfinished">Informação de depuração</translation>
    </message>
    <message>
        <source>Transaction</source>
        <translation type="unfinished">Transação</translation>
    </message>
    <message>
        <source>Inputs</source>
        <translation type="unfinished">Entradas</translation>
    </message>
    <message>
        <source>Amount</source>
        <translation type="unfinished">Quantia</translation>
    </message>
    <message>
        <source>true</source>
        <translation type="unfinished">verdadeiro</translation>
    </message>
    <message>
        <source>false</source>
        <translation type="unfinished">falso</translation>
    </message>
</context>
<context>
    <name>TransactionDescDialog</name>
    <message>
        <source>This pane shows a detailed description of the transaction</source>
        <translation type="unfinished">Esta janela mostra uma descrição detalhada da transação</translation>
    </message>
    <message>
        <source>Details for %1</source>
        <translation type="unfinished">Detalhes para %1</translation>
    </message>
</context>
<context>
    <name>TransactionTableModel</name>
    <message>
        <source>Date</source>
        <translation type="unfinished">Data</translation>
    </message>
    <message>
        <source>Type</source>
        <translation type="unfinished">Tipo</translation>
    </message>
    <message>
        <source>Label</source>
        <translation type="unfinished">Etiqueta</translation>
    </message>
    <message>
        <source>Unconfirmed</source>
        <translation type="unfinished">Não confirmado</translation>
    </message>
    <message>
        <source>Abandoned</source>
        <translation type="unfinished">Abandonada</translation>
    </message>
    <message>
        <source>Confirming (%1 of %2 recommended confirmations)</source>
        <translation type="unfinished">Confirmando (%1 de %2 confirmações recomendadas)</translation>
    </message>
    <message>
        <source>Confirmed (%1 confirmations)</source>
        <translation type="unfinished">Confirmada (%1 confirmações)</translation>
    </message>
    <message>
        <source>Conflicted</source>
        <translation type="unfinished">Incompatível</translation>
    </message>
    <message>
        <source>Immature (%1 confirmations, will be available after %2)</source>
        <translation type="unfinished">Imaturo (%1 confirmações, estarão disponível após %2)</translation>
    </message>
    <message>
        <source>Generated but not accepted</source>
        <translation type="unfinished">Gerada mas não aceite</translation>
    </message>
    <message>
        <source>Received with</source>
        <translation type="unfinished">Recebido com</translation>
    </message>
    <message>
        <source>Received from</source>
        <translation type="unfinished">Recebido de</translation>
    </message>
    <message>
        <source>Sent to</source>
        <translation type="unfinished">Enviado para</translation>
    </message>
    <message>
        <source>Payment to yourself</source>
        <translation type="unfinished">Pagamento para si mesmo</translation>
    </message>
    <message>
        <source>Mined</source>
        <translation type="unfinished">Minada</translation>
    </message>
    <message>
        <source>watch-only</source>
        <translation type="unfinished">apenas vigiar</translation>
    </message>
    <message>
        <source>(n/a)</source>
        <translation type="unfinished">(n/d)</translation>
    </message>
    <message>
        <source>(no label)</source>
        <translation type="unfinished">(sem etiqueta)</translation>
    </message>
    <message>
        <source>Transaction status. Hover over this field to show number of confirmations.</source>
        <translation type="unfinished">Estado da transação. Passar o cursor por cima deste campo para mostrar o número de confirmações.</translation>
    </message>
    <message>
        <source>Date and time that the transaction was received.</source>
        <translation type="unfinished">Data e hora em que a transação foi recebida.</translation>
    </message>
    <message>
        <source>Type of transaction.</source>
        <translation type="unfinished">Tipo de transação.</translation>
    </message>
    <message>
        <source>Whether or not a watch-only address is involved in this transaction.</source>
        <translation type="unfinished">Se um endereço de apenas vigiar está ou não envolvido nesta transação.</translation>
    </message>
    <message>
        <source>User-defined intent/purpose of the transaction.</source>
        <translation type="unfinished">Intenção do utilizador/motivo da transação</translation>
    </message>
    <message>
        <source>Amount removed from or added to balance.</source>
        <translation type="unfinished">Montante retirado ou adicionado ao saldo</translation>
    </message>
</context>
<context>
    <name>TransactionView</name>
    <message>
        <source>All</source>
        <translation type="unfinished">Todas</translation>
    </message>
    <message>
        <source>Today</source>
        <translation type="unfinished">Hoje</translation>
    </message>
    <message>
        <source>This week</source>
        <translation type="unfinished">Esta semana</translation>
    </message>
    <message>
        <source>This month</source>
        <translation type="unfinished">Este mês</translation>
    </message>
    <message>
        <source>Last month</source>
        <translation type="unfinished">Mês passado</translation>
    </message>
    <message>
        <source>This year</source>
        <translation type="unfinished">Este ano</translation>
    </message>
    <message>
        <source>Received with</source>
        <translation type="unfinished">Recebido com</translation>
    </message>
    <message>
        <source>Sent to</source>
        <translation type="unfinished">Enviado para</translation>
    </message>
    <message>
        <source>To yourself</source>
        <translation type="unfinished">Para si mesmo</translation>
    </message>
    <message>
        <source>Mined</source>
        <translation type="unfinished">Minada</translation>
    </message>
    <message>
        <source>Other</source>
        <translation type="unfinished">Outro</translation>
    </message>
    <message>
        <source>Enter address, transaction id, or label to search</source>
        <translation type="unfinished">Escreva endereço, identificação de transação ou etiqueta para procurar</translation>
    </message>
    <message>
        <source>Min amount</source>
        <translation type="unfinished">Valor mín.</translation>
    </message>
    <message>
        <source>Range…</source>
        <translation type="unfinished">Intervalo…</translation>
    </message>
    <message>
        <source>&amp;Copy address</source>
        <translation type="unfinished">&amp;Copiar endereço</translation>
    </message>
    <message>
        <source>Copy &amp;label</source>
        <translation type="unfinished">Copiar &amp;etiqueta</translation>
    </message>
    <message>
        <source>Copy &amp;amount</source>
        <translation type="unfinished">Copiar &amp;quantia</translation>
    </message>
    <message>
        <source>Copy transaction &amp;ID</source>
        <translation type="unfinished">Copiar Id. da transação</translation>
    </message>
    <message>
<<<<<<< HEAD
=======
        <source>Copy &amp;raw transaction</source>
        <translation type="unfinished">Copiar &amp;transação bruta</translation>
    </message>
    <message>
>>>>>>> 3116ccd7
        <source>Copy full transaction &amp;details</source>
        <translation type="unfinished">Copie toda a transação &amp;details</translation>
    </message>
    <message>
        <source>&amp;Show transaction details</source>
        <translation type="unfinished">Mo&amp;strar detalhes da transação</translation>
    </message>
    <message>
<<<<<<< HEAD
=======
        <source>Increase transaction &amp;fee</source>
        <translation type="unfinished">Aumentar &amp;taxa da transação</translation>
    </message>
    <message>
        <source>A&amp;bandon transaction</source>
        <translation type="unfinished">A&amp;bandonar transação</translation>
    </message>
    <message>
>>>>>>> 3116ccd7
        <source>&amp;Edit address label</source>
        <translation type="unfinished">&amp;Editar etiqueta do endereço</translation>
    </message>
    <message>
        <source>Show in %1</source>
        <extracomment>Transactions table context menu action to show the selected transaction in a third-party block explorer. %1 is a stand-in argument for the URL of the explorer.</extracomment>
        <translation type="unfinished">Mostrar em %1</translation>
    </message>
    <message>
        <source>Export Transaction History</source>
        <translation type="unfinished">Exportar Histórico de Transações</translation>
    </message>
    <message>
        <source>Comma separated file</source>
        <extracomment>Expanded name of the CSV file format. See: https://en.wikipedia.org/wiki/Comma-separated_values.</extracomment>
        <translation type="unfinished">Ficheiro separado por vírgulas</translation>
    </message>
    <message>
        <source>Confirmed</source>
        <translation type="unfinished">Confirmada</translation>
    </message>
    <message>
        <source>Watch-only</source>
        <translation type="unfinished">Apenas vigiar</translation>
    </message>
    <message>
        <source>Date</source>
        <translation type="unfinished">Data</translation>
    </message>
    <message>
        <source>Type</source>
        <translation type="unfinished">Tipo</translation>
    </message>
    <message>
        <source>Label</source>
        <translation type="unfinished">Etiqueta</translation>
    </message>
    <message>
        <source>Address</source>
        <translation type="unfinished">Endereço</translation>
    </message>
    <message>
        <source>ID</source>
        <translation type="unfinished">Id.</translation>
    </message>
    <message>
        <source>Exporting Failed</source>
        <translation type="unfinished">Exportação Falhou</translation>
    </message>
    <message>
        <source>There was an error trying to save the transaction history to %1.</source>
        <translation type="unfinished">Ocorreu um erro ao tentar guardar o histórico de transações em %1.</translation>
    </message>
    <message>
        <source>Exporting Successful</source>
        <translation type="unfinished">Exportação Bem Sucedida</translation>
    </message>
    <message>
        <source>The transaction history was successfully saved to %1.</source>
        <translation type="unfinished">O histórico da transação foi guardado com sucesso em %1</translation>
    </message>
    <message>
        <source>Range:</source>
        <translation type="unfinished">Período:</translation>
    </message>
    <message>
        <source>to</source>
        <translation type="unfinished">até</translation>
    </message>
</context>
<context>
    <name>WalletFrame</name>
    <message>
        <source>No wallet has been loaded.
Go to File &gt; Open Wallet to load a wallet.
- OR -</source>
        <translation type="unfinished">Nenhuma carteira foi carregada
Ir para o arquivo &gt; Abrir carteira para carregar a carteira
- OU -</translation>
    </message>
    <message>
        <source>Create a new wallet</source>
        <translation type="unfinished">Criar novo carteira</translation>
    </message>
    <message>
        <source>Error</source>
        <translation type="unfinished">Erro</translation>
    </message>
    <message>
        <source>Unable to decode PSBT from clipboard (invalid base64)</source>
        <translation type="unfinished">Incapaz de decifrar a PSBT da área de transferência (base64 inválida)</translation>
    </message>
    <message>
        <source>Load Transaction Data</source>
        <translation type="unfinished">Carregar dados de transação</translation>
    </message>
    <message>
        <source>Partially Signed Transaction (*.psbt)</source>
        <translation type="unfinished">Transação parcialmente assinada (*.psbt)</translation>
    </message>
    <message>
        <source>PSBT file must be smaller than 100 MiB</source>
        <translation type="unfinished">Arquivo PSBT deve ser menor que 100 MiB</translation>
    </message>
    <message>
        <source>Unable to decode PSBT</source>
        <translation type="unfinished">Incapaz de decifrar a PSBT</translation>
    </message>
</context>
<context>
    <name>WalletModel</name>
    <message>
        <source>Send Coins</source>
        <translation type="unfinished">Enviar Moedas</translation>
    </message>
    <message>
        <source>Fee bump error</source>
        <translation type="unfinished">Erro no aumento de taxa</translation>
    </message>
    <message>
        <source>Increasing transaction fee failed</source>
        <translation type="unfinished">Aumento da taxa de transação falhou</translation>
    </message>
    <message>
        <source>Do you want to increase the fee?</source>
        <extracomment>Asks a user if they would like to manually increase the fee of a transaction that has already been created.</extracomment>
        <translation type="unfinished">Quer aumentar a taxa?</translation>
    </message>
    <message>
        <source>Current fee:</source>
        <translation type="unfinished">Taxa atual:</translation>
    </message>
    <message>
        <source>Increase:</source>
        <translation type="unfinished">Aumentar:</translation>
    </message>
    <message>
        <source>New fee:</source>
        <translation type="unfinished">Nova taxa:</translation>
    </message>
    <message>
        <source>Confirm fee bump</source>
        <translation type="unfinished">Confirme aumento de taxa</translation>
    </message>
    <message>
        <source>Can't draft transaction.</source>
        <translation type="unfinished">Não foi possível simular a transação.</translation>
    </message>
    <message>
        <source>PSBT copied</source>
        <translation type="unfinished">PSBT copiado</translation>
    </message>
    <message>
        <source>Can't sign transaction.</source>
        <translation type="unfinished">Não é possível assinar a transação.</translation>
    </message>
    <message>
        <source>Could not commit transaction</source>
        <translation type="unfinished">Não foi possível cometer a transação</translation>
    </message>
    <message>
        <source>Can't display address</source>
        <translation type="unfinished">Não é possível exibir o endereço</translation>
    </message>
    <message>
        <source>default wallet</source>
        <translation type="unfinished">carteira predefinida</translation>
    </message>
</context>
<context>
    <name>WalletView</name>
    <message>
        <source>&amp;Export</source>
        <translation type="unfinished">&amp;Exportar</translation>
    </message>
    <message>
        <source>Export the data in the current tab to a file</source>
        <translation type="unfinished">Exportar os dados no separador atual para um ficheiro</translation>
    </message>
    <message>
        <source>Backup Wallet</source>
        <translation type="unfinished">Cópia de Segurança da Carteira</translation>
    </message>
    <message>
        <source>Wallet Data</source>
        <extracomment>Name of the wallet data file format.</extracomment>
        <translation type="unfinished">Dados da carteira</translation>
    </message>
    <message>
        <source>Backup Failed</source>
        <translation type="unfinished">Cópia de Segurança Falhou</translation>
    </message>
    <message>
        <source>There was an error trying to save the wallet data to %1.</source>
        <translation type="unfinished">Ocorreu um erro ao tentar guardar os dados da carteira em %1.</translation>
    </message>
    <message>
        <source>Backup Successful</source>
        <translation type="unfinished">Cópia de Segurança Bem Sucedida</translation>
    </message>
    <message>
        <source>The wallet data was successfully saved to %1.</source>
        <translation type="unfinished">Os dados da carteira foram guardados com sucesso em %1.</translation>
    </message>
    <message>
        <source>Cancel</source>
        <translation type="unfinished">Cancelar</translation>
    </message>
</context>
</TS><|MERGE_RESOLUTION|>--- conflicted
+++ resolved
@@ -255,7 +255,7 @@
     </message>
     <message>
         <source>A fatal error occurred. %1 can no longer continue safely and will quit.</source>
-        <translation type="unfinished">Ocorreu um erro fatal. %1 não pode continuar em segurança e irá terminar.</translation>
+        <translation type="unfinished">Um erro fatal ocorreu. %1 não pode mais continuar de maneira segura e será terminada.</translation>
     </message>
     <message>
         <source>Internal error</source>
@@ -395,11 +395,7 @@
         <source>%n year(s)</source>
         <translation type="unfinished">
             <numerusform>%n ano</numerusform>
-<<<<<<< HEAD
-            <numerusform>%n anos</numerusform>
-=======
             <numerusform>%n anos </numerusform>
->>>>>>> 3116ccd7
         </translation>
     </message>
     </context>
@@ -935,26 +931,16 @@
         <translation type="unfinished">Falta a quantia</translation>
     </message>
     <message>
-<<<<<<< HEAD
-=======
         <source>Missing solving data for estimating transaction size</source>
         <translation type="unfinished">Não há dados suficientes para estimar o tamanho da transação</translation>
     </message>
     <message>
->>>>>>> 3116ccd7
         <source>Need to specify a port with -whitebind: '%s'</source>
         <translation type="unfinished">Necessário especificar uma porta com -whitebind: '%s'</translation>
     </message>
     <message>
         <source>No addresses available</source>
         <translation type="unfinished">Sem endereços disponíveis</translation>
-<<<<<<< HEAD
-    </message>
-    <message>
-        <source>No proxy server specified. Use -proxy=&lt;ip&gt; or -proxy=&lt;ip:port&gt;.</source>
-        <translation type="unfinished">Sem servidor de proxy especificado. Use -proxy=&lt;ip&gt; ou -proxy=&lt;ip:port&gt;.</translation>
-=======
->>>>>>> 3116ccd7
     </message>
     <message>
         <source>Not enough file descriptors available.</source>
@@ -1377,13 +1363,8 @@
     <message numerus="yes">
         <source>Processed %n block(s) of transaction history.</source>
         <translation type="unfinished">
-<<<<<<< HEAD
-            <numerusform>Processado %n bloco do histórico de transações.</numerusform>
-            <numerusform>Processados %n blocos do histórico de transações.</numerusform>
-=======
             <numerusform> %n bloco processado do histórico de transações.</numerusform>
             <numerusform> %n blocos processados do histórico de transações.</numerusform>
->>>>>>> 3116ccd7
         </translation>
     </message>
     <message>
@@ -1544,13 +1525,8 @@
         <source>%n active connection(s) to Bitcoin network.</source>
         <extracomment>A substring of the tooltip.</extracomment>
         <translation type="unfinished">
-<<<<<<< HEAD
-            <numerusform>%n ligação ativa à rede Bitcoin.</numerusform>
-            <numerusform>%n ligações ativas à rede Bitcoin.</numerusform>
-=======
             <numerusform>%n conexão ativa na rede Bitcoin.</numerusform>
             <numerusform>%n conexões ativas na rede Bitcoin.</numerusform>
->>>>>>> 3116ccd7
         </translation>
     </message>
     <message>
@@ -2082,22 +2058,12 @@
 </context>
 <context>
     <name>Intro</name>
-<<<<<<< HEAD
-    <message>
-        <source>%1 GB of space available</source>
-        <translation type="unfinished">%1 GB de espaço disponível</translation>
-    </message>
-    <message>
-        <source>(of %1 GB needed)</source>
-        <translation type="unfinished">(de %1 GB necessários)</translation>
-=======
     <message numerus="yes">
         <source>%n GB of space available</source>
         <translation type="unfinished">
             <numerusform>%n GB de espaço disponível</numerusform>
             <numerusform>%n GB de espaço disponível</numerusform>
         </translation>
->>>>>>> 3116ccd7
     </message>
     <message numerus="yes">
         <source>(of %n GB needed)</source>
@@ -2125,13 +2091,8 @@
         <source>(sufficient to restore backups %n day(s) old)</source>
         <extracomment>Explanatory text on the capability of the current prune target.</extracomment>
         <translation type="unfinished">
-<<<<<<< HEAD
-            <numerusform>(suficiente para restaurar backups com %n dia de antiguidade)</numerusform>
-            <numerusform>(suficiente para restaurar backups com %n dias de antiguidade)</numerusform>
-=======
             <numerusform>(suficiente para restaurar backups de %n dia atrás)</numerusform>
             <numerusform>(suficiente para restaurar backups de %n dias atrás)</numerusform>
->>>>>>> 3116ccd7
         </translation>
     </message>
     <message>
@@ -2569,13 +2530,6 @@
     <message>
         <source>closest matching "%1"</source>
         <translation type="unfinished">resultado mais aproximado "%1"</translation>
-<<<<<<< HEAD
-    </message>
-    <message>
-        <source>Options set in this dialog are overridden by the command line or in the configuration file:</source>
-        <translation type="unfinished">As opções nesta janela são substituídas pela linha de comandos ou no ficheiro de configuração:</translation>
-=======
->>>>>>> 3116ccd7
     </message>
     <message>
         <source>&amp;Cancel</source>
@@ -3109,35 +3063,11 @@
     </message>
     <message>
         <source>Whether we relay addresses to this peer.</source>
-<<<<<<< HEAD
-        <extracomment>Tooltip text for the Address Relay field in the peer details area.</extracomment>
-=======
         <extracomment>Tooltip text for the Address Relay field in the peer details area, which displays whether we relay addresses to this peer (Yes/No).</extracomment>
->>>>>>> 3116ccd7
         <translation type="unfinished">Endereços são retransmitidos para este nó.</translation>
     </message>
     <message>
         <source>Address Relay</source>
-<<<<<<< HEAD
-        <translation type="unfinished">Retransmissão de endereços</translation>
-    </message>
-    <message>
-        <source>Total number of addresses processed, excluding those dropped due to rate-limiting.</source>
-        <extracomment>Tooltip text for the Addresses Processed field in the peer details area.</extracomment>
-        <translation type="unfinished">Quantidade de endereços processados, excluindo os abandonados pela limitação de taxa.</translation>
-    </message>
-    <message>
-        <source>Addresses Processed</source>
-        <translation type="unfinished">Endereços Processados</translation>
-    </message>
-    <message>
-        <source>Total number of addresses dropped due to rate-limiting.</source>
-        <extracomment>Tooltip text for the Addresses Rate-Limited field in the peer details area.</extracomment>
-        <translation type="unfinished">Quantidade de endereços abandonados pela limitação de taxa.</translation>
-    </message>
-    <message>
-        <source>Addresses Rate-Limited</source>
-=======
         <extracomment>Text title for the Address Relay field in the peer details area, which displays whether we relay addresses to this peer (Yes/No).</extracomment>
         <translation type="unfinished">Retransmissão de endereços</translation>
     </message>
@@ -3159,7 +3089,6 @@
     <message>
         <source>Addresses Rate-Limited</source>
         <extracomment>Text title for the Addresses Rate-Limited field in the peer details area, which displays the total number of addresses received from this peer that were dropped (not processed) due to rate-limiting.</extracomment>
->>>>>>> 3116ccd7
         <translation type="unfinished">Endereços com limite de taxa</translation>
     </message>
     <message>
@@ -4165,13 +4094,10 @@
 <context>
     <name>SplashScreen</name>
     <message>
-<<<<<<< HEAD
-=======
         <source>(press q to shutdown and continue later)</source>
         <translation type="unfinished">(tecle q para desligar e continuar mais tarde)</translation>
     </message>
     <message>
->>>>>>> 3116ccd7
         <source>press q to shutdown</source>
         <translation type="unfinished">Carregue q para desligar</translation>
     </message>
@@ -4529,13 +4455,10 @@
         <translation type="unfinished">Copiar Id. da transação</translation>
     </message>
     <message>
-<<<<<<< HEAD
-=======
         <source>Copy &amp;raw transaction</source>
         <translation type="unfinished">Copiar &amp;transação bruta</translation>
     </message>
     <message>
->>>>>>> 3116ccd7
         <source>Copy full transaction &amp;details</source>
         <translation type="unfinished">Copie toda a transação &amp;details</translation>
     </message>
@@ -4544,8 +4467,6 @@
         <translation type="unfinished">Mo&amp;strar detalhes da transação</translation>
     </message>
     <message>
-<<<<<<< HEAD
-=======
         <source>Increase transaction &amp;fee</source>
         <translation type="unfinished">Aumentar &amp;taxa da transação</translation>
     </message>
@@ -4554,7 +4475,6 @@
         <translation type="unfinished">A&amp;bandonar transação</translation>
     </message>
     <message>
->>>>>>> 3116ccd7
         <source>&amp;Edit address label</source>
         <translation type="unfinished">&amp;Editar etiqueta do endereço</translation>
     </message>
