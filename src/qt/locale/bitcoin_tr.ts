<TS version="2.1" language="tr">
<context>
    <name>AddressBookPage</name>
    <message>
        <source>Right-click to edit address or label</source>
        <translation type="unfinished">Adresi veya etiketi düzenlemek için sağ tıklayın.</translation>
    </message>
    <message>
        <source>Create a new address</source>
        <translation type="unfinished">Yeni bir adres oluşturun</translation>
    </message>
    <message>
        <source>&amp;New</source>
        <translation type="unfinished">&amp;Yeni</translation>
    </message>
    <message>
        <source>Copy the currently selected address to the system clipboard</source>
        <translation type="unfinished">Seçili adresi panoya kopyalayın</translation>
    </message>
    <message>
        <source>&amp;Copy</source>
        <translation type="unfinished">&amp;Kopyala</translation>
    </message>
    <message>
        <source>C&amp;lose</source>
        <translation type="unfinished">Kapat</translation>
    </message>
    <message>
        <source>Delete the currently selected address from the list</source>
        <translation type="unfinished">Seçili adresi listeden silin</translation>
    </message>
    <message>
        <source>Enter address or label to search</source>
        <translation type="unfinished">Aramak için adres veya etiket girin</translation>
    </message>
    <message>
        <source>Export the data in the current tab to a file</source>
        <translation type="unfinished">Geçerli sekmedeki veriyi bir dosyaya ile dışa aktarın</translation>
    </message>
    <message>
        <source>&amp;Export</source>
        <translation type="unfinished">Dışa aktar</translation>
    </message>
    <message>
        <source>&amp;Delete</source>
        <translation type="unfinished">Sil</translation>
    </message>
    <message>
        <source>Choose the address to send coins to</source>
        <translation type="unfinished">Coin gönderilecek adresi seçiniz</translation>
    </message>
    <message>
        <source>C&amp;hoose</source>
        <translation type="unfinished">S&amp;ç</translation>
    </message>
    <message>
        <source>Sending addresses</source>
        <translation type="unfinished">Gönderici adresler</translation>
    </message>
    <message>
        <source>Receiving addresses</source>
        <translation type="unfinished">Alıcı adresler</translation>
    </message>
    <message>
        <source>These are your Bitcoin addresses for sending payments. Always check the amount and the receiving address before sending coins.</source>
        <translation type="unfinished">Bunlar Bitcoinleriniz için gönderici adreslerinizdir.
Gönderim yapmadan önce her zaman tutarı ve alıcı adresi kontrol ediniz.</translation>
    </message>
    <message>
        <source>These are your Bitcoin addresses for receiving payments. Use the 'Create new receiving address' button in the receive tab to create new addresses.
Signing is only possible with addresses of the type 'legacy'.</source>
        <translation type="unfinished">Bunlar ödeme almak için kullanacağınız bitcoin adreslerinizdir. Yeni adres oluşturmak için ödeme alma sekmesindeki 'Yeni alıcı adresi oluşturun' kısmına tıklayın.
İmzalama sadece 'legacy' tipindeki adreslerle mümkündür.</translation>
    </message>
    <message>
        <source>&amp;Copy Address</source>
        <translation type="unfinished">Adresi kopyala</translation>
    </message>
    <message>
        <source>Copy &amp;Label</source>
        <translation type="unfinished">Etiketi kopyala</translation>
    </message>
    <message>
        <source>&amp;Edit</source>
        <translation type="unfinished">&amp;Düzenle</translation>
    </message>
    <message>
        <source>Export Address List</source>
        <translation type="unfinished">Adres Listesini Dışa Aktar</translation>
    </message>
    <message>
        <source>Comma separated file</source>
        <extracomment>Expanded name of the CSV file format. See: https://en.wikipedia.org/wiki/Comma-separated_values.</extracomment>
        <translation type="unfinished">Virgülle ayrılmış dosya</translation>
    </message>
    <message>
        <source>There was an error trying to save the address list to %1. Please try again.</source>
        <extracomment>An error message. %1 is a stand-in argument for the name of the file we attempted to save to.</extracomment>
        <translation type="unfinished">Adres listesinin %1 konumuna kaydedilmesi sırasında bir hata meydana geldi. Lütfen tekrar deneyin.</translation>
    </message>
    <message>
        <source>Exporting Failed</source>
        <translation type="unfinished">Dışa Aktarım Başarısız Oldu</translation>
    </message>
</context>
<context>
    <name>AddressTableModel</name>
    <message>
        <source>Label</source>
        <translation type="unfinished">Etiket</translation>
    </message>
    <message>
        <source>Address</source>
        <translation type="unfinished">Adres</translation>
    </message>
    <message>
        <source>(no label)</source>
        <translation type="unfinished">(etiket yok)</translation>
    </message>
</context>
<context>
    <name>AskPassphraseDialog</name>
    <message>
        <source>Passphrase Dialog</source>
        <translation type="unfinished">Parola İletişim Kutusu</translation>
    </message>
    <message>
        <source>Enter passphrase</source>
        <translation type="unfinished">Parolanızı giriniz.</translation>
    </message>
    <message>
        <source>New passphrase</source>
        <translation type="unfinished">Yeni parola</translation>
    </message>
    <message>
        <source>Repeat new passphrase</source>
        <translation type="unfinished">Yeni parolanızı tekrar ediniz</translation>
    </message>
    <message>
        <source>Show passphrase</source>
        <translation type="unfinished">Parolayı göster</translation>
    </message>
    <message>
        <source>Encrypt wallet</source>
        <translation type="unfinished">Cüzdan şifrele</translation>
    </message>
    <message>
        <source>This operation needs your wallet passphrase to unlock the wallet.</source>
        <translation type="unfinished">Bu işlemi yapabilmek için cüzdan parolanızı girmeniz gerekmektedir
Cüzdan kilidini aç.</translation>
    </message>
    <message>
        <source>Unlock wallet</source>
        <translation type="unfinished">Cüzdan kilidini aç</translation>
    </message>
    <message>
        <source>Change passphrase</source>
        <translation type="unfinished">Parola değiştir</translation>
    </message>
    <message>
        <source>Confirm wallet encryption</source>
        <translation type="unfinished">Cüzdan şifrelemeyi onayla</translation>
    </message>
    <message>
        <source>Warning: If you encrypt your wallet and lose your passphrase, you will &lt;b&gt;LOSE ALL OF YOUR BITCOINS&lt;/b&gt;!</source>
        <translation type="unfinished">Uyarı: Cüzdanınızı şifreler ve parolanızı unutursanız &lt;b&gt;TÜM BITCOINLERINIZI KAYBEDERSİNİZ&lt;/b&gt;!</translation>
    </message>
    <message>
        <source>Are you sure you wish to encrypt your wallet?</source>
        <translation type="unfinished">Cüzdanınızı şifrelemek istediğinizden emin misiniz?</translation>
    </message>
    <message>
        <source>Wallet encrypted</source>
        <translation type="unfinished">Cüzdan şifrelendi</translation>
    </message>
    <message>
        <source>Enter the new passphrase for the wallet.&lt;br/&gt;Please use a passphrase of &lt;b&gt;ten or more random characters&lt;/b&gt;, or &lt;b&gt;eight or more words&lt;/b&gt;.</source>
        <translation type="unfinished">Cüzdan için yeni parolanızı girin. &lt;br/&gt;Lütfen &lt;b&gt;on veya daha fazla rastgele karakter&lt;/b&gt;ya da &lt;b&gt;sekiz veya daha fazla sözcük&lt;/b&gt; içeren bir parola kullanın.</translation>
    </message>
    <message>
        <source>Enter the old passphrase and new passphrase for the wallet.</source>
        <translation type="unfinished">Cüzdanınızın eski ve yeni parolasını giriniz.</translation>
    </message>
    <message>
        <source>Remember that encrypting your wallet cannot fully protect your bitcoins from being stolen by malware infecting your computer.</source>
        <translation type="unfinished">Cüzdanınızı şifrelemenin bilgisayarınıza bulaşan kötü amaçlı yazılımlar tarafından bitcoinlerinizin çalınmasına karşı tamamen koruyamayacağını unutmayın.</translation>
    </message>
    <message>
        <source>Wallet to be encrypted</source>
        <translation type="unfinished">Şifrelenecek cüzdan</translation>
    </message>
    <message>
        <source>Your wallet is about to be encrypted. </source>
        <translation type="unfinished">Cüzdanınız şifrelenmek üzere</translation>
    </message>
    <message>
        <source>Your wallet is now encrypted. </source>
        <translation type="unfinished">Cüzdanınız şu an şifrelenmiş</translation>
    </message>
    <message>
        <source>IMPORTANT: Any previous backups you have made of your wallet file should be replaced with the newly generated, encrypted wallet file. For security reasons, previous backups of the unencrypted wallet file will become useless as soon as you start using the new, encrypted wallet.</source>
        <translation type="unfinished">ÖNEMLİ: Yedeklediğiniz cüzdan dosyalarını yeni ve şifrelenmiş cüzdan dosyası ile değiştirmelisiniz. Güvenlik nedeniyle şifrelenmiş cüzdanı kullanmaya başladığınızda eski şifrelenmemiş cüzdan dosyaları kullanılamaz hale gelecektir.</translation>
    </message>
    <message>
        <source>Wallet encryption failed</source>
        <translation type="unfinished">Cüzdan şifreleme başarısız oldu</translation>
    </message>
    <message>
        <source>Wallet encryption failed due to an internal error. Your wallet was not encrypted.</source>
        <translation type="unfinished">Dahili bir hata nedeniyle cüzdan şifreleme başarısız oldu. Cüzdanınız şifrelenmedi.</translation>
    </message>
    <message>
        <source>The supplied passphrases do not match.</source>
        <translation type="unfinished">Girilen parolalar eşleşmiyor.</translation>
    </message>
    <message>
        <source>Wallet unlock failed</source>
        <translation type="unfinished">Cüzdan kilidi açma başarız oldu</translation>
    </message>
    <message>
        <source>The passphrase entered for the wallet decryption was incorrect.</source>
        <translation type="unfinished">Cüzdan parolasının kaldırılması için girilen parola yanlış.</translation>
    </message>
    <message>
        <source>Wallet passphrase was successfully changed.</source>
        <translation type="unfinished">Cüzdan parolası başarılı bir şekilde değiştirildi</translation>
    </message>
    <message>
        <source>Warning: The Caps Lock key is on!</source>
        <translation type="unfinished">Uyarı: Caps lock açık</translation>
    </message>
</context>
<context>
    <name>BanTableModel</name>
    <message>
        <source>IP/Netmask</source>
        <translation type="unfinished">İP/Ağ maskesi</translation>
    </message>
    <message>
        <source>Banned Until</source>
        <translation type="unfinished">Kadar Yasaklı</translation>
    </message>
</context>
<context>
    <name>BitcoinApplication</name>
    <message>
        <source>Settings file %1 might be corrupt or invalid.</source>
        <translation type="unfinished">%1 ayar dosyası bozuk veya geçersiz olabilir.</translation>
    </message>
    <message>
        <source>Runaway exception</source>
        <translation type="unfinished">Sızıntı istisnası</translation>
    </message>
    <message>
        <source>Internal error</source>
        <translation type="unfinished">İç hata</translation>
    </message>
    </context>
<context>
    <name>QObject</name>
    <message>
        <source>Do you want to reset settings to default values, or to abort without making changes?</source>
        <extracomment>Explanatory text shown on startup when the settings file cannot be read. Prompts user to make a choice between resetting or aborting.</extracomment>
        <translation type="unfinished">Ayarları varsayılan değerlere sıfırlamak mı yoksa değişiklik yapmadan iptal etmek mi istiyorsunuz?</translation>
    </message>
    <message>
        <source>A fatal error occurred. Check that settings file is writable, or try running with -nosettings.</source>
        <extracomment>Explanatory text shown on startup when the settings file could not be written. Prompts user to check that we have the ability to write to the file. Explains that the user has the option of running without a settings file.</extracomment>
        <translation type="unfinished">Önemli bir hata oluştu. Ayarlar dosyasının yazılabilir olup olmadığını kontrol edin veya -nosettings ile çalıştırmayı deneyin.</translation>
    </message>
    <message>
        <source>Error: Specified data directory "%1" does not exist.</source>
        <translation type="unfinished">Hata: Belirtilen "%1" veri klasörü yoktur.</translation>
    </message>
    <message>
        <source>Error: Cannot parse configuration file: %1.</source>
        <translation type="unfinished">Hata: %1 yapılandırma dosyası ayrıştırılamadı. </translation>
    </message>
    <message>
        <source>Error: %1</source>
        <translation type="unfinished">Hata: %1</translation>
    </message>
    <message>
        <source>%1 didn't yet exit safely…</source>
        <translation type="unfinished">%1  henüz güvenli bir şekilde çıkış yapmadı...</translation>
    </message>
    <message>
        <source>unknown</source>
        <translation type="unfinished">bilinmeyen</translation>
    </message>
    <message>
        <source>Amount</source>
        <translation type="unfinished">Mitar</translation>
    </message>
    <message>
        <source>Enter a Bitcoin address (e.g. %1)</source>
        <translation type="unfinished">Bir bitcoin adresi giriniz (örneğin %1)</translation>
    </message>
    <message>
        <source>Internal</source>
        <translation type="unfinished">Dahili</translation>
    </message>
    <message>
        <source>Inbound</source>
        <extracomment>An inbound connection from a peer. An inbound connection is a connection initiated by a peer.</extracomment>
        <translation type="unfinished">Gelen</translation>
    </message>
    <message>
        <source>Outbound</source>
        <extracomment>An outbound connection to a peer. An outbound connection is a connection initiated by us.</extracomment>
        <translation type="unfinished">yurt dışı</translation>
    </message>
    <message>
        <source>Manual</source>
        <extracomment>Peer connection type established manually through one of several methods.</extracomment>
        <translation type="unfinished">Manuel</translation>
    </message>
    <message>
        <source>%1 d</source>
        <translation type="unfinished">%1 g</translation>
    </message>
    <message>
        <source>%1 h</source>
        <translation type="unfinished">%1 sa</translation>
    </message>
    <message>
        <source>%1 m</source>
        <translation type="unfinished">%1 d</translation>
    </message>
    <message>
        <source>%1 s</source>
        <translation type="unfinished">%1 sn</translation>
    </message>
    <message>
        <source>None</source>
        <translation type="unfinished">Boş</translation>
    </message>
    <message>
        <source>N/A</source>
        <translation type="unfinished">Mevcut değil</translation>
    </message>
    <message numerus="yes">
        <source>%n second(s)</source>
        <translation type="unfinished">
            <numerusform>%n saniye</numerusform>
        </translation>
    </message>
    <message numerus="yes">
        <source>%n minute(s)</source>
        <translation type="unfinished">
            <numerusform>%n dakika</numerusform>
        </translation>
    </message>
    <message numerus="yes">
        <source>%n hour(s)</source>
        <translation type="unfinished">
            <numerusform>%n saat</numerusform>
        </translation>
    </message>
    <message numerus="yes">
        <source>%n day(s)</source>
        <translation type="unfinished">
            <numerusform>%n gün</numerusform>
        </translation>
    </message>
    <message numerus="yes">
        <source>%n week(s)</source>
        <translation type="unfinished">
            <numerusform>%n hafta</numerusform>
        </translation>
    </message>
    <message>
        <source>%1 and %2</source>
        <translation type="unfinished">%1 ve %2</translation>
    </message>
    <message numerus="yes">
        <source>%n year(s)</source>
        <translation type="unfinished">
            <numerusform>%n yıl</numerusform>
        </translation>
    </message>
    </context>
<context>
    <name>bitcoin-core</name>
    <message>
        <source>Settings file could not be read</source>
        <translation type="unfinished">Ayarlar dosyası okunamadı</translation>
    </message>
    <message>
        <source>Settings file could not be written</source>
        <translation type="unfinished">Ayarlar dosyası yazılamadı</translation>
    </message>
    <message>
        <source>The %s developers</source>
        <translation type="unfinished">%s geliştiricileri</translation>
    </message>
    <message>
        <source>-maxtxfee is set very high! Fees this large could be paid on a single transaction.</source>
        <translation type="unfinished">-maxtxfee çok yüksek bir değere ayarlanmış! Bu denli yüksek ücretler tek bir işlemde ödenebilir.</translation>
    </message>
    <message>
        <source>Cannot obtain a lock on data directory %s. %s is probably already running.</source>
        <translation type="unfinished">%s veri dizininde kilit elde edilemedi. %s muhtemelen hâlihazırda çalışmaktadır.</translation>
    </message>
    <message>
        <source>Distributed under the MIT software license, see the accompanying file %s or %s</source>
        <translation type="unfinished">MIT yazılım lisansı altında dağıtılmıştır, beraberindeki %s ya da %s dosyasına bakınız.</translation>
    </message>
    <message>
        <source>Error reading %s! All keys read correctly, but transaction data or address book entries might be missing or incorrect.</source>
        <translation type="unfinished">%s dosyasının okunması sırasında bir hata meydana geldi! Tüm anahtarlar doğru bir şekilde okundu, ancak işlem verileri ya da adres defteri ögeleri hatalı veya eksik olabilir.</translation>
    </message>
    <message>
        <source>Error reading %s! Transaction data may be missing or incorrect. Rescanning wallet.</source>
        <translation type="unfinished">%s okuma hatası! İşlem verileri eksik veya yanlış olabilir. Cüzdan yeniden taranıyor.</translation>
<<<<<<< HEAD
    </message>
    <message>
        <source>Error: Listening for incoming connections failed (listen returned error %s)</source>
        <translation type="unfinished">Hata: İçeri gelen bağlantıların dinlenmesi başarısız oldu (dinleme %s hatasını verdi)</translation>
=======
>>>>>>> 3116ccd7
    </message>
    <message>
        <source>Invalid amount for -maxtxfee=&lt;amount&gt;: '%s' (must be at least the minrelay fee of %s to prevent stuck transactions)</source>
        <translation type="unfinished">-maxtxfee=&lt;tutar&gt; için geçersiz tutar: '%s' (Sıkışmış işlemleri önlemek için en az %s değerinde en düşük aktarım ücretine eşit olmalıdır)</translation>
    </message>
    <message>
        <source>Invalid or corrupt peers.dat (%s). If you believe this is a bug, please report it to %s. As a workaround, you can move the file (%s) out of the way (rename, move, or delete) to have a new one created on the next start.</source>
        <translation type="unfinished">Geçersiz veya bozuk peers.dat (%s). Bunun bir hata olduğunu düşünüyorsanız, lütfen %s'e bildirin. Geçici bir çözüm olarak, bir sonraki başlangıçta yeni bir dosya oluşturmak için dosyayı (%s) yoldan çekebilirsiniz (yeniden adlandırabilir, taşıyabilir veya silebilirsiniz).</translation>
    </message>
    <message>
        <source>Please check that your computer's date and time are correct! If your clock is wrong, %s will not work properly.</source>
        <translation type="unfinished">Lütfen bilgisayarınızın tarih ve saatinin doğruluğunu kontrol edin. Hata varsa %s doğru çalışmayacaktır.</translation>
    </message>
    <message>
        <source>Please contribute if you find %s useful. Visit %s for further information about the software.</source>
        <translation type="unfinished">%s programını faydalı buluyorsanız lütfen katkıda bulununuz. Yazılım hakkında daha fazla bilgi için %s adresini ziyaret ediniz.</translation>
    </message>
    <message>
        <source>Prune configured below the minimum of %d MiB.  Please use a higher number.</source>
        <translation type="unfinished">Budama, en düşük değer olan %d MiB'den düşük olarak ayarlanmıştır. Lütfen daha yüksek bir sayı kullanınız.</translation>
    </message>
    <message>
        <source>Prune mode is incompatible with -reindex-chainstate. Use full -reindex instead.</source>
        <translation type="unfinished">Prune modu -reindex-chainstate ile uyumlu değil. Bunun yerine tam -reindex kullanın.</translation>
    </message>
    <message>
        <source>Prune: last wallet synchronisation goes beyond pruned data. You need to -reindex (download the whole blockchain again in case of pruned node)</source>
        <translation type="unfinished">Budama: son cüzdan eşleşmesi budanmış verilerin ötesine gitmektedir. -reindex kullanmanız gerekmektedir (Budanmış düğüm ise tüm blok zincirini tekrar indirmeniz gerekir.)</translation>
    </message>
    <message>
        <source>The block database contains a block which appears to be from the future. This may be due to your computer's date and time being set incorrectly. Only rebuild the block database if you are sure that your computer's date and time are correct</source>
        <translation type="unfinished">Blok veritabanı gelecekten gibi görünen bir blok içermektedir. Bu, bilgisayarınızın saat ve tarihinin yanlış ayarlanmış olmasından kaynaklanabilir. Blok veritabanını sadece bilgisayarınızın tarih ve saatinin doğru olduğundan eminseniz yeniden derleyin.</translation>
    </message>
    <message>
        <source>The block index db contains a legacy 'txindex'. To clear the occupied disk space, run a full -reindex, otherwise ignore this error. This error message will not be displayed again.</source>
        <translation type="unfinished">Blok dizini db, eski bir 'txindex' içerir. Dolu disk alanını temizlemek için full -reindex çalıştırın, aksi takdirde bu hatayı yok sayın. Bu hata mesajı tekrar görüntülenmeyecek.</translation>
    </message>
    <message>
        <source>The transaction amount is too small to send after the fee has been deducted</source>
        <translation type="unfinished">Bu işlem, tutar düşüldükten sonra göndermek için çok düşük</translation>
    </message>
    <message>
        <source>This error could occur if this wallet was not shutdown cleanly and was last loaded using a build with a newer version of Berkeley DB. If so, please use the software that last loaded this wallet</source>
        <translation type="unfinished">Bu hata, bu cüzdan düzgün bir şekilde kapatılmadıysa ve en son Berkeley DB'nin daha yeni bir sürümü kullanılarak yüklendiyse oluşabilir. Öyleyse, lütfen bu cüzdanı en son sürümünü kullanın.</translation>
    </message>
    <message>
        <source>This is a pre-release test build - use at your own risk - do not use for mining or merchant applications</source>
        <translation type="unfinished">Bu kararlı sürümden önceki bir deneme sürümüdür. - risklerini bilerek kullanma sorumluluğu sizdedir - bitcoin oluşturmak ya da ticari uygulamalar için kullanmayınız</translation>
    </message>
    <message>
        <source>This is the transaction fee you may pay when fee estimates are not available.</source>
        <translation type="unfinished">İşlem ücret tahminleri mevcut olmadığında ödeyebileceğiniz işlem ücreti budur.</translation>
    </message>
    <message>
        <source>Total length of network version string (%i) exceeds maximum length (%i). Reduce the number or size of uacomments.</source>
        <translation type="unfinished">Ağ sürümü zincirinin toplam boyutu (%i) en yüksek boyutu geçmektedir (%i). Kullanıcı aracı açıklamasının sayısı veya boyutunu azaltınız.</translation>
    </message>
    <message>
        <source>Warning: We do not appear to fully agree with our peers! You may need to upgrade, or other nodes may need to upgrade.</source>
        <translation type="unfinished">Uyarı: Ağ eşlerimizle tamamen anlaşamamışız gibi görünüyor! Güncelleme yapmanız gerekebilir ya da diğer düğümlerin güncelleme yapmaları gerekebilir.</translation>
    </message>
    <message>
        <source>You need to rebuild the database using -reindex to go back to unpruned mode.  This will redownload the entire blockchain</source>
        <translation type="unfinished">Budama olmayan kipe dönmek için veritabanını -reindex ile tekrar derlemeniz gerekir. Bu, tüm blok zincirini tekrar indirecektir</translation>
    </message>
    <message>
        <source>%s is set very high!</source>
        <translation type="unfinished">%s çok yüksek ayarlanmış!</translation>
    </message>
    <message>
        <source>-maxmempool must be at least %d MB</source>
        <translation type="unfinished">-maxmempool en az %d MB olmalıdır</translation>
    </message>
    <message>
        <source>Cannot resolve -%s address: '%s'</source>
        <translation type="unfinished">Çözümlenemedi - %s adres: '%s'</translation>
    </message>
    <message>
        <source>Cannot set -forcednsseed to true when setting -dnsseed to false.</source>
        <translation type="unfinished">-dnsseed false olarak ayarlanırken -forcednsseed true olarak ayarlanamıyor.</translation>
    </message>
    <message>
        <source>Cannot write to data directory '%s'; check permissions.</source>
        <translation type="unfinished">Veriler '%s' klasörüne yazılamıyor ; yetkilendirmeyi kontrol edin.</translation>
    </message>
    <message>
        <source>The -txindex upgrade started by a previous version cannot be completed. Restart with the previous version or run a full -reindex.</source>
        <translation type="unfinished">Önceki bir sürüm tarafından başlatılan -txindex yükseltmesi tamamlanamaz. Önceki sürümle yeniden başlatın veya full -reindex çalıştırın.</translation>
    </message>
    <message>
        <source>%s request to listen on port %u. This port is considered "bad" and thus it is unlikely that any Bitcoin Core peers connect to it. See doc/p2p-bad-ports.md for details and a full list.</source>
        <translation type="unfinished">%s, %u bağlantı noktasında dinleme isteğinde bulunur. Bu bağlantı noktası "kötü" olarak kabul edilir ve bu nedenle, herhangi bir Bitcoin Core eşinin ona bağlanması olası değildir. Ayrıntılar ve tam liste için doc/p2p-bad-ports.md'ye bakın.</translation>
    </message>
    <message>
        <source>Cannot provide specific connections and have addrman find outgoing connections at the same time.</source>
        <translation type="unfinished">Belirli bağlantılar sağlayamaz ve aynı anda addrman'ın giden bağlantıları bulmasını sağlayamaz.</translation>
    </message>
    <message>
        <source>Error loading %s: External signer wallet being loaded without external signer support compiled</source>
        <translation type="unfinished">%s yüklenirken hata oluştu: Harici imzalayan cüzdanı derlenmiş harici imzalayan desteği olmadan yükleniyor</translation>
    </message>
    <message>
        <source>Failed to rename invalid peers.dat file. Please move or delete it and try again.</source>
        <translation type="unfinished">Geçersiz peers.dat dosyası yeniden adlandırılamadı. Lütfen taşıyın veya silin ve tekrar deneyin.</translation>
    </message>
    <message>
<<<<<<< HEAD
        <source>Outbound connections restricted to Tor (-onlynet=onion) but the proxy for reaching the Tor network is not provided (no -proxy= and no -onion= given) or it is explicitly forbidden (-onion=0)</source>
        <translation type="unfinished">Giden bağlantılar Tor ile sınırlıdır (-onlynet=onion) ancak Tor ağına ulaşmak için proxy sağlanmaz (-proxy= ve -onion= verilmez) veya açıkça yasaktır (-onion=0)</translation>
=======
        <source>
Unable to restore backup of wallet.</source>
        <translation type="unfinished">
Cüzdan yedeği geri yüklenemiyor.</translation>
>>>>>>> 3116ccd7
    </message>
    <message>
        <source>Copyright (C) %i-%i</source>
        <translation type="unfinished">Telif Hakkı (C) %i-%i</translation>
    </message>
    <message>
        <source>Corrupted block database detected</source>
        <translation type="unfinished">Bozuk blok veritabanı tespit edildi</translation>
    </message>
    <message>
        <source>Disk space is too low!</source>
        <translation type="unfinished">Disk alanı çok düşük!</translation>
    </message>
    <message>
        <source>Do you want to rebuild the block database now?</source>
        <translation type="unfinished">Blok veritabanını şimdi yeniden inşa etmek istiyor musunuz?</translation>
    </message>
    <message>
        <source>Done loading</source>
        <translation type="unfinished">Yükleme tamamlandı</translation>
    </message>
    <message>
        <source>Error initializing block database</source>
        <translation type="unfinished">Blok veritabanını başlatılırken bir hata meydana geldi</translation>
    </message>
    <message>
        <source>Error initializing wallet database environment %s!</source>
        <translation type="unfinished">%s cüzdan veritabanı ortamının başlatılmasında hata meydana geldi!</translation>
    </message>
    <message>
        <source>Error loading %s</source>
        <translation type="unfinished">%s unsurunun yüklenmesinde hata oluştu</translation>
    </message>
    <message>
        <source>Error loading %s: Wallet corrupted</source>
        <translation type="unfinished">%s unsurunun yüklenmesinde hata oluştu: bozuk cüzdan</translation>
    </message>
    <message>
        <source>Error loading %s: Wallet requires newer version of %s</source>
        <translation type="unfinished">%s unsurunun yüklenmesinde hata oluştu: cüzdan %s programının yeni bir sürümüne ihtiyaç duyuyor</translation>
    </message>
    <message>
        <source>Error loading block database</source>
        <translation type="unfinished">Blok veritabanının yüklenmesinde hata</translation>
    </message>
    <message>
        <source>Error opening block database</source>
        <translation type="unfinished">Blok veritabanının açılışı sırasında hata</translation>
    </message>
    <message>
        <source>Error reading from database, shutting down.</source>
        <translation type="unfinished">Veritabanı okuma hatası, program kapatılıyor.</translation>
    </message>
    <message>
        <source>Error: Failed to create new watchonly wallet</source>
        <translation type="unfinished">Hata: Yeni  sadece izlenebilir (watchonly) cüzdanı oluşturulamadı</translation>
    </message>
    <message>
        <source>Error: This wallet already uses SQLite</source>
        <translation type="unfinished">Hata: Bu cüzdan zaten SQLite kullanıyor</translation>
    </message>
    <message>
        <source>Failed to listen on any port. Use -listen=0 if you want this.</source>
        <translation type="unfinished">Herhangi bir portun dinlenmesi başarısız oldu. Bunu istiyorsanız -listen=0 seçeneğini kullanınız.</translation>
    </message>
    <message>
        <source>Failed to rescan the wallet during initialization</source>
        <translation type="unfinished">Başlatma sırasında cüzdanı yeniden tarama işlemi başarısız oldu</translation>
    </message>
    <message>
        <source>Failed to verify database</source>
        <translation type="unfinished">Veritabanı doğrulanamadı</translation>
    </message>
    <message>
        <source>Importing…</source>
        <translation type="unfinished">İçe aktarılıyor...</translation>
    </message>
    <message>
        <source>Incorrect or no genesis block found. Wrong datadir for network?</source>
        <translation type="unfinished">Yanlış ya da bulunamamış doğuş bloğu. Ağ için yanlış veri klasörü mü?</translation>
    </message>
    <message>
        <source>Initialization sanity check failed. %s is shutting down.</source>
        <translation type="unfinished">Başlatma sınaması başarısız oldu. %s kapatılıyor.</translation>
    </message>
    <message>
        <source>Input not found or already spent</source>
        <translation type="unfinished">Girdi bulunamadı veya zaten harcandı</translation>
    </message>
    <message>
        <source>Insufficient funds</source>
        <translation type="unfinished">Yetersiz bakiye</translation>
    </message>
    <message>
        <source>Invalid -onion address or hostname: '%s'</source>
        <translation type="unfinished">Geçersiz -onion adresi veya ana makine adı: '%s'</translation>
    </message>
    <message>
        <source>Invalid -proxy address or hostname: '%s'</source>
        <translation type="unfinished">Geçersiz -proxy adresi veya ana makine adı: '%s'</translation>
    </message>
    <message>
        <source>Invalid amount for -%s=&lt;amount&gt;: '%s'</source>
        <translation type="unfinished">-%s=&lt;tutar&gt; için geçersiz tutar: '%s'</translation>
    </message>
    <message>
        <source>Invalid amount for -discardfee=&lt;amount&gt;: '%s'</source>
        <translation type="unfinished">Geçersiz miktarda -discardfee=&lt;amount&gt;:'%s'</translation>
    </message>
    <message>
        <source>Invalid amount for -fallbackfee=&lt;amount&gt;: '%s'</source>
        <translation type="unfinished"> -fallbackfee=&lt;tutar&gt; için geçersiz tutar: '%s'</translation>
    </message>
    <message>
        <source>Invalid amount for -paytxfee=&lt;amount&gt;: '%s' (must be at least %s)</source>
        <translation type="unfinished">-paytxfee=&lt;tutar&gt;:'%s' unsurunda geçersiz tutar (asgari %s olması lazımdır)</translation>
    </message>
    <message>
        <source>Invalid netmask specified in -whitelist: '%s'</source>
        <translation type="unfinished">-whitelist: '%s' unsurunda geçersiz bir ağ maskesi belirtildi</translation>
    </message>
    <message>
        <source>Loading P2P addresses…</source>
        <translation type="unfinished">P2P adresleri yükleniyor...</translation>
    </message>
    <message>
        <source>Loading banlist…</source>
        <translation type="unfinished">Engel listesi yükleniyor...</translation>
    </message>
    <message>
        <source>Loading block index…</source>
        <translation type="unfinished">Blok dizini yükleniyor...</translation>
    </message>
    <message>
        <source>Loading wallet…</source>
        <translation type="unfinished">Cüzdan yükleniyor...</translation>
    </message>
    <message>
        <source>Missing amount</source>
        <translation type="unfinished">Eksik tutar</translation>
    </message>
    <message>
        <source>Missing solving data for estimating transaction size</source>
        <translation type="unfinished">İşlem boyutunu tahmin etmek için çözümleme verileri eksik</translation>
    </message>
    <message>
        <source>Need to specify a port with -whitebind: '%s'</source>
        <translation type="unfinished">-whitebind: '%s' ile bir port belirtilmesi lazımdır</translation>
    </message>
    <message>
        <source>No addresses available</source>
        <translation type="unfinished">Erişilebilir adres yok</translation>
    </message>
    <message>
        <source>Not enough file descriptors available.</source>
        <translation type="unfinished">Kafi derecede dosya tanımlayıcıları mevcut değil.</translation>
    </message>
    <message>
        <source>Prune cannot be configured with a negative value.</source>
        <translation type="unfinished">Budama negatif bir değerle yapılandırılamaz.</translation>
    </message>
    <message>
        <source>Prune mode is incompatible with -txindex.</source>
        <translation type="unfinished">Budama kipi -txindex ile uyumsuzdur.</translation>
    </message>
    <message>
        <source>Reducing -maxconnections from %d to %d, because of system limitations.</source>
        <translation type="unfinished">Sistem sınırlamaları sebebiyle -maxconnections %d değerinden %d değerine düşürülmüştür.</translation>
    </message>
    <message>
        <source>Rescanning…</source>
        <translation type="unfinished">Yeniden taranıyor...</translation>
    </message>
    <message>
        <source>Signing transaction failed</source>
        <translation type="unfinished">İşlemin imzalanması başarısız oldu</translation>
    </message>
    <message>
        <source>Specified -walletdir "%s" does not exist</source>
        <translation type="unfinished">Belirtilen -walletdir "%s" mevcut değil</translation>
    </message>
    <message>
        <source>Specified -walletdir "%s" is a relative path</source>
        <translation type="unfinished">Belirtilen -walletdir "%s" göreceli bir yoldur</translation>
    </message>
    <message>
        <source>Specified -walletdir "%s" is not a directory</source>
        <translation type="unfinished">Belirtilen -walletdir "%s" bir dizin değildir</translation>
    </message>
    <message>
        <source>The source code is available from %s.</source>
        <translation type="unfinished">%s'in kaynak kodu ulaşılabilir.</translation>
    </message>
    <message>
        <source>The transaction amount is too small to pay the fee</source>
        <translation type="unfinished">İşlemdeki bitcoin tutarı ücreti ödemek için çok düşük</translation>
    </message>
    <message>
        <source>The wallet will avoid paying less than the minimum relay fee.</source>
        <translation type="unfinished">Cüzdan en az aktarma ücretinden daha az ödeme yapmaktan sakınacaktır.</translation>
    </message>
    <message>
        <source>This is experimental software.</source>
        <translation type="unfinished">Bu deneysel bir uygulamadır.</translation>
    </message>
    <message>
        <source>This is the minimum transaction fee you pay on every transaction.</source>
        <translation type="unfinished">Bu her işlemde ödeceğiniz en düşük işlem ücretidir.</translation>
    </message>
    <message>
        <source>This is the transaction fee you will pay if you send a transaction.</source>
        <translation type="unfinished">-paytxfee çok yüksek bir değere ayarlanmış! Bu, işlemi gönderirseniz ödeyeceğiniz işlem ücretidir.</translation>
    </message>
    <message>
        <source>Transaction amount too small</source>
        <translation type="unfinished">İşlem tutarı çok düşük</translation>
    </message>
    <message>
        <source>Transaction amounts must not be negative</source>
        <translation type="unfinished">İşlem tutarı negatif olmamalıdır.</translation>
    </message>
    <message>
        <source>Transaction change output index out of range</source>
        <translation type="unfinished">İşlem değişikliği çıktı endeksi aralık dışında</translation>
    </message>
    <message>
        <source>Transaction has too long of a mempool chain</source>
        <translation type="unfinished">İşlem çok uzun bir mempool zincirine sahip</translation>
    </message>
    <message>
        <source>Transaction must have at least one recipient</source>
        <translation type="unfinished">İşlem en az bir adet alıcıya sahip olmalı.</translation>
    </message>
    <message>
        <source>Transaction needs a change address, but we can't generate it.</source>
        <translation type="unfinished">İşlemin bir değişiklik adresine ihtiyacı var, ancak bunu oluşturamıyoruz.</translation>
    </message>
    <message>
        <source>Transaction too large</source>
        <translation type="unfinished">İşlem çok büyük</translation>
    </message>
    <message>
        <source>Unable to allocate memory for -maxsigcachesize: '%s' MiB</source>
        <translation type="unfinished">-maxsigcachesize: ' %s' MiB için bellek konumlandırılamıyor.</translation>
    </message>
    <message>
        <source>Unable to bind to %s on this computer (bind returned error %s)</source>
        <translation type="unfinished">Bu bilgisayarda %s ögesine bağlanılamadı (bağlanma %s hatasını verdi)</translation>
    </message>
    <message>
        <source>Unable to bind to %s on this computer. %s is probably already running.</source>
        <translation type="unfinished">Bu bilgisayarda %s unsuruna bağlanılamadı. %s muhtemelen hâlihazırda çalışmaktadır.</translation>
    </message>
    <message>
        <source>Unable to find UTXO for external input</source>
        <translation type="unfinished">Harici giriş için UTXO bulunamıyor.</translation>
    </message>
    <message>
        <source>Unable to generate initial keys</source>
        <translation type="unfinished">Başlangıç anahtarları üretilemiyor</translation>
    </message>
    <message>
        <source>Unable to generate keys</source>
        <translation type="unfinished">Anahtarlar oluşturulamıyor</translation>
    </message>
    <message>
        <source>Unable to parse -maxuploadtarget: '%s'</source>
        <translation type="unfinished">-maxuploadtarget ayrıştırılamıyor: '%s'</translation>
    </message>
    <message>
        <source>Unable to start HTTP server. See debug log for details.</source>
        <translation type="unfinished">HTTP sunucusu başlatılamadı. Ayrıntılar için debug.log dosyasına bakınız.</translation>
    </message>
    <message>
        <source>Unknown address type '%s'</source>
        <translation type="unfinished">Bilinmeyen adres türü '%s'</translation>
    </message>
    <message>
        <source>Unknown network specified in -onlynet: '%s'</source>
        <translation type="unfinished">-onlynet için bilinmeyen bir ağ belirtildi: '%s'</translation>
    </message>
    <message>
        <source>Unsupported logging category %s=%s.</source>
        <translation type="unfinished">Desteklenmeyen günlük kategorisi %s=%s.</translation>
    </message>
    <message>
        <source>User Agent comment (%s) contains unsafe characters.</source>
        <translation type="unfinished">Kullanıcı Aracı açıklaması (%s) güvensiz karakterler içermektedir.</translation>
    </message>
    <message>
        <source>Verifying blocks…</source>
        <translation type="unfinished">Bloklar doğrulanıyor...</translation>
    </message>
    <message>
        <source>Verifying wallet(s)…</source>
        <translation type="unfinished">Cüzdan(lar) doğrulanıyor...</translation>
    </message>
    <message>
        <source>Wallet needed to be rewritten: restart %s to complete</source>
        <translation type="unfinished">Cüzdanın tekrar yazılması gerekiyordu: işlemi tamamlamak için %s programını yeniden başlatınız</translation>
    </message>
</context>
<context>
    <name>BitcoinGUI</name>
    <message>
        <source>&amp;Overview</source>
        <translation type="unfinished">Genel durum</translation>
    </message>
    <message>
        <source>Show general overview of wallet</source>
        <translation type="unfinished">Cüzdan genel durumunu göster</translation>
    </message>
    <message>
        <source>&amp;Transactions</source>
        <translation type="unfinished">&amp;İşlemler</translation>
    </message>
    <message>
        <source>Browse transaction history</source>
        <translation type="unfinished">İşlem geçişini görüntüle</translation>
    </message>
    <message>
        <source>E&amp;xit</source>
        <translation type="unfinished">&amp;Çıkış</translation>
    </message>
    <message>
        <source>Quit application</source>
        <translation type="unfinished">Uygulamadan çık</translation>
    </message>
    <message>
        <source>&amp;About %1</source>
        <translation type="unfinished">&amp;Hakkında %1</translation>
    </message>
    <message>
        <source>Show information about %1</source>
        <translation type="unfinished">%1 hakkındaki bilgileri göster</translation>
    </message>
    <message>
        <source>About &amp;Qt</source>
        <translation type="unfinished">&amp;Qt hakkında</translation>
    </message>
    <message>
        <source>Show information about Qt</source>
        <translation type="unfinished">Qt hakkındaki bilgileri göster</translation>
    </message>
    <message>
        <source>Modify configuration options for %1</source>
        <translation type="unfinished">%1 için yapılandırma seçeneklerini değiştirin</translation>
    </message>
    <message>
        <source>Create a new wallet</source>
        <translation type="unfinished">Yeni bir cüzdan oluştur</translation>
    </message>
    <message>
        <source>&amp;Minimize</source>
        <translation type="unfinished">&amp;Küçült</translation>
    </message>
    <message>
        <source>Wallet:</source>
        <translation type="unfinished">Cüzdan:</translation>
    </message>
    <message>
        <source>Network activity disabled.</source>
        <extracomment>A substring of the tooltip.</extracomment>
        <translation type="unfinished">Network aktivitesi devre dışı bırakıldı</translation>
    </message>
    <message>
        <source>Proxy is &lt;b&gt;enabled&lt;/b&gt;: %1</source>
        <translation type="unfinished">Proxy &lt;b&gt;etkinleştirildi&lt;/b&gt;: %1 </translation>
    </message>
    <message>
        <source>Send coins to a Bitcoin address</source>
        <translation type="unfinished">Bir Bitcoin adresine Bitcoin yolla</translation>
    </message>
    <message>
        <source>Backup wallet to another location</source>
        <translation type="unfinished">Cüzdanı diğer bir konumda yedekle</translation>
    </message>
    <message>
        <source>Change the passphrase used for wallet encryption</source>
        <translation type="unfinished">Cüzdan şifrelemesi için kullanılan parolayı değiştir</translation>
    </message>
    <message>
        <source>&amp;Send</source>
        <translation type="unfinished">&amp;Gönder</translation>
    </message>
    <message>
        <source>&amp;Receive</source>
        <translation type="unfinished">&amp;Al</translation>
    </message>
    <message>
        <source>&amp;Options…</source>
        <translation type="unfinished">&amp;Seçenekler…</translation>
    </message>
    <message>
        <source>&amp;Encrypt Wallet…</source>
        <translation type="unfinished">&amp;Cüzdanı Şifrele...</translation>
    </message>
    <message>
        <source>Encrypt the private keys that belong to your wallet</source>
        <translation type="unfinished">Cüzdanınıza ait özel anahtarları şifreleyin</translation>
    </message>
    <message>
        <source>&amp;Backup Wallet…</source>
        <translation type="unfinished">&amp;Cüzdanı Yedekle...</translation>
    </message>
    <message>
        <source>&amp;Change Passphrase…</source>
        <translation type="unfinished">&amp;Parolayı Değiştir...</translation>
    </message>
    <message>
        <source>Sign &amp;message…</source>
        <translation type="unfinished">&amp;Mesajı imzala...</translation>
    </message>
    <message>
        <source>Sign messages with your Bitcoin addresses to prove you own them</source>
        <translation type="unfinished">Bitcoin adreslerine sahip olduğunuzu kanıtlamak için mesajlarınızı imzalayın</translation>
    </message>
    <message>
        <source>&amp;Verify message…</source>
        <translation type="unfinished">&amp;Mesajı doğrula...</translation>
    </message>
    <message>
        <source>Verify messages to ensure they were signed with specified Bitcoin addresses</source>
        <translation type="unfinished">Belirtilen Bitcoin adresleriyle imzalandıklarından emin olmak için mesajları doğrulayın</translation>
    </message>
    <message>
        <source>&amp;Load PSBT from file…</source>
        <translation type="unfinished">&amp;PSBT'yi dosyadan yükle...</translation>
    </message>
    <message>
        <source>Open &amp;URI…</source>
        <translation type="unfinished">&amp;URI 'ı Aç...</translation>
    </message>
    <message>
        <source>Close Wallet…</source>
        <translation type="unfinished">Cüzdanı Kapat...</translation>
    </message>
    <message>
        <source>Create Wallet…</source>
        <translation type="unfinished">Cüzdan Oluştur...</translation>
    </message>
    <message>
        <source>Close All Wallets…</source>
        <translation type="unfinished">Tüm Cüzdanları Kapat...</translation>
    </message>
    <message>
        <source>&amp;File</source>
        <translation type="unfinished">&amp;Dosya</translation>
    </message>
    <message>
        <source>&amp;Settings</source>
        <translation type="unfinished">&amp;Ayarlar</translation>
    </message>
    <message>
        <source>&amp;Help</source>
        <translation type="unfinished">&amp;Yardım</translation>
    </message>
    <message>
        <source>Tabs toolbar</source>
        <translation type="unfinished">Araç çubuğu sekmeleri</translation>
    </message>
    <message>
        <source>Syncing Headers (%1%)…</source>
        <translation type="unfinished">Başlıklar senkronize ediliyor (%1%)...</translation>
    </message>
    <message>
        <source>Synchronizing with network…</source>
        <translation type="unfinished">Ağ ile senkronize ediliyor...</translation>
    </message>
    <message>
        <source>Connecting to peers…</source>
        <translation type="unfinished">Eşlere Bağlanılıyor...</translation>
    </message>
    <message>
        <source>Request payments (generates QR codes and bitcoin: URIs)</source>
        <translation type="unfinished">Ödeme isteyin (QR kodları ve bitcoin: URI'ler üretir)</translation>
    </message>
    <message>
        <source>Show the list of used sending addresses and labels</source>
        <translation type="unfinished">Kullanılan gönderim adreslerinin ve etiketlerin listesini göster</translation>
    </message>
    <message>
        <source>Show the list of used receiving addresses and labels</source>
        <translation type="unfinished">Kullanılan alım adreslerinin ve etiketlerin listesini göster</translation>
    </message>
    <message>
        <source>&amp;Command-line options</source>
        <translation type="unfinished">&amp;Komut satırı seçenekleri</translation>
    </message>
    <message numerus="yes">
        <source>Processed %n block(s) of transaction history.</source>
        <translation type="unfinished">
<<<<<<< HEAD
            <numerusform>İşlem geçmişinin %nbloğu işlendi.</numerusform>
=======
            <numerusform>İşlem geçmişinin %n bloğu işlendi.</numerusform>
>>>>>>> 3116ccd7
        </translation>
    </message>
    <message>
        <source>Catching up…</source>
        <translation type="unfinished">Yakalanıyor...</translation>
    </message>
    <message>
        <source>Last received block was generated %1 ago.</source>
        <translation type="unfinished">Üretilen son blok %1 önce üretildi.</translation>
    </message>
    <message>
        <source>Transactions after this will not yet be visible.</source>
        <translation type="unfinished">Bundan sonraki işlemler henüz görüntülenemez.</translation>
    </message>
    <message>
        <source>Error</source>
        <translation type="unfinished">Hata</translation>
    </message>
    <message>
        <source>Warning</source>
        <translation type="unfinished">Uyarı</translation>
    </message>
    <message>
        <source>Information</source>
        <translation type="unfinished">Bilgi</translation>
    </message>
    <message>
        <source>Up to date</source>
        <translation type="unfinished">Güncel</translation>
    </message>
    <message>
        <source>Load Partially Signed Bitcoin Transaction</source>
        <translation type="unfinished">Kısmen İmzalanmış Bitcoin İşlemini Yükle </translation>
    </message>
    <message>
        <source>Load PSBT from &amp;clipboard…</source>
        <translation type="unfinished">PSBT'yi &amp;panodan yükle...</translation>
    </message>
    <message>
        <source>Load Partially Signed Bitcoin Transaction from clipboard</source>
        <translation type="unfinished">Kısmen İmzalanmış Bitcoin işlemini panodan yükle</translation>
    </message>
    <message>
        <source>Node window</source>
        <translation type="unfinished">Düğüm penceresi</translation>
    </message>
    <message>
        <source>Open node debugging and diagnostic console</source>
        <translation type="unfinished">Açık düğüm hata ayıklama ve tanılama konsolu</translation>
    </message>
    <message>
        <source>&amp;Sending addresses</source>
        <translation type="unfinished">&amp; Adresleri gönderme</translation>
    </message>
    <message>
        <source>&amp;Receiving addresses</source>
        <translation type="unfinished">&amp; Adresler alınıyor</translation>
    </message>
    <message>
        <source>Open a bitcoin: URI</source>
        <translation type="unfinished">Bitcoin’i aç.</translation>
    </message>
    <message>
        <source>Open Wallet</source>
        <translation type="unfinished">Cüzdanı Aç</translation>
    </message>
    <message>
        <source>Open a wallet</source>
        <translation type="unfinished">Bir cüzdan aç</translation>
    </message>
    <message>
        <source>Close wallet</source>
        <translation type="unfinished">Cüzdan kapat</translation>
    </message>
    <message>
        <source>Restore Wallet…</source>
        <extracomment>Name of the menu item that restores wallet from a backup file.</extracomment>
        <translation type="unfinished">Cüzdanı Geri Yükle...</translation>
    </message>
    <message>
        <source>Restore a wallet from a backup file</source>
        <extracomment>Status tip for Restore Wallet menu item</extracomment>
        <translation type="unfinished">Yedekleme dosyasından bir cüzdanı geri yükle</translation>
    </message>
    <message>
        <source>Close all wallets</source>
        <translation type="unfinished">Tüm cüzdanları kapat</translation>
    </message>
    <message>
        <source>&amp;Mask values</source>
        <translation type="unfinished">&amp; Değerleri maskele</translation>
    </message>
    <message>
        <source>Mask the values in the Overview tab</source>
        <translation type="unfinished">Genel Bakış sekmesindeki değerleri maskeleyin</translation>
    </message>
    <message>
        <source>default wallet</source>
        <translation type="unfinished">varsayılan cüzdan</translation>
    </message>
    <message>
        <source>No wallets available</source>
        <translation type="unfinished">Erişilebilir cüzdan yok</translation>
    </message>
    <message>
        <source>Wallet Data</source>
        <extracomment>Name of the wallet data file format.</extracomment>
        <translation type="unfinished">Cüzdan Verisi</translation>
    </message>
    <message>
        <source>Load Wallet Backup</source>
        <extracomment>The title for Restore Wallet File Windows</extracomment>
        <translation type="unfinished">Cüzdan Yedeği Yükle</translation>
    </message>
    <message>
        <source>Restore Wallet</source>
        <extracomment>Title of pop-up window shown when the user is attempting to restore a wallet.</extracomment>
        <translation type="unfinished">Cüzdanı Geri Yükle</translation>
    </message>
    <message>
        <source>Wallet Name</source>
        <extracomment>Label of the input field where the name of the wallet is entered.</extracomment>
        <translation type="unfinished">Cüzdan İsmi</translation>
    </message>
    <message>
        <source>&amp;Window</source>
        <translation type="unfinished">&amp;Pencere</translation>
    </message>
    <message>
        <source>Zoom</source>
        <translation type="unfinished">Yakınlaştır</translation>
    </message>
    <message>
        <source>Main Window</source>
        <translation type="unfinished">Ana Pencere</translation>
    </message>
    <message>
        <source>%1 client</source>
        <translation type="unfinished">%1 istemci</translation>
    </message>
    <message>
        <source>&amp;Hide</source>
        <translation type="unfinished">&amp;Gizle</translation>
    </message>
    <message>
        <source>S&amp;how</source>
        <translation type="unfinished">G&amp;öster</translation>
    </message>
    <message numerus="yes">
        <source>%n active connection(s) to Bitcoin network.</source>
        <extracomment>A substring of the tooltip.</extracomment>
        <translation type="unfinished">
            <numerusform>Bitcoin ağına %n etkin bağlantı.</numerusform>
        </translation>
    </message>
    <message>
        <source>Click for more actions.</source>
        <extracomment>A substring of the tooltip. "More actions" are available via the context menu.</extracomment>
        <translation type="unfinished">daha fazla seçenek için tıklayın.</translation>
    </message>
    <message>
        <source>Show Peers tab</source>
        <extracomment>A context menu item. The "Peers tab" is an element of the "Node window".</extracomment>
        <translation type="unfinished">Eşler sekmesini göster</translation>
    </message>
    <message>
        <source>Disable network activity</source>
        <extracomment>A context menu item.</extracomment>
        <translation type="unfinished">Ağ etkinliğini devre dışı bırak</translation>
    </message>
    <message>
        <source>Enable network activity</source>
        <extracomment>A context menu item. The network activity was disabled previously.</extracomment>
        <translation type="unfinished">Ağ etkinliğini etkinleştir</translation>
    </message>
    <message>
        <source>Pre-syncing Headers (%1%)…</source>
        <translation type="unfinished">Üstbilgiler senkronize ediliyor (%1%)...</translation>
    </message>
    <message>
        <source>Error: %1</source>
        <translation type="unfinished">Hata: %1</translation>
    </message>
    <message>
        <source>Warning: %1</source>
        <translation type="unfinished">Uyarı: %1</translation>
    </message>
    <message>
        <source>Date: %1
</source>
        <translation type="unfinished">Tarih: %1
</translation>
    </message>
    <message>
        <source>Amount: %1
</source>
        <translation type="unfinished">Tutar: %1
</translation>
    </message>
    <message>
        <source>Wallet: %1
</source>
        <translation type="unfinished">Cüzdan: %1
</translation>
    </message>
    <message>
        <source>Type: %1
</source>
        <translation type="unfinished">Tür: %1
</translation>
    </message>
    <message>
        <source>Label: %1
</source>
        <translation type="unfinished">Etiket: %1
</translation>
    </message>
    <message>
        <source>Address: %1
</source>
        <translation type="unfinished">Adres: %1
</translation>
    </message>
    <message>
        <source>Sent transaction</source>
        <translation type="unfinished">İşlem gönderildi</translation>
    </message>
    <message>
        <source>Incoming transaction</source>
        <translation type="unfinished">Gelen işlem</translation>
    </message>
    <message>
        <source>HD key generation is &lt;b&gt;enabled&lt;/b&gt;</source>
        <translation type="unfinished">HD anahtar üreticiler kullanilabilir</translation>
    </message>
    <message>
        <source>HD key generation is &lt;b&gt;disabled&lt;/b&gt;</source>
        <translation type="unfinished">HD anahtar üreticiler kullanılamaz</translation>
    </message>
    <message>
        <source>Private key &lt;b&gt;disabled&lt;/b&gt;</source>
        <translation type="unfinished">Gizli anahtar oluşturma &lt;b&gt;devre dışı&lt;/b&gt;</translation>
    </message>
    <message>
        <source>Wallet is &lt;b&gt;encrypted&lt;/b&gt; and currently &lt;b&gt;unlocked&lt;/b&gt;</source>
        <translation type="unfinished">Cüzdan &lt;b&gt;şifrelenmiş&lt;/b&gt; ve şu anda &lt;b&gt;kilitli değil</translation>
    </message>
    <message>
        <source>Wallet is &lt;b&gt;encrypted&lt;/b&gt; and currently &lt;b&gt;locked&lt;/b&gt;</source>
        <translation type="unfinished">Cüzdan &lt;b&gt;şifrelenmiş&lt;/b&gt; ve şu anda &lt;b&gt;kilitlidir</translation>
    </message>
    <message>
        <source>Original message:</source>
        <translation type="unfinished">Orjinal mesaj:</translation>
    </message>
</context>
<context>
    <name>UnitDisplayStatusBarControl</name>
    <message>
        <source>Unit to show amounts in. Click to select another unit.</source>
        <translation type="unfinished">Tutarı göstermek için birim. Başka bir birim seçmek için tıklayınız.</translation>
    </message>
</context>
<context>
    <name>CoinControlDialog</name>
    <message>
        <source>Coin Selection</source>
        <translation type="unfinished">Koin Seçimi</translation>
    </message>
    <message>
        <source>Quantity:</source>
        <translation type="unfinished">Miktar</translation>
    </message>
    <message>
        <source>Bytes:</source>
        <translation type="unfinished">Bayt:</translation>
    </message>
    <message>
        <source>Amount:</source>
        <translation type="unfinished">Miktar</translation>
    </message>
    <message>
        <source>Fee:</source>
        <translation type="unfinished">Ücret</translation>
    </message>
    <message>
        <source>Dust:</source>
        <translation type="unfinished">Toz:</translation>
    </message>
    <message>
        <source>After Fee:</source>
        <translation type="unfinished">Ücret sonrası:</translation>
    </message>
    <message>
        <source>Change:</source>
        <translation type="unfinished">Değiştir</translation>
    </message>
    <message>
        <source>(un)select all</source>
        <translation type="unfinished">tümünü seçmek</translation>
    </message>
    <message>
        <source>Tree mode</source>
        <translation type="unfinished">Ağaç kipi</translation>
    </message>
    <message>
        <source>List mode</source>
        <translation type="unfinished">Liste kipi</translation>
    </message>
    <message>
        <source>Amount</source>
        <translation type="unfinished">Mitar</translation>
    </message>
    <message>
        <source>Received with label</source>
        <translation type="unfinished">Şu etiketle alındı</translation>
    </message>
    <message>
        <source>Received with address</source>
        <translation type="unfinished">Şu adresle alındı</translation>
    </message>
    <message>
        <source>Date</source>
        <translation type="unfinished">Tarih</translation>
    </message>
    <message>
        <source>Confirmations</source>
        <translation type="unfinished">Doğrulamalar</translation>
    </message>
    <message>
        <source>Confirmed</source>
        <translation type="unfinished">Doğrulandı</translation>
    </message>
    <message>
        <source>Copy amount</source>
        <translation type="unfinished">Miktar kopyala</translation>
    </message>
    <message>
        <source>&amp;Copy address</source>
        <translation type="unfinished">&amp;Adresi kopyala</translation>
    </message>
    <message>
        <source>Copy &amp;label</source>
        <translation type="unfinished">&amp;etiketi kopyala</translation>
    </message>
    <message>
        <source>Copy &amp;amount</source>
        <translation type="unfinished">&amp;miktarı kopyala</translation>
    </message>
    <message>
        <source>Copy transaction &amp;ID and output index</source>
        <translation type="unfinished">İşlem &amp;ID ve çıktı içeriğini kopyala</translation>
    </message>
    <message>
        <source>Copy quantity</source>
        <translation type="unfinished">Miktarı kopyala</translation>
    </message>
    <message>
        <source>Copy fee</source>
        <translation type="unfinished">Ücreti kopyala</translation>
    </message>
    <message>
        <source>Copy after fee</source>
        <translation type="unfinished">Ücretten sonra kopyala</translation>
    </message>
    <message>
        <source>Copy bytes</source>
        <translation type="unfinished">Bitleri kopyala</translation>
    </message>
    <message>
        <source>Copy dust</source>
        <translation type="unfinished">Toz kopyala</translation>
    </message>
    <message>
        <source>Copy change</source>
        <translation type="unfinished">Para üstünü kopyala</translation>
    </message>
    <message>
        <source>(%1 locked)</source>
        <translation type="unfinished">(%1'i kilitli)</translation>
    </message>
    <message>
        <source>yes</source>
        <translation type="unfinished">evet</translation>
    </message>
    <message>
        <source>no</source>
        <translation type="unfinished">hayır</translation>
    </message>
    <message>
        <source>This label turns red if any recipient receives an amount smaller than the current dust threshold.</source>
        <translation type="unfinished">Herhangi bir alıcı mevcut toz eşiğinden daha düşük bir miktar alırsa bu etiket kırmızıya döner.</translation>
    </message>
    <message>
        <source>Can vary +/- %1 satoshi(s) per input.</source>
        <translation type="unfinished">Her girdi için +/- %1 satoshi değişebilir.</translation>
    </message>
    <message>
        <source>(no label)</source>
        <translation type="unfinished">(etiket yok)</translation>
    </message>
    <message>
        <source>change from %1 (%2)</source>
        <translation type="unfinished">%1 (%2)'den değişim</translation>
    </message>
    <message>
        <source>(change)</source>
        <translation type="unfinished">(değiştir)</translation>
    </message>
</context>
<context>
    <name>CreateWalletActivity</name>
    <message>
        <source>Create Wallet</source>
        <extracomment>Title of window indicating the progress of creation of a new wallet.</extracomment>
        <translation type="unfinished">Cüzdan Oluştur</translation>
    </message>
    <message>
        <source>Creating Wallet &lt;b&gt;%1&lt;/b&gt;…</source>
        <extracomment>Descriptive text of the create wallet progress window which indicates to the user which wallet is currently being created.</extracomment>
        <translation type="unfinished">Cüzdan oluşturuluyor&lt;b&gt;%1&lt;/b&gt;...</translation>
    </message>
    <message>
        <source>Create wallet failed</source>
        <translation type="unfinished">Cüzdan oluşturma başarısız</translation>
    </message>
    <message>
        <source>Create wallet warning</source>
        <translation type="unfinished">Cüzdan oluşturma uyarısı</translation>
    </message>
    <message>
        <source>Can't list signers</source>
        <translation type="unfinished">İmzalayanlar listelenmiyor</translation>
    </message>
    <message>
        <source>Too many external signers found</source>
        <translation type="unfinished">Çok fazla harici imzalayan bulundu</translation>
    </message>
</context>
<context>
    <name>LoadWalletsActivity</name>
    <message>
        <source>Load Wallets</source>
        <extracomment>Title of progress window which is displayed when wallets are being loaded.</extracomment>
        <translation type="unfinished">Cüzdanları Yükle</translation>
    </message>
    <message>
        <source>Loading wallets…</source>
        <extracomment>Descriptive text of the load wallets progress window which indicates to the user that wallets are currently being loaded.</extracomment>
        <translation type="unfinished">Cüzdanlar yükleniyor...</translation>
    </message>
</context>
<context>
    <name>OpenWalletActivity</name>
    <message>
        <source>Open wallet failed</source>
        <translation type="unfinished">Cüzdan açma başarısız</translation>
    </message>
    <message>
        <source>Open wallet warning</source>
        <translation type="unfinished">Açık cüzdan uyarısı</translation>
    </message>
    <message>
        <source>default wallet</source>
        <translation type="unfinished">varsayılan cüzdan</translation>
    </message>
    <message>
        <source>Open Wallet</source>
        <extracomment>Title of window indicating the progress of opening of a wallet.</extracomment>
        <translation type="unfinished">Cüzdanı Aç</translation>
    </message>
    <message>
        <source>Opening Wallet &lt;b&gt;%1&lt;/b&gt;…</source>
        <extracomment>Descriptive text of the open wallet progress window which indicates to the user which wallet is currently being opened.</extracomment>
        <translation type="unfinished">Cüzdan açılıyor&lt;b&gt;%1&lt;/b&gt;...</translation>
    </message>
</context>
<context>
    <name>RestoreWalletActivity</name>
    <message>
        <source>Restore Wallet</source>
        <extracomment>Title of progress window which is displayed when wallets are being restored.</extracomment>
        <translation type="unfinished">Cüzdanı Geri Yükle</translation>
    </message>
    <message>
        <source>Restoring Wallet &lt;b&gt;%1&lt;/b&gt;…</source>
        <extracomment>Descriptive text of the restore wallets progress window which indicates to the user that wallets are currently being restored.</extracomment>
        <translation type="unfinished">Cüzdan Onarılıyor&lt;b&gt;%1&lt;/b&gt;</translation>
    </message>
    <message>
        <source>Restore wallet failed</source>
        <extracomment>Title of message box which is displayed when the wallet could not be restored.</extracomment>
        <translation type="unfinished">Cüzdan geri yüklenemedi</translation>
    </message>
    <message>
        <source>Restore wallet warning</source>
        <extracomment>Title of message box which is displayed when the wallet is restored with some warning.</extracomment>
        <translation type="unfinished">Cüzdan uyarısını geri yükle</translation>
    </message>
    <message>
        <source>Restore wallet message</source>
        <extracomment>Title of message box which is displayed when the wallet is successfully restored.</extracomment>
        <translation type="unfinished">Cüzdan onarım mesajı</translation>
    </message>
</context>
<context>
    <name>WalletController</name>
    <message>
        <source>Close wallet</source>
        <translation type="unfinished">Cüzdan kapat</translation>
    </message>
    <message>
        <source>Are you sure you wish to close the wallet &lt;i&gt;%1&lt;/i&gt;?</source>
        <translation type="unfinished">&lt;i&gt;%1&lt;/i&gt; cüzdanını kapatmak istediğinizden emin misiniz?</translation>
    </message>
    <message>
        <source>Closing the wallet for too long can result in having to resync the entire chain if pruning is enabled.</source>
        <translation type="unfinished">Cüzdanı çok uzun süre kapatmak, veri budama etkinleştirilmişse tüm zinciri yeniden senkronize etmek zorunda kalmanıza neden olabilir.</translation>
    </message>
    <message>
        <source>Close all wallets</source>
        <translation type="unfinished">Tüm cüzdanları kapat</translation>
    </message>
    <message>
        <source>Are you sure you wish to close all wallets?</source>
        <translation type="unfinished">Tüm cüzdanları kapatmak istediğinizden emin misiniz?</translation>
    </message>
</context>
<context>
    <name>CreateWalletDialog</name>
    <message>
        <source>Create Wallet</source>
        <translation type="unfinished">Cüzdan Oluştur</translation>
    </message>
    <message>
        <source>Wallet Name</source>
        <translation type="unfinished">Cüzdan İsmi</translation>
    </message>
    <message>
        <source>Wallet</source>
        <translation type="unfinished">Cüzdan</translation>
    </message>
    <message>
        <source>Encrypt the wallet. The wallet will be encrypted with a passphrase of your choice.</source>
        <translation type="unfinished">Cüzdanı şifreleyin. Cüzdan seçtiğiniz bir anahtar parola kelimeleri ile şifrelenecektir.</translation>
    </message>
    <message>
        <source>Encrypt Wallet</source>
        <translation type="unfinished">Cüzdanı Şifrele</translation>
    </message>
    <message>
        <source>Advanced Options</source>
        <translation type="unfinished">Ek Seçenekler</translation>
    </message>
    <message>
        <source>Disable private keys for this wallet. Wallets with private keys disabled will have no private keys and cannot have an HD seed or imported private keys. This is ideal for watch-only wallets.</source>
        <translation type="unfinished">Bu cüzdan için özel anahtarları devre dışı bırakın. Özel anahtarları devre dışı bırakılan cüzdanların özel anahtarları olmayacak ve bir HD çekirdeği veya içe aktarılan özel anahtarları olmayacaktır. Bu, yalnızca saat cüzdanları için idealdir.</translation>
    </message>
    <message>
        <source>Disable Private Keys</source>
        <translation type="unfinished">Özel Kilidi (Private Key) kaldır</translation>
    </message>
    <message>
        <source>Make a blank wallet. Blank wallets do not initially have private keys or scripts. Private keys and addresses can be imported, or an HD seed can be set, at a later time.</source>
        <translation type="unfinished">Boş bir cüzdan yapın. Boş cüzdanlar başlangıçta özel anahtarlara veya komut dosyalarına sahip değildir. Özel anahtarlar ve adresler içe aktarılabilir veya daha sonra bir HD tohum ayarlanabilir.</translation>
    </message>
    <message>
        <source>Make Blank Wallet</source>
        <translation type="unfinished">Boş Cüzdan Oluştur</translation>
    </message>
    <message>
        <source>Use descriptors for scriptPubKey management</source>
        <translation type="unfinished">scriptPubKey yönetimi için tanımlayıcıları kullanın</translation>
    </message>
    <message>
        <source>Descriptor Wallet</source>
        <translation type="unfinished">Tanımlayıcı Cüzdan </translation>
    </message>
    <message>
        <source>Use an external signing device such as a hardware wallet. Configure the external signer script in wallet preferences first.</source>
        <translation type="unfinished">Donanım cüzdanı gibi harici bir imzalama cihazı kullanın. Önce cüzdan tercihlerinde harici imzalayan komut dosyasını yapılandırın.</translation>
    </message>
    <message>
        <source>External signer</source>
        <translation type="unfinished">Harici imzalaycı</translation>
    </message>
    <message>
        <source>Create</source>
        <translation type="unfinished">Oluştur</translation>
    </message>
    <message>
        <source>Compiled without sqlite support (required for descriptor wallets)</source>
        <translation type="unfinished">Sqlite desteği olmadan derlenmiş. (tanımlayıcı cüzdanlar için gereklidir)</translation>
    </message>
    </context>
<context>
    <name>EditAddressDialog</name>
    <message>
        <source>Edit Address</source>
        <translation type="unfinished">Adresi düzenle</translation>
    </message>
    <message>
        <source>&amp;Label</source>
        <translation type="unfinished">&amp;Etiket</translation>
    </message>
    <message>
        <source>The label associated with this address list entry</source>
        <translation type="unfinished">Bu adres listesi girişiyle ilişkili etiket</translation>
    </message>
    <message>
        <source>The address associated with this address list entry. This can only be modified for sending addresses.</source>
        <translation type="unfinished">Bu adres listesi girişiyle ilişkili adres. Bu sadece adreslerin gönderilmesi için değiştirilebilir</translation>
    </message>
    <message>
        <source>&amp;Address</source>
        <translation type="unfinished">&amp;Adres</translation>
    </message>
    <message>
        <source>New sending address</source>
        <translation type="unfinished">Yeni gönderim adresi</translation>
    </message>
    <message>
        <source>Edit receiving address</source>
        <translation type="unfinished">Alım adresini düzenle</translation>
    </message>
    <message>
        <source>Edit sending address</source>
        <translation type="unfinished">Gönderme adresini  düzenleyin</translation>
    </message>
    <message>
        <source>The entered address "%1" is not a valid Bitcoin address.</source>
        <translation type="unfinished">Girilen "%1" adresi geçerli bir Bitcoin adresi değildir.</translation>
    </message>
    <message>
        <source>Could not unlock wallet.</source>
        <translation type="unfinished">Cüzdanın kilidi açılamadı.</translation>
    </message>
    <message>
        <source>New key generation failed.</source>
        <translation type="unfinished">Yeni anahtar oluşturma başarısız oldu.</translation>
    </message>
</context>
<context>
    <name>FreespaceChecker</name>
    <message>
        <source>A new data directory will be created.</source>
        <translation type="unfinished">Yeni bir veri klasörü oluşturulacaktır.</translation>
    </message>
    <message>
        <source>name</source>
        <translation type="unfinished">isim</translation>
    </message>
    <message>
        <source>Path already exists, and is not a directory.</source>
        <translation type="unfinished">Halihazırda bir yol var ve bu bir klasör değildir.</translation>
    </message>
    <message>
        <source>Cannot create data directory here.</source>
        <translation type="unfinished">Burada veri klasörü oluşturulamaz.</translation>
    </message>
</context>
<context>
    <name>Intro</name>
    <message numerus="yes">
        <source>%n GB of space available</source>
        <translation type="unfinished">
            <numerusform>%n GB alan kullanılabilir</numerusform>
        </translation>
    </message>
    <message numerus="yes">
        <source>(of %n GB needed)</source>
        <translation type="unfinished">
            <numerusform>(gereken %n GB alandan)</numerusform>
        </translation>
    </message>
    <message numerus="yes">
        <source>(%n GB needed for full chain)</source>
        <translation type="unfinished">
            <numerusform>(%n GB tam zincir için gerekli)</numerusform>
        </translation>
    </message>
    <message>
        <source>%1 GB of space available</source>
        <translation type="unfinished">%1 GB boş alan mevcut.</translation>
    </message>
    <message>
        <source>At least %1 GB of data will be stored in this directory, and it will grow over time.</source>
        <translation type="unfinished">Bu dizinde en az %1 GB veri depolanacak ve zamanla büyüyecek.</translation>
    </message>
    <message>
        <source>Approximately %1 GB of data will be stored in this directory.</source>
        <translation type="unfinished">Yaklaşık %1 GB veri bu klasörde depolanacak.</translation>
    </message>
    <message numerus="yes">
        <source>(sufficient to restore backups %n day(s) old)</source>
        <extracomment>Explanatory text on the capability of the current prune target.</extracomment>
        <translation type="unfinished">
            <numerusform>(%n günlük yedekleri geri yüklemek için yeterli)</numerusform>
        </translation>
    </message>
    <message>
        <source>%1 will download and store a copy of the Bitcoin block chain.</source>
        <translation type="unfinished">%1  Bitcoin blok zincirinin bir kopyasını indirecek ve depolayacak.</translation>
    </message>
    <message>
        <source>The wallet will also be stored in this directory.</source>
        <translation type="unfinished">Cüzdan da bu dizinde depolanacaktır.</translation>
    </message>
    <message>
        <source>Error: Specified data directory "%1" cannot be created.</source>
        <translation type="unfinished">Hata: Belirtilen "%1" veri klasörü oluşturulamaz.</translation>
    </message>
    <message>
        <source>Error</source>
        <translation type="unfinished">Hata</translation>
    </message>
    <message>
        <source>Welcome</source>
        <translation type="unfinished">Hoş geldiniz </translation>
    </message>
    <message>
        <source>Welcome to %1.</source>
        <translation type="unfinished">%1'e hoşgeldiniz.</translation>
    </message>
    <message>
        <source>As this is the first time the program is launched, you can choose where %1 will store its data.</source>
        <translation type="unfinished">Bu programın ilk kez başlatılmasından dolayı %1 yazılımının verilerini nerede saklayacağını seçebilirsiniz.</translation>
    </message>
    <message>
        <source>Reverting this setting requires re-downloading the entire blockchain. It is faster to download the full chain first and prune it later. Disables some advanced features.</source>
        <translation type="unfinished">Bu ayarın geri döndürülmesi, tüm blok zincirinin yeniden indirilmesini gerektirir. Önce tüm zinciri indirmek ve daha sonra veri budamak daha hızlıdır. Bazı gelişmiş özellikleri devre dışı bırakır.</translation>
    </message>
    <message>
        <source>When you click OK, %1 will begin to download and process the full %4 block chain (%2 GB) starting with the earliest transactions in %3 when %4 initially launched.</source>
        <translation type="unfinished">Tamam'ı tıklattığınızda, %1, %4 ilk başlatıldığında %3'teki en eski işlemlerden başlayarak tam %4 blok zincirini (%2 GB) indirmeye ve işlemeye başlayacak.</translation>
    </message>
    <message>
        <source>If you have chosen to limit block chain storage (pruning), the historical data must still be downloaded and processed, but will be deleted afterward to keep your disk usage low.</source>
        <translation type="unfinished">Blok zinciri depolamayı (veri budama) sınırlamayı seçtiyseniz, geçmiş veriler yine de indirilmeli ve işlenmelidir, ancak disk kullanımınızı düşük tutmak için daha sonra silinecektir.</translation>
    </message>
    <message>
        <source>Use the default data directory</source>
        <translation type="unfinished">Varsayılan veri klasörünü kullan</translation>
    </message>
    <message>
        <source>Use a custom data directory:</source>
        <translation type="unfinished">Özel bir veri klasörü kullan:</translation>
    </message>
</context>
<context>
    <name>HelpMessageDialog</name>
    <message>
        <source>version</source>
        <translation type="unfinished">sürüm</translation>
    </message>
    <message>
        <source>About %1</source>
        <translation type="unfinished">%1 Hakkında</translation>
    </message>
    <message>
        <source>Command-line options</source>
        <translation type="unfinished">Komut-satırı seçenekleri</translation>
    </message>
</context>
<context>
    <name>ShutdownWindow</name>
    <message>
        <source>%1 is shutting down…</source>
        <translation type="unfinished">%1kapanıyor…</translation>
    </message>
    <message>
        <source>Do not shut down the computer until this window disappears.</source>
        <translation type="unfinished">Bu pencere kapanıncaya dek bilgisayarı kapatmayınız.</translation>
    </message>
</context>
<context>
    <name>ModalOverlay</name>
    <message>
        <source>Recent transactions may not yet be visible, and therefore your wallet's balance might be incorrect. This information will be correct once your wallet has finished synchronizing with the bitcoin network, as detailed below.</source>
        <translation type="unfinished">Son işlemler henüz görünmeyebilir ve bu nedenle cüzdanınızın bakiyesi yanlış olabilir. Bu bilgiler, aşağıda detaylandırıldığı gibi, cüzdanınız bitcoin ağı ile senkronizasyonunu tamamladığında doğru olacaktır. </translation>
    </message>
    <message>
        <source>Attempting to spend bitcoins that are affected by not-yet-displayed transactions will not be accepted by the network.</source>
        <translation type="unfinished">Henüz görüntülenmeyen işlemlerden etkilenen bitcoinleri harcama girişiminde bulunmak ağ tarafından kabul edilmeyecektir.</translation>
    </message>
    <message>
        <source>Number of blocks left</source>
        <translation type="unfinished">Kalan blok sayısı</translation>
    </message>
    <message>
        <source>Unknown…</source>
        <translation type="unfinished">Bilinmiyor...</translation>
    </message>
    <message>
        <source>calculating…</source>
        <translation type="unfinished">hesaplanıyor...</translation>
    </message>
    <message>
        <source>Last block time</source>
        <translation type="unfinished">Son blok zamanı</translation>
    </message>
    <message>
        <source>Progress</source>
        <translation type="unfinished">İlerleme</translation>
    </message>
    <message>
        <source>Progress increase per hour</source>
        <translation type="unfinished">Saat başı ilerleme artışı</translation>
    </message>
    <message>
        <source>Estimated time left until synced</source>
        <translation type="unfinished">Senkronize edilene kadar kalan tahmini süre</translation>
    </message>
    <message>
        <source>Hide</source>
        <translation type="unfinished">Gizle</translation>
    </message>
    <message>
        <source>Unknown. Pre-syncing Headers (%1, %2%)…</source>
        <translation type="unfinished">Bilinmeyen. Ön eşitleme Başlıkları (%1,%2 %)…</translation>
    </message>
</context>
<context>
    <name>OpenURIDialog</name>
    <message>
        <source>Open bitcoin URI</source>
        <translation type="unfinished">Bitcoin URI aç</translation>
    </message>
    <message>
        <source>Paste address from clipboard</source>
        <extracomment>Tooltip text for button that allows you to paste an address that is in your clipboard.</extracomment>
        <translation type="unfinished">Panodan adres yapıştır</translation>
    </message>
</context>
<context>
    <name>OptionsDialog</name>
    <message>
        <source>Options</source>
        <translation type="unfinished">Seçenekler</translation>
    </message>
    <message>
        <source>&amp;Main</source>
        <translation type="unfinished">&amp;Genel</translation>
    </message>
    <message>
        <source>Automatically start %1 after logging in to the system.</source>
        <translation type="unfinished">Sisteme giriş yaptıktan sonra otomatik olarak %1'i başlat.</translation>
    </message>
    <message>
        <source>&amp;Start %1 on system login</source>
        <translation type="unfinished">&amp;Açılışta %1 açılsın</translation>
    </message>
    <message>
        <source>Size of &amp;database cache</source>
        <translation type="unfinished">&amp;veritabanı önbellek boyutu</translation>
    </message>
    <message>
        <source>Number of script &amp;verification threads</source>
        <translation type="unfinished">Betik &amp;doğrulama iş parçacığı sayısı</translation>
    </message>
    <message>
        <source>IP address of the proxy (e.g. IPv4: 127.0.0.1 / IPv6: ::1)</source>
        <translation type="unfinished">Proxy'nin IP Adresi (ör: IPv4: 127.0.0.1 / IPv6: ::1)</translation>
    </message>
    <message>
        <source>Shows if the supplied default SOCKS5 proxy is used to reach peers via this network type.</source>
        <translation type="unfinished">Bu şebeke türü yoluyla eşlere bağlanmak için belirtilen varsayılan SOCKS5 vekil sunucusunun kullanılıp kullanılmadığını gösterir.</translation>
    </message>
    <message>
        <source>Minimize instead of exit the application when the window is closed. When this option is enabled, the application will be closed only after selecting Exit in the menu.</source>
        <translation type="unfinished">Pencere kapatıldığında uygulamadan çıkmak yerine uygulamayı küçültür. Bu seçenek etkinleştirildiğinde, uygulama sadece menüden çıkış seçildiğinde kapanacaktır.</translation>
    </message>
    <message>
        <source>Options set in this dialog are overridden by the command line:</source>
        <translation type="unfinished">Bu iletişim kutusundan ayarlanan seçenekler komut satırı tarafından geçersiz kılınır:</translation>
    </message>
    <message>
        <source>Open the %1 configuration file from the working directory.</source>
        <translation type="unfinished">Çalışma dizininden %1  yapılandırma dosyasını aç.</translation>
    </message>
    <message>
        <source>Open Configuration File</source>
        <translation type="unfinished">Yapılandırma Dosyasını Aç</translation>
    </message>
    <message>
        <source>Reset all client options to default.</source>
        <translation type="unfinished">İstemcinin tüm seçeneklerini varsayılan değerlere sıfırla.</translation>
    </message>
    <message>
        <source>&amp;Reset Options</source>
        <translation type="unfinished">Seçenekleri &amp;Sıfırla</translation>
    </message>
    <message>
        <source>&amp;Network</source>
        <translation type="unfinished">&amp;Ağ</translation>
    </message>
    <message>
        <source>Prune &amp;block storage to</source>
        <translation type="unfinished">Depolamayı küçültmek &amp;engellemek için </translation>
    </message>
    <message>
        <source>Reverting this setting requires re-downloading the entire blockchain.</source>
        <translation type="unfinished">Bu ayarın geri alınması, tüm blok zincirinin yeniden indirilmesini gerektirir.</translation>
    </message>
    <message>
        <source>Maximum database cache size. A larger cache can contribute to faster sync, after which the benefit is less pronounced for most use cases. Lowering the cache size will reduce memory usage. Unused mempool memory is shared for this cache.</source>
        <extracomment>Tooltip text for Options window setting that sets the size of the database cache. Explains the corresponding effects of increasing/decreasing this value.</extracomment>
        <translation type="unfinished">Maksimum veritabanı önbellek boyutu. Daha büyük bir önbellek daha hızlı eşitlemeye katkıda bulunabilir, bundan sonra çoğu kullanım durumu için fayda daha az belirgindir. Önbellek boyutunu düşürmek bellek kullanımını azaltır. Bu önbellek için kullanılmayan mempool belleği paylaşılır.</translation>
    </message>
    <message>
        <source>Set the number of script verification threads. Negative values correspond to the number of cores you want to leave free to the system.</source>
        <extracomment>Tooltip text for Options window setting that sets the number of script verification threads. Explains that negative values mean to leave these many cores free to the system.</extracomment>
        <translation type="unfinished">Komut dosyası doğrulama iş parçacığı sayısını ayarlayın. Negatif değerler sisteme serbest bırakmak istediğiniz çekirdek sayısına karşılık gelir.</translation>
    </message>
    <message>
        <source>(0 = auto, &lt;0 = leave that many cores free)</source>
        <translation type="unfinished">(0 = otomatik, &lt;0 = bu kadar çekirdeği kullanma)</translation>
    </message>
    <message>
        <source>This allows you or a third party tool to communicate with the node through command-line and JSON-RPC commands.</source>
        <extracomment>Tooltip text for Options window setting that enables the RPC server.</extracomment>
        <translation type="unfinished">Bu, sizin veya bir üçüncü taraf aracının komut satırı ve JSON-RPC komutları aracılığıyla düğümle iletişim kurmasına olanak tanır.</translation>
    </message>
    <message>
        <source>Enable R&amp;PC server</source>
        <extracomment>An Options window setting to enable the RPC server.</extracomment>
        <translation type="unfinished">R&amp;PC sunucusunu etkinleştir</translation>
    </message>
    <message>
        <source>W&amp;allet</source>
        <translation type="unfinished">&amp;Cüzdan</translation>
    </message>
    <message>
        <source>Whether to set subtract fee from amount as default or not.</source>
        <extracomment>Tooltip text for Options window setting that sets subtracting the fee from a sending amount as default.</extracomment>
        <translation type="unfinished">Tutardan çıkarma ücretinin varsayılan olarak ayarlanıp ayarlanmayacağı.</translation>
    </message>
    <message>
        <source>Subtract &amp;fee from amount by default</source>
        <extracomment>An Options window setting to set subtracting the fee from a sending amount as default.</extracomment>
        <translation type="unfinished">Varsayılan olarak ücreti tutardan düş</translation>
    </message>
    <message>
        <source>Expert</source>
        <translation type="unfinished">Gelişmiş</translation>
    </message>
    <message>
        <source>Enable coin &amp;control features</source>
        <translation type="unfinished">Para &amp;kontrolü özelliklerini etkinleştir</translation>
    </message>
    <message>
        <source>If you disable the spending of unconfirmed change, the change from a transaction cannot be used until that transaction has at least one confirmation. This also affects how your balance is computed.</source>
        <translation type="unfinished">Onaylanmamış bozuk para harcamasını devre dışı bırakırsanız, bir işlemdeki bozukl para, o işlem en az bir onay alana kadar kullanılamaz. Bu aynı zamanda bakiyenizin nasıl hesaplandığını da etkiler.</translation>
    </message>
    <message>
        <source>&amp;Spend unconfirmed change</source>
        <translation type="unfinished">&amp; Onaylanmamış bozuk parayı harcayın</translation>
    </message>
    <message>
        <source>Enable &amp;PSBT controls</source>
        <extracomment>An options window setting to enable PSBT controls.</extracomment>
        <translation type="unfinished">PSBT kontrollerini etkinleştir</translation>
    </message>
    <message>
        <source>Whether to show PSBT controls.</source>
        <extracomment>Tooltip text for options window setting that enables PSBT controls.</extracomment>
        <translation type="unfinished">PSBT kontrollerinin gösterilip gösterilmeyeceği.</translation>
    </message>
    <message>
        <source>Automatically open the Bitcoin client port on the router. This only works when your router supports UPnP and it is enabled.</source>
        <translation type="unfinished">Yönlendiricide Bitcoin istemci portlarını otomatik olarak açar. Bu, sadece yönlendiricinizin UPnP desteği bulunuyorsa ve etkinse çalışabilir.</translation>
    </message>
    <message>
        <source>Map port using &amp;UPnP</source>
        <translation type="unfinished">Portları &amp;UPnP kullanarak haritala</translation>
    </message>
    <message>
        <source>Accept connections from outside.</source>
        <translation type="unfinished">Dışarıdan bağlantıları kabul et.</translation>
    </message>
    <message>
        <source>Allow incomin&amp;g connections</source>
        <translation type="unfinished">Gelen bağlantılara izin ver</translation>
    </message>
    <message>
        <source>Connect to the Bitcoin network through a SOCKS5 proxy.</source>
        <translation type="unfinished">Bitcoin ağına bir SOCKS5 vekil sunucusu aracılığıyla bağlan.</translation>
    </message>
    <message>
        <source>&amp;Connect through SOCKS5 proxy (default proxy):</source>
        <translation type="unfinished">SOCKS5 vekil sunucusu aracılığıyla &amp;bağlan (varsayılan vekil sunucusu):</translation>
    </message>
    <message>
        <source>Port of the proxy (e.g. 9050)</source>
        <translation type="unfinished">Vekil sunucunun portu (mesela 9050)</translation>
    </message>
    <message>
        <source>Used for reaching peers via:</source>
        <translation type="unfinished">Eşlere ulaşmak için kullanılır, şu üzerinden:</translation>
    </message>
    <message>
        <source>&amp;Window</source>
        <translation type="unfinished">&amp;Pencere</translation>
    </message>
    <message>
        <source>&amp;Show tray icon</source>
        <translation type="unfinished">Simgeyi &amp;Göster </translation>
    </message>
    <message>
        <source>Show only a tray icon after minimizing the window.</source>
        <translation type="unfinished">Küçültüldükten sonra sadece tepsi simgesi göster.</translation>
    </message>
    <message>
        <source>&amp;Minimize to the tray instead of the taskbar</source>
        <translation type="unfinished">İşlem çubuğu yerine sistem çekmecesine &amp;küçült</translation>
    </message>
    <message>
        <source>M&amp;inimize on close</source>
        <translation type="unfinished">Kapatma sırasında k&amp;üçült</translation>
    </message>
    <message>
        <source>&amp;Display</source>
        <translation type="unfinished">&amp;Görünüm</translation>
    </message>
    <message>
        <source>User Interface &amp;language:</source>
        <translation type="unfinished">Kullanıcı arayüzü &amp;dili:</translation>
    </message>
    <message>
        <source>The user interface language can be set here. This setting will take effect after restarting %1.</source>
        <translation type="unfinished">Kullanıcı arayüzünün dili burada belirtilebilir. Bu ayar %1 tekrar başlatıldığında etkinleşecektir.</translation>
    </message>
    <message>
        <source>&amp;Unit to show amounts in:</source>
        <translation type="unfinished">Tutarı göstermek için &amp;birim:</translation>
    </message>
    <message>
        <source>Choose the default subdivision unit to show in the interface and when sending coins.</source>
        <translation type="unfinished">Bitcoin gönderildiğinde arayüzde gösterilecek varsayılan alt birimi seçiniz.</translation>
    </message>
    <message>
        <source>Third-party URLs (e.g. a block explorer) that appear in the transactions tab as context menu items. %s in the URL is replaced by transaction hash. Multiple URLs are separated by vertical bar |.</source>
        <translation type="unfinished">İşlemler sekmesinde bağlam menüsü unsurları olarak görünen üçüncü taraf bağlantıları (mesela bir blok tarayıcısı). URL'deki %s, işlem hash değeri ile değiştirilecektir. Birden çok bağlantılar düşey çubuklar | ile ayrılacaktır.</translation>
    </message>
    <message>
        <source>&amp;Third-party transaction URLs</source>
        <translation type="unfinished">&amp;Üçüncü parti işlem URL'leri</translation>
    </message>
    <message>
        <source>Whether to show coin control features or not.</source>
        <translation type="unfinished">Para kontrol özelliklerinin gösterilip gösterilmeyeceğini ayarlar.</translation>
    </message>
    <message>
        <source>Connect to the Bitcoin network through a separate SOCKS5 proxy for Tor onion services.</source>
        <translation type="unfinished">Tor Onion hizmetleri için ayrı bir SOCKS5 proxy aracılığıyla Bitcoin ağına bağlanın. </translation>
    </message>
    <message>
        <source>Use separate SOCKS&amp;5 proxy to reach peers via Tor onion services:</source>
        <translation type="unfinished">Tor onion hizmetleri aracılığıyla eşlere ulaşmak için ayrı SOCKS&amp;5 proxy kullanın: </translation>
    </message>
    <message>
        <source>&amp;OK</source>
        <translation type="unfinished">&amp;Tamam</translation>
    </message>
    <message>
        <source>&amp;Cancel</source>
        <translation type="unfinished">&amp;İptal</translation>
    </message>
    <message>
        <source>default</source>
        <translation type="unfinished">varsayılan</translation>
    </message>
    <message>
        <source>none</source>
        <translation type="unfinished">hiçbiri</translation>
    </message>
    <message>
        <source>Confirm options reset</source>
        <extracomment>Window title text of pop-up window shown when the user has chosen to reset options.</extracomment>
        <translation type="unfinished">Seçenekleri sıfırlamayı onayla</translation>
    </message>
    <message>
        <source>Client restart required to activate changes.</source>
        <extracomment>Text explaining that the settings changed will not come into effect until the client is restarted.</extracomment>
        <translation type="unfinished">Değişikliklerin uygulanması için istemcinin yeniden başlatılması lazımdır.</translation>
    </message>
    <message>
        <source>Current settings will be backed up at "%1".</source>
        <extracomment>Text explaining to the user that the client's current settings will be backed up at a specific location. %1 is a stand-in argument for the backup location's path.</extracomment>
        <translation type="unfinished">Mevcut ayarlar şu adreste yedeklenecek: "%1".</translation>
    </message>
    <message>
        <source>Client will be shut down. Do you want to proceed?</source>
        <extracomment>Text asking the user to confirm if they would like to proceed with a client shutdown.</extracomment>
        <translation type="unfinished">İstemci kapanacaktır. Devam etmek istiyor musunuz?</translation>
    </message>
    <message>
        <source>Configuration options</source>
        <extracomment>Window title text of pop-up box that allows opening up of configuration file.</extracomment>
        <translation type="unfinished">Yapılandırma seçenekleri</translation>
    </message>
    <message>
        <source>The configuration file is used to specify advanced user options which override GUI settings. Additionally, any command-line options will override this configuration file.</source>
        <extracomment>Explanatory text about the priority order of instructions considered by client. The order from high to low being: command-line, configuration file, GUI settings.</extracomment>
        <translation type="unfinished">Yapılandırma dosyası, grafik arayüzü ayarlarını geçersiz kılacak gelişmiş kullanıcı seçeneklerini belirtmek için kullanılır. Ayrıca, herhangi bir komut satırı seçeneği bu yapılandırma dosyasını geçersiz kılacaktır.</translation>
    </message>
    <message>
        <source>Continue</source>
        <translation type="unfinished">Devam</translation>
    </message>
    <message>
        <source>Cancel</source>
        <translation type="unfinished">İptal</translation>
    </message>
    <message>
        <source>Error</source>
        <translation type="unfinished">Hata</translation>
    </message>
    <message>
        <source>The configuration file could not be opened.</source>
        <translation type="unfinished">Yapılandırma dosyası açılamadı.</translation>
    </message>
    <message>
        <source>This change would require a client restart.</source>
        <translation type="unfinished">Bu değişiklik istemcinin tekrar başlatılmasını gerektirir.</translation>
    </message>
    <message>
        <source>The supplied proxy address is invalid.</source>
        <translation type="unfinished">Girilen vekil sunucu adresi geçersizdir.</translation>
    </message>
</context>
<context>
    <name>OptionsModel</name>
    <message>
        <source>Could not read setting "%1", %2.</source>
        <translation type="unfinished">Ayarlar okunamadı "%1",%2.</translation>
    </message>
</context>
<context>
    <name>OverviewPage</name>
    <message>
        <source>The displayed information may be out of date. Your wallet automatically synchronizes with the Bitcoin network after a connection is established, but this process has not completed yet.</source>
        <translation type="unfinished">Görüntülenen bilgiler güncel olmayabilir. Bağlantı kurulduğunda cüzdanınız otomatik olarak Bitcoin ağı ile senkronize olur ancak bu işlem henüz tamamlanmamıştır.</translation>
    </message>
    <message>
        <source>Watch-only:</source>
        <translation type="unfinished">Sadece-izlenen:</translation>
    </message>
    <message>
        <source>Available:</source>
        <translation type="unfinished">Mevcut:</translation>
    </message>
    <message>
        <source>Your current spendable balance</source>
        <translation type="unfinished">Güncel harcanabilir bakiyeniz</translation>
    </message>
    <message>
        <source>Pending:</source>
        <translation type="unfinished">Bekliyor:</translation>
    </message>
    <message>
        <source>Total of transactions that have yet to be confirmed, and do not yet count toward the spendable balance</source>
        <translation type="unfinished">Henüz doğrulanmamış ve harcanabilir bakiyeye eklenmemiş işlemlerin toplamı</translation>
    </message>
    <message>
        <source>Immature:</source>
        <translation type="unfinished">Olgunlaşmamış:</translation>
    </message>
    <message>
        <source>Mined balance that has not yet matured</source>
        <translation type="unfinished">ödenilmemiş miktar</translation>
    </message>
    <message>
        <source>Balances</source>
        <translation type="unfinished">Hesaplar</translation>
    </message>
    <message>
        <source>Total:</source>
        <translation type="unfinished">Toplam:</translation>
    </message>
    <message>
        <source>Your current total balance</source>
        <translation type="unfinished">Güncel toplam bakiyeniz</translation>
    </message>
    <message>
        <source>Your current balance in watch-only addresses</source>
        <translation type="unfinished">Sadece izlenen adreslerdeki güncel bakiyeniz</translation>
    </message>
    <message>
        <source>Spendable:</source>
        <translation type="unfinished">Harcanabilir</translation>
    </message>
    <message>
        <source>Recent transactions</source>
        <translation type="unfinished">Yakın zamandaki işlemler</translation>
    </message>
    <message>
        <source>Unconfirmed transactions to watch-only addresses</source>
        <translation type="unfinished">Sadece izlenen adreslere gelen doğrulanmamış işlemler</translation>
    </message>
    <message>
        <source>Mined balance in watch-only addresses that has not yet matured</source>
        <translation type="unfinished">Sadece izlenen adreslerin henüz olgunlaşmamış oluşturulan bakiyeleri</translation>
    </message>
    <message>
        <source>Current total balance in watch-only addresses</source>
        <translation type="unfinished">Sadece izlenen adreslerdeki güncel toplam bakiye</translation>
    </message>
    </context>
<context>
    <name>PSBTOperationsDialog</name>
    <message>
        <source>Dialog</source>
        <translation type="unfinished">Diyalog</translation>
    </message>
    <message>
        <source>Sign Tx</source>
        <translation type="unfinished">İşlemi İmzalayın</translation>
    </message>
    <message>
        <source>Broadcast Tx</source>
        <translation type="unfinished">İşlemi Ağa Duyurun</translation>
    </message>
    <message>
        <source>Copy to Clipboard</source>
        <translation type="unfinished">Panoya kopyala</translation>
    </message>
    <message>
        <source>Save…</source>
        <translation type="unfinished">Kaydet...</translation>
    </message>
    <message>
        <source>Close</source>
        <translation type="unfinished">Kapat</translation>
    </message>
    <message>
        <source>Failed to load transaction: %1</source>
        <translation type="unfinished">İşlem yüklenemedi: %1</translation>
    </message>
    <message>
        <source>Failed to sign transaction: %1</source>
        <translation type="unfinished">İşlem imzalanamadı: %1</translation>
    </message>
    <message>
        <source>Cannot sign inputs while wallet is locked.</source>
        <translation type="unfinished">Cüzdan kilitliyken girdiler işaretlenemez.</translation>
    </message>
    <message>
        <source>Could not sign any more inputs.</source>
        <translation type="unfinished">Daha fazla girdi imzalanamıyor.</translation>
    </message>
    <message>
        <source>Signed transaction successfully. Transaction is ready to broadcast.</source>
        <translation type="unfinished">İşlem imzalandı ve ağa duyurulmaya hazır.</translation>
    </message>
    <message>
        <source>Unknown error processing transaction.</source>
        <translation type="unfinished">İşlem sürerken bilinmeyen bir hata oluştu.</translation>
    </message>
    <message>
        <source>Transaction broadcast successfully! Transaction ID: %1</source>
        <translation type="unfinished">İşlem ağa duyuruldu! İşlem kodu: %1</translation>
    </message>
    <message>
        <source>PSBT copied to clipboard.</source>
        <translation type="unfinished">PSBT panoya kopyalandı.</translation>
    </message>
    <message>
        <source>Save Transaction Data</source>
        <translation type="unfinished">İşlem verilerini kaydet</translation>
    </message>
    <message>
        <source>PSBT saved to disk.</source>
        <translation type="unfinished">PSBT diske kaydedildi.</translation>
    </message>
    <message>
        <source>Unable to calculate transaction fee or total transaction amount.</source>
        <translation type="unfinished">İşlem ücretini veya toplam işlem miktarını hesaplayamıyor.</translation>
    </message>
    <message>
        <source>Pays transaction fee: </source>
        <translation type="unfinished">İşlem ücreti:&lt;br&gt;</translation>
    </message>
    <message>
        <source>or</source>
        <translation type="unfinished">veya</translation>
    </message>
    <message>
        <source>Transaction is missing some information about inputs.</source>
        <translation type="unfinished">İşlem girdileri hakkında bazı bilgiler eksik. </translation>
    </message>
    <message>
        <source>Transaction still needs signature(s).</source>
        <translation type="unfinished">İşlemin hala imza(lar)a ihtiyacı var.</translation>
    </message>
    <message>
        <source>(But no wallet is loaded.)</source>
        <translation type="unfinished">(Ancak cüzdan yüklenemedi.)</translation>
    </message>
    <message>
        <source>(But this wallet cannot sign transactions.)</source>
        <translation type="unfinished">(Ancak bu cüzdan işlemleri imzalayamaz.)</translation>
    </message>
    <message>
        <source>Transaction is fully signed and ready for broadcast.</source>
        <translation type="unfinished">İşlem tamamen imzalandı ve yayınlama için hazır.</translation>
    </message>
    <message>
        <source>Transaction status is unknown.</source>
        <translation type="unfinished">İşlem durumu bilinmiyor.</translation>
    </message>
</context>
<context>
    <name>PaymentServer</name>
    <message>
        <source>Payment request error</source>
        <translation type="unfinished">Ödeme isteği hatası</translation>
    </message>
    <message>
        <source>Cannot start bitcoin: click-to-pay handler</source>
        <translation type="unfinished">Bitcoin başlatılamadı: tıkla-ve-öde yöneticisi</translation>
    </message>
    <message>
        <source>URI handling</source>
        <translation type="unfinished">URI yönetimi</translation>
    </message>
    <message>
        <source>'bitcoin://' is not a valid URI. Use 'bitcoin:' instead.</source>
        <translation type="unfinished">'bitcoin://' geçerli bir URI değil. Onun yerine 'bitcoin:' kullanın.</translation>
    </message>
    <message>
        <source>URI cannot be parsed! This can be caused by an invalid Bitcoin address or malformed URI parameters.</source>
        <translation type="unfinished">URI ayrıştırılamıyor! Bunun nedeni geçersiz bir Bitcoin adresi veya hatalı biçimlendirilmiş URI değişkenleri olabilir.</translation>
    </message>
    <message>
        <source>Payment request file handling</source>
        <translation type="unfinished">Ödeme talebi dosyası yönetimi</translation>
    </message>
</context>
<context>
    <name>PeerTableModel</name>
    <message>
        <source>User Agent</source>
        <extracomment>Title of Peers Table column which contains the peer's User Agent string.</extracomment>
        <translation type="unfinished">Kullanıcı Yazılımı</translation>
    </message>
    <message>
        <source>Ping</source>
        <extracomment>Title of Peers Table column which indicates the current latency of the connection with the peer.</extracomment>
        <translation type="unfinished">Gecikme</translation>
    </message>
    <message>
        <source>Age</source>
        <extracomment>Title of Peers Table column which indicates the duration (length of time) since the peer connection started.</extracomment>
        <translation type="unfinished">Yaş</translation>
    </message>
    <message>
        <source>Direction</source>
        <extracomment>Title of Peers Table column which indicates the direction the peer connection was initiated from.</extracomment>
        <translation type="unfinished">Yönlendirme</translation>
    </message>
    <message>
        <source>Sent</source>
        <extracomment>Title of Peers Table column which indicates the total amount of network information we have sent to the peer.</extracomment>
        <translation type="unfinished">Gönderildi</translation>
    </message>
    <message>
        <source>Received</source>
        <extracomment>Title of Peers Table column which indicates the total amount of network information we have received from the peer.</extracomment>
        <translation type="unfinished">Alınan</translation>
    </message>
    <message>
        <source>Address</source>
        <extracomment>Title of Peers Table column which contains the IP/Onion/I2P address of the connected peer.</extracomment>
        <translation type="unfinished">Adres</translation>
    </message>
    <message>
        <source>Type</source>
        <extracomment>Title of Peers Table column which describes the type of peer connection. The "type" describes why the connection exists.</extracomment>
        <translation type="unfinished">Tür</translation>
    </message>
    <message>
        <source>Network</source>
        <extracomment>Title of Peers Table column which states the network the peer connected through.</extracomment>
        <translation type="unfinished">Ağ</translation>
    </message>
    <message>
        <source>Inbound</source>
        <extracomment>An Inbound Connection from a Peer.</extracomment>
        <translation type="unfinished">Gelen</translation>
    </message>
    <message>
        <source>Outbound</source>
        <extracomment>An Outbound Connection to a Peer.</extracomment>
        <translation type="unfinished">yurt dışı</translation>
    </message>
</context>
<context>
    <name>QRImageWidget</name>
    <message>
        <source>&amp;Save Image…</source>
        <translation type="unfinished">&amp;Resmi Kaydet...</translation>
    </message>
    <message>
        <source>&amp;Copy Image</source>
        <translation type="unfinished">Resmi &amp;Kopyala</translation>
    </message>
    <message>
        <source>Resulting URI too long, try to reduce the text for label / message.</source>
        <translation type="unfinished">Sonuç URI çok uzun, etiket ya da ileti metnini kısaltmayı deneyiniz.</translation>
    </message>
    <message>
        <source>Error encoding URI into QR Code.</source>
        <translation type="unfinished">URI'nin QR koduna kodlanmasında hata oluştu.</translation>
    </message>
    <message>
        <source>QR code support not available.</source>
        <translation type="unfinished">QR kodu desteği mevcut değil.</translation>
    </message>
    <message>
        <source>Save QR Code</source>
        <translation type="unfinished">QR Kodu Kaydet</translation>
    </message>
    <message>
        <source>PNG Image</source>
        <extracomment>Expanded name of the PNG file format. See: https://en.wikipedia.org/wiki/Portable_Network_Graphics.</extracomment>
        <translation type="unfinished">PNG Resim</translation>
    </message>
</context>
<context>
    <name>RPCConsole</name>
    <message>
        <source>N/A</source>
        <translation type="unfinished">Mevcut değil</translation>
    </message>
    <message>
        <source>Client version</source>
        <translation type="unfinished">İstemci sürümü</translation>
    </message>
    <message>
        <source>&amp;Information</source>
        <translation type="unfinished">&amp;Bilgi</translation>
    </message>
    <message>
        <source>General</source>
        <translation type="unfinished">Genel</translation>
    </message>
    <message>
        <source>Datadir</source>
        <translation type="unfinished">Veri konumu</translation>
    </message>
    <message>
        <source>Startup time</source>
        <translation type="unfinished">Başlangıç zamanı</translation>
    </message>
    <message>
        <source>Network</source>
        <translation type="unfinished">Ağ</translation>
    </message>
    <message>
        <source>Name</source>
        <translation type="unfinished">İsim</translation>
    </message>
    <message>
        <source>Number of connections</source>
        <translation type="unfinished">Bağlantı sayısı</translation>
    </message>
    <message>
        <source>Block chain</source>
        <translation type="unfinished">Blok zinciri</translation>
    </message>
    <message>
        <source>Memory Pool</source>
        <translation type="unfinished">Bellek Alanı</translation>
    </message>
    <message>
        <source>Current number of transactions</source>
        <translation type="unfinished">Güncel işlem sayısı</translation>
    </message>
    <message>
        <source>Memory usage</source>
        <translation type="unfinished">Bellek kullanımı</translation>
    </message>
    <message>
        <source>Wallet: </source>
        <translation type="unfinished">Cüzdan:</translation>
    </message>
    <message>
        <source>(none)</source>
        <translation type="unfinished">(yok)</translation>
    </message>
    <message>
        <source>&amp;Reset</source>
        <translation type="unfinished">&amp;Sıfırla</translation>
    </message>
    <message>
        <source>Received</source>
        <translation type="unfinished">Alınan</translation>
    </message>
    <message>
        <source>Sent</source>
        <translation type="unfinished">Gönderildi</translation>
    </message>
    <message>
        <source>&amp;Peers</source>
        <translation type="unfinished">&amp;Eşler</translation>
    </message>
    <message>
        <source>Banned peers</source>
        <translation type="unfinished">Yasaklı eşler</translation>
    </message>
    <message>
        <source>Select a peer to view detailed information.</source>
        <translation type="unfinished">Ayrıntılı bilgi görmek için bir eş seçin.</translation>
    </message>
    <message>
        <source>Version</source>
        <translation type="unfinished">Sürüm</translation>
    </message>
    <message>
        <source>Starting Block</source>
        <translation type="unfinished">Başlangıç Bloku</translation>
    </message>
    <message>
        <source>Synced Headers</source>
        <translation type="unfinished">Eşleşmiş Üstbilgiler</translation>
    </message>
    <message>
        <source>Synced Blocks</source>
        <translation type="unfinished">Eşleşmiş Bloklar</translation>
    </message>
    <message>
        <source>Last Transaction</source>
        <translation type="unfinished">Son İşlem</translation>
    </message>
    <message>
        <source>Whether we relay addresses to this peer.</source>
<<<<<<< HEAD
        <extracomment>Tooltip text for the Address Relay field in the peer details area.</extracomment>
=======
        <extracomment>Tooltip text for the Address Relay field in the peer details area, which displays whether we relay addresses to this peer (Yes/No).</extracomment>
>>>>>>> 3116ccd7
        <translation type="unfinished">Adresleri bu eşe iletip iletemeyeceğimiz.</translation>
    </message>
    <message>
        <source>Address Relay</source>
        <extracomment>Text title for the Address Relay field in the peer details area, which displays whether we relay addresses to this peer (Yes/No).</extracomment>
        <translation type="unfinished">Adres Aktarımı</translation>
    </message>
    <message>
<<<<<<< HEAD
        <source>Total number of addresses processed, excluding those dropped due to rate-limiting.</source>
        <extracomment>Tooltip text for the Addresses Processed field in the peer details area.</extracomment>
        <translation type="unfinished">Hız sınırlaması nedeniyle düşürülenler hariç, işlenen toplam adres sayısı.</translation>
=======
        <source>The total number of addresses received from this peer that were processed (excludes addresses that were dropped due to rate-limiting).</source>
        <extracomment>Tooltip text for the Addresses Processed field in the peer details area, which displays the total number of addresses received from this peer that were processed (excludes addresses that were dropped due to rate-limiting).</extracomment>
        <translation type="unfinished">Bu eşten alınan ve işlenen toplam adres sayısı (hız sınırlaması nedeniyle bırakılan adresler hariç).</translation>
    </message>
    <message>
        <source>The total number of addresses received from this peer that were dropped (not processed) due to rate-limiting.</source>
        <extracomment>Tooltip text for the Addresses Rate-Limited field in the peer details area, which displays the total number of addresses received from this peer that were dropped (not processed) due to rate-limiting.</extracomment>
        <translation type="unfinished">Bu eşten alınan ve hız sınırlaması nedeniyle bırakılan (işlenmeyen) adreslerin toplam sayısı.</translation>
>>>>>>> 3116ccd7
    </message>
    <message>
        <source>Addresses Processed</source>
        <extracomment>Text title for the Addresses Processed field in the peer details area, which displays the total number of addresses received from this peer that were processed (excludes addresses that were dropped due to rate-limiting).</extracomment>
        <translation type="unfinished">Adresler İşlendi</translation>
    </message>
    <message>
<<<<<<< HEAD
        <source>Total number of addresses dropped due to rate-limiting.</source>
        <extracomment>Tooltip text for the Addresses Rate-Limited field in the peer details area.</extracomment>
        <translation type="unfinished">Hız sınırlaması nedeniyle toplam adres sayısı düştü.</translation>
    </message>
    <message>
        <source>Addresses Rate-Limited</source>
=======
        <source>Addresses Rate-Limited</source>
        <extracomment>Text title for the Addresses Rate-Limited field in the peer details area, which displays the total number of addresses received from this peer that were dropped (not processed) due to rate-limiting.</extracomment>
>>>>>>> 3116ccd7
        <translation type="unfinished">Adresler Oran-Sınırlı</translation>
    </message>
    <message>
        <source>User Agent</source>
        <translation type="unfinished">Kullanıcı Yazılımı</translation>
    </message>
    <message>
        <source>Node window</source>
        <translation type="unfinished">Düğüm penceresi</translation>
    </message>
    <message>
        <source>Current block height</source>
        <translation type="unfinished">Şu anki blok yüksekliği</translation>
    </message>
    <message>
        <source>Open the %1 debug log file from the current data directory. This can take a few seconds for large log files.</source>
        <translation type="unfinished">Güncel veri klasöründen %1 hata ayıklama kütük dosyasını açar. Büyük kütük dosyaları için bu birkaç saniye alabilir.</translation>
    </message>
    <message>
        <source>Decrease font size</source>
        <translation type="unfinished">Font boyutunu küçült</translation>
    </message>
    <message>
        <source>Increase font size</source>
        <translation type="unfinished">Yazıtipi boyutunu büyült</translation>
    </message>
    <message>
        <source>Permissions</source>
        <translation type="unfinished">İzinler</translation>
    </message>
    <message>
        <source>Direction/Type</source>
        <translation type="unfinished">Yön/Tür</translation>
    </message>
    <message>
        <source>The network protocol this peer is connected through: IPv4, IPv6, Onion, I2P, or CJDNS.</source>
        <translation type="unfinished">Bu çiftin bağlı olduğu internet protokolü : IPv4, IPv6, Onion, I2P, ya da CJDNS.</translation>
    </message>
    <message>
        <source>Services</source>
        <translation type="unfinished">Servisler</translation>
    </message>
    <message>
        <source>High Bandwidth</source>
        <translation type="unfinished">Yüksek bant genişliği</translation>
    </message>
    <message>
        <source>Connection Time</source>
        <translation type="unfinished">Bağlantı Zamanı</translation>
    </message>
    <message>
        <source>Last Send</source>
        <translation type="unfinished">Son Gönderme</translation>
    </message>
    <message>
        <source>Last Receive</source>
        <translation type="unfinished">Son Alma</translation>
    </message>
    <message>
        <source>Ping Time</source>
        <translation type="unfinished">Ping Süresi</translation>
    </message>
    <message>
        <source>The duration of a currently outstanding ping.</source>
        <translation type="unfinished">Güncel olarak göze çarpan bir ping'in süresi.</translation>
    </message>
    <message>
        <source>Ping Wait</source>
        <translation type="unfinished">Ping Beklemesi</translation>
    </message>
    <message>
        <source>Min Ping</source>
        <translation type="unfinished">En Düşük Ping</translation>
    </message>
    <message>
        <source>Time Offset</source>
        <translation type="unfinished">Saat Farkı</translation>
    </message>
    <message>
        <source>Last block time</source>
        <translation type="unfinished">Son blok zamanı</translation>
    </message>
    <message>
        <source>&amp;Open</source>
        <translation type="unfinished">&amp;Aç</translation>
    </message>
    <message>
        <source>&amp;Console</source>
        <translation type="unfinished">&amp;Konsol</translation>
    </message>
    <message>
        <source>&amp;Network Traffic</source>
        <translation type="unfinished">&amp;Ağ Trafiği</translation>
    </message>
    <message>
        <source>Totals</source>
        <translation type="unfinished">Toplamlar</translation>
    </message>
    <message>
        <source>Debug log file</source>
        <translation type="unfinished">Hata ayıklama günlüğü</translation>
    </message>
    <message>
        <source>Clear console</source>
        <translation type="unfinished">Konsolu temizle</translation>
    </message>
    <message>
        <source>In:</source>
        <translation type="unfinished">İçeri:</translation>
    </message>
    <message>
        <source>Out:</source>
        <translation type="unfinished">Dışarı:</translation>
    </message>
    <message>
        <source>&amp;Copy address</source>
        <extracomment>Context menu action to copy the address of a peer.</extracomment>
        <translation type="unfinished">&amp;Adresi kopyala</translation>
    </message>
    <message>
        <source>&amp;Disconnect</source>
        <translation type="unfinished">&amp;Bağlantıyı Kes</translation>
    </message>
    <message>
        <source>1 &amp;hour</source>
        <translation type="unfinished">1 &amp;saat</translation>
    </message>
    <message>
        <source>1 d&amp;ay</source>
        <translation type="unfinished">1 g&amp;ün</translation>
    </message>
    <message>
        <source>1 &amp;week</source>
        <translation type="unfinished">1 &amp;hafta</translation>
    </message>
    <message>
        <source>1 &amp;year</source>
        <translation type="unfinished">1 &amp;yıl</translation>
    </message>
    <message>
        <source>&amp;Copy IP/Netmask</source>
        <extracomment>Context menu action to copy the IP/Netmask of a banned peer. IP/Netmask is the combination of a peer's IP address and its Netmask. For IP address, see: https://en.wikipedia.org/wiki/IP_address.</extracomment>
        <translation type="unfinished">IP/Ağ Maskesini Kopyala</translation>
    </message>
    <message>
        <source>&amp;Unban</source>
        <translation type="unfinished">&amp;Yasaklamayı Kaldır</translation>
    </message>
    <message>
        <source>Network activity disabled</source>
        <translation type="unfinished">Ağ etkinliği devre dışı bırakıldı</translation>
    </message>
    <message>
        <source>Executing command without any wallet</source>
        <translation type="unfinished">Komut cüzdan olmadan çalıştırılıyor.</translation>
    </message>
    <message>
        <source>Executing command using "%1" wallet</source>
        <translation type="unfinished">Komut "%1" cüzdanı kullanılarak çalıştırılıyor.</translation>
    </message>
    <message>
        <source>via %1</source>
        <translation type="unfinished">%1 vasıtasıyla</translation>
    </message>
    <message>
        <source>Yes</source>
        <translation type="unfinished">evet</translation>
    </message>
    <message>
        <source>No</source>
        <translation type="unfinished">hayır</translation>
    </message>
    <message>
        <source>To</source>
        <translation type="unfinished">Alıcı</translation>
    </message>
    <message>
        <source>From</source>
        <translation type="unfinished">Gönderen</translation>
    </message>
    <message>
        <source>Ban for</source>
        <translation type="unfinished">Yasakla</translation>
    </message>
    <message>
        <source>Never</source>
        <translation type="unfinished">Asla</translation>
    </message>
    <message>
        <source>Unknown</source>
        <translation type="unfinished">Bilinmeyen</translation>
    </message>
</context>
<context>
    <name>ReceiveCoinsDialog</name>
    <message>
        <source>&amp;Amount:</source>
        <translation type="unfinished">miktar</translation>
    </message>
    <message>
        <source>&amp;Label:</source>
        <translation type="unfinished">&amp;Etiket:</translation>
    </message>
    <message>
        <source>&amp;Message:</source>
        <translation type="unfinished">&amp;Mesaj:</translation>
    </message>
    <message>
        <source>An optional message to attach to the payment request, which will be displayed when the request is opened. Note: The message will not be sent with the payment over the Bitcoin network.</source>
        <translation type="unfinished">Talep açıldığında gösterilecek, isteğinize dayalı, ödeme talebi ile ilişkilendirilecek bir ileti. Not: Bu ileti ödeme ile birlikte Bitcoin ağı üzerinden gönderilmeyecektir.</translation>
    </message>
    <message>
        <source>An optional label to associate with the new receiving address.</source>
        <translation type="unfinished">Yeni alım adresi ile ilişkili, seçiminize dayalı etiket.</translation>
    </message>
    <message>
        <source>Use this form to request payments. All fields are &lt;b&gt;optional&lt;/b&gt;.</source>
        <translation type="unfinished">Ödeme talep etmek için bu formu kullanın. Tüm alanlar &lt;b&gt;seçime dayalıdır&lt;/b&gt;.</translation>
    </message>
    <message>
        <source>An optional amount to request. Leave this empty or zero to not request a specific amount.</source>
        <translation type="unfinished">Seçiminize dayalı talep edilecek tutar. Belli bir tutar talep etmemek için bunu boş bırakın veya sıfır değerini kullanın.</translation>
    </message>
    <message>
        <source>&amp;Create new receiving address</source>
        <translation type="unfinished">Yeni alıcı adresi oluştur</translation>
    </message>
    <message>
        <source>Clear all fields of the form.</source>
        <translation type="unfinished">Formdaki tüm alanları temizle.</translation>
    </message>
    <message>
        <source>Clear</source>
        <translation type="unfinished">Temizle</translation>
    </message>
    <message>
        <source>Requested payments history</source>
        <translation type="unfinished">Talep edilen ödemelerin tarihçesi</translation>
    </message>
    <message>
        <source>Show the selected request (does the same as double clicking an entry)</source>
        <translation type="unfinished">Seçilen talebi göster (bir unsura çift tıklamakla aynı anlama gelir)</translation>
    </message>
    <message>
        <source>Show</source>
        <translation type="unfinished">Göster</translation>
    </message>
    <message>
        <source>Remove the selected entries from the list</source>
        <translation type="unfinished">Seçilen unsurları listeden kaldır</translation>
    </message>
    <message>
        <source>Remove</source>
        <translation type="unfinished">Kaldır</translation>
    </message>
    <message>
        <source>Copy &amp;URI</source>
        <translation type="unfinished">&amp;URI'yi Kopyala</translation>
    </message>
    <message>
        <source>&amp;Copy address</source>
        <translation type="unfinished">&amp;Adresi kopyala</translation>
    </message>
    <message>
        <source>Copy &amp;label</source>
        <translation type="unfinished">&amp;etiketi kopyala</translation>
    </message>
    <message>
        <source>Copy &amp;message</source>
        <translation type="unfinished">&amp;mesajı kopyala</translation>
    </message>
    <message>
        <source>Copy &amp;amount</source>
        <translation type="unfinished">&amp;miktarı kopyala</translation>
    </message>
    <message>
        <source>Could not unlock wallet.</source>
        <translation type="unfinished">Cüzdanın kilidi açılamadı.</translation>
    </message>
    </context>
<context>
    <name>ReceiveRequestDialog</name>
    <message>
        <source>Address:</source>
        <translation type="unfinished">Adres:</translation>
    </message>
    <message>
        <source>Amount:</source>
        <translation type="unfinished">Miktar</translation>
    </message>
    <message>
        <source>Label:</source>
        <translation type="unfinished">Etiket:</translation>
    </message>
    <message>
        <source>Message:</source>
        <translation type="unfinished">İleti:</translation>
    </message>
    <message>
        <source>Wallet:</source>
        <translation type="unfinished">Cüzdan:</translation>
    </message>
    <message>
        <source>Copy &amp;URI</source>
        <translation type="unfinished">&amp;URI'yi Kopyala</translation>
    </message>
    <message>
        <source>Copy &amp;Address</source>
        <translation type="unfinished">&amp;Adresi Kopyala</translation>
    </message>
    <message>
        <source>&amp;Verify</source>
        <translation type="unfinished">&amp;Onayla</translation>
    </message>
    <message>
        <source>&amp;Save Image…</source>
        <translation type="unfinished">&amp;Resmi Kaydet...</translation>
    </message>
    <message>
        <source>Payment information</source>
        <translation type="unfinished">Ödeme bilgisi</translation>
    </message>
    <message>
        <source>Request payment to %1</source>
        <translation type="unfinished">%1 'e ödeme talep et</translation>
    </message>
</context>
<context>
    <name>RecentRequestsTableModel</name>
    <message>
        <source>Date</source>
        <translation type="unfinished">Tarih</translation>
    </message>
    <message>
        <source>Label</source>
        <translation type="unfinished">Etiket</translation>
    </message>
    <message>
        <source>Message</source>
        <translation type="unfinished">Mesaj</translation>
    </message>
    <message>
        <source>(no label)</source>
        <translation type="unfinished">(etiket yok)</translation>
    </message>
    <message>
        <source>(no message)</source>
        <translation type="unfinished">(mesaj yok)</translation>
    </message>
    <message>
        <source>(no amount requested)</source>
        <translation type="unfinished">(tutar talep edilmedi)</translation>
    </message>
    <message>
        <source>Requested</source>
        <translation type="unfinished">Talep edilen</translation>
    </message>
</context>
<context>
    <name>SendCoinsDialog</name>
    <message>
        <source>Send Coins</source>
        <translation type="unfinished">Bitcoini Gönder</translation>
    </message>
    <message>
        <source>Coin Control Features</source>
        <translation type="unfinished">Para kontrolü özellikleri</translation>
    </message>
    <message>
        <source>automatically selected</source>
        <translation type="unfinished">otomatik seçilmiş</translation>
    </message>
    <message>
        <source>Insufficient funds!</source>
        <translation type="unfinished">Yetersiz fon!</translation>
    </message>
    <message>
        <source>Quantity:</source>
        <translation type="unfinished">Miktar</translation>
    </message>
    <message>
        <source>Bytes:</source>
        <translation type="unfinished">Bayt:</translation>
    </message>
    <message>
        <source>Amount:</source>
        <translation type="unfinished">Miktar</translation>
    </message>
    <message>
        <source>Fee:</source>
        <translation type="unfinished">Ücret</translation>
    </message>
    <message>
        <source>After Fee:</source>
        <translation type="unfinished">Ücret sonrası:</translation>
    </message>
    <message>
        <source>Change:</source>
        <translation type="unfinished">Değiştir</translation>
    </message>
    <message>
        <source>If this is activated, but the change address is empty or invalid, change will be sent to a newly generated address.</source>
        <translation type="unfinished">Bu etkinleştirildiyse fakat para üstü adresi boş ya da geçersizse para üstü yeni oluşturulan bir adrese gönderilecektir.</translation>
    </message>
    <message>
        <source>Custom change address</source>
        <translation type="unfinished">Özel para üstü adresi</translation>
    </message>
    <message>
        <source>Transaction Fee:</source>
        <translation type="unfinished">İşlem Ücreti:</translation>
    </message>
    <message>
        <source>Warning: Fee estimation is currently not possible.</source>
        <translation type="unfinished">Uyarı: Ücret tahmini şu anda mümkün değildir.</translation>
    </message>
    <message>
        <source>per kilobyte</source>
        <translation type="unfinished">kilobayt başı</translation>
    </message>
    <message>
        <source>Hide</source>
        <translation type="unfinished">Gizle</translation>
    </message>
    <message>
        <source>Recommended:</source>
        <translation type="unfinished">Tavsiye edilen:</translation>
    </message>
    <message>
        <source>Custom:</source>
        <translation type="unfinished">Özel:</translation>
    </message>
    <message>
        <source>Send to multiple recipients at once</source>
        <translation type="unfinished">Birçok alıcıya aynı anda gönder</translation>
    </message>
    <message>
        <source>Add &amp;Recipient</source>
        <translation type="unfinished">&amp;Alıcı ekle</translation>
    </message>
    <message>
        <source>Clear all fields of the form.</source>
        <translation type="unfinished">Formdaki tüm alanları temizle.</translation>
    </message>
    <message>
        <source>Inputs…</source>
        <translation type="unfinished">Girdiler...</translation>
    </message>
    <message>
        <source>Dust:</source>
        <translation type="unfinished">Toz:</translation>
    </message>
    <message>
        <source>Choose…</source>
        <translation type="unfinished">Seç...</translation>
    </message>
    <message>
        <source>Hide transaction fee settings</source>
        <translation type="unfinished">İşlem ücreti ayarlarını gizle</translation>
    </message>
    <message>
        <source>Confirmation time target:</source>
        <translation type="unfinished">Doğrulama süresi hedefi:</translation>
    </message>
    <message>
        <source>Clear &amp;All</source>
        <translation type="unfinished">Tümünü &amp;Temizle</translation>
    </message>
    <message>
        <source>Balance:</source>
        <translation type="unfinished">Bakiye:</translation>
    </message>
    <message>
        <source>Confirm the send action</source>
        <translation type="unfinished">Yollama etkinliğini teyit ediniz</translation>
    </message>
    <message>
        <source>S&amp;end</source>
        <translation type="unfinished">&amp;Gönder</translation>
    </message>
    <message>
        <source>Copy quantity</source>
        <translation type="unfinished">Miktarı kopyala</translation>
    </message>
    <message>
        <source>Copy amount</source>
        <translation type="unfinished">Miktar kopyala</translation>
    </message>
    <message>
        <source>Copy fee</source>
        <translation type="unfinished">Ücreti kopyala</translation>
    </message>
    <message>
        <source>Copy after fee</source>
        <translation type="unfinished">Ücretten sonra kopyala</translation>
    </message>
    <message>
        <source>Copy bytes</source>
        <translation type="unfinished">Bitleri kopyala</translation>
    </message>
    <message>
        <source>Copy dust</source>
        <translation type="unfinished">toz kopyala</translation>
    </message>
    <message>
        <source>Copy change</source>
        <translation type="unfinished">Para üstünü kopyala</translation>
    </message>
    <message>
        <source>%1 (%2 blocks)</source>
        <translation type="unfinished">%1(%2 blok)</translation>
    </message>
    <message>
        <source>%1 to %2</source>
        <translation type="unfinished">%1 den %2'ye</translation>
    </message>
    <message>
        <source>Sign failed</source>
        <translation type="unfinished">İmzalama başarısız oldu</translation>
    </message>
    <message>
        <source>Save Transaction Data</source>
        <translation type="unfinished">İşlem verilerini kaydet</translation>
    </message>
    <message>
        <source>PSBT saved</source>
        <translation type="unfinished">PSBT kaydedildi.</translation>
    </message>
    <message>
        <source>or</source>
        <translation type="unfinished">veya</translation>
    </message>
    <message>
        <source>Do you want to create this transaction?</source>
        <extracomment>Message displayed when attempting to create a transaction. Cautionary text to prompt the user to verify that the displayed transaction details represent the transaction the user intends to create.</extracomment>
        <translation type="unfinished">Bu işlemi oluşturmak ister misiniz?</translation>
    </message>
    <message>
        <source>Please, review your transaction. You can create and send this transaction or create a Partially Signed Bitcoin Transaction (PSBT), which you can save or copy and then sign with, e.g., an offline %1 wallet, or a PSBT-compatible hardware wallet.</source>
        <extracomment>Text to inform a user attempting to create a transaction of their current options. At this stage, a user can send their transaction or create a PSBT. This string is displayed when both private keys and PSBT controls are enabled.</extracomment>
        <translation type="unfinished">Lütfen işleminizi gözden geçirin. Bu işlemi oluşturabilir ve gönderebilir veya örneğin çevrimdışı bir %1 cüzdanı veya PSBT uyumlu bir donanım cüzdanı gibi kaydedebileceğiniz veya kopyalayabileceğiniz ve ardından imzalayabileceğiniz bir Kısmen İmzalı Bitcoin İşlemi (PSBT) oluşturabilirsiniz.</translation>
    </message>
    <message>
        <source>Please, review your transaction.</source>
        <extracomment>Text to prompt a user to review the details of the transaction they are attempting to send.</extracomment>
        <translation type="unfinished">Lütfen işleminizi gözden geçirin.</translation>
    </message>
    <message>
        <source>Transaction fee</source>
        <translation type="unfinished">İşlem ücreti</translation>
    </message>
    <message>
        <source>Confirm send coins</source>
        <translation type="unfinished">Bitcoin gönderimini onaylayın</translation>
    </message>
    <message>
        <source>The recipient address is not valid. Please recheck.</source>
        <translation type="unfinished">Alıcı adresi geçerli değildir. Lütfen tekrar kontrol ediniz.</translation>
    </message>
    <message>
        <source>The amount to pay must be larger than 0.</source>
        <translation type="unfinished">Ödeyeceğiniz tutarın 0'dan yüksek olması gerekir.</translation>
    </message>
    <message>
        <source>The amount exceeds your balance.</source>
        <translation type="unfinished">Tutar bakiyenizden yüksektir.</translation>
    </message>
    <message>
        <source>The total exceeds your balance when the %1 transaction fee is included.</source>
        <translation type="unfinished">Toplam, %1 işlem ücreti eklendiğinde bakiyenizi geçmektedir.</translation>
    </message>
    <message>
        <source>Duplicate address found: addresses should only be used once each.</source>
        <translation type="unfinished">Tekrarlayan adres bulundu: adresler sadece bir kez kullanılmalıdır.</translation>
    </message>
    <message>
        <source>Transaction creation failed!</source>
        <translation type="unfinished">İşlem oluşturma başarısız!</translation>
    </message>
    <message>
        <source>A fee higher than %1 is considered an absurdly high fee.</source>
        <translation type="unfinished">%1 tutarından yüksek bir ücret saçma derecede yüksek bir ücret olarak kabul edilir.</translation>
    </message>
    <message numerus="yes">
        <source>Estimated to begin confirmation within %n block(s).</source>
        <translation type="unfinished">
            <numerusform>Tahmini %n blok içinde doğrulamaya başlanacaktır.</numerusform>
        </translation>
    </message>
    <message>
        <source>Warning: Invalid Bitcoin address</source>
        <translation type="unfinished">Uyarı: geçersiz Bitcoin adresi</translation>
    </message>
    <message>
        <source>Warning: Unknown change address</source>
        <translation type="unfinished">Uyarı: Bilinmeyen para üstü adresi</translation>
    </message>
    <message>
        <source>Confirm custom change address</source>
        <translation type="unfinished">Özel para üstü adresini onayla</translation>
    </message>
    <message>
        <source>The address you selected for change is not part of this wallet. Any or all funds in your wallet may be sent to this address. Are you sure?</source>
        <translation type="unfinished">Para üstü için seçtiğiniz adres bu cüzdanın bir parçası değil. Cüzdanınızdaki bir miktar veya tüm para bu adrese gönderilebilir. Emin misiniz?</translation>
    </message>
    <message>
        <source>(no label)</source>
        <translation type="unfinished">(etiket yok)</translation>
    </message>
</context>
<context>
    <name>SendCoinsEntry</name>
    <message>
        <source>A&amp;mount:</source>
        <translation type="unfinished">T&amp;utar:</translation>
    </message>
    <message>
        <source>Pay &amp;To:</source>
        <translation type="unfinished">&amp;Şu adrese öde:</translation>
    </message>
    <message>
        <source>&amp;Label:</source>
        <translation type="unfinished">&amp;Etiket:</translation>
    </message>
    <message>
        <source>Choose previously used address</source>
        <translation type="unfinished">Önceden kullanılmış adres seç</translation>
    </message>
    <message>
        <source>The Bitcoin address to send the payment to</source>
        <translation type="unfinished">Ödemenin yollanacağı Bitcoin adresi</translation>
    </message>
    <message>
        <source>Paste address from clipboard</source>
        <translation type="unfinished">Panodan adres yapıştır</translation>
    </message>
    <message>
        <source>Remove this entry</source>
        <translation type="unfinished">Bu ögeyi kaldır</translation>
    </message>
    <message>
        <source>The fee will be deducted from the amount being sent. The recipient will receive less bitcoins than you enter in the amount field. If multiple recipients are selected, the fee is split equally.</source>
        <translation type="unfinished">Ücret yollanan tutardan alınacaktır. Alıcı tutar alanına girdiğinizden daha az bitcoin alacaktır. Eğer birden çok alıcı seçiliyse ücret eşit olarak bölünecektir.</translation>
    </message>
    <message>
        <source>S&amp;ubtract fee from amount</source>
        <translation type="unfinished">Ücreti tutardan düş</translation>
    </message>
    <message>
        <source>Use available balance</source>
        <translation type="unfinished">Mevcut bakiyeyi kullan</translation>
    </message>
    <message>
        <source>Message:</source>
        <translation type="unfinished">İleti:</translation>
    </message>
    <message>
        <source>Enter a label for this address to add it to the list of used addresses</source>
        <translation type="unfinished">Kullanılmış adres listesine eklemek için bu adrese bir etiket girin</translation>
    </message>
    <message>
        <source>A message that was attached to the bitcoin: URI which will be stored with the transaction for your reference. Note: This message will not be sent over the Bitcoin network.</source>
        <translation type="unfinished">Referans için bitcoin: URI'siyle iliştirilmiş işlemle birlikte depolanacak bir ileti. Not: Bu mesaj Bitcoin ağı üzerinden gönderilmeyecektir.</translation>
    </message>
</context>
<context>
    <name>SendConfirmationDialog</name>
    <message>
        <source>Send</source>
        <translation type="unfinished">Gönder</translation>
    </message>
    <message>
        <source>Create Unsigned</source>
        <translation type="unfinished">İmzasız Oluştur</translation>
    </message>
</context>
<context>
    <name>SignVerifyMessageDialog</name>
    <message>
        <source>Signatures - Sign / Verify a Message</source>
        <translation type="unfinished">İmzalar - Giri‭s / Mesaji Onayla</translation>
    </message>
    <message>
        <source>&amp;Sign Message</source>
        <translation type="unfinished">İleti &amp;imzala</translation>
    </message>
    <message>
        <source>You can sign messages/agreements with your addresses to prove you can receive bitcoins sent to them. Be careful not to sign anything vague or random, as phishing attacks may try to trick you into signing your identity over to them. Only sign fully-detailed statements you agree to.</source>
        <translation type="unfinished">Adreslerinize yollanan bitcoinleri alabileceğiniz ispatlamak için adreslerinizle iletiler/anlaşmalar imzalayabilirsiniz. Oltalama saldırılarının kimliğinizi imzanızla elde etmeyi deneyebilecekleri için belirsiz ya da rastgele hiçbir şey imzalamamaya dikkat ediniz. Sadece ayrıntılı açıklaması olan ve tümüne katıldığınız ifadeleri imzalayınız.</translation>
    </message>
    <message>
        <source>The Bitcoin address to sign the message with</source>
        <translation type="unfinished">İletinin imzalanmasında kullanılacak Bitcoin adresi</translation>
    </message>
    <message>
        <source>Choose previously used address</source>
        <translation type="unfinished">Önceden kullanılmış adres seç</translation>
    </message>
    <message>
        <source>Paste address from clipboard</source>
        <translation type="unfinished">Panodan adres yapıştır</translation>
    </message>
    <message>
        <source>Enter the message you want to sign here</source>
        <translation type="unfinished">İmzalamak istediğiniz iletiyi burada giriniz</translation>
    </message>
    <message>
        <source>Signature</source>
        <translation type="unfinished">İmza</translation>
    </message>
    <message>
        <source>Copy the current signature to the system clipboard</source>
        <translation type="unfinished">Güncel imzayı sistem panosuna kopyala</translation>
    </message>
    <message>
        <source>Sign the message to prove you own this Bitcoin address</source>
        <translation type="unfinished">Bu Bitcoin adresinin sizin olduğunu ispatlamak için iletiyi imzalayın</translation>
    </message>
    <message>
        <source>Sign &amp;Message</source>
        <translation type="unfinished">&amp;İletiyi imzala</translation>
    </message>
    <message>
        <source>Reset all sign message fields</source>
        <translation type="unfinished">Tüm ileti alanlarını sıfırla</translation>
    </message>
    <message>
        <source>Clear &amp;All</source>
        <translation type="unfinished">Tümünü &amp;Temizle</translation>
    </message>
    <message>
        <source>&amp;Verify Message</source>
        <translation type="unfinished">İletiyi &amp;kontrol et</translation>
    </message>
    <message>
        <source>Enter the receiver's address, message (ensure you copy line breaks, spaces, tabs, etc. exactly) and signature below to verify the message. Be careful not to read more into the signature than what is in the signed message itself, to avoid being tricked by a man-in-the-middle attack. Note that this only proves the signing party receives with the address, it cannot prove sendership of any transaction!</source>
        <translation type="unfinished">Alıcının adresini, iletiyi (satır sonları, boşluklar, sekmeler vs. karakterleri tam olarak kopyaladığınızdan emin olunuz) ve imzayı aşağıya giriniz. Bir ortadaki adam saldırısı tarafından kandırılmaya engel olmak için imzadan, imzalı iletinin içeriğini aşan bir anlam çıkarmamaya dikkat ediniz. Bunun sadece imzalayan tarafın adres ile alım yapabildiğini ispatladığını ve herhangi bir işlemin gönderi tarafını kanıtlayamayacağını unutmayınız!</translation>
    </message>
    <message>
        <source>The Bitcoin address the message was signed with</source>
        <translation type="unfinished">İletinin imzalanmasında kullanılan Bitcoin adresi</translation>
    </message>
    <message>
        <source>The signed message to verify</source>
        <translation type="unfinished">Doğrulamak için imzalanmış mesaj</translation>
    </message>
    <message>
        <source>Verify the message to ensure it was signed with the specified Bitcoin address</source>
        <translation type="unfinished">Belirtilen Bitcoin adresi ile imzalandığını doğrulamak için iletiyi kontrol et</translation>
    </message>
    <message>
        <source>Verify &amp;Message</source>
        <translation type="unfinished">&amp;Mesajı Denetle</translation>
    </message>
    <message>
        <source>Reset all verify message fields</source>
        <translation type="unfinished">Tüm ileti kontrolü alanlarını sıfırla</translation>
    </message>
    <message>
        <source>Click "Sign Message" to generate signature</source>
        <translation type="unfinished">İmzayı oluşturmak için "İletiyi İmzala"ya tıklayın</translation>
    </message>
    <message>
        <source>The entered address is invalid.</source>
        <translation type="unfinished">Girilen adres geçersizdir.</translation>
    </message>
    <message>
        <source>Please check the address and try again.</source>
        <translation type="unfinished">Lütfen adresi kontrol edip tekrar deneyiniz.</translation>
    </message>
    <message>
        <source>The entered address does not refer to a key.</source>
        <translation type="unfinished">Girilen adres herhangi bir anahtara işaret etmemektedir.</translation>
    </message>
    <message>
        <source>Wallet unlock was cancelled.</source>
        <translation type="unfinished">Cüzdan kilidinin açılması iptal edildi.</translation>
    </message>
    <message>
        <source>No error</source>
        <translation type="unfinished">Hata yok</translation>
    </message>
    <message>
        <source>Private key for the entered address is not available.</source>
        <translation type="unfinished">Girilen adres için özel anahtar mevcut değildir.</translation>
    </message>
    <message>
        <source>Message signing failed.</source>
        <translation type="unfinished">Mesaj imzalama başarısız.</translation>
    </message>
    <message>
        <source>Message signed.</source>
        <translation type="unfinished">Mesaj imzalandı.</translation>
    </message>
    <message>
        <source>The signature could not be decoded.</source>
        <translation type="unfinished">İmzanın kodu çözülemedi.</translation>
    </message>
    <message>
        <source>Please check the signature and try again.</source>
        <translation type="unfinished">Lütfen imzayı kontrol edip tekrar deneyiniz.</translation>
    </message>
    <message>
        <source>The signature did not match the message digest.</source>
        <translation type="unfinished">İmza iletinin özeti ile eşleşmedi.</translation>
    </message>
    <message>
        <source>Message verification failed.</source>
        <translation type="unfinished">İleti doğrulaması başarısız oldu.</translation>
    </message>
    <message>
        <source>Message verified.</source>
        <translation type="unfinished">Mesaj doğrulandı.</translation>
    </message>
</context>
<context>
    <name>SplashScreen</name>
    <message>
        <source>(press q to shutdown and continue later)</source>
        <translation type="unfinished">(kapatmak için q tuşuna basın ve daha sonra devam edin)</translation>
    </message>
    <message>
        <source>press q to shutdown</source>
        <translation type="unfinished">kapatmak için q'ya bas</translation>
    </message>
</context>
<context>
    <name>TransactionDesc</name>
    <message>
        <source>conflicted with a transaction with %1 confirmations</source>
        <extracomment>Text explaining the current status of a transaction, shown in the status field of the details window for this transaction. This status represents an unconfirmed transaction that conflicts with a confirmed transaction.</extracomment>
        <translation type="unfinished">%1 doğrulamalı bir işlem ile çelişti</translation>
    </message>
    <message>
        <source>0/unconfirmed, in memory pool</source>
        <extracomment>Text explaining the current status of a transaction, shown in the status field of the details window for this transaction. This status represents an unconfirmed transaction that is in the memory pool.</extracomment>
        <translation type="unfinished">0/onaylanmamış, bellek havuzunda</translation>
    </message>
    <message>
        <source>0/unconfirmed, not in memory pool</source>
        <extracomment>Text explaining the current status of a transaction, shown in the status field of the details window for this transaction. This status represents an unconfirmed transaction that is not in the memory pool.</extracomment>
        <translation type="unfinished">0/doğrulanmadı, bellek havuzunda değil</translation>
    </message>
    <message>
        <source>abandoned</source>
        <extracomment>Text explaining the current status of a transaction, shown in the status field of the details window for this transaction. This status represents an abandoned transaction.</extracomment>
        <translation type="unfinished">terk edilmiş</translation>
    </message>
    <message>
        <source>%1/unconfirmed</source>
        <extracomment>Text explaining the current status of a transaction, shown in the status field of the details window for this transaction. This status represents a transaction confirmed in at least one block, but less than 6 blocks.</extracomment>
        <translation type="unfinished">%1/doğrulanmadı</translation>
    </message>
    <message>
        <source>%1 confirmations</source>
        <extracomment>Text explaining the current status of a transaction, shown in the status field of the details window for this transaction. This status represents a transaction confirmed in 6 or more blocks.</extracomment>
        <translation type="unfinished">%1 doğrulama</translation>
    </message>
    <message>
        <source>Status</source>
        <translation type="unfinished">Durum</translation>
    </message>
    <message>
        <source>Date</source>
        <translation type="unfinished">Tarih</translation>
    </message>
    <message>
        <source>Source</source>
        <translation type="unfinished">Kaynak</translation>
    </message>
    <message>
        <source>Generated</source>
        <translation type="unfinished">Oluşturuldu</translation>
    </message>
    <message>
        <source>From</source>
        <translation type="unfinished">Gönderen</translation>
    </message>
    <message>
        <source>unknown</source>
        <translation type="unfinished">bilinmeyen</translation>
    </message>
    <message>
        <source>To</source>
        <translation type="unfinished">Alıcı</translation>
    </message>
    <message>
        <source>own address</source>
        <translation type="unfinished">kendi adresiniz</translation>
    </message>
    <message>
        <source>watch-only</source>
        <translation type="unfinished">sadece-izlenen</translation>
    </message>
    <message>
        <source>label</source>
        <translation type="unfinished">etiket</translation>
    </message>
    <message>
        <source>Credit</source>
        <translation type="unfinished">Kredi</translation>
    </message>
    <message numerus="yes">
        <source>matures in %n more block(s)</source>
        <translation type="unfinished">
            <numerusform>%n ek blok sonrasında olgunlaşacak</numerusform>
        </translation>
    </message>
    <message>
        <source>not accepted</source>
        <translation type="unfinished">kabul edilmedi</translation>
    </message>
    <message>
        <source>Debit</source>
        <translation type="unfinished">Çekilen Tutar</translation>
    </message>
    <message>
        <source>Total debit</source>
        <translation type="unfinished">Toplam gider</translation>
    </message>
    <message>
        <source>Total credit</source>
        <translation type="unfinished">Toplam gelir</translation>
    </message>
    <message>
        <source>Transaction fee</source>
        <translation type="unfinished">İşlem ücreti</translation>
    </message>
    <message>
        <source>Net amount</source>
        <translation type="unfinished">Net tutar</translation>
    </message>
    <message>
        <source>Message</source>
        <translation type="unfinished">Mesaj</translation>
    </message>
    <message>
        <source>Comment</source>
        <translation type="unfinished">Yorum</translation>
    </message>
    <message>
        <source>Transaction ID</source>
        <translation type="unfinished">İşlem ID'si</translation>
    </message>
    <message>
        <source>Transaction total size</source>
        <translation type="unfinished">İşlemin toplam boyutu</translation>
    </message>
    <message>
        <source>Transaction virtual size</source>
        <translation type="unfinished">İşlemin sanal boyutu</translation>
    </message>
    <message>
        <source>Output index</source>
        <translation type="unfinished">Çıktı indeksi</translation>
    </message>
    <message>
        <source> (Certificate was not verified)</source>
        <translation type="unfinished">(Sertifika doğrulanmadı)</translation>
    </message>
    <message>
        <source>Merchant</source>
        <translation type="unfinished">Tüccar</translation>
    </message>
    <message>
        <source>Generated coins must mature %1 blocks before they can be spent. When you generated this block, it was broadcast to the network to be added to the block chain. If it fails to get into the chain, its state will change to "not accepted" and it won't be spendable. This may occasionally happen if another node generates a block within a few seconds of yours.</source>
        <translation type="unfinished">Oluşturulan bitcoin'lerin harcanabilmelerinden önce %1 blok beklemeleri gerekmektedir. Bu blok, oluşturduğunuzda, blok zincirine eklenmesi için ağda yayınlandı. Zincire eklenmesi başarısız olursa, durumu "kabul edilmedi" olarak değiştirilecek ve harcanamayacaktır. Bu, bazen başka bir düğüm sizden birkaç saniye önce ya da sonra blok oluşturursa meydana gelebilir.</translation>
    </message>
    <message>
        <source>Debug information</source>
        <translation type="unfinished">Hata ayıklama bilgisi</translation>
    </message>
    <message>
        <source>Transaction</source>
        <translation type="unfinished">İşlem</translation>
    </message>
    <message>
        <source>Inputs</source>
        <translation type="unfinished">Girdiler</translation>
    </message>
    <message>
        <source>Amount</source>
        <translation type="unfinished">Mitar</translation>
    </message>
    <message>
        <source>true</source>
        <translation type="unfinished">doğru</translation>
    </message>
    <message>
        <source>false</source>
        <translation type="unfinished">yanlış</translation>
    </message>
</context>
<context>
    <name>TransactionDescDialog</name>
    <message>
        <source>This pane shows a detailed description of the transaction</source>
        <translation type="unfinished">Bu pano işlemin ayrıntılı açıklamasını gösterir</translation>
    </message>
    <message>
        <source>Details for %1</source>
        <translation type="unfinished">%1 için ayrıntılar</translation>
    </message>
</context>
<context>
    <name>TransactionTableModel</name>
    <message>
        <source>Date</source>
        <translation type="unfinished">Tarih</translation>
    </message>
    <message>
        <source>Type</source>
        <translation type="unfinished">Tür</translation>
    </message>
    <message>
        <source>Label</source>
        <translation type="unfinished">Etiket</translation>
    </message>
    <message>
        <source>Unconfirmed</source>
        <translation type="unfinished">Doğrulanmamış</translation>
    </message>
    <message>
        <source>Abandoned</source>
        <translation type="unfinished">Terk edilmiş</translation>
    </message>
    <message>
        <source>Confirming (%1 of %2 recommended confirmations)</source>
        <translation type="unfinished">Doğrulanıyor (%1 kere doğrulandı, önerilen doğrulama sayısı %2)</translation>
    </message>
    <message>
        <source>Confirmed (%1 confirmations)</source>
        <translation type="unfinished">Doğrulandı (%1 doğrulama)</translation>
    </message>
    <message>
        <source>Conflicted</source>
        <translation type="unfinished">Çakıştı</translation>
    </message>
    <message>
        <source>Immature (%1 confirmations, will be available after %2)</source>
        <translation type="unfinished">Olgunlaşmamış (%1 doğrulama, %2 doğrulama sonra kullanılabilir olacaktır)</translation>
    </message>
    <message>
        <source>Generated but not accepted</source>
        <translation type="unfinished">Oluşturuldu ama kabul edilmedi</translation>
    </message>
    <message>
        <source>Received with</source>
        <translation type="unfinished">Şununla alındı</translation>
    </message>
    <message>
        <source>Received from</source>
        <translation type="unfinished">Alındığı kişi</translation>
    </message>
    <message>
        <source>Sent to</source>
        <translation type="unfinished">Gönderildiği adres</translation>
    </message>
    <message>
        <source>Payment to yourself</source>
        <translation type="unfinished">Kendinize ödeme</translation>
    </message>
    <message>
        <source>Mined</source>
        <translation type="unfinished">Madenden</translation>
    </message>
    <message>
        <source>watch-only</source>
        <translation type="unfinished">sadece-izlenen</translation>
    </message>
    <message>
        <source>(n/a)</source>
        <translation type="unfinished">(mevcut değil)</translation>
    </message>
    <message>
        <source>(no label)</source>
        <translation type="unfinished">(etiket yok)</translation>
    </message>
    <message>
        <source>Transaction status. Hover over this field to show number of confirmations.</source>
        <translation type="unfinished">İşlem durumu. Doğrulama sayısını görüntülemek için fare imlecini bu alanın üzerinde tutunuz.</translation>
    </message>
    <message>
        <source>Date and time that the transaction was received.</source>
        <translation type="unfinished">İşlemin alındığı tarih ve zaman.</translation>
    </message>
    <message>
        <source>Type of transaction.</source>
        <translation type="unfinished">İşlemin türü.</translation>
    </message>
    <message>
        <source>Whether or not a watch-only address is involved in this transaction.</source>
        <translation type="unfinished">Bu işleme sadece-izlenen bir adresin dahil edilip, edilmediği.</translation>
    </message>
    <message>
        <source>User-defined intent/purpose of the transaction.</source>
        <translation type="unfinished">İşlemin kullanıcı tanımlı amacı.</translation>
    </message>
    <message>
        <source>Amount removed from or added to balance.</source>
        <translation type="unfinished">Bakiyeden kaldırılan ya da bakiyeye eklenen tutar.</translation>
    </message>
</context>
<context>
    <name>TransactionView</name>
    <message>
        <source>All</source>
        <translation type="unfinished">Tümü</translation>
    </message>
    <message>
        <source>Today</source>
        <translation type="unfinished">Bugün</translation>
    </message>
    <message>
        <source>This week</source>
        <translation type="unfinished">Bu hafta</translation>
    </message>
    <message>
        <source>This month</source>
        <translation type="unfinished">Bu ay</translation>
    </message>
    <message>
        <source>Last month</source>
        <translation type="unfinished">Geçen ay</translation>
    </message>
    <message>
        <source>This year</source>
        <translation type="unfinished">Bu yıl</translation>
    </message>
    <message>
        <source>Received with</source>
        <translation type="unfinished">Şununla alındı</translation>
    </message>
    <message>
        <source>Sent to</source>
        <translation type="unfinished">Gönderildiği adres</translation>
    </message>
    <message>
        <source>To yourself</source>
        <translation type="unfinished">Kendinize</translation>
    </message>
    <message>
        <source>Mined</source>
        <translation type="unfinished">Madenden</translation>
    </message>
    <message>
        <source>Other</source>
        <translation type="unfinished">Diğer</translation>
    </message>
    <message>
        <source>Enter address, transaction id, or label to search</source>
        <translation type="unfinished">Aramak için adres, gönderim numarası ya da etiket yazınız</translation>
    </message>
    <message>
        <source>Min amount</source>
        <translation type="unfinished">En düşük tutar</translation>
    </message>
    <message>
        <source>Range…</source>
        <translation type="unfinished">Aralık...</translation>
    </message>
    <message>
        <source>&amp;Copy address</source>
        <translation type="unfinished">&amp;Adresi kopyala</translation>
    </message>
    <message>
        <source>Copy &amp;label</source>
        <translation type="unfinished">&amp;etiketi kopyala</translation>
    </message>
    <message>
        <source>Copy &amp;amount</source>
        <translation type="unfinished">&amp;miktarı kopyala</translation>
    </message>
    <message>
        <source>Show in %1</source>
        <extracomment>Transactions table context menu action to show the selected transaction in a third-party block explorer. %1 is a stand-in argument for the URL of the explorer.</extracomment>
        <translation type="unfinished">%1'da göster</translation>
    </message>
    <message>
        <source>Export Transaction History</source>
        <translation type="unfinished">İşlem Tarihçesini Dışarı Aktar</translation>
    </message>
    <message>
        <source>Comma separated file</source>
        <extracomment>Expanded name of the CSV file format. See: https://en.wikipedia.org/wiki/Comma-separated_values.</extracomment>
        <translation type="unfinished">Virgülle ayrılmış dosya</translation>
    </message>
    <message>
        <source>Confirmed</source>
        <translation type="unfinished">Doğrulandı</translation>
    </message>
    <message>
        <source>Watch-only</source>
        <translation type="unfinished">Sadece izlenen</translation>
    </message>
    <message>
        <source>Date</source>
        <translation type="unfinished">Tarih</translation>
    </message>
    <message>
        <source>Type</source>
        <translation type="unfinished">Tür</translation>
    </message>
    <message>
        <source>Label</source>
        <translation type="unfinished">Etiket</translation>
    </message>
    <message>
        <source>Address</source>
        <translation type="unfinished">Adres</translation>
    </message>
    <message>
        <source>Exporting Failed</source>
        <translation type="unfinished">Dışa Aktarım Başarısız Oldu</translation>
    </message>
    <message>
        <source>There was an error trying to save the transaction history to %1.</source>
        <translation type="unfinished">İşlem tarihçesinin %1 konumuna kaydedilmeye çalışıldığı sırada bir hata meydana geldi.</translation>
    </message>
    <message>
        <source>Exporting Successful</source>
        <translation type="unfinished">Dışarı Aktarma Başarılı</translation>
    </message>
    <message>
        <source>The transaction history was successfully saved to %1.</source>
        <translation type="unfinished">İşlem tarihçesi %1 konumuna başarıyla kaydedildi.</translation>
    </message>
    <message>
        <source>Range:</source>
        <translation type="unfinished">Tarih Aralığı:</translation>
    </message>
    <message>
        <source>to</source>
        <translation type="unfinished">Alıcı</translation>
    </message>
</context>
<context>
    <name>WalletFrame</name>
    <message>
        <source>Create a new wallet</source>
        <translation type="unfinished">Yeni bir cüzdan oluştur</translation>
    </message>
    <message>
        <source>Error</source>
        <translation type="unfinished">Hata</translation>
    </message>
    <message>
        <source>Load Transaction Data</source>
        <translation type="unfinished">İşlem Verilerini Yükle</translation>
    </message>
    </context>
<context>
    <name>WalletModel</name>
    <message>
        <source>Send Coins</source>
        <translation type="unfinished">Bitcoini Gönder</translation>
    </message>
    <message>
        <source>Fee bump error</source>
        <translation type="unfinished">Ücret yükselişi hatası</translation>
    </message>
    <message>
        <source>Increasing transaction fee failed</source>
        <translation type="unfinished">İşlem ücreti artırma başarısız oldu</translation>
    </message>
    <message>
        <source>Do you want to increase the fee?</source>
        <extracomment>Asks a user if they would like to manually increase the fee of a transaction that has already been created.</extracomment>
        <translation type="unfinished">Ücreti artırmak istiyor musunuz?</translation>
    </message>
    <message>
        <source>Current fee:</source>
        <translation type="unfinished">Geçerli ücret:</translation>
    </message>
    <message>
        <source>Increase:</source>
        <translation type="unfinished">Artış:</translation>
    </message>
    <message>
        <source>New fee:</source>
        <translation type="unfinished">Yeni ücret:</translation>
    </message>
    <message>
        <source>PSBT copied</source>
        <translation type="unfinished">PSBT kopyalandı</translation>
    </message>
    <message>
        <source>Can't sign transaction.</source>
        <translation type="unfinished">İşlem imzalanamıyor.</translation>
    </message>
    <message>
        <source>Could not commit transaction</source>
        <translation type="unfinished">Alışveriş taahüt edilemedi.</translation>
    </message>
    <message>
        <source>default wallet</source>
        <translation type="unfinished">varsayılan cüzdan</translation>
    </message>
</context>
<context>
    <name>WalletView</name>
    <message>
        <source>&amp;Export</source>
        <translation type="unfinished">Dışa aktar</translation>
    </message>
    <message>
        <source>Export the data in the current tab to a file</source>
        <translation type="unfinished">Geçerli sekmedeki veriyi bir dosyaya ile dışa aktarın</translation>
    </message>
    <message>
        <source>Backup Wallet</source>
        <translation type="unfinished">Cüzdanı Yedekle</translation>
    </message>
    <message>
        <source>Wallet Data</source>
        <extracomment>Name of the wallet data file format.</extracomment>
        <translation type="unfinished">Cüzdan Verisi</translation>
    </message>
    <message>
        <source>Backup Failed</source>
        <translation type="unfinished">Yedekleme Başarısız</translation>
    </message>
    <message>
        <source>There was an error trying to save the wallet data to %1.</source>
        <translation type="unfinished">Cüzdan verisini %1'e kaydederken hata oluştu.</translation>
    </message>
    <message>
        <source>Backup Successful</source>
        <translation type="unfinished">Yedekleme Başarılı</translation>
    </message>
    <message>
        <source>The wallet data was successfully saved to %1.</source>
        <translation type="unfinished">Cüzdan verisi %1'e kaydedildi.</translation>
    </message>
    <message>
        <source>Cancel</source>
        <translation type="unfinished">İptal</translation>
    </message>
</context>
</TS><|MERGE_RESOLUTION|>--- conflicted
+++ resolved
@@ -48,6 +48,10 @@
     <message>
         <source>Choose the address to send coins to</source>
         <translation type="unfinished">Coin gönderilecek adresi seçiniz</translation>
+    </message>
+    <message>
+        <source>Choose the address to receive coins with</source>
+        <translation type="unfinished">Coinleri alacağınız adresi seçin</translation>
     </message>
     <message>
         <source>C&amp;hoose</source>
@@ -413,13 +417,6 @@
     <message>
         <source>Error reading %s! Transaction data may be missing or incorrect. Rescanning wallet.</source>
         <translation type="unfinished">%s okuma hatası! İşlem verileri eksik veya yanlış olabilir. Cüzdan yeniden taranıyor.</translation>
-<<<<<<< HEAD
-    </message>
-    <message>
-        <source>Error: Listening for incoming connections failed (listen returned error %s)</source>
-        <translation type="unfinished">Hata: İçeri gelen bağlantıların dinlenmesi başarısız oldu (dinleme %s hatasını verdi)</translation>
-=======
->>>>>>> 3116ccd7
     </message>
     <message>
         <source>Invalid amount for -maxtxfee=&lt;amount&gt;: '%s' (must be at least the minrelay fee of %s to prevent stuck transactions)</source>
@@ -526,15 +523,10 @@
         <translation type="unfinished">Geçersiz peers.dat dosyası yeniden adlandırılamadı. Lütfen taşıyın veya silin ve tekrar deneyin.</translation>
     </message>
     <message>
-<<<<<<< HEAD
-        <source>Outbound connections restricted to Tor (-onlynet=onion) but the proxy for reaching the Tor network is not provided (no -proxy= and no -onion= given) or it is explicitly forbidden (-onion=0)</source>
-        <translation type="unfinished">Giden bağlantılar Tor ile sınırlıdır (-onlynet=onion) ancak Tor ağına ulaşmak için proxy sağlanmaz (-proxy= ve -onion= verilmez) veya açıkça yasaktır (-onion=0)</translation>
-=======
         <source>
 Unable to restore backup of wallet.</source>
         <translation type="unfinished">
 Cüzdan yedeği geri yüklenemiyor.</translation>
->>>>>>> 3116ccd7
     </message>
     <message>
         <source>Copyright (C) %i-%i</source>
@@ -1027,11 +1019,7 @@
     <message numerus="yes">
         <source>Processed %n block(s) of transaction history.</source>
         <translation type="unfinished">
-<<<<<<< HEAD
-            <numerusform>İşlem geçmişinin %nbloğu işlendi.</numerusform>
-=======
             <numerusform>İşlem geçmişinin %n bloğu işlendi.</numerusform>
->>>>>>> 3116ccd7
         </translation>
     </message>
     <message>
@@ -1714,10 +1702,6 @@
         </translation>
     </message>
     <message>
-        <source>%1 GB of space available</source>
-        <translation type="unfinished">%1 GB boş alan mevcut.</translation>
-    </message>
-    <message>
         <source>At least %1 GB of data will be stored in this directory, and it will grow over time.</source>
         <translation type="unfinished">Bu dizinde en az %1 GB veri depolanacak ve zamanla büyüyecek.</translation>
     </message>
@@ -2569,11 +2553,7 @@
     </message>
     <message>
         <source>Whether we relay addresses to this peer.</source>
-<<<<<<< HEAD
-        <extracomment>Tooltip text for the Address Relay field in the peer details area.</extracomment>
-=======
         <extracomment>Tooltip text for the Address Relay field in the peer details area, which displays whether we relay addresses to this peer (Yes/No).</extracomment>
->>>>>>> 3116ccd7
         <translation type="unfinished">Adresleri bu eşe iletip iletemeyeceğimiz.</translation>
     </message>
     <message>
@@ -2582,11 +2562,6 @@
         <translation type="unfinished">Adres Aktarımı</translation>
     </message>
     <message>
-<<<<<<< HEAD
-        <source>Total number of addresses processed, excluding those dropped due to rate-limiting.</source>
-        <extracomment>Tooltip text for the Addresses Processed field in the peer details area.</extracomment>
-        <translation type="unfinished">Hız sınırlaması nedeniyle düşürülenler hariç, işlenen toplam adres sayısı.</translation>
-=======
         <source>The total number of addresses received from this peer that were processed (excludes addresses that were dropped due to rate-limiting).</source>
         <extracomment>Tooltip text for the Addresses Processed field in the peer details area, which displays the total number of addresses received from this peer that were processed (excludes addresses that were dropped due to rate-limiting).</extracomment>
         <translation type="unfinished">Bu eşten alınan ve işlenen toplam adres sayısı (hız sınırlaması nedeniyle bırakılan adresler hariç).</translation>
@@ -2595,7 +2570,6 @@
         <source>The total number of addresses received from this peer that were dropped (not processed) due to rate-limiting.</source>
         <extracomment>Tooltip text for the Addresses Rate-Limited field in the peer details area, which displays the total number of addresses received from this peer that were dropped (not processed) due to rate-limiting.</extracomment>
         <translation type="unfinished">Bu eşten alınan ve hız sınırlaması nedeniyle bırakılan (işlenmeyen) adreslerin toplam sayısı.</translation>
->>>>>>> 3116ccd7
     </message>
     <message>
         <source>Addresses Processed</source>
@@ -2603,17 +2577,8 @@
         <translation type="unfinished">Adresler İşlendi</translation>
     </message>
     <message>
-<<<<<<< HEAD
-        <source>Total number of addresses dropped due to rate-limiting.</source>
-        <extracomment>Tooltip text for the Addresses Rate-Limited field in the peer details area.</extracomment>
-        <translation type="unfinished">Hız sınırlaması nedeniyle toplam adres sayısı düştü.</translation>
-    </message>
-    <message>
-        <source>Addresses Rate-Limited</source>
-=======
         <source>Addresses Rate-Limited</source>
         <extracomment>Text title for the Addresses Rate-Limited field in the peer details area, which displays the total number of addresses received from this peer that were dropped (not processed) due to rate-limiting.</extracomment>
->>>>>>> 3116ccd7
         <translation type="unfinished">Adresler Oran-Sınırlı</translation>
     </message>
     <message>
