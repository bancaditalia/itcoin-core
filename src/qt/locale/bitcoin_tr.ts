--- conflicted
+++ resolved
@@ -3,7 +3,7 @@
     <name>AddressBookPage</name>
     <message>
         <source>Right-click to edit address or label</source>
-        <translation type="unfinished">Adresi veya etiketi düzenlemek için sağ tıklayın.</translation>
+        <translation type="unfinished">Adresi veya etiketi düzenlemek için sağ tıklayın</translation>
     </message>
     <message>
         <source>Create a new address</source>
@@ -412,30 +412,16 @@
         <translation type="unfinished">&amp;Hakkında %1</translation>
     </message>
     <message>
-<<<<<<< HEAD
-        <source>Error reading %s! Transaction data may be missing or incorrect. Rescanning wallet.</source>
-        <translation type="unfinished">%s okuma hatası! İşlem verileri eksik veya yanlış olabilir. Cüzdan yeniden taranıyor.</translation>
-=======
         <source>Show information about %1</source>
         <translation type="unfinished">%1 hakkındaki bilgileri göster</translation>
->>>>>>> 7da4ae1f
     </message>
     <message>
         <source>About &amp;Qt</source>
         <translation type="unfinished">&amp;Qt hakkında</translation>
     </message>
     <message>
-<<<<<<< HEAD
-        <source>Invalid or corrupt peers.dat (%s). If you believe this is a bug, please report it to %s. As a workaround, you can move the file (%s) out of the way (rename, move, or delete) to have a new one created on the next start.</source>
-        <translation type="unfinished">Geçersiz veya bozuk peers.dat (%s). Bunun bir hata olduğunu düşünüyorsanız, lütfen %s'e bildirin. Geçici bir çözüm olarak, bir sonraki başlangıçta yeni bir dosya oluşturmak için dosyayı (%s) yoldan çekebilirsiniz (yeniden adlandırabilir, taşıyabilir veya silebilirsiniz).</translation>
-    </message>
-    <message>
-        <source>Please check that your computer's date and time are correct! If your clock is wrong, %s will not work properly.</source>
-        <translation type="unfinished">Lütfen bilgisayarınızın tarih ve saatinin doğruluğunu kontrol edin. Hata varsa %s doğru çalışmayacaktır.</translation>
-=======
         <source>Show information about Qt</source>
         <translation type="unfinished">Qt hakkındaki bilgileri göster</translation>
->>>>>>> 7da4ae1f
     </message>
     <message>
         <source>Modify configuration options for %1</source>
@@ -446,39 +432,14 @@
         <translation type="unfinished">Yeni bir cüzdan oluştur</translation>
     </message>
     <message>
-<<<<<<< HEAD
-        <source>Prune mode is incompatible with -reindex-chainstate. Use full -reindex instead.</source>
-        <translation type="unfinished">Prune modu -reindex-chainstate ile uyumlu değil. Bunun yerine tam -reindex kullanın.</translation>
-    </message>
-    <message>
-        <source>Prune: last wallet synchronisation goes beyond pruned data. You need to -reindex (download the whole blockchain again in case of pruned node)</source>
-        <translation type="unfinished">Budama: son cüzdan eşleşmesi budanmış verilerin ötesine gitmektedir. -reindex kullanmanız gerekmektedir (Budanmış düğüm ise tüm blok zincirini tekrar indirmeniz gerekir.)</translation>
-=======
         <source>&amp;Minimize</source>
         <translation type="unfinished">&amp;Küçült</translation>
->>>>>>> 7da4ae1f
     </message>
     <message>
         <source>Wallet:</source>
         <translation type="unfinished">Cüzdan:</translation>
     </message>
     <message>
-<<<<<<< HEAD
-        <source>The block index db contains a legacy 'txindex'. To clear the occupied disk space, run a full -reindex, otherwise ignore this error. This error message will not be displayed again.</source>
-        <translation type="unfinished">Blok dizini db, eski bir 'txindex' içerir. Dolu disk alanını temizlemek için full -reindex çalıştırın, aksi takdirde bu hatayı yok sayın. Bu hata mesajı tekrar görüntülenmeyecek.</translation>
-    </message>
-    <message>
-        <source>The transaction amount is too small to send after the fee has been deducted</source>
-        <translation type="unfinished">Bu işlem, tutar düşüldükten sonra göndermek için çok düşük</translation>
-    </message>
-    <message>
-        <source>This error could occur if this wallet was not shutdown cleanly and was last loaded using a build with a newer version of Berkeley DB. If so, please use the software that last loaded this wallet</source>
-        <translation type="unfinished">Bu hata, bu cüzdan düzgün bir şekilde kapatılmadıysa ve en son Berkeley DB'nin daha yeni bir sürümü kullanılarak yüklendiyse oluşabilir. Öyleyse, lütfen bu cüzdanı en son sürümünü kullanın.</translation>
-    </message>
-    <message>
-        <source>This is a pre-release test build - use at your own risk - do not use for mining or merchant applications</source>
-        <translation type="unfinished">Bu kararlı sürümden önceki bir deneme sürümüdür. - risklerini bilerek kullanma sorumluluğu sizdedir - bitcoin oluşturmak ya da ticari uygulamalar için kullanmayınız</translation>
-=======
         <source>Network activity disabled.</source>
         <extracomment>A substring of the tooltip.</extracomment>
         <translation type="unfinished">Network aktivitesi devre dışı bırakıldı</translation>
@@ -486,7 +447,6 @@
     <message>
         <source>Proxy is &lt;b&gt;enabled&lt;/b&gt;: %1</source>
         <translation type="unfinished">Proxy &lt;b&gt;etkinleştirildi&lt;/b&gt;: %1 </translation>
->>>>>>> 7da4ae1f
     </message>
     <message>
         <source>Send coins to a Bitcoin address</source>
@@ -517,51 +477,12 @@
         <translation type="unfinished">&amp;Cüzdanı Şifrele...</translation>
     </message>
     <message>
-<<<<<<< HEAD
-        <source>Cannot set -forcednsseed to true when setting -dnsseed to false.</source>
-        <translation type="unfinished">-dnsseed false olarak ayarlanırken -forcednsseed true olarak ayarlanamıyor.</translation>
-    </message>
-    <message>
-        <source>Cannot write to data directory '%s'; check permissions.</source>
-        <translation type="unfinished">Veriler '%s' klasörüne yazılamıyor ; yetkilendirmeyi kontrol edin.</translation>
-    </message>
-    <message>
-        <source>The -txindex upgrade started by a previous version cannot be completed. Restart with the previous version or run a full -reindex.</source>
-        <translation type="unfinished">Önceki bir sürüm tarafından başlatılan -txindex yükseltmesi tamamlanamaz. Önceki sürümle yeniden başlatın veya full -reindex çalıştırın.</translation>
-    </message>
-    <message>
-        <source>%s request to listen on port %u. This port is considered "bad" and thus it is unlikely that any Bitcoin Core peers connect to it. See doc/p2p-bad-ports.md for details and a full list.</source>
-        <translation type="unfinished">%s, %u bağlantı noktasında dinleme isteğinde bulunur. Bu bağlantı noktası "kötü" olarak kabul edilir ve bu nedenle, herhangi bir Bitcoin Core eşinin ona bağlanması olası değildir. Ayrıntılar ve tam liste için doc/p2p-bad-ports.md'ye bakın.</translation>
-    </message>
-    <message>
-        <source>Cannot provide specific connections and have addrman find outgoing connections at the same time.</source>
-        <translation type="unfinished">Belirli bağlantılar sağlayamaz ve aynı anda addrman'ın giden bağlantıları bulmasını sağlayamaz.</translation>
-    </message>
-    <message>
-        <source>Error loading %s: External signer wallet being loaded without external signer support compiled</source>
-        <translation type="unfinished">%s yüklenirken hata oluştu: Harici imzalayan cüzdanı derlenmiş harici imzalayan desteği olmadan yükleniyor</translation>
-    </message>
-    <message>
-        <source>Failed to rename invalid peers.dat file. Please move or delete it and try again.</source>
-        <translation type="unfinished">Geçersiz peers.dat dosyası yeniden adlandırılamadı. Lütfen taşıyın veya silin ve tekrar deneyin.</translation>
-    </message>
-    <message>
-        <source>
-Unable to restore backup of wallet.</source>
-        <translation type="unfinished">
-Cüzdan yedeği geri yüklenemiyor.</translation>
-    </message>
-    <message>
-        <source>Copyright (C) %i-%i</source>
-        <translation type="unfinished">Telif Hakkı (C) %i-%i</translation>
-=======
         <source>Encrypt the private keys that belong to your wallet</source>
         <translation type="unfinished">Cüzdanınıza ait özel anahtarları şifreleyin</translation>
     </message>
     <message>
         <source>&amp;Backup Wallet…</source>
         <translation type="unfinished">&amp;Cüzdanı Yedekle...</translation>
->>>>>>> 7da4ae1f
     </message>
     <message>
         <source>&amp;Change Passphrase…</source>
@@ -612,17 +533,8 @@
         <translation type="unfinished">&amp;Ayarlar</translation>
     </message>
     <message>
-<<<<<<< HEAD
-        <source>Error: Failed to create new watchonly wallet</source>
-        <translation type="unfinished">Hata: Yeni  sadece izlenebilir (watchonly) cüzdanı oluşturulamadı</translation>
-    </message>
-    <message>
-        <source>Error: This wallet already uses SQLite</source>
-        <translation type="unfinished">Hata: Bu cüzdan zaten SQLite kullanıyor</translation>
-=======
         <source>&amp;Help</source>
         <translation type="unfinished">&amp;Yardım</translation>
->>>>>>> 7da4ae1f
     </message>
     <message>
         <source>Tabs toolbar</source>
@@ -649,17 +561,8 @@
         <translation type="unfinished">Kullanılan gönderim adreslerinin ve etiketlerin listesini göster</translation>
     </message>
     <message>
-<<<<<<< HEAD
-        <source>Input not found or already spent</source>
-        <translation type="unfinished">Girdi bulunamadı veya zaten harcandı</translation>
-    </message>
-    <message>
-        <source>Insufficient funds</source>
-        <translation type="unfinished">Yetersiz bakiye</translation>
-=======
         <source>Show the list of used receiving addresses and labels</source>
         <translation type="unfinished">Kullanılan alım adreslerinin ve etiketlerin listesini göster</translation>
->>>>>>> 7da4ae1f
     </message>
     <message>
         <source>&amp;Command-line options</source>
@@ -716,17 +619,8 @@
         <translation type="unfinished">Düğüm penceresi</translation>
     </message>
     <message>
-<<<<<<< HEAD
-        <source>Missing solving data for estimating transaction size</source>
-        <translation type="unfinished">İşlem boyutunu tahmin etmek için çözümleme verileri eksik</translation>
-    </message>
-    <message>
-        <source>Need to specify a port with -whitebind: '%s'</source>
-        <translation type="unfinished">-whitebind: '%s' ile bir port belirtilmesi lazımdır</translation>
-=======
         <source>Open node debugging and diagnostic console</source>
         <translation type="unfinished">Açık düğüm hata ayıklama ve tanılama konsolu</translation>
->>>>>>> 7da4ae1f
     </message>
     <message>
         <source>&amp;Sending addresses</source>
@@ -807,46 +701,20 @@
         <translation type="unfinished">&amp;Pencere</translation>
     </message>
     <message>
-<<<<<<< HEAD
-        <source>Transaction change output index out of range</source>
-        <translation type="unfinished">İşlem değişikliği çıktı endeksi aralık dışında</translation>
-    </message>
-    <message>
-        <source>Transaction has too long of a mempool chain</source>
-        <translation type="unfinished">İşlem çok uzun bir mempool zincirine sahip</translation>
-=======
         <source>Zoom</source>
         <translation type="unfinished">Yakınlaştır</translation>
->>>>>>> 7da4ae1f
     </message>
     <message>
         <source>Main Window</source>
         <translation type="unfinished">Ana Pencere</translation>
     </message>
     <message>
-<<<<<<< HEAD
-        <source>Transaction needs a change address, but we can't generate it.</source>
-        <translation type="unfinished">İşlemin bir değişiklik adresine ihtiyacı var, ancak bunu oluşturamıyoruz.</translation>
-    </message>
-    <message>
-        <source>Transaction too large</source>
-        <translation type="unfinished">İşlem çok büyük</translation>
-    </message>
-    <message>
-        <source>Unable to allocate memory for -maxsigcachesize: '%s' MiB</source>
-        <translation type="unfinished">-maxsigcachesize: ' %s' MiB için bellek konumlandırılamıyor.</translation>
-    </message>
-    <message>
-        <source>Unable to bind to %s on this computer (bind returned error %s)</source>
-        <translation type="unfinished">Bu bilgisayarda %s ögesine bağlanılamadı (bağlanma %s hatasını verdi)</translation>
-=======
         <source>%1 client</source>
         <translation type="unfinished">%1 istemci</translation>
     </message>
     <message>
         <source>&amp;Hide</source>
         <translation type="unfinished">&amp;Gizle</translation>
->>>>>>> 7da4ae1f
     </message>
     <message>
         <source>S&amp;how</source>
@@ -860,18 +728,9 @@
         </translation>
     </message>
     <message>
-<<<<<<< HEAD
-        <source>Unable to find UTXO for external input</source>
-        <translation type="unfinished">Harici giriş için UTXO bulunamıyor.</translation>
-    </message>
-    <message>
-        <source>Unable to generate initial keys</source>
-        <translation type="unfinished">Başlangıç anahtarları üretilemiyor</translation>
-=======
         <source>Click for more actions.</source>
         <extracomment>A substring of the tooltip. "More actions" are available via the context menu.</extracomment>
         <translation type="unfinished">daha fazla seçenek için tıklayın.</translation>
->>>>>>> 7da4ae1f
     </message>
     <message>
         <source>Disable network activity</source>
@@ -879,18 +738,9 @@
         <translation type="unfinished">Ağ etkinliğini devre dışı bırak</translation>
     </message>
     <message>
-<<<<<<< HEAD
-        <source>Unable to parse -maxuploadtarget: '%s'</source>
-        <translation type="unfinished">-maxuploadtarget ayrıştırılamıyor: '%s'</translation>
-    </message>
-    <message>
-        <source>Unable to start HTTP server. See debug log for details.</source>
-        <translation type="unfinished">HTTP sunucusu başlatılamadı. Ayrıntılar için debug.log dosyasına bakınız.</translation>
-=======
         <source>Enable network activity</source>
         <extracomment>A context menu item. The network activity was disabled previously.</extracomment>
         <translation type="unfinished">Ağ etkinliğini etkinleştir</translation>
->>>>>>> 7da4ae1f
     </message>
     <message>
         <source>Pre-syncing Headers (%1%)…</source>
@@ -905,10 +755,6 @@
         <translation type="unfinished">Uyarı: %1</translation>
     </message>
     <message>
-<<<<<<< HEAD
-        <source>User Agent comment (%s) contains unsafe characters.</source>
-        <translation type="unfinished">Kullanıcı Aracı açıklaması (%s) güvensiz karakterler içermektedir.</translation>
-=======
         <source>Date: %1
 </source>
         <translation type="unfinished">Tarih: %1
@@ -919,7 +765,6 @@
 </source>
         <translation type="unfinished">Tutar: %1
 </translation>
->>>>>>> 7da4ae1f
     </message>
     <message>
         <source>Wallet: %1
@@ -1135,18 +980,10 @@
         <extracomment>Title of window indicating the progress of creation of a new wallet.</extracomment>
         <translation type="unfinished">Cüzdan Oluştur</translation>
     </message>
-<<<<<<< HEAD
-    <message numerus="yes">
-        <source>Processed %n block(s) of transaction history.</source>
-        <translation type="unfinished">
-            <numerusform>İşlem geçmişinin %n bloğu işlendi.</numerusform>
-        </translation>
-=======
     <message>
         <source>Creating Wallet &lt;b&gt;%1&lt;/b&gt;…</source>
         <extracomment>Descriptive text of the create wallet progress window which indicates to the user which wallet is currently being created.</extracomment>
         <translation type="unfinished">Cüzdan oluşturuluyor&lt;b&gt;%1&lt;/b&gt;...</translation>
->>>>>>> 7da4ae1f
     </message>
     <message>
         <source>Create wallet failed</source>
@@ -1242,16 +1079,6 @@
         <translation type="unfinished">Cüzdanı çok uzun süre kapatmak, veri budama etkinleştirilmişse tüm zinciri yeniden senkronize etmek zorunda kalmanıza neden olabilir.</translation>
     </message>
     <message>
-        <source>Restore Wallet…</source>
-        <extracomment>Name of the menu item that restores wallet from a backup file.</extracomment>
-        <translation type="unfinished">Cüzdanı Geri Yükle...</translation>
-    </message>
-    <message>
-        <source>Restore a wallet from a backup file</source>
-        <extracomment>Status tip for Restore Wallet menu item</extracomment>
-        <translation type="unfinished">Yedekleme dosyasından bir cüzdanı geri yükle</translation>
-    </message>
-    <message>
         <source>Close all wallets</source>
         <translation type="unfinished">Tüm cüzdanları kapat</translation>
     </message>
@@ -1275,33 +1102,8 @@
         <translation type="unfinished">Cüzdan</translation>
     </message>
     <message>
-<<<<<<< HEAD
-        <source>Wallet Data</source>
-        <extracomment>Name of the wallet data file format.</extracomment>
-        <translation type="unfinished">Cüzdan Verisi</translation>
-    </message>
-    <message>
-        <source>Load Wallet Backup</source>
-        <extracomment>The title for Restore Wallet File Windows</extracomment>
-        <translation type="unfinished">Cüzdan Yedeği Yükle</translation>
-    </message>
-    <message>
-        <source>Restore Wallet</source>
-        <extracomment>Title of pop-up window shown when the user is attempting to restore a wallet.</extracomment>
-        <translation type="unfinished">Cüzdanı Geri Yükle</translation>
-    </message>
-    <message>
-        <source>Wallet Name</source>
-        <extracomment>Label of the input field where the name of the wallet is entered.</extracomment>
-        <translation type="unfinished">Cüzdan İsmi</translation>
-    </message>
-    <message>
-        <source>&amp;Window</source>
-        <translation type="unfinished">&amp;Pencere</translation>
-=======
         <source>Encrypt the wallet. The wallet will be encrypted with a passphrase of your choice.</source>
         <translation type="unfinished">Cüzdanı şifreleyin. Cüzdan seçtiğiniz bir anahtar parola kelimeleri ile şifrelenecektir.</translation>
->>>>>>> 7da4ae1f
     </message>
     <message>
         <source>Encrypt Wallet</source>
@@ -1320,56 +1122,24 @@
         <translation type="unfinished">Özel Kilidi (Private Key) kaldır</translation>
     </message>
     <message>
-<<<<<<< HEAD
-        <source>S&amp;how</source>
-        <translation type="unfinished">G&amp;öster</translation>
-    </message>
-    <message numerus="yes">
-        <source>%n active connection(s) to Bitcoin network.</source>
-        <extracomment>A substring of the tooltip.</extracomment>
-        <translation type="unfinished">
-            <numerusform>Bitcoin ağına %n etkin bağlantı.</numerusform>
-        </translation>
-=======
         <source>Make a blank wallet. Blank wallets do not initially have private keys or scripts. Private keys and addresses can be imported, or an HD seed can be set, at a later time.</source>
         <translation type="unfinished">Boş bir cüzdan yapın. Boş cüzdanlar başlangıçta özel anahtarlara veya komut dosyalarına sahip değildir. Özel anahtarlar ve adresler içe aktarılabilir veya daha sonra bir HD tohum ayarlanabilir.</translation>
->>>>>>> 7da4ae1f
     </message>
     <message>
         <source>Make Blank Wallet</source>
         <translation type="unfinished">Boş Cüzdan Oluştur</translation>
     </message>
     <message>
-<<<<<<< HEAD
-        <source>Show Peers tab</source>
-        <extracomment>A context menu item. The "Peers tab" is an element of the "Node window".</extracomment>
-        <translation type="unfinished">Eşler sekmesini göster</translation>
-    </message>
-    <message>
-        <source>Disable network activity</source>
-        <extracomment>A context menu item.</extracomment>
-        <translation type="unfinished">Ağ etkinliğini devre dışı bırak</translation>
-=======
         <source>Use descriptors for scriptPubKey management</source>
         <translation type="unfinished">scriptPubKey yönetimi için tanımlayıcıları kullanın</translation>
->>>>>>> 7da4ae1f
     </message>
     <message>
         <source>Descriptor Wallet</source>
         <translation type="unfinished">Tanımlayıcı Cüzdan </translation>
     </message>
     <message>
-<<<<<<< HEAD
-        <source>Pre-syncing Headers (%1%)…</source>
-        <translation type="unfinished">Üstbilgiler senkronize ediliyor (%1%)...</translation>
-    </message>
-    <message>
-        <source>Error: %1</source>
-        <translation type="unfinished">Hata: %1</translation>
-=======
         <source>Create</source>
         <translation type="unfinished">Oluştur</translation>
->>>>>>> 7da4ae1f
     </message>
     <message>
         <source>Compiled without sqlite support (required for descriptor wallets)</source>
@@ -1650,13 +1420,8 @@
         <translation type="unfinished">Bu şebeke türü yoluyla eşlere bağlanmak için belirtilen varsayılan SOCKS5 vekil sunucusunun kullanılıp kullanılmadığını gösterir.</translation>
     </message>
     <message>
-<<<<<<< HEAD
-        <source>Copy dust</source>
-        <translation type="unfinished">Toz kopyala</translation>
-=======
         <source>Minimize instead of exit the application when the window is closed. When this option is enabled, the application will be closed only after selecting Exit in the menu.</source>
         <translation type="unfinished">Pencere kapatıldığında uygulamadan çıkmak yerine uygulamayı küçültür. Bu seçenek etkinleştirildiğinde, uygulama sadece menüden çıkış seçildiğinde kapanacaktır.</translation>
->>>>>>> 7da4ae1f
     </message>
     <message>
         <source>Options set in this dialog are overridden by the command line:</source>
@@ -1714,20 +1479,6 @@
         <extracomment>An Options window setting to enable the RPC server.</extracomment>
         <translation type="unfinished">R&amp;PC sunucusunu etkinleştir</translation>
     </message>
-<<<<<<< HEAD
-    <message>
-        <source>Can't list signers</source>
-        <translation type="unfinished">İmzalayanlar listelenmiyor</translation>
-    </message>
-    <message>
-        <source>Too many external signers found</source>
-        <translation type="unfinished">Çok fazla harici imzalayan bulundu</translation>
-    </message>
-</context>
-<context>
-    <name>LoadWalletsActivity</name>
-=======
->>>>>>> 7da4ae1f
     <message>
         <source>W&amp;allet</source>
         <translation type="unfinished">&amp;Cüzdan</translation>
@@ -1860,40 +1611,6 @@
         <source>Use separate SOCKS&amp;5 proxy to reach peers via Tor onion services:</source>
         <translation type="unfinished">Tor onion hizmetleri aracılığıyla eşlere ulaşmak için ayrı SOCKS&amp;5 proxy kullanın: </translation>
     </message>
-<<<<<<< HEAD
-</context>
-<context>
-    <name>RestoreWalletActivity</name>
-    <message>
-        <source>Restore Wallet</source>
-        <extracomment>Title of progress window which is displayed when wallets are being restored.</extracomment>
-        <translation type="unfinished">Cüzdanı Geri Yükle</translation>
-    </message>
-    <message>
-        <source>Restoring Wallet &lt;b&gt;%1&lt;/b&gt;…</source>
-        <extracomment>Descriptive text of the restore wallets progress window which indicates to the user that wallets are currently being restored.</extracomment>
-        <translation type="unfinished">Cüzdan Onarılıyor&lt;b&gt;%1&lt;/b&gt;</translation>
-    </message>
-    <message>
-        <source>Restore wallet failed</source>
-        <extracomment>Title of message box which is displayed when the wallet could not be restored.</extracomment>
-        <translation type="unfinished">Cüzdan geri yüklenemedi</translation>
-    </message>
-    <message>
-        <source>Restore wallet warning</source>
-        <extracomment>Title of message box which is displayed when the wallet is restored with some warning.</extracomment>
-        <translation type="unfinished">Cüzdan uyarısını geri yükle</translation>
-    </message>
-    <message>
-        <source>Restore wallet message</source>
-        <extracomment>Title of message box which is displayed when the wallet is successfully restored.</extracomment>
-        <translation type="unfinished">Cüzdan onarım mesajı</translation>
-    </message>
-</context>
-<context>
-    <name>WalletController</name>
-=======
->>>>>>> 7da4ae1f
     <message>
         <source>&amp;OK</source>
         <translation type="unfinished">&amp;Tamam</translation>
@@ -1974,21 +1691,8 @@
         <translation type="unfinished">Görüntülenen bilgiler güncel olmayabilir. Bağlantı kurulduğunda cüzdanınız otomatik olarak Bitcoin ağı ile senkronize olur ancak bu işlem henüz tamamlanmamıştır.</translation>
     </message>
     <message>
-<<<<<<< HEAD
-        <source>Use an external signing device such as a hardware wallet. Configure the external signer script in wallet preferences first.</source>
-        <translation type="unfinished">Donanım cüzdanı gibi harici bir imzalama cihazı kullanın. Önce cüzdan tercihlerinde harici imzalayan komut dosyasını yapılandırın.</translation>
-    </message>
-    <message>
-        <source>External signer</source>
-        <translation type="unfinished">Harici imzalaycı</translation>
-    </message>
-    <message>
-        <source>Create</source>
-        <translation type="unfinished">Oluştur</translation>
-=======
         <source>Watch-only:</source>
         <translation type="unfinished">Sadece-izlenen:</translation>
->>>>>>> 7da4ae1f
     </message>
     <message>
         <source>Available:</source>
@@ -2057,30 +1761,6 @@
         <source>PSBT Operations</source>
         <translation type="unfinished">PSBT Operasyonları</translation>
     </message>
-<<<<<<< HEAD
-</context>
-<context>
-    <name>Intro</name>
-    <message numerus="yes">
-        <source>%n GB of space available</source>
-        <translation type="unfinished">
-            <numerusform>%n GB alan kullanılabilir</numerusform>
-        </translation>
-    </message>
-    <message numerus="yes">
-        <source>(of %n GB needed)</source>
-        <translation type="unfinished">
-            <numerusform>(gereken %n GB alandan)</numerusform>
-        </translation>
-    </message>
-    <message numerus="yes">
-        <source>(%n GB needed for full chain)</source>
-        <translation type="unfinished">
-            <numerusform>(%n GB tam zincir için gerekli)</numerusform>
-        </translation>
-    </message>
-=======
->>>>>>> 7da4ae1f
     <message>
         <source>Sign Tx</source>
         <translation type="unfinished">İşlemi İmzalayın</translation>
@@ -2089,18 +1769,9 @@
         <source>Broadcast Tx</source>
         <translation type="unfinished">İşlemi Ağa Duyurun</translation>
     </message>
-<<<<<<< HEAD
-    <message numerus="yes">
-        <source>(sufficient to restore backups %n day(s) old)</source>
-        <extracomment>Explanatory text on the capability of the current prune target.</extracomment>
-        <translation type="unfinished">
-            <numerusform>(%n günlük yedekleri geri yüklemek için yeterli)</numerusform>
-        </translation>
-=======
     <message>
         <source>Copy to Clipboard</source>
         <translation type="unfinished">Panoya kopyala</translation>
->>>>>>> 7da4ae1f
     </message>
     <message>
         <source>Save…</source>
@@ -2135,17 +1806,8 @@
         <translation type="unfinished">İşlem sürerken bilinmeyen bir hata oluştu.</translation>
     </message>
     <message>
-<<<<<<< HEAD
-        <source>When you click OK, %1 will begin to download and process the full %4 block chain (%2 GB) starting with the earliest transactions in %3 when %4 initially launched.</source>
-        <translation type="unfinished">Tamam'ı tıklattığınızda, %1, %4 ilk başlatıldığında %3'teki en eski işlemlerden başlayarak tam %4 blok zincirini (%2 GB) indirmeye ve işlemeye başlayacak.</translation>
-    </message>
-    <message>
-        <source>If you have chosen to limit block chain storage (pruning), the historical data must still be downloaded and processed, but will be deleted afterward to keep your disk usage low.</source>
-        <translation type="unfinished">Blok zinciri depolamayı (veri budama) sınırlamayı seçtiyseniz, geçmiş veriler yine de indirilmeli ve işlenmelidir, ancak disk kullanımınızı düşük tutmak için daha sonra silinecektir.</translation>
-=======
         <source>Transaction broadcast successfully! Transaction ID: %1</source>
         <translation type="unfinished">İşlem ağa duyuruldu! İşlem kodu: %1</translation>
->>>>>>> 7da4ae1f
     </message>
     <message>
         <source>PSBT copied to clipboard.</source>
@@ -2168,17 +1830,8 @@
         <translation type="unfinished">İşlem ücreti:&lt;br&gt;</translation>
     </message>
     <message>
-<<<<<<< HEAD
-        <source>%1 is shutting down…</source>
-        <translation type="unfinished">%1kapanıyor…</translation>
-    </message>
-    <message>
-        <source>Do not shut down the computer until this window disappears.</source>
-        <translation type="unfinished">Bu pencere kapanıncaya dek bilgisayarı kapatmayınız.</translation>
-=======
         <source>or</source>
         <translation type="unfinished">veya</translation>
->>>>>>> 7da4ae1f
     </message>
     <message>
         <source>Transaction is missing some information about inputs.</source>
@@ -2223,16 +1876,6 @@
         <source>'bitcoin://' is not a valid URI. Use 'bitcoin:' instead.</source>
         <translation type="unfinished">'bitcoin://' geçerli bir URI değil. Onun yerine 'bitcoin:' kullanın.</translation>
     </message>
-<<<<<<< HEAD
-    <message>
-        <source>Unknown. Pre-syncing Headers (%1, %2%)…</source>
-        <translation type="unfinished">Bilinmeyen. Ön eşitleme Başlıkları (%1,%2 %)…</translation>
-    </message>
-</context>
-<context>
-    <name>OpenURIDialog</name>
-=======
->>>>>>> 7da4ae1f
     <message>
         <source>URI cannot be parsed! This can be caused by an invalid Bitcoin address or malformed URI parameters.</source>
         <translation type="unfinished">URI ayrıştırılamıyor! Bunun nedeni geçersiz bir Bitcoin adresi veya hatalı biçimlendirilmiş URI değişkenleri olabilir.</translation>
@@ -2285,18 +1928,9 @@
         <translation type="unfinished">Tür</translation>
     </message>
     <message>
-<<<<<<< HEAD
-        <source>Options set in this dialog are overridden by the command line:</source>
-        <translation type="unfinished">Bu iletişim kutusundan ayarlanan seçenekler komut satırı tarafından geçersiz kılınır:</translation>
-    </message>
-    <message>
-        <source>Open the %1 configuration file from the working directory.</source>
-        <translation type="unfinished">Çalışma dizininden %1  yapılandırma dosyasını aç.</translation>
-=======
         <source>Network</source>
         <extracomment>Title of Peers Table column which states the network the peer connected through.</extracomment>
         <translation type="unfinished">Ağ</translation>
->>>>>>> 7da4ae1f
     </message>
     <message>
         <source>Inbound</source>
@@ -2348,36 +1982,12 @@
         <translation type="unfinished">Mevcut değil</translation>
     </message>
     <message>
-<<<<<<< HEAD
-        <source>Enable R&amp;PC server</source>
-        <extracomment>An Options window setting to enable the RPC server.</extracomment>
-        <translation type="unfinished">R&amp;PC sunucusunu etkinleştir</translation>
-    </message>
-    <message>
-        <source>W&amp;allet</source>
-        <translation type="unfinished">&amp;Cüzdan</translation>
-    </message>
-    <message>
-        <source>Whether to set subtract fee from amount as default or not.</source>
-        <extracomment>Tooltip text for Options window setting that sets subtracting the fee from a sending amount as default.</extracomment>
-        <translation type="unfinished">Tutardan çıkarma ücretinin varsayılan olarak ayarlanıp ayarlanmayacağı.</translation>
-    </message>
-    <message>
-        <source>Subtract &amp;fee from amount by default</source>
-        <extracomment>An Options window setting to set subtracting the fee from a sending amount as default.</extracomment>
-        <translation type="unfinished">Varsayılan olarak ücreti tutardan düş</translation>
-    </message>
-    <message>
-        <source>Expert</source>
-        <translation type="unfinished">Gelişmiş</translation>
-=======
         <source>Client version</source>
         <translation type="unfinished">İstemci sürümü</translation>
     </message>
     <message>
         <source>&amp;Information</source>
         <translation type="unfinished">&amp;Bilgi</translation>
->>>>>>> 7da4ae1f
     </message>
     <message>
         <source>General</source>
@@ -2392,23 +2002,8 @@
         <translation type="unfinished">Başlangıç zamanı</translation>
     </message>
     <message>
-<<<<<<< HEAD
-        <source>Enable &amp;PSBT controls</source>
-        <extracomment>An options window setting to enable PSBT controls.</extracomment>
-        <translation type="unfinished">PSBT kontrollerini etkinleştir</translation>
-    </message>
-    <message>
-        <source>Whether to show PSBT controls.</source>
-        <extracomment>Tooltip text for options window setting that enables PSBT controls.</extracomment>
-        <translation type="unfinished">PSBT kontrollerinin gösterilip gösterilmeyeceği.</translation>
-    </message>
-    <message>
-        <source>Automatically open the Bitcoin client port on the router. This only works when your router supports UPnP and it is enabled.</source>
-        <translation type="unfinished">Yönlendiricide Bitcoin istemci portlarını otomatik olarak açar. Bu, sadece yönlendiricinizin UPnP desteği bulunuyorsa ve etkinse çalışabilir.</translation>
-=======
         <source>Network</source>
         <translation type="unfinished">Ağ</translation>
->>>>>>> 7da4ae1f
     </message>
     <message>
         <source>Name</source>
@@ -2479,17 +2074,8 @@
         <translation type="unfinished">Başlangıç Bloku</translation>
     </message>
     <message>
-<<<<<<< HEAD
-        <source>Third-party URLs (e.g. a block explorer) that appear in the transactions tab as context menu items. %s in the URL is replaced by transaction hash. Multiple URLs are separated by vertical bar |.</source>
-        <translation type="unfinished">İşlemler sekmesinde bağlam menüsü unsurları olarak görünen üçüncü taraf bağlantıları (mesela bir blok tarayıcısı). URL'deki %s, işlem hash değeri ile değiştirilecektir. Birden çok bağlantılar düşey çubuklar | ile ayrılacaktır.</translation>
-    </message>
-    <message>
-        <source>&amp;Third-party transaction URLs</source>
-        <translation type="unfinished">&amp;Üçüncü parti işlem URL'leri</translation>
-=======
         <source>Synced Headers</source>
         <translation type="unfinished">Eşleşmiş Üstbilgiler</translation>
->>>>>>> 7da4ae1f
     </message>
     <message>
         <source>Synced Blocks</source>
@@ -2525,26 +2111,6 @@
         <translation type="unfinished">Adresler İşlendi</translation>
     </message>
     <message>
-<<<<<<< HEAD
-        <source>Confirm options reset</source>
-        <extracomment>Window title text of pop-up window shown when the user has chosen to reset options.</extracomment>
-        <translation type="unfinished">Seçenekleri sıfırlamayı onayla</translation>
-    </message>
-    <message>
-        <source>Client restart required to activate changes.</source>
-        <extracomment>Text explaining that the settings changed will not come into effect until the client is restarted.</extracomment>
-        <translation type="unfinished">Değişikliklerin uygulanması için istemcinin yeniden başlatılması lazımdır.</translation>
-    </message>
-    <message>
-        <source>Current settings will be backed up at "%1".</source>
-        <extracomment>Text explaining to the user that the client's current settings will be backed up at a specific location. %1 is a stand-in argument for the backup location's path.</extracomment>
-        <translation type="unfinished">Mevcut ayarlar şu adreste yedeklenecek: "%1".</translation>
-    </message>
-    <message>
-        <source>Client will be shut down. Do you want to proceed?</source>
-        <extracomment>Text asking the user to confirm if they would like to proceed with a client shutdown.</extracomment>
-        <translation type="unfinished">İstemci kapanacaktır. Devam etmek istiyor musunuz?</translation>
-=======
         <source>Addresses Rate-Limited</source>
         <extracomment>Text title for the Addresses Rate-Limited field in the peer details area, which displays the total number of addresses received from this peer that were dropped (not processed) due to rate-limiting.</extracomment>
         <translation type="unfinished">Adresler Oran-Sınırlı</translation>
@@ -2556,7 +2122,6 @@
     <message>
         <source>Node window</source>
         <translation type="unfinished">Düğüm penceresi</translation>
->>>>>>> 7da4ae1f
     </message>
     <message>
         <source>Current block height</source>
@@ -2590,19 +2155,6 @@
         <source>Services</source>
         <translation type="unfinished">Servisler</translation>
     </message>
-<<<<<<< HEAD
-</context>
-<context>
-    <name>OptionsModel</name>
-    <message>
-        <source>Could not read setting "%1", %2.</source>
-        <translation type="unfinished">Ayarlar okunamadı "%1",%2.</translation>
-    </message>
-</context>
-<context>
-    <name>OverviewPage</name>
-=======
->>>>>>> 7da4ae1f
     <message>
         <source>High Bandwidth</source>
         <translation type="unfinished">Yüksek bant genişliği</translation>
@@ -2809,19 +2361,8 @@
         <translation type="unfinished">Göster</translation>
     </message>
     <message>
-<<<<<<< HEAD
-        <source>Age</source>
-        <extracomment>Title of Peers Table column which indicates the duration (length of time) since the peer connection started.</extracomment>
-        <translation type="unfinished">Yaş</translation>
-    </message>
-    <message>
-        <source>Direction</source>
-        <extracomment>Title of Peers Table column which indicates the direction the peer connection was initiated from.</extracomment>
-        <translation type="unfinished">Yönlendirme</translation>
-=======
         <source>Remove the selected entries from the list</source>
         <translation type="unfinished">Seçilen unsurları listeden kaldır</translation>
->>>>>>> 7da4ae1f
     </message>
     <message>
         <source>Remove</source>
@@ -2993,40 +2534,6 @@
         <translation type="unfinished">İşlem Ücreti:</translation>
     </message>
     <message>
-<<<<<<< HEAD
-        <source>Whether we relay addresses to this peer.</source>
-        <extracomment>Tooltip text for the Address Relay field in the peer details area, which displays whether we relay addresses to this peer (Yes/No).</extracomment>
-        <translation type="unfinished">Adresleri bu eşe iletip iletemeyeceğimiz.</translation>
-    </message>
-    <message>
-        <source>Address Relay</source>
-        <extracomment>Text title for the Address Relay field in the peer details area, which displays whether we relay addresses to this peer (Yes/No).</extracomment>
-        <translation type="unfinished">Adres Aktarımı</translation>
-    </message>
-    <message>
-        <source>The total number of addresses received from this peer that were processed (excludes addresses that were dropped due to rate-limiting).</source>
-        <extracomment>Tooltip text for the Addresses Processed field in the peer details area, which displays the total number of addresses received from this peer that were processed (excludes addresses that were dropped due to rate-limiting).</extracomment>
-        <translation type="unfinished">Bu eşten alınan ve işlenen toplam adres sayısı (hız sınırlaması nedeniyle bırakılan adresler hariç).</translation>
-    </message>
-    <message>
-        <source>The total number of addresses received from this peer that were dropped (not processed) due to rate-limiting.</source>
-        <extracomment>Tooltip text for the Addresses Rate-Limited field in the peer details area, which displays the total number of addresses received from this peer that were dropped (not processed) due to rate-limiting.</extracomment>
-        <translation type="unfinished">Bu eşten alınan ve hız sınırlaması nedeniyle bırakılan (işlenmeyen) adreslerin toplam sayısı.</translation>
-    </message>
-    <message>
-        <source>Addresses Processed</source>
-        <extracomment>Text title for the Addresses Processed field in the peer details area, which displays the total number of addresses received from this peer that were processed (excludes addresses that were dropped due to rate-limiting).</extracomment>
-        <translation type="unfinished">Adresler İşlendi</translation>
-    </message>
-    <message>
-        <source>Addresses Rate-Limited</source>
-        <extracomment>Text title for the Addresses Rate-Limited field in the peer details area, which displays the total number of addresses received from this peer that were dropped (not processed) due to rate-limiting.</extracomment>
-        <translation type="unfinished">Adresler Oran-Sınırlı</translation>
-    </message>
-    <message>
-        <source>User Agent</source>
-        <translation type="unfinished">Kullanıcı Yazılımı</translation>
-=======
         <source>Warning: Fee estimation is currently not possible.</source>
         <translation type="unfinished">Uyarı: Ücret tahmini şu anda mümkün değildir.</translation>
     </message>
@@ -3037,7 +2544,6 @@
     <message>
         <source>Hide</source>
         <translation type="unfinished">Gizle</translation>
->>>>>>> 7da4ae1f
     </message>
     <message>
         <source>Recommended:</source>
@@ -3591,19 +3097,8 @@
         <translation type="unfinished">Tüccar</translation>
     </message>
     <message>
-<<<<<<< HEAD
-        <source>Please, review your transaction. You can create and send this transaction or create a Partially Signed Bitcoin Transaction (PSBT), which you can save or copy and then sign with, e.g., an offline %1 wallet, or a PSBT-compatible hardware wallet.</source>
-        <extracomment>Text to inform a user attempting to create a transaction of their current options. At this stage, a user can send their transaction or create a PSBT. This string is displayed when both private keys and PSBT controls are enabled.</extracomment>
-        <translation type="unfinished">Lütfen işleminizi gözden geçirin. Bu işlemi oluşturabilir ve gönderebilir veya örneğin çevrimdışı bir %1 cüzdanı veya PSBT uyumlu bir donanım cüzdanı gibi kaydedebileceğiniz veya kopyalayabileceğiniz ve ardından imzalayabileceğiniz bir Kısmen İmzalı Bitcoin İşlemi (PSBT) oluşturabilirsiniz.</translation>
-    </message>
-    <message>
-        <source>Please, review your transaction.</source>
-        <extracomment>Text to prompt a user to review the details of the transaction they are attempting to send.</extracomment>
-        <translation type="unfinished">Lütfen işleminizi gözden geçirin.</translation>
-=======
         <source>Generated coins must mature %1 blocks before they can be spent. When you generated this block, it was broadcast to the network to be added to the block chain. If it fails to get into the chain, its state will change to "not accepted" and it won't be spendable. This may occasionally happen if another node generates a block within a few seconds of yours.</source>
         <translation type="unfinished">Oluşturulan bitcoin'lerin harcanabilmelerinden önce %1 blok beklemeleri gerekmektedir. Bu blok, oluşturduğunuzda, blok zincirine eklenmesi için ağda yayınlandı. Zincire eklenmesi başarısız olursa, durumu "kabul edilmedi" olarak değiştirilecek ve harcanamayacaktır. Bu, bazen başka bir düğüm sizden birkaç saniye önce ya da sonra blok oluşturursa meydana gelebilir.</translation>
->>>>>>> 7da4ae1f
     </message>
     <message>
         <source>Debug information</source>
@@ -3647,17 +3142,9 @@
         <source>Date</source>
         <translation type="unfinished">Tarih</translation>
     </message>
-<<<<<<< HEAD
-    <message numerus="yes">
-        <source>Estimated to begin confirmation within %n block(s).</source>
-        <translation type="unfinished">
-            <numerusform>Tahmini %n blok içinde doğrulamaya başlanacaktır.</numerusform>
-        </translation>
-=======
     <message>
         <source>Type</source>
         <translation type="unfinished">Tür</translation>
->>>>>>> 7da4ae1f
     </message>
     <message>
         <source>Label</source>
@@ -3724,10 +3211,6 @@
         <translation type="unfinished">(etiket yok)</translation>
     </message>
     <message>
-<<<<<<< HEAD
-        <source>Enter a label for this address to add it to the list of used addresses</source>
-        <translation type="unfinished">Kullanılmış adres listesine eklemek için bu adrese bir etiket girin</translation>
-=======
         <source>Transaction status. Hover over this field to show number of confirmations.</source>
         <translation type="unfinished">İşlem durumu. Doğrulama sayısını görüntülemek için fare imlecini bu alanın üzerinde tutunuz.</translation>
     </message>
@@ -3738,14 +3221,11 @@
     <message>
         <source>Type of transaction.</source>
         <translation type="unfinished">İşlemin türü.</translation>
->>>>>>> 7da4ae1f
     </message>
     <message>
         <source>Whether or not a watch-only address is involved in this transaction.</source>
         <translation type="unfinished">Bu işleme sadece-izlenen bir adresin dahil edilip, edilmediği.</translation>
     </message>
-<<<<<<< HEAD
-=======
     <message>
         <source>User-defined intent/purpose of the transaction.</source>
         <translation type="unfinished">İşlemin kullanıcı tanımlı amacı.</translation>
@@ -3754,7 +3234,6 @@
         <source>Amount removed from or added to balance.</source>
         <translation type="unfinished">Bakiyeden kaldırılan ya da bakiyeye eklenen tutar.</translation>
     </message>
->>>>>>> 7da4ae1f
 </context>
 <context>
     <name>TransactionView</name>
@@ -3919,36 +3398,6 @@
         <translation type="unfinished">İşlem ücreti artırma başarısız oldu</translation>
     </message>
     <message>
-<<<<<<< HEAD
-        <source>conflicted with a transaction with %1 confirmations</source>
-        <extracomment>Text explaining the current status of a transaction, shown in the status field of the details window for this transaction. This status represents an unconfirmed transaction that conflicts with a confirmed transaction.</extracomment>
-        <translation type="unfinished">%1 doğrulamalı bir işlem ile çelişti</translation>
-    </message>
-    <message>
-        <source>0/unconfirmed, in memory pool</source>
-        <extracomment>Text explaining the current status of a transaction, shown in the status field of the details window for this transaction. This status represents an unconfirmed transaction that is in the memory pool.</extracomment>
-        <translation type="unfinished">0/onaylanmamış, bellek havuzunda</translation>
-    </message>
-    <message>
-        <source>0/unconfirmed, not in memory pool</source>
-        <extracomment>Text explaining the current status of a transaction, shown in the status field of the details window for this transaction. This status represents an unconfirmed transaction that is not in the memory pool.</extracomment>
-        <translation type="unfinished">0/doğrulanmadı, bellek havuzunda değil</translation>
-    </message>
-    <message>
-        <source>abandoned</source>
-        <extracomment>Text explaining the current status of a transaction, shown in the status field of the details window for this transaction. This status represents an abandoned transaction.</extracomment>
-        <translation type="unfinished">terk edilmiş</translation>
-    </message>
-    <message>
-        <source>%1/unconfirmed</source>
-        <extracomment>Text explaining the current status of a transaction, shown in the status field of the details window for this transaction. This status represents a transaction confirmed in at least one block, but less than 6 blocks.</extracomment>
-        <translation type="unfinished">%1/doğrulanmadı</translation>
-    </message>
-    <message>
-        <source>%1 confirmations</source>
-        <extracomment>Text explaining the current status of a transaction, shown in the status field of the details window for this transaction. This status represents a transaction confirmed in 6 or more blocks.</extracomment>
-        <translation type="unfinished">%1 doğrulama</translation>
-=======
         <source>Do you want to increase the fee?</source>
         <extracomment>Asks a user if they would like to manually increase the fee of a transaction that has already been created.</extracomment>
         <translation type="unfinished">Ücreti artırmak istiyor musunuz?</translation>
@@ -3977,7 +3426,6 @@
     <message>
         <source>Can't sign transaction.</source>
         <translation type="unfinished">İşlem imzalanamıyor.</translation>
->>>>>>> 7da4ae1f
     </message>
     <message>
         <source>Could not commit transaction</source>
@@ -4027,20 +3475,12 @@
         <source>Cancel</source>
         <translation type="unfinished">İptal</translation>
     </message>
-<<<<<<< HEAD
-    <message numerus="yes">
-        <source>matures in %n more block(s)</source>
-        <translation type="unfinished">
-            <numerusform>%n ek blok sonrasında olgunlaşacak</numerusform>
-        </translation>
-=======
 </context>
 <context>
     <name>bitcoin-core</name>
     <message>
         <source>The %s developers</source>
         <translation type="unfinished">%s geliştiricileri</translation>
->>>>>>> 7da4ae1f
     </message>
     <message>
         <source>Cannot obtain a lock on data directory %s. %s is probably already running.</source>
