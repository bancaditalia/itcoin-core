--- conflicted
+++ resolved
@@ -27,7 +27,7 @@
     </message>
     <message>
         <source>Delete the currently selected address from the list</source>
-        <translation type="unfinished">Excluir os endereços atualmente selecionados da lista</translation>
+        <translation type="unfinished">Excluir os endereços selecionados da lista</translation>
     </message>
     <message>
         <source>Enter address or label to search</source>
@@ -319,11 +319,7 @@
     <message numerus="yes">
         <source>%n second(s)</source>
         <translation type="unfinished">
-<<<<<<< HEAD
-            <numerusform>%nsegundo</numerusform>
-=======
             <numerusform>%n segundo</numerusform>
->>>>>>> 3116ccd7
             <numerusform>%n segundos</numerusform>
         </translation>
     </message>
@@ -363,11 +359,7 @@
         <source>%n year(s)</source>
         <translation type="unfinished">
             <numerusform>%n ano</numerusform>
-<<<<<<< HEAD
-            <numerusform>%n anos</numerusform>
-=======
             <numerusform>%nanos </numerusform>
->>>>>>> 3116ccd7
         </translation>
     </message>
     </context>
@@ -408,13 +400,6 @@
     <message>
         <source>Error reading %s! Transaction data may be missing or incorrect. Rescanning wallet.</source>
         <translation type="unfinished">Erro ao ler %s! Dados de transações podem estar incorretos ou faltando. Reescaneando a carteira.</translation>
-<<<<<<< HEAD
-    </message>
-    <message>
-        <source>Error: Listening for incoming connections failed (listen returned error %s)</source>
-        <translation type="unfinished">Erro: A escuta de conexões de entrada falhou (vincular retornou erro %s)</translation>
-=======
->>>>>>> 3116ccd7
     </message>
     <message>
         <source>Fee estimation failed. Fallbackfee is disabled. Wait a few blocks or enable -fallbackfee.</source>
@@ -557,8 +542,6 @@
         <translation type="unfinished">%s solicitou abertura da porta %u. Esta porta é considerada "ruim" e é improvável que outros usuários do Bitcoin Core conseguirão se conectar. Veja doc/p2p-bad-ports.md para detalhes e uma lista completa.</translation>
     </message>
     <message>
-<<<<<<< HEAD
-=======
         <source>-reindex-chainstate option is not compatible with -blockfilterindex. Please temporarily disable blockfilterindex while using -reindex-chainstate, or replace -reindex-chainstate with -reindex to fully rebuild all indexes.</source>
         <translation type="unfinished">a opção "-reindex-chainstate" não é compatível com "-blockfilterindex". Por favor, desabilite temporariamente a opção "blockfilterindex" enquanto utilizar a opção "-reindex-chainstate", ou troque "-reindex-chainstate" por "-reindex" para recriar completamente todos os índices. </translation>
     </message>
@@ -575,7 +558,6 @@
         <translation type="unfinished">Assumed-valid: a ultima sincronização da carteira foi além dos blocos de dados disponíveis. Você deve aguardar que a validação em segundo plano baixe mais blocos.  </translation>
     </message>
     <message>
->>>>>>> 3116ccd7
         <source>Cannot provide specific connections and have addrman find outgoing connections at the same time.</source>
         <translation type="unfinished">Não é possível fornecer conexões específicas e ter addrman procurando conexões ao mesmo tempo.</translation>
     </message>
@@ -584,8 +566,6 @@
         <translation type="unfinished">Erro ao abrir %s: Carteira com assinador externo. Não foi compilado suporte para assinadores externos</translation>
     </message>
     <message>
-<<<<<<< HEAD
-=======
         <source>Error: Address book data in wallet cannot be identified to belong to migrated wallets</source>
         <translation type="unfinished">Erro: Os dados do livro de endereços da carteira  não puderam ser identificados por pertencerem a carteiras migradas</translation>
     </message>
@@ -602,15 +582,10 @@
         <translation type="unfinished">Erro: Impossível produzir descritores para esta carteira antiga. Certifique-se que a carteira foi desbloqueada antes</translation>
     </message>
     <message>
->>>>>>> 3116ccd7
         <source>Failed to rename invalid peers.dat file. Please move or delete it and try again.</source>
         <translation type="unfinished">Impossível renomear o arquivo peers.dat (inválido). Por favor mova-o ou delete-o e tente novamente.</translation>
     </message>
     <message>
-<<<<<<< HEAD
-        <source>Outbound connections restricted to Tor (-onlynet=onion) but the proxy for reaching the Tor network is not provided (no -proxy= and no -onion= given) or it is explicitly forbidden (-onion=0)</source>
-        <translation type="unfinished">Conexões de saída restritas ao Tor (-onlynet=onion), porém o proxy necessário para acessão o Tor não foi especificado (no -proxy= and no -onion= given) ou foi proibido (-onion=0)</translation>
-=======
         <source>Incompatible options: -dnsseed=1 was explicitly specified, but -onlynet forbids connections to IPv4/IPv6</source>
         <translation type="unfinished">Opções incompatíveis: "-dnsseed=1" foi explicitamente específicada, mas "-onlynet" proíbe conexões para IPv4/IPv6</translation>
     </message>
@@ -649,7 +624,6 @@
 Unable to restore backup of wallet.</source>
         <translation type="unfinished">
 Impossível restaurar backup da carteira.</translation>
->>>>>>> 3116ccd7
     </message>
     <message>
         <source>Config setting for %s only applied on %s network when in [%s] section.</source>
@@ -736,8 +710,6 @@
         <translation type="unfinished">Keypool exaurida, por gentileza execute keypoolrefill primeiro</translation>
     </message>
     <message>
-<<<<<<< HEAD
-=======
         <source>Error: Not all watchonly txs could be deleted</source>
         <translation type="unfinished">Erro: Nem todos os txs apenas-visualização foram excluídos</translation>
     </message>
@@ -758,13 +730,10 @@
         <translation type="unfinished">Erro: Impossível efetuar backup da carteira</translation>
     </message>
     <message>
->>>>>>> 3116ccd7
         <source>Error: Unable to parse version %u as a uint32_t</source>
         <translation type="unfinished">Erro: Impossível analisar versão %u como uint32_t</translation>
     </message>
     <message>
-<<<<<<< HEAD
-=======
         <source>Error: Unable to read all records in the database</source>
         <translation type="unfinished">Erro: Impossível ler todos os registros no banco de dados</translation>
     </message>
@@ -773,7 +742,6 @@
         <translation type="unfinished">Erro: Impossível remover dados somente-visualização do Livro de Endereços </translation>
     </message>
     <message>
->>>>>>> 3116ccd7
         <source>Failed to listen on any port. Use -listen=0 if you want this.</source>
         <translation type="unfinished">Falha ao escutar em qualquer porta. Use -listen=0 se você quiser isso.</translation>
     </message>
@@ -880,13 +848,6 @@
     <message>
         <source>No addresses available</source>
         <translation type="unfinished">Nenhum endereço disponível</translation>
-<<<<<<< HEAD
-    </message>
-    <message>
-        <source>No proxy server specified. Use -proxy=&lt;ip&gt; or -proxy=&lt;ip:port&gt;.</source>
-        <translation type="unfinished">Nenhum servidor proxy especificado. Use -proxy=&lt;ip&gt; ou proxy=&lt;ip:port&gt;.</translation>
-=======
->>>>>>> 3116ccd7
     </message>
     <message>
         <source>Not enough file descriptors available.</source>
@@ -1218,7 +1179,7 @@
     </message>
     <message>
         <source>&amp;Load PSBT from file…</source>
-        <translation type="unfinished">&amp;Carregar PSBT do arquivo...</translation>
+        <translation type="unfinished">&amp;Carregar 'PSBT' do arquivo...</translation>
     </message>
     <message>
         <source>Open &amp;URI…</source>
@@ -1295,13 +1256,8 @@
     <message numerus="yes">
         <source>Processed %n block(s) of transaction history.</source>
         <translation type="unfinished">
-<<<<<<< HEAD
-            <numerusform>%n bloco processado do histórico de transação.</numerusform>
-            <numerusform>%n blocos processados do histórico de transação.</numerusform>
-=======
             <numerusform>%n bloco processado do histórico de transações.</numerusform>
             <numerusform>%n blocos processados do histórico de transações.</numerusform>
->>>>>>> 3116ccd7
         </translation>
     </message>
     <message>
@@ -1457,13 +1413,8 @@
         <source>%n active connection(s) to Bitcoin network.</source>
         <extracomment>A substring of the tooltip.</extracomment>
         <translation type="unfinished">
-<<<<<<< HEAD
-            <numerusform>%n conexão ativa na rede bitcoin.</numerusform>
-            <numerusform>%n conexões ativas na rede bitcoin.</numerusform>
-=======
             <numerusform>%n conexão ativa na rede Bitcoin.</numerusform>
             <numerusform>%nconexões ativas na rede Bitcoin.</numerusform>
->>>>>>> 3116ccd7
         </translation>
     </message>
     <message>
@@ -1991,11 +1942,7 @@
         <source>(sufficient to restore backups %n day(s) old)</source>
         <extracomment>Explanatory text on the capability of the current prune target.</extracomment>
         <translation type="unfinished">
-<<<<<<< HEAD
-            <numerusform>(suficiente para restaurar backups de %n dia atrás)</numerusform>
-=======
             <numerusform>(suficiente para restaurar backup de %n dia atrás)</numerusform>
->>>>>>> 3116ccd7
             <numerusform>(suficiente para restaurar backups de %n dias atrás)</numerusform>
         </translation>
     </message>
@@ -2894,23 +2841,11 @@
     </message>
     <message>
         <source>Whether we relay addresses to this peer.</source>
-<<<<<<< HEAD
-        <extracomment>Tooltip text for the Address Relay field in the peer details area.</extracomment>
-=======
         <extracomment>Tooltip text for the Address Relay field in the peer details area, which displays whether we relay addresses to this peer (Yes/No).</extracomment>
->>>>>>> 3116ccd7
         <translation type="unfinished">Endereços são retransmitidos para este nó.</translation>
     </message>
     <message>
         <source>Address Relay</source>
-<<<<<<< HEAD
-        <translation type="unfinished">Retransmissão de endereços</translation>
-    </message>
-    <message>
-        <source>Total number of addresses processed, excluding those dropped due to rate-limiting.</source>
-        <extracomment>Tooltip text for the Addresses Processed field in the peer details area.</extracomment>
-        <translation type="unfinished">Quantidade de endereços processados, excluindo os abandonados pela limitação de taxa.</translation>
-=======
         <extracomment>Text title for the Address Relay field in the peer details area, which displays whether we relay addresses to this peer (Yes/No).</extracomment>
         <translation type="unfinished">Retransmissão de endereços</translation>
     </message>
@@ -2923,7 +2858,6 @@
         <source>The total number of addresses received from this peer that were dropped (not processed) due to rate-limiting.</source>
         <extracomment>Tooltip text for the Addresses Rate-Limited field in the peer details area, which displays the total number of addresses received from this peer that were dropped (not processed) due to rate-limiting.</extracomment>
         <translation type="unfinished">O número total de endereços recebidos deste peer que não foram processados devido à limitação da taxa.</translation>
->>>>>>> 3116ccd7
     </message>
     <message>
         <source>Addresses Processed</source>
@@ -2931,17 +2865,8 @@
         <translation type="unfinished">Endereços Processados</translation>
     </message>
     <message>
-<<<<<<< HEAD
-        <source>Total number of addresses dropped due to rate-limiting.</source>
-        <extracomment>Tooltip text for the Addresses Rate-Limited field in the peer details area.</extracomment>
-        <translation type="unfinished">Quantidade de endereços abandonados pela limitação de taxa.</translation>
-    </message>
-    <message>
-        <source>Addresses Rate-Limited</source>
-=======
         <source>Addresses Rate-Limited</source>
         <extracomment>Text title for the Addresses Rate-Limited field in the peer details area, which displays the total number of addresses received from this peer that were dropped (not processed) due to rate-limiting.</extracomment>
->>>>>>> 3116ccd7
         <translation type="unfinished">Endereços com limite de taxa</translation>
     </message>
     <message>
@@ -3602,13 +3527,8 @@
     <message numerus="yes">
         <source>Estimated to begin confirmation within %n block(s).</source>
         <translation type="unfinished">
-<<<<<<< HEAD
-            <numerusform>Confirmação estimada em %n bloco.</numerusform>
-            <numerusform>Confirmação estimada em %n blocos.</numerusform>
-=======
             <numerusform>Confirmação estimada para iniciar em %n bloco.</numerusform>
             <numerusform>Confirmação estimada para iniciar em %n blocos.</numerusform>
->>>>>>> 3116ccd7
         </translation>
     </message>
     <message>
@@ -3931,13 +3851,8 @@
     <message numerus="yes">
         <source>matures in %n more block(s)</source>
         <translation type="unfinished">
-<<<<<<< HEAD
-            <numerusform>amadurece em mais %n bloco</numerusform>
-            <numerusform>amadurece em mais %n blocos</numerusform>
-=======
             <numerusform>pronta em mais %n bloco</numerusform>
             <numerusform>prontas em mais %n blocos</numerusform>
->>>>>>> 3116ccd7
         </translation>
     </message>
     <message>
