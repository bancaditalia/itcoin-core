--- conflicted
+++ resolved
@@ -80,13 +80,6 @@
     </message>
     </context>
 <context>
-    <name>bitcoin-core</name>
-    <message>
-        <source>Error: Missing checksum</source>
-        <translation type="unfinished">Iphutha: iChecksum engekho</translation>
-    </message>
-    </context>
-<context>
     <name>BitcoinGUI</name>
     <message>
         <source>&amp;Options…</source>
@@ -161,13 +154,8 @@
     <message numerus="yes">
         <source>%n GB of space available</source>
         <translation type="unfinished">
-<<<<<<< HEAD
-            <numerusform />
-            <numerusform />
-=======
             <numerusform>%n GB of space available</numerusform>
             <numerusform>%n GB of space available</numerusform>
->>>>>>> 7da4ae1f
         </translation>
     </message>
     <message numerus="yes">
