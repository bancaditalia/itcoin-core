<TS version="2.1" language="fr">
<context>
    <name>AddressBookPage</name>
    <message>
        <source>Right-click to edit address or label</source>
        <translation type="unfinished">Clic droit pour modifier l'adresse ou l'étiquette</translation>
    </message>
    <message>
        <source>Create a new address</source>
        <translation type="unfinished">Créer une nouvelle adresse</translation>
    </message>
    <message>
        <source>&amp;New</source>
        <translation type="unfinished">&amp;Nouvelle</translation>
    </message>
    <message>
        <source>Copy the currently selected address to the system clipboard</source>
        <translation type="unfinished">Copier dans le presse-papiers l’adresse sélectionnée actuellement</translation>
    </message>
    <message>
        <source>&amp;Copy</source>
        <translation type="unfinished">&amp;Copier</translation>
    </message>
    <message>
        <source>C&amp;lose</source>
        <translation type="unfinished">&amp;Fermer</translation>
    </message>
    <message>
        <source>Delete the currently selected address from the list</source>
        <translation type="unfinished">Supprimer de la liste l’adresse sélectionnée actuellement</translation>
    </message>
    <message>
        <source>Enter address or label to search</source>
        <translation type="unfinished">Saisir une adresse ou une étiquette à rechercher</translation>
    </message>
    <message>
        <source>Export the data in the current tab to a file</source>
        <translation type="unfinished">Exporter les données de l’onglet actuel vers un fichier</translation>
    </message>
    <message>
        <source>&amp;Export</source>
        <translation type="unfinished">&amp;Exporter</translation>
    </message>
    <message>
        <source>&amp;Delete</source>
        <translation type="unfinished">&amp;Supprimer</translation>
    </message>
    <message>
        <source>Choose the address to send coins to</source>
        <translation type="unfinished">Choisir l’adresse à laquelle envoyer des pièces</translation>
    </message>
    <message>
        <source>Choose the address to receive coins with</source>
        <translation type="unfinished">Choisir l’adresse avec laquelle recevoir des pièces</translation>
    </message>
    <message>
        <source>C&amp;hoose</source>
        <translation type="unfinished">C&amp;hoisir</translation>
    </message>
    <message>
        <source>Sending addresses</source>
        <translation type="unfinished">Adresses d’envoi</translation>
    </message>
    <message>
        <source>Receiving addresses</source>
        <translation type="unfinished">Adresses de réception</translation>
    </message>
    <message>
        <source>These are your Bitcoin addresses for sending payments. Always check the amount and the receiving address before sending coins.</source>
        <translation type="unfinished">Ce sont vos adresses Bitcoin pour envoyer des paiements. Vérifiez toujours le montant et l’adresse du destinataire avant d’envoyer des pièces.</translation>
    </message>
    <message>
        <source>These are your Bitcoin addresses for receiving payments. Use the 'Create new receiving address' button in the receive tab to create new addresses.
Signing is only possible with addresses of the type 'legacy'.</source>
        <translation type="unfinished">Il s'agit de vos adresses Bitcoin pour la réception des paiements. Utilisez le bouton "Créer une nouvelle adresse de réception" dans l'onglet "Recevoir" pour créer de nouvelles adresses.
La signature n'est possible qu'avec les adresses de type "patrimoine".</translation>
    </message>
    <message>
        <source>&amp;Copy Address</source>
        <translation type="unfinished">&amp;Copier l’adresse</translation>
    </message>
    <message>
        <source>Copy &amp;Label</source>
        <translation type="unfinished">Copier l’é&amp;tiquette</translation>
    </message>
    <message>
        <source>&amp;Edit</source>
        <translation type="unfinished">&amp;Modifier</translation>
    </message>
    <message>
        <source>Export Address List</source>
        <translation type="unfinished">Exporter la liste d’adresses</translation>
    </message>
    <message>
        <source>Comma separated file</source>
        <extracomment>Expanded name of the CSV file format. See: https://en.wikipedia.org/wiki/Comma-separated_values.</extracomment>
        <translation type="unfinished">Fichier séparé par des virgules</translation>
    </message>
    <message>
        <source>There was an error trying to save the address list to %1. Please try again.</source>
        <extracomment>An error message. %1 is a stand-in argument for the name of the file we attempted to save to.</extracomment>
        <translation type="unfinished">Une erreur est survenue lors de l'enregistrement de la liste d'adresses vers %1. Veuillez réessayer plus tard.</translation>
    </message>
    <message>
        <source>Exporting Failed</source>
        <translation type="unfinished">Échec d’exportation</translation>
    </message>
</context>
<context>
    <name>AddressTableModel</name>
    <message>
        <source>Label</source>
        <translation type="unfinished">Étiquette</translation>
    </message>
    <message>
        <source>Address</source>
        <translation type="unfinished">Adresse</translation>
    </message>
    <message>
        <source>(no label)</source>
        <translation type="unfinished">(aucune étiquette)</translation>
    </message>
</context>
<context>
    <name>AskPassphraseDialog</name>
    <message>
        <source>Passphrase Dialog</source>
        <translation type="unfinished">Fenêtre de dialogue de la phrase de passe</translation>
    </message>
    <message>
        <source>Enter passphrase</source>
        <translation type="unfinished">Saisir la phrase de passe</translation>
    </message>
    <message>
        <source>New passphrase</source>
        <translation type="unfinished">Nouvelle phrase de passe</translation>
    </message>
    <message>
        <source>Repeat new passphrase</source>
        <translation type="unfinished">Répéter la phrase de passe</translation>
    </message>
    <message>
        <source>Show passphrase</source>
        <translation type="unfinished">Afficher la phrase de passe</translation>
    </message>
    <message>
        <source>Encrypt wallet</source>
        <translation type="unfinished">Chiffrer le porte-monnaie</translation>
    </message>
    <message>
        <source>This operation needs your wallet passphrase to unlock the wallet.</source>
        <translation type="unfinished">Cette opération nécessite votre phrase de passe pour déverrouiller le porte-monnaie.</translation>
    </message>
    <message>
        <source>Unlock wallet</source>
        <translation type="unfinished">Déverrouiller le porte-monnaie</translation>
    </message>
    <message>
        <source>Change passphrase</source>
        <translation type="unfinished">Changer la phrase de passe</translation>
    </message>
    <message>
        <source>Confirm wallet encryption</source>
        <translation type="unfinished">Confirmer le chiffrement du porte-monnaie</translation>
    </message>
    <message>
        <source>Warning: If you encrypt your wallet and lose your passphrase, you will &lt;b&gt;LOSE ALL OF YOUR BITCOINS&lt;/b&gt;!</source>
        <translation type="unfinished">Avertissement : Si vous chiffrez votre porte-monnaie et perdez votre phrase de passe, vous &lt;b&gt;PERDREZ TOUS VOS BITCOINS&lt;/b&gt; !</translation>
    </message>
    <message>
        <source>Are you sure you wish to encrypt your wallet?</source>
        <translation type="unfinished">Voulez-vous vraiment chiffrer votre porte-monnaie ?</translation>
    </message>
    <message>
        <source>Wallet encrypted</source>
        <translation type="unfinished">Le porte-monnaie est chiffré</translation>
    </message>
    <message>
        <source>Enter the new passphrase for the wallet.&lt;br/&gt;Please use a passphrase of &lt;b&gt;ten or more random characters&lt;/b&gt;, or &lt;b&gt;eight or more words&lt;/b&gt;.</source>
        <translation type="unfinished">Saisissez la nouvelle phrase de passe du porte-monnaie.&lt;br/&gt;Veuillez utiliser une phrase de passe composée de &lt;b&gt;dix caractères aléatoires ou plus&lt;/b&gt;, ou de &lt;b&gt;huit mots ou plus&lt;/b&gt;.</translation>
    </message>
    <message>
        <source>Enter the old passphrase and new passphrase for the wallet.</source>
        <translation type="unfinished">Saisir l’ancienne puis la nouvelle phrase de passe du porte-monnaie.</translation>
    </message>
    <message>
        <source>Remember that encrypting your wallet cannot fully protect your bitcoins from being stolen by malware infecting your computer.</source>
        <translation type="unfinished">N’oubliez pas que le chiffrement de votre porte-monnaie ne peut pas protéger entièrement vos bitcoins contre le vol par des programmes malveillants qui infecteraient votre ordinateur.</translation>
    </message>
    <message>
        <source>Wallet to be encrypted</source>
        <translation type="unfinished">Porte-monnaie à chiffrer</translation>
    </message>
    <message>
        <source>Your wallet is about to be encrypted. </source>
        <translation type="unfinished">Votre porte-monnaie est sur le point d’être chiffré.</translation>
    </message>
    <message>
        <source>Your wallet is now encrypted. </source>
        <translation type="unfinished">Votre porte-monnaie est désormais chiffré.</translation>
    </message>
    <message>
        <source>IMPORTANT: Any previous backups you have made of your wallet file should be replaced with the newly generated, encrypted wallet file. For security reasons, previous backups of the unencrypted wallet file will become useless as soon as you start using the new, encrypted wallet.</source>
        <translation type="unfinished">IMPORTANT : Toutes les sauvegardes précédentes du fichier de votre porte-monnaie devraient être remplacées par le fichier du porte-monnaie chiffré nouvellement généré. Pour des raisons de sécurité, les sauvegardes précédentes de votre fichier de porte-monnaie non chiffré deviendront inutilisables dès que vous commencerez à utiliser le nouveau porte-monnaie chiffré.</translation>
    </message>
    <message>
        <source>Wallet encryption failed</source>
        <translation type="unfinished">Échec de chiffrement du porte-monnaie</translation>
    </message>
    <message>
        <source>Wallet encryption failed due to an internal error. Your wallet was not encrypted.</source>
        <translation type="unfinished">Le chiffrement du porte-monnaie a échoué en raison d’une erreur interne. Votre porte-monnaie n’a pas été chiffré.</translation>
    </message>
    <message>
        <source>The supplied passphrases do not match.</source>
        <translation type="unfinished">Les phrases de passe saisies ne correspondent pas.</translation>
    </message>
    <message>
        <source>Wallet unlock failed</source>
        <translation type="unfinished">Échec de déverrouillage du porte-monnaie</translation>
    </message>
    <message>
        <source>The passphrase entered for the wallet decryption was incorrect.</source>
        <translation type="unfinished">La phrase de passe saisie pour déchiffrer le porte-monnaie était erronée.</translation>
    </message>
    <message>
        <source>Wallet passphrase was successfully changed.</source>
        <translation type="unfinished">La phrase de passe du porte-monnaie a été modifiée avec succès.</translation>
    </message>
    <message>
        <source>Warning: The Caps Lock key is on!</source>
        <translation type="unfinished">Avertissement : La touche Verr. Maj. est activée</translation>
    </message>
</context>
<context>
    <name>BanTableModel</name>
    <message>
        <source>IP/Netmask</source>
        <translation type="unfinished">IP/masque réseau</translation>
    </message>
    <message>
        <source>Banned Until</source>
        <translation type="unfinished">Banni jusqu’au</translation>
    </message>
</context>
<context>
    <name>BitcoinApplication</name>
    <message>
        <source>Settings file %1 might be corrupt or invalid.</source>
        <translation type="unfinished">Le fichier de paramètres %1 est peut-être corrompu ou non valide.</translation>
    </message>
    <message>
        <source>Runaway exception</source>
        <translation type="unfinished">Exception excessive</translation>
    </message>
    <message>
        <source>A fatal error occurred. %1 can no longer continue safely and will quit.</source>
        <translation type="unfinished">Une erreur fatale est survenue. %1 ne peut plus poursuivre de façon sûre et va s’arrêter.</translation>
    </message>
    <message>
        <source>Internal error</source>
        <translation type="unfinished">Eurrer interne</translation>
    </message>
    <message>
        <source>An internal error occurred. %1 will attempt to continue safely. This is an unexpected bug which can be reported as described below.</source>
        <translation type="unfinished">Une erreur interne est survenue. %1 va tenter de poursuivre avec sécurité. Il s’agit d’un bogue inattendu qui peut être signalé comme décrit ci-dessous.</translation>
    </message>
</context>
<context>
    <name>QObject</name>
    <message>
        <source>Do you want to reset settings to default values, or to abort without making changes?</source>
        <extracomment>Explanatory text shown on startup when the settings file cannot be read. Prompts user to make a choice between resetting or aborting.</extracomment>
        <translation type="unfinished">Voulez-vous réinitialiser les paramètres à leur valeur par défaut ou abandonner sans aucun changement ?</translation>
    </message>
    <message>
        <source>A fatal error occurred. Check that settings file is writable, or try running with -nosettings.</source>
        <extracomment>Explanatory text shown on startup when the settings file could not be written. Prompts user to check that we have the ability to write to the file. Explains that the user has the option of running without a settings file.</extracomment>
        <translation type="unfinished">Une erreur fatale est survenue. Vérifiez que le fichier des paramètres est modifiable ou essayer d’exécuter avec -nosettings.</translation>
    </message>
    <message>
        <source>Error: Specified data directory "%1" does not exist.</source>
        <translation type="unfinished">Erreur : Le répertoire de données indiqué « %1 » n’existe pas.</translation>
    </message>
    <message>
        <source>Error: Cannot parse configuration file: %1.</source>
        <translation type="unfinished">Erreur : Impossible d’analyser le fichier de configuration : %1.</translation>
    </message>
    <message>
        <source>Error: %1</source>
        <translation type="unfinished">Erreur : %1</translation>
    </message>
    <message>
        <source>%1 didn't yet exit safely…</source>
        <translation type="unfinished">%1 ne s’est pas encore fermer en toute sécurité…</translation>
    </message>
    <message>
        <source>unknown</source>
        <translation type="unfinished">inconnue</translation>
    </message>
    <message>
        <source>Amount</source>
        <translation type="unfinished">Montant</translation>
    </message>
    <message>
        <source>Enter a Bitcoin address (e.g. %1)</source>
        <translation type="unfinished">Saisir une adresse Bitcoin (p. ex. %1)</translation>
    </message>
    <message>
        <source>Unroutable</source>
        <translation type="unfinished">Non routable</translation>
    </message>
    <message>
        <source>Internal</source>
        <translation type="unfinished">Interne</translation>
    </message>
    <message>
        <source>Inbound</source>
        <extracomment>An inbound connection from a peer. An inbound connection is a connection initiated by a peer.</extracomment>
        <translation type="unfinished">Entrant</translation>
    </message>
    <message>
        <source>Outbound</source>
        <extracomment>An outbound connection to a peer. An outbound connection is a connection initiated by us.</extracomment>
        <translation type="unfinished">Sortant</translation>
    </message>
    <message>
        <source>Full Relay</source>
        <extracomment>Peer connection type that relays all network information.</extracomment>
        <translation type="unfinished">Relais intégral</translation>
    </message>
    <message>
        <source>Block Relay</source>
        <extracomment>Peer connection type that relays network information about blocks and not transactions or addresses.</extracomment>
        <translation type="unfinished">Relais de blocs</translation>
    </message>
    <message>
        <source>Manual</source>
        <extracomment>Peer connection type established manually through one of several methods.</extracomment>
        <translation type="unfinished">Manuelle</translation>
    </message>
    <message>
        <source>Feeler</source>
        <extracomment>Short-lived peer connection type that tests the aliveness of known addresses.</extracomment>
        <translation type="unfinished">Palpeur</translation>
    </message>
    <message>
        <source>Address Fetch</source>
        <extracomment>Short-lived peer connection type that solicits known addresses from a peer.</extracomment>
        <translation type="unfinished">Récupération d’adresses</translation>
    </message>
    <message>
        <source>%1 d</source>
        <translation type="unfinished">%1 j</translation>
    </message>
    <message>
        <source>%1 m</source>
        <translation type="unfinished">%1 min</translation>
    </message>
    <message>
        <source>None</source>
        <translation type="unfinished">Aucun</translation>
    </message>
    <message>
        <source>N/A</source>
        <translation type="unfinished">N.D.</translation>
    </message>
    <message numerus="yes">
        <source>%n second(s)</source>
        <translation type="unfinished">
            <numerusform>%n seconde</numerusform>
            <numerusform>%n secondes</numerusform>
        </translation>
    </message>
    <message numerus="yes">
        <source>%n minute(s)</source>
        <translation type="unfinished">
            <numerusform>%n minute</numerusform>
            <numerusform>%n minutes</numerusform>
        </translation>
    </message>
    <message numerus="yes">
        <source>%n hour(s)</source>
        <translation type="unfinished">
            <numerusform>%n heure</numerusform>
            <numerusform>%n heures</numerusform>
        </translation>
    </message>
    <message numerus="yes">
        <source>%n day(s)</source>
        <translation type="unfinished">
            <numerusform>%n jour</numerusform>
            <numerusform>%n jours</numerusform>
        </translation>
    </message>
    <message numerus="yes">
        <source>%n week(s)</source>
        <translation type="unfinished">
            <numerusform>%n semaine</numerusform>
            <numerusform>%n semaines</numerusform>
        </translation>
    </message>
    <message>
        <source>%1 and %2</source>
        <translation type="unfinished">%1 et %2</translation>
    </message>
    <message numerus="yes">
        <source>%n year(s)</source>
        <translation type="unfinished">
            <numerusform>%n an</numerusform>
            <numerusform>%n ans</numerusform>
        </translation>
    </message>
    <message>
        <source>%1 B</source>
        <translation type="unfinished">%1 o</translation>
    </message>
    <message>
        <source>%1 kB</source>
        <translation type="unfinished">%1 ko</translation>
    </message>
    <message>
        <source>%1 MB</source>
        <translation type="unfinished">%1 Mo</translation>
    </message>
    <message>
        <source>%1 GB</source>
        <translation type="unfinished">%1 Go</translation>
    </message>
</context>
<context>
    <name>bitcoin-core</name>
    <message>
        <source>Settings file could not be read</source>
        <translation type="unfinished">Impossible de lire le fichier des paramètres</translation>
    </message>
    <message>
        <source>Settings file could not be written</source>
        <translation type="unfinished">Impossible d’écrire le fichier de paramètres</translation>
    </message>
    <message>
        <source>The %s developers</source>
        <translation type="unfinished">Les développeurs de %s</translation>
    </message>
    <message>
        <source>%s corrupt. Try using the wallet tool bitcoin-wallet to salvage or restoring a backup.</source>
        <translation type="unfinished">%s est corrompu. Essayez l’outil bitcoin-wallet pour le sauver ou restaurez une sauvegarde.</translation>
    </message>
    <message>
        <source>-maxtxfee is set very high! Fees this large could be paid on a single transaction.</source>
        <translation type="unfinished">La valeur -maxtxfee est très élevée. Des frais aussi élevés pourraient être payés en une seule transaction.</translation>
    </message>
    <message>
        <source>Cannot downgrade wallet from version %i to version %i. Wallet version unchanged.</source>
        <translation type="unfinished">Impossible de rétrograder le porte-monnaie de la version %i à la version %i. La version du porte-monnaie reste inchangée.</translation>
    </message>
    <message>
        <source>Cannot obtain a lock on data directory %s. %s is probably already running.</source>
        <translation type="unfinished">Impossible d’obtenir un verrou sur le répertoire de données %s. %s fonctionne probablement déjà.</translation>
    </message>
    <message>
        <source>Cannot upgrade a non HD split wallet from version %i to version %i without upgrading to support pre-split keypool. Please use version %i or no version specified.</source>
        <translation type="unfinished">Impossible de mettre à niveau un porte-monnaie divisé non-HD de la version %i vers la version %i sans mise à niveau pour prendre en charge la réserve de clés antérieure à la division. Veuillez utiliser la version %i ou ne pas indiquer de version.</translation>
    </message>
    <message>
        <source>Distributed under the MIT software license, see the accompanying file %s or %s</source>
        <translation type="unfinished">Distribué sous la licence MIT d’utilisation d’un logiciel, consultez le fichier joint %s ou %s</translation>
    </message>
    <message>
        <source>Error reading %s! All keys read correctly, but transaction data or address book entries might be missing or incorrect.</source>
        <translation type="unfinished">Erreur de lecture de %s. Toutes les clés ont été lues correctement, mais les données de la transaction ou les entrées du carnet d’adresses sont peut-être manquantes ou incorrectes.</translation>
    </message>
    <message>
        <source>Error reading %s! Transaction data may be missing or incorrect. Rescanning wallet.</source>
        <translation type="unfinished">Erreur de lecture de %s : soit les données de la transaction manquent soit elles sont incorrectes. Réanalyse du porte-monnaie.</translation>
    </message>
    <message>
        <source>Error: Dumpfile format record is incorrect. Got "%s", expected "format".</source>
        <translation type="unfinished">Erreur : L’enregistrement du format du fichier de vidage est incorrect. Est « %s », mais « format » est attendu. </translation>
    </message>
    <message>
        <source>Error: Dumpfile identifier record is incorrect. Got "%s", expected "%s".</source>
        <translation type="unfinished">Erreur : L’enregistrement de l’identificateur du fichier de vidage est incorrect. Est « %s », mais « %s » est attendu. </translation>
    </message>
    <message>
        <source>Error: Dumpfile version is not supported. This version of bitcoin-wallet only supports version 1 dumpfiles. Got dumpfile with version %s</source>
        <translation type="unfinished">Erreur : La version du fichier de vidage n’est pas prise en charge. Cette version de bitcoin-wallet ne prend en charge que les fichiers de vidage version 1. Le fichier de vidage obtenu est de la version %s.</translation>
    </message>
    <message>
        <source>Error: Legacy wallets only support the "legacy", "p2sh-segwit", and "bech32" address types</source>
        <translation type="unfinished">Erreur : les porte-monnaie hérités ne prennent en charge que les types d’adresse « legacy », « p2sh-segwit », et « bech32 »</translation>
<<<<<<< HEAD
    </message>
    <message>
        <source>Error: Listening for incoming connections failed (listen returned error %s)</source>
        <translation type="unfinished">Erreur : L’écoute des connexions entrantes a échoué (l’écoute a retourné l’erreur %s)</translation>
=======
>>>>>>> 3116ccd7
    </message>
    <message>
        <source>Fee estimation failed. Fallbackfee is disabled. Wait a few blocks or enable -fallbackfee.</source>
        <translation type="unfinished">Échec d’estimation des frais. L’option de frais de repli est désactivée. Attendez quelques blocs ou activez -fallbackfee.</translation>
    </message>
    <message>
        <source>File %s already exists. If you are sure this is what you want, move it out of the way first.</source>
        <translation type="unfinished">Le fichier %s existe déjà. Si vous confirmez l’opération, déplacez-le avant.</translation>
    </message>
    <message>
        <source>Invalid amount for -maxtxfee=&lt;amount&gt;: '%s' (must be at least the minrelay fee of %s to prevent stuck transactions)</source>
        <translation type="unfinished">Le montant est invalide pour -maxtxfee=&lt;amount&gt; : « %s » (doit être au moins les frais minrelay de %s pour prévenir le blocage des transactions)</translation>
    </message>
    <message>
        <source>Invalid or corrupt peers.dat (%s). If you believe this is a bug, please report it to %s. As a workaround, you can move the file (%s) out of the way (rename, move, or delete) to have a new one created on the next start.</source>
        <translation type="unfinished">peers.dat est invalide ou corrompu (%s). Si vous pensez que c’est un bogue, veuillez le signaler à %s. Pour y remédier, vous pouvez soit renommer, soit déplacer soit supprimer le fichier (%s) et un nouveau sera créé lors du prochain démarrage.</translation>
    </message>
    <message>
        <source>More than one onion bind address is provided. Using %s for the automatically created Tor onion service.</source>
        <translation type="unfinished">Plus d’une adresse oignon de liaison est indiquée. %s sera utilisée pour le service oignon de Tor créé automatiquement.</translation>
    </message>
    <message>
        <source>No dump file provided. To use createfromdump, -dumpfile=&lt;filename&gt; must be provided.</source>
        <translation type="unfinished">Aucun fichier de vidage n’a été indiqué. Pour utiliser createfromdump, -dumpfile=&lt;filename&gt; doit être indiqué.</translation>
    </message>
    <message>
        <source>No dump file provided. To use dump, -dumpfile=&lt;filename&gt; must be provided.</source>
        <translation type="unfinished">Aucun fichier de vidage n’a été indiqué. Pour utiliser dump, -dumpfile=&lt;filename&gt; doit être indiqué.</translation>
    </message>
    <message>
        <source>No wallet file format provided. To use createfromdump, -format=&lt;format&gt; must be provided.</source>
        <translation type="unfinished">Aucun format de fichier de porte-monnaie n’a été indiqué. Pour utiliser createfromdump, -format=&lt;format&gt; doit être indiqué.</translation>
    </message>
    <message>
        <source>Please check that your computer's date and time are correct! If your clock is wrong, %s will not work properly.</source>
        <translation type="unfinished">Veuillez vérifier que l’heure et la date de votre ordinateur sont justes. Si votre horloge n’est pas à l’heure, %s ne fonctionnera pas correctement.</translation>
    </message>
    <message>
        <source>Please contribute if you find %s useful. Visit %s for further information about the software.</source>
        <translation type="unfinished">Si vous trouvez %s utile, veuillez y contribuer. Pour de plus de précisions sur le logiciel, rendez-vous sur %s.</translation>
    </message>
    <message>
        <source>Prune configured below the minimum of %d MiB.  Please use a higher number.</source>
        <translation type="unfinished">L’élagage est configuré au-dessous du minimum de %d Mio. Veuillez utiliser un nombre plus élevé.</translation>
    </message>
    <message>
        <source>Prune mode is incompatible with -reindex-chainstate. Use full -reindex instead.</source>
        <translation type="unfinished">Le mode Prune est incompatible avec -reindex-chainstate. Utilisez plutôt -reindex complet.</translation>
    </message>
    <message>
        <source>Prune: last wallet synchronisation goes beyond pruned data. You need to -reindex (download the whole blockchain again in case of pruned node)</source>
        <translation type="unfinished">Élagage : la dernière synchronisation de porte-monnaie va par-delà les données élaguées. Vous devez -reindex (réindexer, télécharger de nouveau toute la chaîne de blocs en cas de nœud élagué)</translation>
    </message>
    <message>
        <source>SQLiteDatabase: Unknown sqlite wallet schema version %d. Only version %d is supported</source>
        <translation type="unfinished">SQLiteDatabase : la version %d du schéma de porte-monnaie sqlite est inconnue. Seule la version %d est prise en charge</translation>
    </message>
    <message>
        <source>The block database contains a block which appears to be from the future. This may be due to your computer's date and time being set incorrectly. Only rebuild the block database if you are sure that your computer's date and time are correct</source>
        <translation type="unfinished">La base de données des blocs comprend un bloc qui semble provenir du futur. Cela pourrait être causé par la date et l’heure erronées de votre ordinateur. Ne reconstruisez la base de données des blocs que si vous êtes certain que la date et l’heure de votre ordinateur sont justes.</translation>
    </message>
    <message>
        <source>The block index db contains a legacy 'txindex'. To clear the occupied disk space, run a full -reindex, otherwise ignore this error. This error message will not be displayed again.</source>
        <translation type="unfinished">La base de données d’indexation des blocs comprend un « txindex » hérité. Pour libérer l’espace disque occupé, exécutez un -reindex complet ou ignorez cette erreur. Ce message d’erreur ne sera pas affiché de nouveau.</translation>
    </message>
    <message>
        <source>The transaction amount is too small to send after the fee has been deducted</source>
        <translation type="unfinished">Le montant de la transaction est trop bas pour être envoyé une fois que les frais ont été déduits</translation>
    </message>
    <message>
        <source>This error could occur if this wallet was not shutdown cleanly and was last loaded using a build with a newer version of Berkeley DB. If so, please use the software that last loaded this wallet</source>
        <translation type="unfinished">Cette erreur pourrait survenir si ce porte-monnaie n’a pas été fermé proprement et s’il a été chargé en dernier avec une nouvelle version de Berkeley DB. Si c’est le cas, veuillez utiliser le logiciel qui a chargé ce porte-monnaie en dernier.</translation>
    </message>
    <message>
        <source>This is a pre-release test build - use at your own risk - do not use for mining or merchant applications</source>
        <translation type="unfinished">Ceci est une préversion de test — son utilisation est entièrement à vos risques — ne l’utilisez pour miner ou pour des applications marchandes</translation>
    </message>
    <message>
        <source>This is the maximum transaction fee you pay (in addition to the normal fee) to prioritize partial spend avoidance over regular coin selection.</source>
        <translation type="unfinished">Les frais maximaux de transaction que vous payez (en plus des frais habituels) afin de prioriser une dépense non partielle plutôt qu’une sélection normale de pièces.</translation>
    </message>
    <message>
        <source>This is the transaction fee you may discard if change is smaller than dust at this level</source>
        <translation type="unfinished">Les frais de transaction que vous pouvez ignorer si la monnaie rendue est inférieure à la poussière à ce niveau</translation>
    </message>
    <message>
        <source>This is the transaction fee you may pay when fee estimates are not available.</source>
        <translation type="unfinished">Il s’agit des frais de transaction que vous pourriez payer si aucune estimation de frais n’est proposée.</translation>
    </message>
    <message>
        <source>Total length of network version string (%i) exceeds maximum length (%i). Reduce the number or size of uacomments.</source>
        <translation type="unfinished">La taille totale de la chaîne de version de réseau (%i) dépasse la longueur maximale (%i). Réduire le nombre ou la taille de uacomments.</translation>
    </message>
    <message>
        <source>Unable to replay blocks. You will need to rebuild the database using -reindex-chainstate.</source>
        <translation type="unfinished">Impossible de relire les blocs. Vous devrez reconstruire la base de données avec -reindex-chainstate.</translation>
    </message>
    <message>
        <source>Unknown wallet file format "%s" provided. Please provide one of "bdb" or "sqlite".</source>
        <translation type="unfinished">Le format de fichier porte-monnaie « %s » indiqué est inconnu. Veuillez soit indiquer « bdb » soit « sqlite ».</translation>
    </message>
    <message>
<<<<<<< HEAD
=======
        <source>Unsupported chainstate database format found. Please restart with -reindex-chainstate. This will rebuild the chainstate database.</source>
        <translation type="unfinished">Le format de la base de données chainstate n'est pas supporté. Veuillez redémarrer avec -reindex-chainstate. Cela reconstruira la base de données chainstate.</translation>
    </message>
    <message>
        <source>Wallet created successfully. The legacy wallet type is being deprecated and support for creating and opening legacy wallets will be removed in the future.</source>
        <translation type="unfinished">Portefeuille créé avec succès. Le type de portefeuille ancien est en cours de suppression et la prise en charge de la création et de l'ouverture des portefeuilles anciens sera supprimée à l'avenir.</translation>
    </message>
    <message>
>>>>>>> 3116ccd7
        <source>Warning: Dumpfile wallet format "%s" does not match command line specified format "%s".</source>
        <translation type="unfinished">Avertissement : Le format du fichier de vidage de porte-monnaie « %s » ne correspond pas au format « %s » indiqué dans la ligne de commande.</translation>
    </message>
    <message>
        <source>Warning: Private keys detected in wallet {%s} with disabled private keys</source>
        <translation type="unfinished">Avertissement : Des clés privées ont été détectées dans le porte-monnaie {%s} avec des clés privées désactivées</translation>
    </message>
    <message>
        <source>Warning: We do not appear to fully agree with our peers! You may need to upgrade, or other nodes may need to upgrade.</source>
        <translation type="unfinished">Avertissement : Nous ne semblons pas être en accord complet avec nos pairs. Une mise à niveau pourrait être nécessaire pour vous ou pour d’autres nœuds du réseau.</translation>
    </message>
    <message>
        <source>Witness data for blocks after height %d requires validation. Please restart with -reindex.</source>
        <translation type="unfinished">Les données témoin pour les blocs postérieurs à la hauteur %d exigent une validation. Veuillez redémarrer avec -reindex.</translation>
    </message>
    <message>
        <source>You need to rebuild the database using -reindex to go back to unpruned mode.  This will redownload the entire blockchain</source>
        <translation type="unfinished">Vous devez reconstruire la base de données en utilisant -reindex afin de revenir au mode sans élagage. Ceci retéléchargera complètement la chaîne de blocs.</translation>
    </message>
    <message>
        <source>%s is set very high!</source>
        <translation type="unfinished">La valeur %s est très élevée</translation>
    </message>
    <message>
        <source>-maxmempool must be at least %d MB</source>
        <translation type="unfinished">-maxmempool doit être d’au moins %d Mo</translation>
    </message>
    <message>
        <source>A fatal internal error occurred, see debug.log for details</source>
        <translation type="unfinished">Une erreur interne fatale est survenue. Consulter debug.log pour plus de précisions</translation>
    </message>
    <message>
        <source>Cannot resolve -%s address: '%s'</source>
        <translation type="unfinished">Impossible de résoudre l’adresse -%s : « %s »</translation>
    </message>
    <message>
        <source>Cannot set -forcednsseed to true when setting -dnsseed to false.</source>
        <translation type="unfinished">Impossible de définir -forcednsseed comme vrai si -dnsseed est défini comme faux.</translation>
    </message>
    <message>
        <source>Cannot set -peerblockfilters without -blockfilterindex.</source>
        <translation type="unfinished">Impossible de définir -peerblockfilters sans -blockfilterindex</translation>
    </message>
    <message>
        <source>Cannot write to data directory '%s'; check permissions.</source>
        <translation type="unfinished">Impossible d’écrire dans le répertoire de données « %s » ; veuillez vérifier les droits.</translation>
    </message>
    <message>
        <source>The -txindex upgrade started by a previous version cannot be completed. Restart with the previous version or run a full -reindex.</source>
        <translation type="unfinished">La mise à niveau -txindex lancée par une version précédente ne peut pas être achevée. Redémarrez la version précédente ou exécutez un -reindex complet.</translation>
    </message>
    <message>
        <source>%s request to listen on port %u. This port is considered "bad" and thus it is unlikely that any Bitcoin Core peers connect to it. See doc/p2p-bad-ports.md for details and a full list.</source>
        <translation type="unfinished">%s a demandé d’écouter sur le port %u. Ce port est considéré comme « mauvais » et il est par conséquent improbable que des pairs Bitcoin Core y soient connectés. Consulter doc/p2p-bad-ports.md pour plus de précisions et une liste complète.</translation>
    </message>
    <message>
<<<<<<< HEAD
=======
        <source>-reindex-chainstate option is not compatible with -blockfilterindex. Please temporarily disable blockfilterindex while using -reindex-chainstate, or replace -reindex-chainstate with -reindex to fully rebuild all indexes.</source>
        <translation type="unfinished">L'option -reindex-chainstate n'est pas compatible avec -blockfilterindex. Veuillez désactiver temporairement blockfilterindex lorsque vous utilisez -reindex-chainstate, ou remplacez -reindex-chainstate par -reindex pour reconstruire complètement tous les index.</translation>
    </message>
    <message>
        <source>-reindex-chainstate option is not compatible with -coinstatsindex. Please temporarily disable coinstatsindex while using -reindex-chainstate, or replace -reindex-chainstate with -reindex to fully rebuild all indexes.</source>
        <translation type="unfinished">L'option -reindex-chainstate n'est pas compatible avec -coinstatsindex. Veuillez désactiver temporairement coinstatsindex lorsque vous utilisez -reindex-chainstate, ou remplacez -reindex-chainstate par -reindex pour reconstruire complètement tous les index.</translation>
    </message>
    <message>
        <source>-reindex-chainstate option is not compatible with -txindex. Please temporarily disable txindex while using -reindex-chainstate, or replace -reindex-chainstate with -reindex to fully rebuild all indexes.</source>
        <translation type="unfinished">L'option -reindex-chainstate n'est pas compatible avec -txindex. Veuillez désactiver temporairement txindex lorsque vous utilisez -reindex-chainstate, ou remplacez -reindex-chainstate par -reindex pour reconstruire entièrement tous les index.</translation>
    </message>
    <message>
        <source>Assumed-valid: last wallet synchronisation goes beyond available block data. You need to wait for the background validation chain to download more blocks.</source>
        <translation type="unfinished">Validité présumée : la dernière synchronisation du portefeuille dépasse les données de blocs disponibles. Vous devez attendre que la chaîne de validation en arrière-plan télécharge d'autres blocs.</translation>
    </message>
    <message>
>>>>>>> 3116ccd7
        <source>Cannot provide specific connections and have addrman find outgoing connections at the same time.</source>
        <translation type="unfinished">Il est impossible d’indiquer des connexions précises et en même temps de demander à addrman de trouver les connexions sortantes.</translation>
    </message>
    <message>
        <source>Error loading %s: External signer wallet being loaded without external signer support compiled</source>
        <translation type="unfinished">Erreur de chargement de %s : le porte-monnaie signataire externe est chargé sans que la prise en charge de signataires externes soit compilée</translation>
    </message>
    <message>
<<<<<<< HEAD
=======
        <source>Error: Address book data in wallet cannot be identified to belong to migrated wallets</source>
        <translation type="unfinished">Erreur : Les données du carnet d'adresses du portefeuille ne peuvent pas être identifiées comme appartenant à des portefeuilles migrés</translation>
    </message>
    <message>
        <source>Error: Duplicate descriptors created during migration. Your wallet may be corrupted.</source>
        <translation type="unfinished">Erreur : Descripteurs en double créés pendant la migration. Votre portefeuille est peut-être corrompu.</translation>
    </message>
    <message>
        <source>Error: Transaction %s in wallet cannot be identified to belong to migrated wallets</source>
        <translation type="unfinished">Erreur : La transaction %s dans le portefeuille ne peut pas être identifiée comme appartenant aux portefeuilles migrés</translation>
    </message>
    <message>
        <source>Error: Unable to produce descriptors for this legacy wallet. Make sure the wallet is unlocked first</source>
        <translation type="unfinished">Erreur : Impossible de produire des descripteurs pour ce portefeuille hérité. Assurez-vous d'abord que le portefeuille est déverrouillé</translation>
    </message>
    <message>
>>>>>>> 3116ccd7
        <source>Failed to rename invalid peers.dat file. Please move or delete it and try again.</source>
        <translation type="unfinished">Échec de renommage du fichier peers.dat invalide. Veuillez le déplacer ou le supprimer, puis réessayer.</translation>
    </message>
    <message>
<<<<<<< HEAD
        <source>Outbound connections restricted to Tor (-onlynet=onion) but the proxy for reaching the Tor network is not provided (no -proxy= and no -onion= given) or it is explicitly forbidden (-onion=0)</source>
        <translation type="unfinished">Les connexions sortantes sont limitées à Tor (-onlynet=onion), mais le relais pour accéder à Tor n’est pas indiqué (aucun -proxy= et aucun no -onion= n’est indiqué), ou il est explicitement interdit (-onion=0)</translation>
=======
        <source>Incompatible options: -dnsseed=1 was explicitly specified, but -onlynet forbids connections to IPv4/IPv6</source>
        <translation type="unfinished">Options incompatibles : -dnsseed=1 a été explicitement spécifié, mais -onlynet interdit les connexions vers IPv4/IPv6</translation>
    </message>
    <message>
        <source>Outbound connections restricted to Tor (-onlynet=onion) but the proxy for reaching the Tor network is explicitly forbidden: -onion=0</source>
        <translation type="unfinished">Connexions sortantes limitées à Tor (-onlynet=onion) mais le proxy pour atteindre le réseau Tor est explicitement interdit : -onion=0</translation>
    </message>
    <message>
        <source>Outbound connections restricted to Tor (-onlynet=onion) but the proxy for reaching the Tor network is not provided: none of -proxy, -onion or -listenonion is given</source>
        <translation type="unfinished">Connexions sortantes limitées à Tor (-onlynet=onion) mais le proxy pour atteindre le réseau Tor n'est pas fourni : aucun des paramètres -proxy, -onion ou -listenonion n'est donné</translation>
    </message>
    <message>
        <source>Unrecognized descriptor found. Loading wallet %s

The wallet might had been created on a newer version.
Please try running the latest software version.
</source>
        <translation type="unfinished">Descripteur non reconnu trouvé. Chargement du portefeuille %s

Le portefeuille a peut-être été créé avec une version plus récente.
Veuillez essayer d'utiliser la dernière version du logiciel.
</translation>
    </message>
    <message>
        <source>Unsupported category-specific logging level -loglevel=%s. Expected -loglevel=&lt;category&gt;:&lt;loglevel&gt;. Valid categories: %s. Valid loglevels: %s.</source>
        <translation type="unfinished">Niveau de consignation spécifique à une catégorie non pris en charge -loglevel=%s. Attendu -loglevel=&lt;category&gt;:&lt;loglevel&gt;. Catégories valides : %s. Niveaux de consignation valides : %s.</translation>
    </message>
    <message>
        <source>
Unable to cleanup failed migration</source>
        <translation type="unfinished">
Impossible de corriger l'échec de la migration</translation>
    </message>
    <message>
        <source>
Unable to restore backup of wallet.</source>
        <translation type="unfinished">
Impossible de restaurer la sauvegarde du portefeuille.</translation>
>>>>>>> 3116ccd7
    </message>
    <message>
        <source>Config setting for %s only applied on %s network when in [%s] section.</source>
        <translation type="unfinished">Paramètre de configuration pour %s qui n’est appliqué sur le réseau %s que s’il se trouve dans la section [%s].</translation>
    </message>
    <message>
        <source>Copyright (C) %i-%i</source>
        <translation type="unfinished">Tous droits réservés © %i à %i</translation>
    </message>
    <message>
        <source>Corrupted block database detected</source>
        <translation type="unfinished">Une base de données des blocs corrompue a été détectée</translation>
    </message>
    <message>
        <source>Could not find asmap file %s</source>
        <translation type="unfinished">Le fichier asmap %s est introuvable</translation>
    </message>
    <message>
        <source>Could not parse asmap file %s</source>
        <translation type="unfinished">Impossible d’analyser le fichier asmap %s</translation>
    </message>
    <message>
        <source>Disk space is too low!</source>
        <translation type="unfinished">L’espace disque est trop faible</translation>
    </message>
    <message>
        <source>Do you want to rebuild the block database now?</source>
        <translation type="unfinished">Voulez-vous reconstruire la base de données des blocs maintenant ?</translation>
    </message>
    <message>
        <source>Done loading</source>
        <translation type="unfinished">Le chargement est terminé</translation>
    </message>
    <message>
        <source>Dump file %s does not exist.</source>
        <translation type="unfinished">Le fichier de vidage %s n’existe pas.</translation>
    </message>
    <message>
        <source>Error creating %s</source>
        <translation type="unfinished">Erreur de création de %s</translation>
    </message>
    <message>
        <source>Error initializing block database</source>
        <translation type="unfinished">Erreur d’initialisation de la base de données des blocs</translation>
    </message>
    <message>
        <source>Error initializing wallet database environment %s!</source>
        <translation type="unfinished">Erreur d’initialisation de l’environnement de la base de données du porte-monnaie %s </translation>
    </message>
    <message>
        <source>Error loading %s</source>
        <translation type="unfinished">Erreur de chargement de %s</translation>
    </message>
    <message>
        <source>Error loading %s: Private keys can only be disabled during creation</source>
        <translation type="unfinished">Erreur de chargement de %s : les clés privées ne peuvent être désactivées qu’à la création</translation>
    </message>
    <message>
        <source>Error loading %s: Wallet corrupted</source>
        <translation type="unfinished">Erreur de chargement de %s : le porte-monnaie est corrompu</translation>
    </message>
    <message>
        <source>Error loading %s: Wallet requires newer version of %s</source>
        <translation type="unfinished">Erreur de chargement de %s : le porte-monnaie exige une version plus récente de %s</translation>
    </message>
    <message>
        <source>Error loading block database</source>
        <translation type="unfinished">Erreur de chargement de la base de données des blocs</translation>
    </message>
    <message>
        <source>Error opening block database</source>
        <translation type="unfinished">Erreur d’ouverture de la base de données des blocs</translation>
    </message>
    <message>
        <source>Error reading from database, shutting down.</source>
        <translation type="unfinished">Erreur de lecture de la base de données, fermeture en cours</translation>
    </message>
    <message>
        <source>Error reading next record from wallet database</source>
        <translation type="unfinished">Erreur de lecture de l’enregistrement suivant de la base de données du porte-monnaie</translation>
    </message>
    <message>
        <source>Error: Could not add watchonly tx to watchonly wallet</source>
        <translation type="unfinished">Erreur : Impossible d'ajouter la transaction watchonly au portefeuille watchonly</translation>
    </message>
    <message>
        <source>Error: Could not delete watchonly transactions</source>
        <translation type="unfinished">Erreur : Impossible d'effacer les transactions de type "watchonly".</translation>
    </message>
    <message>
        <source>Error: Couldn't create cursor into database</source>
        <translation type="unfinished">Erreur : Impossible de créer le curseur dans la base de données</translation>
    </message>
    <message>
        <source>Error: Disk space is low for %s</source>
        <translation type="unfinished">Erreur : Il reste peu d’espace disque sur %s</translation>
    </message>
    <message>
        <source>Error: Dumpfile checksum does not match. Computed %s, expected %s</source>
        <translation type="unfinished">Erreur : La somme de contrôle du fichier de vidage ne correspond pas. Calculée %s, attendue %s</translation>
    </message>
    <message>
        <source>Error: Failed to create new watchonly wallet</source>
        <translation type="unfinished">Erreur : Echec de la création d'un nouveau portefeuille watchonly</translation>
    </message>
    <message>
        <source>Error: Got key that was not hex: %s</source>
        <translation type="unfinished">Erreur : La clé obtenue n’était pas hexadécimale : %s</translation>
    </message>
    <message>
        <source>Error: Got value that was not hex: %s</source>
        <translation type="unfinished">Erreur : La valeur obtenue n’était pas hexadécimale : %s</translation>
    </message>
    <message>
        <source>Error: Keypool ran out, please call keypoolrefill first</source>
        <translation type="unfinished">Erreur : La réserve de clés est épuisée, veuillez d’abord appeler « keypoolrefill »</translation>
    </message>
    <message>
        <source>Error: Missing checksum</source>
        <translation type="unfinished">Erreur : Aucune somme de contrôle n’est indiquée</translation>
    </message>
    <message>
        <source>Error: No %s addresses available.</source>
        <translation type="unfinished">Erreur : Aucune adresse %s n’est disponible.</translation>
<<<<<<< HEAD
=======
    </message>
    <message>
        <source>Error: Not all watchonly txs could be deleted</source>
        <translation type="unfinished">Erreur : Toutes les transactions watchonly n'ont pas pu être supprimés.</translation>
    </message>
    <message>
        <source>Error: This wallet already uses SQLite</source>
        <translation type="unfinished">Erreur : Ce portefeuille utilise déjà SQLite</translation>
    </message>
    <message>
        <source>Error: This wallet is already a descriptor wallet</source>
        <translation type="unfinished">Erreur : Ce portefeuille est déjà un portefeuille de descripteurs</translation>
    </message>
    <message>
        <source>Error: Unable to begin reading all records in the database</source>
        <translation type="unfinished">Erreur : Impossible de commencer à lire tous les enregistrements de la base de données</translation>
    </message>
    <message>
        <source>Error: Unable to make a backup of your wallet</source>
        <translation type="unfinished">Erreur : Impossible d'effectuer une sauvegarde de votre portefeuille</translation>
>>>>>>> 3116ccd7
    </message>
    <message>
        <source>Error: Unable to parse version %u as a uint32_t</source>
        <translation type="unfinished">Erreur : Impossible d’analyser la version %u en tant que uint32_t</translation>
    </message>
    <message>
        <source>Error: Unable to read all records in the database</source>
        <translation type="unfinished">Erreur : Impossible de lire tous les enregistrements de la base de données</translation>
    </message>
    <message>
        <source>Error: Unable to remove watchonly address book data</source>
        <translation type="unfinished">Erreur : Impossible de supprimer les données du carnet d'adresses watchonly</translation>
    </message>
    <message>
        <source>Error: Unable to write record to new wallet</source>
        <translation type="unfinished">Erreur : Impossible d’écrire l’enregistrement dans le nouveau porte-monnaie</translation>
    </message>
    <message>
        <source>Failed to listen on any port. Use -listen=0 if you want this.</source>
        <translation type="unfinished">Échec d'écoute sur tous les ports. Si cela est voulu, utiliser -listen=0.</translation>
    </message>
    <message>
        <source>Failed to rescan the wallet during initialization</source>
        <translation type="unfinished">Échec de réanalyse du porte-monnaie lors de l’initialisation</translation>
    </message>
    <message>
        <source>Failed to verify database</source>
        <translation type="unfinished">Échec de vérification de la base de données</translation>
    </message>
    <message>
        <source>Fee rate (%s) is lower than the minimum fee rate setting (%s)</source>
        <translation type="unfinished">Le taux de frais (%s) est inférieur au taux minimal de frais défini (%s)</translation>
    </message>
    <message>
        <source>Ignoring duplicate -wallet %s.</source>
        <translation type="unfinished">Ignore -wallet %s en double.</translation>
    </message>
    <message>
        <source>Importing…</source>
        <translation type="unfinished">Importation…</translation>
    </message>
    <message>
        <source>Incorrect or no genesis block found. Wrong datadir for network?</source>
        <translation type="unfinished">Bloc de genèse incorrect ou introuvable. Mauvais datadir pour le réseau ?</translation>
    </message>
    <message>
        <source>Initialization sanity check failed. %s is shutting down.</source>
        <translation type="unfinished">Échec d’initialisation du test de cohérence. %s est en cours de fermeture.</translation>
    </message>
    <message>
        <source>Input not found or already spent</source>
        <translation type="unfinished">L’entrée est introuvable ou a déjà été dépensée</translation>
    </message>
    <message>
        <source>Insufficient funds</source>
        <translation type="unfinished">Les fonds sont insuffisants</translation>
    </message>
    <message>
        <source>Invalid -i2psam address or hostname: '%s'</source>
        <translation type="unfinished">L’adresse ou le nom d’hôte -i2psam est invalide : « %s »</translation>
    </message>
    <message>
        <source>Invalid -onion address or hostname: '%s'</source>
        <translation type="unfinished">L’adresse ou le nom d’hôte -onion est invalide : « %s »</translation>
    </message>
    <message>
        <source>Invalid -proxy address or hostname: '%s'</source>
        <translation type="unfinished">L’adresse ou le nom d’hôte -proxy est invalide : « %s »</translation>
    </message>
    <message>
        <source>Invalid P2P permission: '%s'</source>
        <translation type="unfinished">L’autorisation P2P est invalide : « %s »</translation>
    </message>
    <message>
        <source>Invalid amount for -%s=&lt;amount&gt;: '%s'</source>
        <translation type="unfinished">Le montant est invalide pour -%s=&lt;amount&gt; : « %s »</translation>
    </message>
    <message>
        <source>Invalid amount for -discardfee=&lt;amount&gt;: '%s'</source>
        <translation type="unfinished">Le montant est invalide pour -discardfee=&lt;amount&gt; : « %s »</translation>
    </message>
    <message>
        <source>Invalid amount for -fallbackfee=&lt;amount&gt;: '%s'</source>
        <translation type="unfinished">Le montant est invalide pour -fallbackfee=&lt;amount&gt; : « %s »</translation>
    </message>
    <message>
        <source>Invalid amount for -paytxfee=&lt;amount&gt;: '%s' (must be at least %s)</source>
        <translation type="unfinished">Le montant est invalide pour -paytxfee=&lt;amount&gt; : « %s » (doit être au moins %s)</translation>
    </message>
    <message>
        <source>Invalid netmask specified in -whitelist: '%s'</source>
        <translation type="unfinished">Le masque réseau indiqué dans -whitelist est invalide : « %s »</translation>
    </message>
    <message>
        <source>Listening for incoming connections failed (listen returned error %s)</source>
        <translation type="unfinished">L'écoute des connexions entrantes a échoué ( l'écoute a renvoyé une erreur %s)</translation>
    </message>
    <message>
        <source>Loading P2P addresses…</source>
        <translation type="unfinished">Chargement des adresses P2P…</translation>
    </message>
    <message>
        <source>Loading banlist…</source>
        <translation type="unfinished">Chargement de la liste d’interdiction…</translation>
    </message>
    <message>
        <source>Loading block index…</source>
        <translation type="unfinished">Chargement de l’index des blocs…</translation>
    </message>
    <message>
        <source>Loading wallet…</source>
        <translation type="unfinished">Chargement du porte-monnaie…</translation>
    </message>
    <message>
        <source>Missing amount</source>
        <translation type="unfinished">Le montant manque</translation>
    </message>
    <message>
        <source>Missing solving data for estimating transaction size</source>
        <translation type="unfinished">Il manque des données de résolution pour estimer la taille de la transaction</translation>
    </message>
    <message>
        <source>Need to specify a port with -whitebind: '%s'</source>
        <translation type="unfinished">Un port doit être indiqué avec -whitebind : « %s »</translation>
    </message>
    <message>
        <source>No addresses available</source>
        <translation type="unfinished">Aucune adresse n’est disponible</translation>
    </message>
    <message>
<<<<<<< HEAD
        <source>No proxy server specified. Use -proxy=&lt;ip&gt; or -proxy=&lt;ip:port&gt;.</source>
        <translation type="unfinished">Aucun serveur mandataire n’est indiqué. Utiliser -proxy=&lt;ip&gt; ou -proxy=&lt;ip:port&gt;</translation>
    </message>
    <message>
=======
>>>>>>> 3116ccd7
        <source>Not enough file descriptors available.</source>
        <translation type="unfinished">Trop peu de descripteurs de fichiers sont disponibles.</translation>
    </message>
    <message>
        <source>Prune cannot be configured with a negative value.</source>
        <translation type="unfinished">L’élagage ne peut pas être configuré avec une valeur négative</translation>
<<<<<<< HEAD
    </message>
    <message>
        <source>Prune mode is incompatible with -coinstatsindex.</source>
        <translation type="unfinished">Le mode élagage n’est pas compatible avec -coinstatsindex.</translation>
=======
>>>>>>> 3116ccd7
    </message>
    <message>
        <source>Prune mode is incompatible with -txindex.</source>
        <translation type="unfinished">Le mode élagage n’est pas compatible avec -txindex</translation>
    </message>
    <message>
        <source>Pruning blockstore…</source>
        <translation type="unfinished">Élagage du magasin de blocs…</translation>
    </message>
    <message>
        <source>Reducing -maxconnections from %d to %d, because of system limitations.</source>
        <translation type="unfinished">Réduction de -maxconnections de %d à %d, due aux restrictions du système.</translation>
    </message>
    <message>
        <source>Replaying blocks…</source>
        <translation type="unfinished">Relecture des blocs…</translation>
    </message>
    <message>
        <source>Rescanning…</source>
        <translation type="unfinished">Réanalyse…</translation>
    </message>
    <message>
        <source>SQLiteDatabase: Failed to execute statement to verify database: %s</source>
        <translation type="unfinished">SQLiteDatabase : échec d’exécution de l’instruction pour vérifier la base de données : %s</translation>
    </message>
    <message>
        <source>SQLiteDatabase: Failed to prepare statement to verify database: %s</source>
        <translation type="unfinished">SQLiteDatabase : échec de préparation de l’instruction pour vérifier la base de données : %s</translation>
    </message>
    <message>
        <source>SQLiteDatabase: Failed to read database verification error: %s</source>
        <translation type="unfinished">SQLiteDatabase : échec de lecture de l’erreur de vérification de la base de données : %s</translation>
    </message>
    <message>
        <source>SQLiteDatabase: Unexpected application id. Expected %u, got %u</source>
        <translation type="unfinished">SQLiteDatabase : l’ID de l’application est inattendu. %u attendu, %u retourné</translation>
    </message>
    <message>
        <source>Section [%s] is not recognized.</source>
        <translation type="unfinished">La section [%s] n’est pas reconnue</translation>
    </message>
    <message>
        <source>Signing transaction failed</source>
        <translation type="unfinished">Échec de signature de la transaction</translation>
    </message>
    <message>
        <source>Specified -walletdir "%s" does not exist</source>
        <translation type="unfinished">Le -walletdir indiqué « %s » n’existe pas</translation>
    </message>
    <message>
        <source>Specified -walletdir "%s" is a relative path</source>
        <translation type="unfinished">Le -walletdir indiqué « %s » est un chemin relatif</translation>
    </message>
    <message>
        <source>Specified -walletdir "%s" is not a directory</source>
        <translation type="unfinished">Le -walletdir indiqué « %s » n’est pas un répertoire</translation>
    </message>
    <message>
        <source>Specified blocks directory "%s" does not exist.</source>
        <translation type="unfinished">Le répertoire des blocs indiqué « %s » n’existe pas</translation>
    </message>
    <message>
        <source>Starting network threads…</source>
        <translation type="unfinished">Démarrage des processus réseau…</translation>
    </message>
    <message>
        <source>The source code is available from %s.</source>
        <translation type="unfinished">Le code source est publié sur %s.</translation>
    </message>
    <message>
        <source>The specified config file %s does not exist</source>
        <translation type="unfinished">Le fichier de configuration indiqué %s n’existe pas</translation>
    </message>
    <message>
        <source>The transaction amount is too small to pay the fee</source>
        <translation type="unfinished">Le montant de la transaction est trop bas pour que les frais soient payés</translation>
    </message>
    <message>
        <source>The wallet will avoid paying less than the minimum relay fee.</source>
        <translation type="unfinished">Le porte-monnaie évitera de payer moins que les frais minimaux de relais.</translation>
    </message>
    <message>
        <source>This is experimental software.</source>
        <translation type="unfinished">Ce logiciel est expérimental.</translation>
    </message>
    <message>
        <source>This is the minimum transaction fee you pay on every transaction.</source>
        <translation type="unfinished">Il s’agit des frais minimaux que vous payez pour chaque transaction.</translation>
    </message>
    <message>
        <source>This is the transaction fee you will pay if you send a transaction.</source>
        <translation type="unfinished">Il s’agit des frais minimaux que vous payerez si vous envoyez une transaction.</translation>
    </message>
    <message>
        <source>Transaction amount too small</source>
        <translation type="unfinished">Le montant de la transaction est trop bas</translation>
    </message>
    <message>
        <source>Transaction amounts must not be negative</source>
        <translation type="unfinished">Les montants des transactions ne doivent pas être négatifs</translation>
    </message>
    <message>
        <source>Transaction change output index out of range</source>
        <translation type="unfinished">L’index des sorties de monnaie des transactions est hors échelle</translation>
    </message>
    <message>
        <source>Transaction has too long of a mempool chain</source>
        <translation type="unfinished">La chaîne de la réserve de mémoire de la transaction est trop longue</translation>
    </message>
    <message>
        <source>Transaction must have at least one recipient</source>
        <translation type="unfinished">La transaction doit comporter au moins un destinataire</translation>
    </message>
    <message>
        <source>Transaction needs a change address, but we can't generate it.</source>
        <translation type="unfinished">Une adresse de monnaie est nécessaire à la transaction, mais nous ne pouvons pas la générer.</translation>
    </message>
    <message>
        <source>Transaction too large</source>
        <translation type="unfinished">La transaction est trop grosse</translation>
    </message>
    <message>
        <source>Unable to allocate memory for -maxsigcachesize: '%s' MiB</source>
        <translation type="unfinished">Impossible d'allouer de la mémoire pour -maxsigcachesize : '%s' Mo</translation>
    </message>
    <message>
        <source>Unable to bind to %s on this computer (bind returned error %s)</source>
        <translation type="unfinished">Impossible de se lier à %s sur cet ordinateur (la liaison a retourné l’erreur %s)</translation>
    </message>
    <message>
        <source>Unable to bind to %s on this computer. %s is probably already running.</source>
        <translation type="unfinished">Impossible de se lier à %s sur cet ordinateur. %s fonctionne probablement déjà</translation>
    </message>
    <message>
        <source>Unable to create the PID file '%s': %s</source>
        <translation type="unfinished">Impossible de créer le fichier PID « %s » : %s</translation>
    </message>
    <message>
        <source>Unable to find UTXO for external input</source>
        <translation type="unfinished">Impossible de trouver l'UTXO pour l'entrée externe</translation>
    </message>
    <message>
        <source>Unable to generate initial keys</source>
        <translation type="unfinished">Impossible de générer les clés initiales</translation>
    </message>
    <message>
        <source>Unable to generate keys</source>
        <translation type="unfinished">Impossible de générer les clés</translation>
    </message>
    <message>
        <source>Unable to open %s for writing</source>
        <translation type="unfinished">Impossible d’ouvrir %s en écriture</translation>
    </message>
    <message>
        <source>Unable to parse -maxuploadtarget: '%s'</source>
        <translation type="unfinished">Impossible d’analyser -maxuploadtarget : « %s »</translation>
    </message>
    <message>
        <source>Unable to start HTTP server. See debug log for details.</source>
        <translation type="unfinished">Impossible de démarrer le serveur HTTP. Consulter le journal de débogage pour plus de précisions.</translation>
    </message>
    <message>
        <source>Unable to unload the wallet before migrating</source>
        <translation type="unfinished">Impossible de vider le portefeuille avant la migration</translation>
    </message>
    <message>
        <source>Unknown -blockfilterindex value %s.</source>
        <translation type="unfinished">La valeur -blockfilterindex %s est inconnue.</translation>
    </message>
    <message>
        <source>Unknown address type '%s'</source>
        <translation type="unfinished">Le type d’adresse « %s » est inconnu</translation>
    </message>
    <message>
        <source>Unknown change type '%s'</source>
        <translation type="unfinished">Le type de monnaie « %s » est inconnu</translation>
    </message>
    <message>
        <source>Unknown network specified in -onlynet: '%s'</source>
        <translation type="unfinished">Un réseau inconnu est indiqué dans -onlynet : « %s »</translation>
    </message>
    <message>
        <source>Unknown new rules activated (versionbit %i)</source>
        <translation type="unfinished">Les nouvelles règles inconnues sont activées (versionbit %i)</translation>
    </message>
    <message>
<<<<<<< HEAD
        <source>Unsupported logging category %s=%s.</source>
        <translation type="unfinished">La catégorie de journalisation %s=%s n’est pas prise en charge</translation>
=======
        <source>Unsupported global logging level -loglevel=%s. Valid values: %s.</source>
        <translation type="unfinished">Niveau de consignation global non pris en charge -loglevel=%s. Valeurs valides : %s.</translation>
>>>>>>> 3116ccd7
    </message>
    <message>
        <source>Unsupported logging category %s=%s.</source>
        <translation type="unfinished">La catégorie de journalisation %s=%s n’est pas prise en charge</translation>
    </message>
    <message>
        <source>User Agent comment (%s) contains unsafe characters.</source>
        <translation type="unfinished">Le commentaire de l’agent utilisateur (%s) comporte des caractères dangereux</translation>
    </message>
    <message>
        <source>Verifying blocks…</source>
        <translation type="unfinished">Vérification des blocs…</translation>
    </message>
    <message>
        <source>Verifying wallet(s)…</source>
        <translation type="unfinished">Vérification des porte-monnaie…</translation>
    </message>
    <message>
        <source>Wallet needed to be rewritten: restart %s to complete</source>
        <translation type="unfinished">Le portefeuille doit être réécrit : redémarrer %s pour terminer</translation>
    </message>
</context>
<context>
    <name>BitcoinGUI</name>
    <message>
        <source>&amp;Overview</source>
        <translation type="unfinished">&amp;Vue d’ensemble</translation>
    </message>
    <message>
        <source>Show general overview of wallet</source>
        <translation type="unfinished">Afficher une vue d’ensemble du porte-monnaie</translation>
    </message>
    <message>
        <source>Browse transaction history</source>
        <translation type="unfinished">Parcourir l’historique transactionnel</translation>
    </message>
    <message>
        <source>E&amp;xit</source>
        <translation type="unfinished">Q&amp;uitter</translation>
    </message>
    <message>
        <source>Quit application</source>
        <translation type="unfinished">Fermer l’application</translation>
    </message>
    <message>
        <source>&amp;About %1</source>
        <translation type="unfinished">À &amp;propos de %1</translation>
    </message>
    <message>
        <source>Show information about %1</source>
        <translation type="unfinished">Afficher des renseignements à propos de %1</translation>
    </message>
    <message>
        <source>About &amp;Qt</source>
        <translation type="unfinished">À propos de &amp;Qt</translation>
    </message>
    <message>
        <source>Show information about Qt</source>
        <translation type="unfinished">Afficher des renseignements sur Qt</translation>
    </message>
    <message>
        <source>Modify configuration options for %1</source>
        <translation type="unfinished">Modifier les options de configuration de %1</translation>
    </message>
    <message>
        <source>Create a new wallet</source>
        <translation type="unfinished">Créer un nouveau porte-monnaie</translation>
    </message>
    <message>
        <source>&amp;Minimize</source>
        <translation type="unfinished">&amp;Réduire</translation>
    </message>
    <message>
        <source>Wallet:</source>
        <translation type="unfinished">Porte-monnaie :</translation>
    </message>
    <message>
        <source>Network activity disabled.</source>
        <extracomment>A substring of the tooltip.</extracomment>
        <translation type="unfinished">L’activité réseau est désactivée.</translation>
    </message>
    <message>
        <source>Proxy is &lt;b&gt;enabled&lt;/b&gt;: %1</source>
        <translation type="unfinished">Le serveur mandataire est &lt;b&gt;activé&lt;/b&gt; : %1</translation>
    </message>
    <message>
        <source>Send coins to a Bitcoin address</source>
        <translation type="unfinished">Envoyer des pièces à une adresse Bitcoin</translation>
    </message>
    <message>
        <source>Backup wallet to another location</source>
        <translation type="unfinished">Sauvegarder le porte-monnaie dans un autre emplacement</translation>
    </message>
    <message>
        <source>Change the passphrase used for wallet encryption</source>
        <translation type="unfinished">Modifier la phrase de passe utilisée pour le chiffrement du porte-monnaie</translation>
    </message>
    <message>
        <source>&amp;Send</source>
        <translation type="unfinished">&amp;Envoyer</translation>
    </message>
    <message>
        <source>&amp;Receive</source>
        <translation type="unfinished">&amp;Recevoir</translation>
    </message>
    <message>
        <source>&amp;Options…</source>
        <translation type="unfinished">&amp;Choix</translation>
    </message>
    <message>
        <source>&amp;Encrypt Wallet…</source>
        <translation type="unfinished">&amp;Chiffrer le porte-monnaie…</translation>
    </message>
    <message>
        <source>Encrypt the private keys that belong to your wallet</source>
        <translation type="unfinished">Chiffrer les clés privées qui appartiennent à votre porte-monnaie</translation>
    </message>
    <message>
        <source>&amp;Backup Wallet…</source>
        <translation type="unfinished">&amp;Sauvegarder le porte-monnaie…</translation>
    </message>
    <message>
        <source>&amp;Change Passphrase…</source>
        <translation type="unfinished">&amp;Changer la phrase de passe…</translation>
    </message>
    <message>
        <source>Sign &amp;message…</source>
        <translation type="unfinished">Signer un &amp;message…</translation>
    </message>
    <message>
        <source>Sign messages with your Bitcoin addresses to prove you own them</source>
        <translation type="unfinished">Signer les messages avec vos adresses Bitcoin pour prouver que vous les détenez</translation>
    </message>
    <message>
        <source>&amp;Verify message…</source>
        <translation type="unfinished">&amp;Vérifier un message…</translation>
    </message>
    <message>
        <source>Verify messages to ensure they were signed with specified Bitcoin addresses</source>
        <translation type="unfinished">Vérifier les messages pour s’assurer qu’ils ont été signés avec les adresses Bitcoin indiquées</translation>
    </message>
    <message>
        <source>&amp;Load PSBT from file…</source>
        <translation type="unfinished">&amp;Charger la TBSP d’un fichier…</translation>
    </message>
    <message>
        <source>Open &amp;URI…</source>
        <translation type="unfinished">Ouvrir une &amp;URI…</translation>
    </message>
    <message>
        <source>Close Wallet…</source>
        <translation type="unfinished">Fermer le porte-monnaie…</translation>
    </message>
    <message>
        <source>Create Wallet…</source>
        <translation type="unfinished">Créer un porte-monnaie…</translation>
    </message>
    <message>
        <source>Close All Wallets…</source>
        <translation type="unfinished">Fermer tous les porte-monnaie…</translation>
    </message>
    <message>
        <source>&amp;File</source>
        <translation type="unfinished">&amp;Fichier</translation>
    </message>
    <message>
        <source>&amp;Settings</source>
        <translation type="unfinished">&amp;Paramètres</translation>
    </message>
    <message>
        <source>&amp;Help</source>
        <translation type="unfinished">&amp;Aide</translation>
    </message>
    <message>
        <source>Tabs toolbar</source>
        <translation type="unfinished">Barre d’outils des onglets</translation>
    </message>
    <message>
        <source>Syncing Headers (%1%)…</source>
        <translation type="unfinished">Synchronisation des en-têtes (%1%)…</translation>
    </message>
    <message>
        <source>Synchronizing with network…</source>
        <translation type="unfinished">Synchronisation avec le réseau…</translation>
    </message>
    <message>
        <source>Indexing blocks on disk…</source>
        <translation type="unfinished">Indexation des blocs sur le disque…</translation>
    </message>
    <message>
        <source>Processing blocks on disk…</source>
        <translation type="unfinished">Traitement des blocs sur le disque…</translation>
    </message>
    <message>
        <source>Reindexing blocks on disk…</source>
        <translation type="unfinished">Réindexation des blocs sur le disque…</translation>
    </message>
    <message>
        <source>Connecting to peers…</source>
        <translation type="unfinished">Connexion aux pairs…</translation>
    </message>
    <message>
        <source>Request payments (generates QR codes and bitcoin: URIs)</source>
        <translation type="unfinished">Demander des paiements (génère des codes QR et des URI bitcoin:)</translation>
    </message>
    <message>
        <source>Show the list of used sending addresses and labels</source>
        <translation type="unfinished">Afficher la liste d’adresses et d’étiquettes d’envoi utilisées</translation>
    </message>
    <message>
        <source>Show the list of used receiving addresses and labels</source>
        <translation type="unfinished">Afficher la liste d’adresses et d’étiquettes de réception utilisées</translation>
    </message>
    <message>
        <source>&amp;Command-line options</source>
        <translation type="unfinished">Options de ligne de &amp;commande</translation>
    </message>
    <message numerus="yes">
        <source>Processed %n block(s) of transaction history.</source>
        <translation type="unfinished">
            <numerusform>%n bloc d’historique transactionnel a été traité.</numerusform>
            <numerusform>%n blocs d’historique transactionnel ont été traités.</numerusform>
        </translation>
    </message>
    <message>
        <source>%1 behind</source>
        <translation type="unfinished">en retard de %1</translation>
    </message>
    <message>
        <source>Catching up…</source>
        <translation type="unfinished">Rattrapage…</translation>
    </message>
    <message>
        <source>Last received block was generated %1 ago.</source>
        <translation type="unfinished">Le dernier bloc reçu avait été généré il y a %1.</translation>
    </message>
    <message>
        <source>Transactions after this will not yet be visible.</source>
        <translation type="unfinished">Les transactions suivantes ne seront pas déjà visibles.</translation>
    </message>
    <message>
        <source>Error</source>
        <translation type="unfinished">Erreur</translation>
    </message>
    <message>
        <source>Warning</source>
        <translation type="unfinished">Avertissement</translation>
    </message>
    <message>
        <source>Information</source>
        <translation type="unfinished">Renseignements</translation>
    </message>
    <message>
        <source>Up to date</source>
        <translation type="unfinished">À jour</translation>
    </message>
    <message>
        <source>Load Partially Signed Bitcoin Transaction</source>
        <translation type="unfinished">Charger une transaction Bitcoin signée partiellement</translation>
    </message>
    <message>
        <source>Load PSBT from &amp;clipboard…</source>
        <translation type="unfinished">Charger la TBSP du &amp;presse-papiers…</translation>
    </message>
    <message>
        <source>Load Partially Signed Bitcoin Transaction from clipboard</source>
        <translation type="unfinished">Charger du presse-papiers une transaction Bitcoin signée partiellement</translation>
    </message>
    <message>
        <source>Node window</source>
        <translation type="unfinished">Fenêtre des nœuds</translation>
    </message>
    <message>
        <source>Open node debugging and diagnostic console</source>
        <translation type="unfinished">Ouvrir une console de débogage des nœuds et de diagnostic</translation>
    </message>
    <message>
        <source>&amp;Sending addresses</source>
        <translation type="unfinished">&amp;Adresses d’envoi</translation>
    </message>
    <message>
        <source>&amp;Receiving addresses</source>
        <translation type="unfinished">&amp;Adresses de réception</translation>
    </message>
    <message>
        <source>Open a bitcoin: URI</source>
        <translation type="unfinished">Ouvrir une URI bitcoin:</translation>
    </message>
    <message>
        <source>Open Wallet</source>
        <translation type="unfinished">Ouvrir un porte-monnaie</translation>
    </message>
    <message>
        <source>Open a wallet</source>
        <translation type="unfinished">Ouvrir un porte-monnaie</translation>
    </message>
    <message>
        <source>Close wallet</source>
        <translation type="unfinished">Fermer le porte-monnaie</translation>
    </message>
    <message>
        <source>Restore Wallet…</source>
        <extracomment>Name of the menu item that restores wallet from a backup file.</extracomment>
        <translation type="unfinished">Restaurer le Portefeuille...</translation>
    </message>
    <message>
        <source>Restore a wallet from a backup file</source>
        <extracomment>Status tip for Restore Wallet menu item</extracomment>
        <translation type="unfinished">Restaurer le Portefeuille depuis un fichier de sauvegarde</translation>
    </message>
    <message>
        <source>Close all wallets</source>
        <translation type="unfinished">Fermer tous les porte-monnaie</translation>
    </message>
    <message>
        <source>Show the %1 help message to get a list with possible Bitcoin command-line options</source>
        <translation type="unfinished">Afficher le message d’aide de %1 pour obtenir la liste des options possibles en ligne de commande Bitcoin</translation>
    </message>
    <message>
        <source>&amp;Mask values</source>
        <translation type="unfinished">&amp;Masquer les montants</translation>
    </message>
    <message>
        <source>Mask the values in the Overview tab</source>
        <translation type="unfinished">Masquer les montants dans l’onglet Vue d’ensemble</translation>
    </message>
    <message>
        <source>default wallet</source>
        <translation type="unfinished">porte-monnaie par défaut</translation>
    </message>
    <message>
        <source>No wallets available</source>
        <translation type="unfinished">Aucun porte-monnaie n’est disponible</translation>
    </message>
    <message>
        <source>Wallet Data</source>
        <extracomment>Name of the wallet data file format.</extracomment>
        <translation type="unfinished">Données du porte-monnaie</translation>
    </message>
    <message>
        <source>Load Wallet Backup</source>
        <extracomment>The title for Restore Wallet File Windows</extracomment>
        <translation type="unfinished">Lancer un Portefeuille de sauvegarde</translation>
    </message>
    <message>
        <source>Restore Wallet</source>
        <extracomment>Title of pop-up window shown when the user is attempting to restore a wallet.</extracomment>
        <translation type="unfinished">Restaurer le portefeuille</translation>
    </message>
    <message>
        <source>Wallet Name</source>
        <extracomment>Label of the input field where the name of the wallet is entered.</extracomment>
        <translation type="unfinished">Nom du porte-monnaie</translation>
    </message>
    <message>
        <source>&amp;Window</source>
        <translation type="unfinished">&amp;Fenêtre</translation>
    </message>
    <message>
        <source>Zoom</source>
        <translation type="unfinished">Zoomer</translation>
    </message>
    <message>
        <source>Main Window</source>
        <translation type="unfinished">Fenêtre principale</translation>
    </message>
    <message>
        <source>%1 client</source>
        <translation type="unfinished">Client %1</translation>
    </message>
    <message>
        <source>&amp;Hide</source>
        <translation type="unfinished">&amp;Cacher</translation>
    </message>
    <message>
        <source>S&amp;how</source>
        <translation type="unfinished">A&amp;fficher</translation>
    </message>
    <message numerus="yes">
        <source>%n active connection(s) to Bitcoin network.</source>
        <extracomment>A substring of the tooltip.</extracomment>
        <translation type="unfinished">
            <numerusform>%n connexion active avec le réseau Bitcoin.</numerusform>
            <numerusform>%n connexions actives avec le réseau Bitcoin.</numerusform>
        </translation>
    </message>
    <message>
        <source>Click for more actions.</source>
        <extracomment>A substring of the tooltip. "More actions" are available via the context menu.</extracomment>
        <translation type="unfinished">Cliquez pour afficher plus d’actions.</translation>
    </message>
    <message>
        <source>Show Peers tab</source>
        <extracomment>A context menu item. The "Peers tab" is an element of the "Node window".</extracomment>
        <translation type="unfinished">Afficher l’onglet Pairs</translation>
    </message>
    <message>
        <source>Disable network activity</source>
        <extracomment>A context menu item.</extracomment>
        <translation type="unfinished">Désactiver l’activité réseau</translation>
    </message>
    <message>
        <source>Enable network activity</source>
        <extracomment>A context menu item. The network activity was disabled previously.</extracomment>
        <translation type="unfinished">Activer l’activité réseau</translation>
    </message>
    <message>
        <source>Pre-syncing Headers (%1%)…</source>
        <translation type="unfinished">En-têtes de pré-synchronisation (%1%)...</translation>
    </message>
    <message>
        <source>Error: %1</source>
        <translation type="unfinished">Erreur : %1</translation>
    </message>
    <message>
        <source>Warning: %1</source>
        <translation type="unfinished">Avertissement : %1</translation>
    </message>
    <message>
        <source>Date: %1
</source>
        <translation type="unfinished">Date : %1
</translation>
    </message>
    <message>
        <source>Amount: %1
</source>
        <translation type="unfinished">Montant : %1
</translation>
    </message>
    <message>
        <source>Wallet: %1
</source>
        <translation type="unfinished">Porte-monnaie : %1
</translation>
    </message>
    <message>
        <source>Type: %1
</source>
        <translation type="unfinished">Type  : %1
</translation>
    </message>
    <message>
        <source>Label: %1
</source>
        <translation type="unfinished">Étiquette : %1
</translation>
    </message>
    <message>
        <source>Address: %1
</source>
        <translation type="unfinished">Adresse : %1
</translation>
    </message>
    <message>
        <source>Sent transaction</source>
        <translation type="unfinished">Transaction envoyée</translation>
    </message>
    <message>
        <source>Incoming transaction</source>
        <translation type="unfinished">Transaction entrante</translation>
    </message>
    <message>
        <source>HD key generation is &lt;b&gt;enabled&lt;/b&gt;</source>
        <translation type="unfinished">La génération de clé HD est &lt;b&gt;activée&lt;/b&gt;</translation>
    </message>
    <message>
        <source>HD key generation is &lt;b&gt;disabled&lt;/b&gt;</source>
        <translation type="unfinished">La génération de clé HD est &lt;b&gt;désactivée&lt;/b&gt;</translation>
    </message>
    <message>
        <source>Private key &lt;b&gt;disabled&lt;/b&gt;</source>
        <translation type="unfinished">La clé privée est &lt;b&gt;désactivée&lt;/b&gt;</translation>
    </message>
    <message>
        <source>Wallet is &lt;b&gt;encrypted&lt;/b&gt; and currently &lt;b&gt;unlocked&lt;/b&gt;</source>
        <translation type="unfinished">Le porte-monnaie est &lt;b&gt;chiffré&lt;/b&gt; et est actuellement &lt;b&gt;déverrouillé&lt;/b&gt;</translation>
    </message>
    <message>
        <source>Wallet is &lt;b&gt;encrypted&lt;/b&gt; and currently &lt;b&gt;locked&lt;/b&gt;</source>
        <translation type="unfinished">Le porte-monnaie est &lt;b&gt;chiffré&lt;/b&gt; et actuellement &lt;b&gt;verrouillé&lt;/b&gt;</translation>
    </message>
    <message>
        <source>Original message:</source>
        <translation type="unfinished">Message original :</translation>
    </message>
</context>
<context>
    <name>UnitDisplayStatusBarControl</name>
    <message>
        <source>Unit to show amounts in. Click to select another unit.</source>
        <translation type="unfinished">Unité d’affichage des montants. Cliquez pour sélectionner une autre unité.</translation>
    </message>
</context>
<context>
    <name>CoinControlDialog</name>
    <message>
        <source>Coin Selection</source>
        <translation type="unfinished">Sélection des pièces</translation>
    </message>
    <message>
        <source>Quantity:</source>
        <translation type="unfinished">Quantité :</translation>
    </message>
    <message>
        <source>Bytes:</source>
        <translation type="unfinished">Octets :</translation>
    </message>
    <message>
        <source>Amount:</source>
        <translation type="unfinished">Montant :</translation>
    </message>
    <message>
        <source>Fee:</source>
        <translation type="unfinished">Frais :</translation>
    </message>
    <message>
        <source>Dust:</source>
        <translation type="unfinished">Poussière :</translation>
    </message>
    <message>
        <source>After Fee:</source>
        <translation type="unfinished">Après les frais :</translation>
    </message>
    <message>
        <source>Change:</source>
        <translation type="unfinished">Monnaie :</translation>
    </message>
    <message>
        <source>(un)select all</source>
        <translation type="unfinished">Tout (des)sélectionner</translation>
    </message>
    <message>
        <source>Tree mode</source>
        <translation type="unfinished">Mode arborescence</translation>
    </message>
    <message>
        <source>List mode</source>
        <translation type="unfinished">Mode liste</translation>
    </message>
    <message>
        <source>Amount</source>
        <translation type="unfinished">Montant</translation>
    </message>
    <message>
        <source>Received with label</source>
        <translation type="unfinished">Reçu avec une étiquette</translation>
    </message>
    <message>
        <source>Received with address</source>
        <translation type="unfinished">Reçu avec une adresse</translation>
    </message>
    <message>
        <source>Confirmed</source>
        <translation type="unfinished">Confirmée</translation>
    </message>
    <message>
        <source>Copy amount</source>
        <translation type="unfinished">Copier le montant</translation>
    </message>
    <message>
        <source>&amp;Copy address</source>
        <translation type="unfinished">&amp;Copier l’adresse</translation>
    </message>
    <message>
        <source>Copy &amp;label</source>
        <translation type="unfinished">Copier l’&amp;étiquette</translation>
    </message>
    <message>
        <source>Copy &amp;amount</source>
        <translation type="unfinished">Copier le &amp;montant</translation>
    </message>
    <message>
        <source>Copy transaction &amp;ID and output index</source>
        <translation type="unfinished">Copier l’ID de la transaction et l’index des sorties</translation>
    </message>
    <message>
        <source>L&amp;ock unspent</source>
        <translation type="unfinished">&amp;Verrouillé ce qui n’est pas dépensé</translation>
    </message>
    <message>
        <source>&amp;Unlock unspent</source>
        <translation type="unfinished">&amp;Déverrouiller ce qui n’est pas dépensé</translation>
    </message>
    <message>
        <source>Copy quantity</source>
        <translation type="unfinished">Copier la quantité</translation>
    </message>
    <message>
        <source>Copy fee</source>
        <translation type="unfinished">Copier les frais</translation>
    </message>
    <message>
        <source>Copy after fee</source>
        <translation type="unfinished">Copier après les frais</translation>
    </message>
    <message>
        <source>Copy bytes</source>
        <translation type="unfinished">Copier les octets</translation>
    </message>
    <message>
        <source>Copy dust</source>
        <translation type="unfinished">Copier la poussière</translation>
    </message>
    <message>
        <source>Copy change</source>
        <translation type="unfinished">Copier la monnaie</translation>
    </message>
    <message>
        <source>(%1 locked)</source>
        <translation type="unfinished">(%1 verrouillée)</translation>
    </message>
    <message>
        <source>yes</source>
        <translation type="unfinished">oui</translation>
    </message>
    <message>
        <source>no</source>
        <translation type="unfinished">non</translation>
    </message>
    <message>
        <source>This label turns red if any recipient receives an amount smaller than the current dust threshold.</source>
        <translation type="unfinished">Cette étiquette devient rouge si un destinataire reçoit un montant inférieur au seuil actuel de poussière.</translation>
    </message>
    <message>
        <source>Can vary +/- %1 satoshi(s) per input.</source>
        <translation type="unfinished">Peut varier +/- %1 satoshi(s) par entrée.</translation>
    </message>
    <message>
        <source>(no label)</source>
        <translation type="unfinished">(aucune étiquette)</translation>
    </message>
    <message>
        <source>change from %1 (%2)</source>
        <translation type="unfinished">monnaie de %1 (%2)</translation>
    </message>
    <message>
        <source>(change)</source>
        <translation type="unfinished">(monnaie)</translation>
    </message>
</context>
<context>
    <name>CreateWalletActivity</name>
    <message>
        <source>Create Wallet</source>
        <extracomment>Title of window indicating the progress of creation of a new wallet.</extracomment>
        <translation type="unfinished">Créer un porte-monnaie</translation>
    </message>
    <message>
        <source>Creating Wallet &lt;b&gt;%1&lt;/b&gt;…</source>
        <extracomment>Descriptive text of the create wallet progress window which indicates to the user which wallet is currently being created.</extracomment>
        <translation type="unfinished">Création du porte-monnaie &lt;b&gt;%1&lt;/b&gt;…</translation>
    </message>
    <message>
        <source>Create wallet failed</source>
        <translation type="unfinished">Échec de création du porte-monnaie</translation>
    </message>
    <message>
        <source>Create wallet warning</source>
        <translation type="unfinished">Avertissement de création du porte-monnaie</translation>
    </message>
    <message>
        <source>Can't list signers</source>
        <translation type="unfinished">Impossible de lister les signataires</translation>
    </message>
    <message>
        <source>Too many external signers found</source>
        <translation type="unfinished">Trop de signataires externes trouvés</translation>
    </message>
</context>
<context>
    <name>LoadWalletsActivity</name>
    <message>
        <source>Load Wallets</source>
        <extracomment>Title of progress window which is displayed when wallets are being loaded.</extracomment>
        <translation type="unfinished">Charger les porte-monnaie</translation>
    </message>
    <message>
        <source>Loading wallets…</source>
        <extracomment>Descriptive text of the load wallets progress window which indicates to the user that wallets are currently being loaded.</extracomment>
        <translation type="unfinished">Chargement des porte-monnaie…</translation>
    </message>
</context>
<context>
    <name>OpenWalletActivity</name>
    <message>
        <source>Open wallet failed</source>
        <translation type="unfinished">Échec d’ouverture du porte-monnaie</translation>
    </message>
    <message>
        <source>Open wallet warning</source>
        <translation type="unfinished">Avertissement d’ouverture du porte-monnaie</translation>
    </message>
    <message>
        <source>default wallet</source>
        <translation type="unfinished">porte-monnaie par défaut</translation>
    </message>
    <message>
        <source>Open Wallet</source>
        <extracomment>Title of window indicating the progress of opening of a wallet.</extracomment>
        <translation type="unfinished">Ouvrir le porte-monnaie</translation>
    </message>
    <message>
        <source>Opening Wallet &lt;b&gt;%1&lt;/b&gt;…</source>
        <extracomment>Descriptive text of the open wallet progress window which indicates to the user which wallet is currently being opened.</extracomment>
        <translation type="unfinished">Ouverture du porte-monnaie &lt;b&gt;%1&lt;/b&gt;…</translation>
    </message>
</context>
<context>
    <name>RestoreWalletActivity</name>
    <message>
        <source>Restore Wallet</source>
        <extracomment>Title of progress window which is displayed when wallets are being restored.</extracomment>
        <translation type="unfinished">Restaurer le portefeuille</translation>
    </message>
    <message>
        <source>Restoring Wallet &lt;b&gt;%1&lt;/b&gt;…</source>
        <extracomment>Descriptive text of the restore wallets progress window which indicates to the user that wallets are currently being restored.</extracomment>
        <translation type="unfinished">Restauration du Portefeuille&lt;b&gt;%1&lt;/b&gt;...</translation>
    </message>
    <message>
        <source>Restore wallet failed</source>
        <extracomment>Title of message box which is displayed when the wallet could not be restored.</extracomment>
        <translation type="unfinished">Échec de la restauration du portefeuille</translation>
    </message>
    <message>
        <source>Restore wallet warning</source>
        <extracomment>Title of message box which is displayed when the wallet is restored with some warning.</extracomment>
        <translation type="unfinished">Avertissement de la récupération du Portefeuille</translation>
    </message>
    <message>
        <source>Restore wallet message</source>
        <extracomment>Title of message box which is displayed when the wallet is successfully restored.</extracomment>
        <translation type="unfinished">Message du Portefeuille restauré</translation>
    </message>
</context>
<context>
    <name>WalletController</name>
    <message>
        <source>Close wallet</source>
        <translation type="unfinished">Fermer le porte-monnaie</translation>
    </message>
    <message>
        <source>Are you sure you wish to close the wallet &lt;i&gt;%1&lt;/i&gt;?</source>
        <translation type="unfinished">Voulez-vous vraiment fermer le porte-monnaie &lt;i&gt;%1&lt;/i&gt; ?</translation>
    </message>
    <message>
        <source>Closing the wallet for too long can result in having to resync the entire chain if pruning is enabled.</source>
        <translation type="unfinished">Fermer le porte-monnaie trop longtemps peut impliquer de devoir resynchroniser la chaîne entière si l’élagage est activé.</translation>
    </message>
    <message>
        <source>Close all wallets</source>
        <translation type="unfinished">Fermer tous les porte-monnaie</translation>
    </message>
    <message>
        <source>Are you sure you wish to close all wallets?</source>
        <translation type="unfinished">Voulez-vous vraiment fermer tous les porte-monnaie ?</translation>
    </message>
</context>
<context>
    <name>CreateWalletDialog</name>
    <message>
        <source>Create Wallet</source>
        <translation type="unfinished">Créer un porte-monnaie</translation>
    </message>
    <message>
        <source>Wallet Name</source>
        <translation type="unfinished">Nom du porte-monnaie</translation>
    </message>
    <message>
        <source>Wallet</source>
        <translation type="unfinished">Porte-monnaie</translation>
    </message>
    <message>
        <source>Encrypt the wallet. The wallet will be encrypted with a passphrase of your choice.</source>
        <translation type="unfinished">Chiffrer le porte-monnaie. Le porte-monnaie sera chiffré avec une phrase de passe de votre choix.</translation>
    </message>
    <message>
        <source>Encrypt Wallet</source>
        <translation type="unfinished">Chiffrer le porte-monnaie</translation>
    </message>
    <message>
        <source>Advanced Options</source>
        <translation type="unfinished">Options avancées</translation>
    </message>
    <message>
        <source>Disable private keys for this wallet. Wallets with private keys disabled will have no private keys and cannot have an HD seed or imported private keys. This is ideal for watch-only wallets.</source>
        <translation type="unfinished">Désactiver les clés privées pour ce porte-monnaie. Les porte-monnaie pour lesquels les clés privées sont désactivées n’auront aucune clé privée et ne pourront ni avoir de graine HD ni de clés privées importées. Cela est idéal pour les porte-monnaie juste-regarder.</translation>
    </message>
    <message>
        <source>Disable Private Keys</source>
        <translation type="unfinished">Désactiver les clés privées</translation>
    </message>
    <message>
        <source>Make a blank wallet. Blank wallets do not initially have private keys or scripts. Private keys and addresses can be imported, or an HD seed can be set, at a later time.</source>
        <translation type="unfinished">Créer un porte-monnaie vide. Les porte-monnaie vides n’ont initialement ni clé privée ni script. Ultérieurement, des clés privées et des adresses peuvent être importées ou une graine HD peut être définie.</translation>
    </message>
    <message>
        <source>Make Blank Wallet</source>
        <translation type="unfinished">Créer un porte-monnaie vide</translation>
    </message>
    <message>
        <source>Use descriptors for scriptPubKey management</source>
        <translation type="unfinished">Utiliser des descripteurs pour la gestion des scriptPubKey</translation>
    </message>
    <message>
        <source>Descriptor Wallet</source>
        <translation type="unfinished">Porte-monnaie de descripteurs</translation>
    </message>
    <message>
        <source>Use an external signing device such as a hardware wallet. Configure the external signer script in wallet preferences first.</source>
        <translation type="unfinished">Utiliser un appareil externe de signature tel qu’un porte-monnaie matériel. Configurer d’abord le script signataire externe dans les préférences du porte-monnaie.</translation>
    </message>
    <message>
        <source>External signer</source>
        <translation type="unfinished">Signataire externe</translation>
    </message>
    <message>
        <source>Create</source>
        <translation type="unfinished">Créer</translation>
    </message>
    <message>
        <source>Compiled without sqlite support (required for descriptor wallets)</source>
        <translation type="unfinished">Compilé sans prise en charge de sqlite (requis pour les porte-monnaie de descripteurs)</translation>
    </message>
    <message>
        <source>Compiled without external signing support (required for external signing)</source>
        <extracomment>"External signing" means using devices such as hardware wallets.</extracomment>
        <translation type="unfinished">Compilé sans prise en charge des signatures externes (requis pour la signature externe)</translation>
    </message>
</context>
<context>
    <name>EditAddressDialog</name>
    <message>
        <source>Edit Address</source>
        <translation type="unfinished">Modifier l’adresse</translation>
    </message>
    <message>
        <source>&amp;Label</source>
        <translation type="unfinished">É&amp;tiquette</translation>
    </message>
    <message>
        <source>The label associated with this address list entry</source>
        <translation type="unfinished">L’étiquette associée à cette entrée de la liste d’adresses</translation>
    </message>
    <message>
        <source>The address associated with this address list entry. This can only be modified for sending addresses.</source>
        <translation type="unfinished">L’adresse associée à cette entrée de la liste d’adresses. Ne peut être modifié que pour les adresses d’envoi.</translation>
    </message>
    <message>
        <source>&amp;Address</source>
        <translation type="unfinished">&amp;Adresse</translation>
    </message>
    <message>
        <source>New sending address</source>
        <translation type="unfinished">Nouvelle adresse d’envoi</translation>
    </message>
    <message>
        <source>Edit receiving address</source>
        <translation type="unfinished">Modifier l’adresse de réception</translation>
    </message>
    <message>
        <source>Edit sending address</source>
        <translation type="unfinished">Modifier l’adresse d’envoi</translation>
    </message>
    <message>
        <source>The entered address "%1" is not a valid Bitcoin address.</source>
        <translation type="unfinished">L’adresse saisie « %1 » n’est pas une adresse Bitcoin valide.</translation>
    </message>
    <message>
        <source>Address "%1" already exists as a receiving address with label "%2" and so cannot be added as a sending address.</source>
        <translation type="unfinished">L’adresse « %1 » existe déjà en tant qu’adresse de réception avec l’étiquette « %2 » et ne peut donc pas être ajoutée en tant qu’adresse d’envoi.</translation>
    </message>
    <message>
        <source>The entered address "%1" is already in the address book with label "%2".</source>
        <translation type="unfinished">L’adresse saisie « %1 » est déjà présente dans le carnet d’adresses avec l’étiquette « %2 ».</translation>
    </message>
    <message>
        <source>Could not unlock wallet.</source>
        <translation type="unfinished">Impossible de déverrouiller le porte-monnaie.</translation>
    </message>
    <message>
        <source>New key generation failed.</source>
        <translation type="unfinished">Échec de génération de la nouvelle clé.</translation>
    </message>
</context>
<context>
    <name>FreespaceChecker</name>
    <message>
        <source>A new data directory will be created.</source>
        <translation type="unfinished">Un nouveau répertoire de données sera créé.</translation>
    </message>
    <message>
        <source>name</source>
        <translation type="unfinished">nom</translation>
    </message>
    <message>
        <source>Directory already exists. Add %1 if you intend to create a new directory here.</source>
        <translation type="unfinished">Le répertoire existe déjà. Ajouter %1 si vous comptez créer un nouveau répertoire ici.</translation>
    </message>
    <message>
        <source>Path already exists, and is not a directory.</source>
        <translation type="unfinished">Le chemin existe déjà et n’est pas un répertoire.</translation>
    </message>
    <message>
        <source>Cannot create data directory here.</source>
        <translation type="unfinished">Impossible de créer un répertoire de données ici.</translation>
    </message>
</context>
<context>
    <name>Intro</name>
    <message numerus="yes">
        <source>%n GB of space available</source>
        <translation type="unfinished">
            <numerusform />
            <numerusform />
        </translation>
    </message>
    <message numerus="yes">
        <source>(of %n GB needed)</source>
        <translation type="unfinished">
            <numerusform>(of %n GB needed)</numerusform>
            <numerusform>(of %n GB needed)</numerusform>
        </translation>
    </message>
    <message numerus="yes">
        <source>(%n GB needed for full chain)</source>
        <translation type="unfinished">
            <numerusform>(%n GB needed for full chain)</numerusform>
            <numerusform>(%n GB needed for full chain)</numerusform>
        </translation>
    </message>
    <message>
        <source>At least %1 GB of data will be stored in this directory, and it will grow over time.</source>
        <translation type="unfinished">Au moins %1 Go de données seront stockés dans ce répertoire et sa taille augmentera avec le temps.</translation>
    </message>
    <message>
        <source>Approximately %1 GB of data will be stored in this directory.</source>
        <translation type="unfinished">Approximativement %1 Go de données seront stockés dans ce répertoire.</translation>
    </message>
    <message numerus="yes">
        <source>(sufficient to restore backups %n day(s) old)</source>
        <extracomment>Explanatory text on the capability of the current prune target.</extracomment>
        <translation type="unfinished">
            <numerusform>(suffisant pour restaurer les sauvegardes âgées de %n jour)</numerusform>
            <numerusform>(suffisant pour restaurer les sauvegardes âgées de %n jours)</numerusform>
        </translation>
    </message>
    <message>
        <source>%1 will download and store a copy of the Bitcoin block chain.</source>
        <translation type="unfinished">%1 téléchargera et stockera une copie de la chaîne de blocs Bitcoin.</translation>
    </message>
    <message>
        <source>The wallet will also be stored in this directory.</source>
        <translation type="unfinished">Le porte-monnaie sera aussi stocké dans ce répertoire.</translation>
    </message>
    <message>
        <source>Error: Specified data directory "%1" cannot be created.</source>
        <translation type="unfinished">Erreur : Le répertoire de données indiqué « %1 » ne peut pas être créé.</translation>
    </message>
    <message>
        <source>Error</source>
        <translation type="unfinished">Erreur</translation>
    </message>
    <message>
        <source>Welcome</source>
        <translation type="unfinished">Bienvenue</translation>
    </message>
    <message>
        <source>Welcome to %1.</source>
        <translation type="unfinished">Bienvenue à %1.</translation>
    </message>
    <message>
        <source>As this is the first time the program is launched, you can choose where %1 will store its data.</source>
        <translation type="unfinished">Comme le logiciel est lancé pour la première fois, vous pouvez choisir où %1 stockera ses données.</translation>
    </message>
    <message>
        <source>Limit block chain storage to</source>
        <translation type="unfinished">Limiter l’espace de stockage de chaîne de blocs à</translation>
    </message>
    <message>
        <source>Reverting this setting requires re-downloading the entire blockchain. It is faster to download the full chain first and prune it later. Disables some advanced features.</source>
        <translation type="unfinished">Rétablir ce paramètre à sa valeur antérieure exige de retélécharger la chaîne de blocs dans son intégralité. Il est plus rapide de télécharger la chaîne complète dans un premier temps et de l’élaguer ultérieurement. Désactive certaines fonctions avancées.</translation>
    </message>
    <message>
        <source> GB</source>
        <translation type="unfinished"> Go</translation>
    </message>
    <message>
        <source>This initial synchronisation is very demanding, and may expose hardware problems with your computer that had previously gone unnoticed. Each time you run %1, it will continue downloading where it left off.</source>
        <translation type="unfinished">Cette synchronisation initiale est très exigeante et pourrait exposer des problèmes matériels dans votre ordinateur passés inaperçus auparavant. Chaque fois que vous exécuterez %1, le téléchargement reprendra où il s’était arrêté.</translation>
    </message>
    <message>
        <source>When you click OK, %1 will begin to download and process the full %4 block chain (%2 GB) starting with the earliest transactions in %3 when %4 initially launched.</source>
        <translation type="unfinished">Quand vous cliquerez sur Valider, %1 commencera à télécharger et à traiter l’intégralité de la chaîne de blocs %4 (%2 Go) en débutant avec les transactions les plus anciennes de %3, quand %4 a été lancé initialement.</translation>
    </message>
    <message>
        <source>If you have chosen to limit block chain storage (pruning), the historical data must still be downloaded and processed, but will be deleted afterward to keep your disk usage low.</source>
        <translation type="unfinished">Si vous avez choisi de limiter le stockage de la chaîne de blocs (élagage), les données historiques doivent quand même être téléchargées et traitées, mais seront supprimées par la suite pour minimiser l’utilisation de votre espace disque.</translation>
    </message>
    <message>
        <source>Use the default data directory</source>
        <translation type="unfinished">Utiliser le répertoire de données par défaut</translation>
    </message>
    <message>
        <source>Use a custom data directory:</source>
        <translation type="unfinished">Utiliser un répertoire de données personnalisé :</translation>
    </message>
</context>
<context>
    <name>HelpMessageDialog</name>
    <message>
        <source>About %1</source>
        <translation type="unfinished">À propos de %1</translation>
    </message>
    <message>
        <source>Command-line options</source>
        <translation type="unfinished">Options de ligne de commande</translation>
    </message>
</context>
<context>
    <name>ShutdownWindow</name>
    <message>
        <source>%1 is shutting down…</source>
        <translation type="unfinished">%1 est en cours de fermeture…</translation>
    </message>
    <message>
        <source>Do not shut down the computer until this window disappears.</source>
        <translation type="unfinished">Ne pas éteindre l’ordinateur jusqu’à la disparition de cette fenêtre.</translation>
    </message>
</context>
<context>
    <name>ModalOverlay</name>
    <message>
        <source>Form</source>
        <translation type="unfinished">Formulaire</translation>
    </message>
    <message>
        <source>Recent transactions may not yet be visible, and therefore your wallet's balance might be incorrect. This information will be correct once your wallet has finished synchronizing with the bitcoin network, as detailed below.</source>
        <translation type="unfinished">Les transactions récentes ne sont peut-être pas encore visibles et par conséquent le solde de votre porte-monnaie est peut-être erroné. Ces renseignements seront justes quand votre porte-monnaie aura fini de se synchroniser avec le réseau Bitcoin, comme décrit ci-dessous.</translation>
    </message>
    <message>
        <source>Attempting to spend bitcoins that are affected by not-yet-displayed transactions will not be accepted by the network.</source>
        <translation type="unfinished">Toute tentative de dépense de bitcoins affectés par des transactions qui ne sont pas encore affichées ne sera pas acceptée par le réseau.</translation>
    </message>
    <message>
        <source>Number of blocks left</source>
        <translation type="unfinished">Nombre de blocs restants</translation>
    </message>
    <message>
        <source>Unknown…</source>
        <translation type="unfinished">Inconnu…</translation>
    </message>
    <message>
        <source>calculating…</source>
        <translation type="unfinished">calcul en cours…</translation>
    </message>
    <message>
        <source>Last block time</source>
        <translation type="unfinished">Estampille temporelle du dernier bloc</translation>
    </message>
    <message>
        <source>Progress</source>
        <translation type="unfinished">Progression</translation>
    </message>
    <message>
        <source>Progress increase per hour</source>
        <translation type="unfinished">Avancement de la progression par heure</translation>
    </message>
    <message>
        <source>Estimated time left until synced</source>
        <translation type="unfinished">Temps estimé avant la fin de la synchronisation</translation>
    </message>
    <message>
        <source>Hide</source>
        <translation type="unfinished">Cacher</translation>
    </message>
    <message>
        <source>Esc</source>
        <translation type="unfinished">Échap</translation>
    </message>
    <message>
        <source>%1 is currently syncing.  It will download headers and blocks from peers and validate them until reaching the tip of the block chain.</source>
        <translation type="unfinished">%1 est en cours de synchronisation. Il téléchargera les en-têtes et les blocs des pairs, et les validera jusqu’à ce qu’il atteigne la fin de la chaîne de blocs.</translation>
    </message>
    <message>
        <source>Unknown. Syncing Headers (%1, %2%)…</source>
        <translation type="unfinished">Inconnu. Synchronisation des en-têtes (%1, %2 %)…</translation>
    </message>
    <message>
        <source>Unknown. Pre-syncing Headers (%1, %2%)…</source>
        <translation type="unfinished">Inconnu. En-têtes de présynchronisation (%1, %2%)...</translation>
    </message>
</context>
<context>
    <name>OpenURIDialog</name>
    <message>
        <source>Open bitcoin URI</source>
        <translation type="unfinished">Ouvrir une URI bitcoin</translation>
    </message>
    <message>
        <source>URI:</source>
        <translation type="unfinished">URI :</translation>
    </message>
    <message>
        <source>Paste address from clipboard</source>
        <extracomment>Tooltip text for button that allows you to paste an address that is in your clipboard.</extracomment>
        <translation type="unfinished">Collez l’adresse du presse-papiers</translation>
    </message>
</context>
<context>
    <name>OptionsDialog</name>
    <message>
        <source>&amp;Main</source>
        <translation type="unfinished">&amp;Principales</translation>
    </message>
    <message>
        <source>Automatically start %1 after logging in to the system.</source>
        <translation type="unfinished">Démarrer %1 automatiquement après avoir ouvert une session sur l’ordinateur.</translation>
    </message>
    <message>
        <source>&amp;Start %1 on system login</source>
        <translation type="unfinished">&amp;Démarrer %1 lors de l’ouverture d’une session</translation>
    </message>
    <message>
        <source>Enabling pruning significantly reduces the disk space required to store transactions. All blocks are still fully validated. Reverting this setting requires re-downloading the entire blockchain.</source>
        <translation type="unfinished">L’activation de l’élagage réduit considérablement l’espace disque requis pour stocker les transactions. Tous les blocs sont encore entièrement validés. L’annulation de ce paramètre exige de retélécharger la chaîne de blocs dans son intégralité.</translation>
    </message>
    <message>
        <source>Size of &amp;database cache</source>
        <translation type="unfinished">Taille du cache de la base de &amp;données</translation>
    </message>
    <message>
        <source>Number of script &amp;verification threads</source>
        <translation type="unfinished">Nombre de fils de &amp;vérification de script</translation>
    </message>
    <message>
        <source>IP address of the proxy (e.g. IPv4: 127.0.0.1 / IPv6: ::1)</source>
        <translation type="unfinished">Adresse IP du mandataire (p. ex. IPv4 : 127.0.0.1 / IPv6 : ::1)</translation>
    </message>
    <message>
        <source>Shows if the supplied default SOCKS5 proxy is used to reach peers via this network type.</source>
        <translation type="unfinished">Indique si le mandataire SOCKS5 par défaut fourni est utilisé pour atteindre des pairs par ce type de réseau.</translation>
    </message>
    <message>
        <source>Minimize instead of exit the application when the window is closed. When this option is enabled, the application will be closed only after selecting Exit in the menu.</source>
        <translation type="unfinished">Quand la fenêtre est fermée, la réduire au lieu de quitter l’application. Si cette option est activée, l’application ne sera fermée qu’en sélectionnant Quitter dans le menu.</translation>
    </message>
    <message>
        <source>Options set in this dialog are overridden by the command line:</source>
        <translation type="unfinished">Les options définies dans cette boîte de dialogue sont remplacées par la ligne de commande :</translation>
    </message>
    <message>
        <source>Open the %1 configuration file from the working directory.</source>
        <translation type="unfinished">Ouvrir le fichier de configuration %1 du répertoire de travail.</translation>
    </message>
    <message>
        <source>Open Configuration File</source>
        <translation type="unfinished">Ouvrir le fichier de configuration</translation>
    </message>
    <message>
        <source>Reset all client options to default.</source>
        <translation type="unfinished">Réinitialiser toutes les options du client aux valeurs par défaut.</translation>
    </message>
    <message>
        <source>&amp;Reset Options</source>
        <translation type="unfinished">&amp;Réinitialiser les options</translation>
    </message>
    <message>
        <source>&amp;Network</source>
        <translation type="unfinished">&amp;Réseau</translation>
    </message>
    <message>
        <source>Prune &amp;block storage to</source>
        <translation type="unfinished">Élaguer l’espace de stockage des &amp;blocs jusqu’à</translation>
    </message>
    <message>
        <source>GB</source>
        <translation type="unfinished">Go</translation>
    </message>
    <message>
        <source>Reverting this setting requires re-downloading the entire blockchain.</source>
        <translation type="unfinished">L’annulation de ce paramètre exige de retélécharger la chaîne de blocs dans son intégralité.</translation>
    </message>
    <message>
        <source>Maximum database cache size. A larger cache can contribute to faster sync, after which the benefit is less pronounced for most use cases. Lowering the cache size will reduce memory usage. Unused mempool memory is shared for this cache.</source>
        <extracomment>Tooltip text for Options window setting that sets the size of the database cache. Explains the corresponding effects of increasing/decreasing this value.</extracomment>
        <translation type="unfinished">Taille maximale du cache de la base de données. Un cache plus grand peut accélérer la synchronisation, avec des avantages moindres par la suite dans la plupart des cas. Diminuer la taille du cache réduira l’utilisation de la mémoire. La mémoire non utilisée de la réserve de mémoire est partagée avec ce cache.</translation>
    </message>
    <message>
        <source>MiB</source>
        <translation type="unfinished">Mio</translation>
    </message>
    <message>
        <source>Set the number of script verification threads. Negative values correspond to the number of cores you want to leave free to the system.</source>
        <extracomment>Tooltip text for Options window setting that sets the number of script verification threads. Explains that negative values mean to leave these many cores free to the system.</extracomment>
        <translation type="unfinished">Définissez le nombre de fils de vérification de script. Les valeurs négatives correspondent au nombre de cœurs que vous voulez laisser disponibles pour le système.</translation>
    </message>
    <message>
        <source>(0 = auto, &lt;0 = leave that many cores free)</source>
        <translation type="unfinished">(0 = auto, &lt; 0 = laisser ce nombre de cœurs inutilisés)</translation>
    </message>
    <message>
        <source>This allows you or a third party tool to communicate with the node through command-line and JSON-RPC commands.</source>
        <extracomment>Tooltip text for Options window setting that enables the RPC server.</extracomment>
        <translation type="unfinished">Ceci vous permet ou permet à un outil tiers de communiquer avec le nœud grâce à la ligne de commande ou des commandes JSON-RPC.</translation>
    </message>
    <message>
        <source>Enable R&amp;PC server</source>
        <extracomment>An Options window setting to enable the RPC server.</extracomment>
        <translation type="unfinished">Activer le serveur R&amp;PC</translation>
    </message>
    <message>
        <source>W&amp;allet</source>
        <translation type="unfinished">&amp;Porte-monnaie</translation>
    </message>
    <message>
        <source>Whether to set subtract fee from amount as default or not.</source>
        <extracomment>Tooltip text for Options window setting that sets subtracting the fee from a sending amount as default.</extracomment>
        <translation type="unfinished">Définissez s’il faut soustraire par défaut les frais du montant ou non.</translation>
    </message>
    <message>
        <source>Subtract &amp;fee from amount by default</source>
        <extracomment>An Options window setting to set subtracting the fee from a sending amount as default.</extracomment>
        <translation type="unfinished">Soustraire par défaut les &amp;frais du montant</translation>
    </message>
    <message>
        <source>Enable coin &amp;control features</source>
        <translation type="unfinished">Activer les fonctions de &amp;contrôle des pièces</translation>
    </message>
    <message>
        <source>If you disable the spending of unconfirmed change, the change from a transaction cannot be used until that transaction has at least one confirmation. This also affects how your balance is computed.</source>
        <translation type="unfinished">Si vous désactivé la dépense de la monnaie non confirmée, la monnaie d’une transaction ne peut pas être utilisée tant que cette transaction n’a pas reçu au moins une confirmation. Celai affecte aussi le calcul de votre solde.</translation>
    </message>
    <message>
        <source>&amp;Spend unconfirmed change</source>
        <translation type="unfinished">&amp;Dépenser la monnaie non confirmée</translation>
    </message>
    <message>
        <source>Enable &amp;PSBT controls</source>
        <extracomment>An options window setting to enable PSBT controls.</extracomment>
        <translation type="unfinished">Activer les contrôles &amp;TBPS</translation>
    </message>
    <message>
        <source>Whether to show PSBT controls.</source>
        <extracomment>Tooltip text for options window setting that enables PSBT controls.</extracomment>
        <translation type="unfinished">Affichez ou non les contrôles TBPS.</translation>
    </message>
    <message>
        <source>External Signer (e.g. hardware wallet)</source>
        <translation type="unfinished">Signataire externe (p. ex. porte-monnaie matériel)</translation>
    </message>
    <message>
        <source>&amp;External signer script path</source>
        <translation type="unfinished">&amp;Chemin du script signataire externe</translation>
    </message>
    <message>
        <source>Full path to a Bitcoin Core compatible script (e.g. C:\Downloads\hwi.exe or /Users/you/Downloads/hwi.py). Beware: malware can steal your coins!</source>
        <translation type="unfinished">Chemin complet vers un script compatible avec Bitcoin Core (p. ex. C:\Téléchargements\hwi.exe ou /Utilisateurs/vous/Téléchargements/hwi.py). Attention : des programmes malveillants peuvent voler vos pièces !</translation>
    </message>
    <message>
        <source>Automatically open the Bitcoin client port on the router. This only works when your router supports UPnP and it is enabled.</source>
        <translation type="unfinished">Ouvrir automatiquement le port du client Bitcoin sur le routeur. Cela ne fonctionne que si votre routeur prend en charge l’UPnP et si la fonction est activée.</translation>
    </message>
    <message>
        <source>Map port using &amp;UPnP</source>
        <translation type="unfinished">Mapper le port avec l’&amp;UPnP</translation>
    </message>
    <message>
        <source>Automatically open the Bitcoin client port on the router. This only works when your router supports NAT-PMP and it is enabled. The external port could be random.</source>
        <translation type="unfinished">Ouvrir automatiquement le port du client Bitcoin sur le routeur. Cela ne fonctionne que si votre routeur prend en charge NAT-PMP. Le port externe peut être aléatoire.</translation>
    </message>
    <message>
        <source>Map port using NA&amp;T-PMP</source>
        <translation type="unfinished">Mapper le port avec NA&amp;T-PMP</translation>
    </message>
    <message>
        <source>Accept connections from outside.</source>
        <translation type="unfinished">Accepter les connexions provenant de l’extérieur.</translation>
    </message>
    <message>
        <source>Allow incomin&amp;g connections</source>
        <translation type="unfinished">Permettre les connexions e&amp;ntrantes</translation>
    </message>
    <message>
        <source>Connect to the Bitcoin network through a SOCKS5 proxy.</source>
        <translation type="unfinished">Se connecter au réseau Bitcoin par un mandataire SOCKS5.</translation>
    </message>
    <message>
        <source>&amp;Connect through SOCKS5 proxy (default proxy):</source>
        <translation type="unfinished">Se &amp;connecter par un mandataire SOCKS5 (mandataire par défaut) :</translation>
    </message>
    <message>
        <source>Proxy &amp;IP:</source>
        <translation type="unfinished">&amp;IP du mandataire :</translation>
    </message>
    <message>
        <source>&amp;Port:</source>
        <translation type="unfinished">&amp;Port :</translation>
    </message>
    <message>
        <source>Port of the proxy (e.g. 9050)</source>
        <translation type="unfinished">Port du mandataire (p. ex. 9050)</translation>
    </message>
    <message>
        <source>Used for reaching peers via:</source>
        <translation type="unfinished">Utilisé pour rejoindre les pairs par :</translation>
    </message>
    <message>
        <source>&amp;Window</source>
        <translation type="unfinished">&amp;Fenêtre</translation>
    </message>
    <message>
        <source>Show the icon in the system tray.</source>
        <translation type="unfinished">Afficher l’icône dans la zone de notification.</translation>
    </message>
    <message>
        <source>&amp;Show tray icon</source>
        <translation type="unfinished">&amp;Afficher l’icône dans la zone de notification</translation>
    </message>
    <message>
        <source>Show only a tray icon after minimizing the window.</source>
        <translation type="unfinished">Après réduction, n’afficher qu’une icône dans la zone de notification.</translation>
    </message>
    <message>
        <source>&amp;Minimize to the tray instead of the taskbar</source>
        <translation type="unfinished">&amp;Réduire dans la zone de notification au lieu de la barre des tâches</translation>
    </message>
    <message>
        <source>M&amp;inimize on close</source>
        <translation type="unfinished">Ré&amp;duire lors de la fermeture</translation>
    </message>
    <message>
        <source>&amp;Display</source>
        <translation type="unfinished">&amp;Affichage</translation>
    </message>
    <message>
        <source>User Interface &amp;language:</source>
        <translation type="unfinished">&amp;Langue de l’interface utilisateur :</translation>
    </message>
    <message>
        <source>The user interface language can be set here. This setting will take effect after restarting %1.</source>
        <translation type="unfinished">La langue de l’interface utilisateur peut être définie ici. Ce réglage sera pris en compte après redémarrage de %1.</translation>
    </message>
    <message>
        <source>&amp;Unit to show amounts in:</source>
        <translation type="unfinished">&amp;Unité d’affichage des montants :</translation>
    </message>
    <message>
        <source>Choose the default subdivision unit to show in the interface and when sending coins.</source>
        <translation type="unfinished">Choisir la sous-unité par défaut d’affichage dans l’interface et lors d’envoi de pièces.</translation>
    </message>
    <message>
        <source>Third-party URLs (e.g. a block explorer) that appear in the transactions tab as context menu items. %s in the URL is replaced by transaction hash. Multiple URLs are separated by vertical bar |.</source>
        <translation type="unfinished">Les URL de tiers (p. ex. un explorateur de blocs) qui apparaissent dans l’onglet des transactions comme éléments du menu contextuel. Dans l’URL, %s est remplacé par le hachage de la transaction. Les URL multiples sont séparées par une barre verticale |.</translation>
    </message>
    <message>
        <source>&amp;Third-party transaction URLs</source>
        <translation type="unfinished">URL de transaction de $tiers</translation>
    </message>
    <message>
        <source>Whether to show coin control features or not.</source>
        <translation type="unfinished">Afficher ou non les fonctions de contrôle des pièces.</translation>
    </message>
    <message>
        <source>Connect to the Bitcoin network through a separate SOCKS5 proxy for Tor onion services.</source>
        <translation type="unfinished">Se connecter au réseau Bitcoin par un mandataire SOCKS5 séparé pour les services oignon de Tor.</translation>
    </message>
    <message>
        <source>Use separate SOCKS&amp;5 proxy to reach peers via Tor onion services:</source>
        <translation type="unfinished">Utiliser un mandataire SOCKS&amp;5 séparé pour atteindre les pairs par les services oignon de Tor :</translation>
    </message>
    <message>
        <source>Monospaced font in the Overview tab:</source>
        <translation type="unfinished">Police à espacement constant dans l’onglet Vue d’ensemble :</translation>
    </message>
    <message>
        <source>embedded "%1"</source>
        <translation type="unfinished">intégré « %1 »</translation>
    </message>
    <message>
        <source>closest matching "%1"</source>
        <translation type="unfinished">correspondance la plus proche « %1 »</translation>
    </message>
    <message>
        <source>&amp;OK</source>
        <translation type="unfinished">&amp;Valider</translation>
    </message>
    <message>
        <source>&amp;Cancel</source>
        <translation type="unfinished">A&amp;nnuler</translation>
    </message>
    <message>
        <source>Compiled without external signing support (required for external signing)</source>
        <extracomment>"External signing" means using devices such as hardware wallets.</extracomment>
        <translation type="unfinished">Compilé sans prise en charge des signatures externes (requis pour la signature externe)</translation>
    </message>
    <message>
        <source>default</source>
        <translation type="unfinished">par défaut</translation>
    </message>
    <message>
        <source>none</source>
        <translation type="unfinished">aucune</translation>
    </message>
    <message>
        <source>Confirm options reset</source>
        <extracomment>Window title text of pop-up window shown when the user has chosen to reset options.</extracomment>
        <translation type="unfinished">Confirmer la réinitialisation des options</translation>
    </message>
    <message>
        <source>Client restart required to activate changes.</source>
        <extracomment>Text explaining that the settings changed will not come into effect until the client is restarted.</extracomment>
        <translation type="unfinished">Le redémarrage du client est exigé pour activer les changements.</translation>
    </message>
    <message>
        <source>Current settings will be backed up at "%1".</source>
        <extracomment>Text explaining to the user that the client's current settings will be backed up at a specific location. %1 is a stand-in argument for the backup location's path.</extracomment>
        <translation type="unfinished">Les paramètres actuels vont être restaurés à "%1".</translation>
    </message>
    <message>
        <source>Client will be shut down. Do you want to proceed?</source>
        <extracomment>Text asking the user to confirm if they would like to proceed with a client shutdown.</extracomment>
        <translation type="unfinished">Le client sera arrêté. Voulez-vous continuer ?</translation>
    </message>
    <message>
        <source>Configuration options</source>
        <extracomment>Window title text of pop-up box that allows opening up of configuration file.</extracomment>
        <translation type="unfinished">Options de configuration</translation>
    </message>
    <message>
        <source>The configuration file is used to specify advanced user options which override GUI settings. Additionally, any command-line options will override this configuration file.</source>
        <extracomment>Explanatory text about the priority order of instructions considered by client. The order from high to low being: command-line, configuration file, GUI settings.</extracomment>
        <translation type="unfinished">Le fichier de configuration est utilisé pour indiquer aux utilisateurs experts quelles options remplacent les paramètres de l’IUG. De plus, toute option de ligne de commande remplacera ce fichier de configuration.</translation>
    </message>
    <message>
        <source>Continue</source>
        <translation type="unfinished">Poursuivre</translation>
    </message>
    <message>
        <source>Cancel</source>
        <translation type="unfinished">Annuler</translation>
    </message>
    <message>
        <source>Error</source>
        <translation type="unfinished">Erreur</translation>
    </message>
    <message>
        <source>The configuration file could not be opened.</source>
        <translation type="unfinished">Impossible d’ouvrir le fichier de configuration.</translation>
    </message>
    <message>
        <source>This change would require a client restart.</source>
        <translation type="unfinished">Ce changement demanderait un redémarrage du client.</translation>
    </message>
    <message>
        <source>The supplied proxy address is invalid.</source>
        <translation type="unfinished">L’adresse de serveur mandataire fournie est invalide.</translation>
    </message>
</context>
<context>
    <name>OptionsModel</name>
    <message>
        <source>Could not read setting "%1", %2.</source>
        <translation type="unfinished">Impossible de lire le paramètre "%1", %2.</translation>
    </message>
</context>
<context>
    <name>OverviewPage</name>
    <message>
        <source>Form</source>
        <translation type="unfinished">Formulaire</translation>
    </message>
    <message>
        <source>The displayed information may be out of date. Your wallet automatically synchronizes with the Bitcoin network after a connection is established, but this process has not completed yet.</source>
        <translation type="unfinished">Les renseignements affichés peuvent être obsolètes. Votre porte-monnaie se synchronise automatiquement avec le réseau Bitcoin dès qu’une connexion est établie, mais ce processus n’est pas encore achevé.</translation>
    </message>
    <message>
        <source>Watch-only:</source>
        <translation type="unfinished">Juste-regarder :</translation>
    </message>
    <message>
        <source>Available:</source>
        <translation type="unfinished">Disponible :</translation>
    </message>
    <message>
        <source>Your current spendable balance</source>
        <translation type="unfinished">Votre solde actuel disponible</translation>
    </message>
    <message>
        <source>Pending:</source>
        <translation type="unfinished">En attente :</translation>
    </message>
    <message>
        <source>Total of transactions that have yet to be confirmed, and do not yet count toward the spendable balance</source>
        <translation type="unfinished">Total des transactions qui doivent encore être confirmées et qui ne sont pas prises en compte dans le solde disponible</translation>
    </message>
    <message>
        <source>Immature:</source>
        <translation type="unfinished">Immature :</translation>
    </message>
    <message>
        <source>Mined balance that has not yet matured</source>
        <translation type="unfinished">Le solde miné n’est pas encore mûr</translation>
    </message>
    <message>
        <source>Balances</source>
        <translation type="unfinished">Soldes</translation>
    </message>
    <message>
        <source>Total:</source>
        <translation type="unfinished">Total :</translation>
    </message>
    <message>
        <source>Your current total balance</source>
        <translation type="unfinished">Votre solde total actuel</translation>
    </message>
    <message>
        <source>Your current balance in watch-only addresses</source>
        <translation type="unfinished">Votre balance actuelle en adresses juste-regarder</translation>
    </message>
    <message>
        <source>Spendable:</source>
        <translation type="unfinished">Disponible :</translation>
    </message>
    <message>
        <source>Recent transactions</source>
        <translation type="unfinished">Transactions récentes</translation>
    </message>
    <message>
        <source>Unconfirmed transactions to watch-only addresses</source>
        <translation type="unfinished">Transactions non confirmées vers des adresses juste-regarder</translation>
    </message>
    <message>
        <source>Mined balance in watch-only addresses that has not yet matured</source>
        <translation type="unfinished">Le solde miné dans des adresses juste-regarder, qui n’est pas encore mûr</translation>
    </message>
    <message>
        <source>Current total balance in watch-only addresses</source>
        <translation type="unfinished">Solde total actuel dans des adresses juste-regarder</translation>
    </message>
    <message>
        <source>Privacy mode activated for the Overview tab. To unmask the values, uncheck Settings-&gt;Mask values.</source>
        <translation type="unfinished">Le mode privé est activé dans l’onglet Vue d’ensemble. Pour afficher les montants, décocher Paramètres -&gt; Masquer les montants.</translation>
    </message>
</context>
<context>
    <name>PSBTOperationsDialog</name>
    <message>
        <source>Dialog</source>
        <translation type="unfinished">Fenêtre de dialogue</translation>
    </message>
    <message>
        <source>Sign Tx</source>
        <translation type="unfinished">Signer la transaction</translation>
    </message>
    <message>
        <source>Broadcast Tx</source>
        <translation type="unfinished">Diffuser la transaction</translation>
    </message>
    <message>
        <source>Copy to Clipboard</source>
        <translation type="unfinished">Copier dans le presse-papiers</translation>
    </message>
    <message>
        <source>Save…</source>
        <translation type="unfinished">Enregistrer…</translation>
    </message>
    <message>
        <source>Close</source>
        <translation type="unfinished">Fermer</translation>
    </message>
    <message>
        <source>Failed to load transaction: %1</source>
        <translation type="unfinished">Échec de chargement de la transaction : %1</translation>
    </message>
    <message>
        <source>Failed to sign transaction: %1</source>
        <translation type="unfinished">Échec de signature de la transaction : %1</translation>
    </message>
    <message>
        <source>Cannot sign inputs while wallet is locked.</source>
        <translation type="unfinished">Impossible de signer des entrées quand le porte-monnaie est verrouillé.</translation>
    </message>
    <message>
        <source>Could not sign any more inputs.</source>
        <translation type="unfinished">Aucune autre entrée n’a pu être signée.</translation>
    </message>
    <message>
        <source>Signed %1 inputs, but more signatures are still required.</source>
        <translation type="unfinished">%1 entrées ont été signées, mais il faut encore d’autres signatures.</translation>
    </message>
    <message>
        <source>Signed transaction successfully. Transaction is ready to broadcast.</source>
        <translation type="unfinished">La transaction a été signée avec succès et est prête à être diffusée.</translation>
    </message>
    <message>
        <source>Unknown error processing transaction.</source>
        <translation type="unfinished">Erreur inconnue lors de traitement de la transaction</translation>
    </message>
    <message>
        <source>Transaction broadcast successfully! Transaction ID: %1</source>
        <translation type="unfinished">La transaction a été diffusée avec succès. ID de la transaction : %1</translation>
    </message>
    <message>
        <source>Transaction broadcast failed: %1</source>
        <translation type="unfinished">Échec de diffusion de la transaction : %1</translation>
    </message>
    <message>
        <source>PSBT copied to clipboard.</source>
        <translation type="unfinished">La TBSP a été copiée dans le presse-papiers.</translation>
    </message>
    <message>
        <source>Save Transaction Data</source>
        <translation type="unfinished">Enregistrer les données de la transaction</translation>
    </message>
    <message>
        <source>Partially Signed Transaction (Binary)</source>
        <extracomment>Expanded name of the binary PSBT file format. See: BIP 174.</extracomment>
        <translation type="unfinished">Transaction signée partiellement (fichier binaire)</translation>
    </message>
    <message>
        <source>PSBT saved to disk.</source>
        <translation type="unfinished">La TBSP a été enregistrée sur le disque.</translation>
    </message>
    <message>
        <source> * Sends %1 to %2</source>
        <translation type="unfinished"> * Envoie %1 à %2</translation>
    </message>
    <message>
        <source>Unable to calculate transaction fee or total transaction amount.</source>
        <translation type="unfinished">Impossible de calculer les frais de la transaction ou le montant total de la transaction.</translation>
    </message>
    <message>
        <source>Pays transaction fee: </source>
        <translation type="unfinished">Paye des frais de transaction :</translation>
    </message>
    <message>
        <source>Total Amount</source>
        <translation type="unfinished">Montant total</translation>
    </message>
    <message>
        <source>or</source>
        <translation type="unfinished">ou</translation>
    </message>
    <message>
        <source>Transaction has %1 unsigned inputs.</source>
        <translation type="unfinished">La transaction a %1 entrées non signées.</translation>
    </message>
    <message>
        <source>Transaction is missing some information about inputs.</source>
        <translation type="unfinished">Il manque des renseignements sur les entrées dans la transaction.</translation>
    </message>
    <message>
        <source>Transaction still needs signature(s).</source>
        <translation type="unfinished">La transaction a encore besoin d’une ou de signatures.</translation>
    </message>
    <message>
        <source>(But no wallet is loaded.)</source>
        <translation type="unfinished">(Mais aucun porte-monnaie n’est chargé.)</translation>
    </message>
    <message>
        <source>(But this wallet cannot sign transactions.)</source>
        <translation type="unfinished">(Mais ce porte-monnaie ne peut pas signer de transactions.)</translation>
    </message>
    <message>
        <source>(But this wallet does not have the right keys.)</source>
        <translation type="unfinished">(Mais ce porte-monnaie n’a pas les bonnes clés.)</translation>
    </message>
    <message>
        <source>Transaction is fully signed and ready for broadcast.</source>
        <translation type="unfinished">La transaction est complètement signée et prête à être diffusée.</translation>
    </message>
    <message>
        <source>Transaction status is unknown.</source>
        <translation type="unfinished">L’état de la transaction est inconnu.</translation>
    </message>
</context>
<context>
    <name>PaymentServer</name>
    <message>
        <source>Payment request error</source>
        <translation type="unfinished">Erreur de demande de paiement</translation>
    </message>
    <message>
        <source>Cannot start bitcoin: click-to-pay handler</source>
        <translation type="unfinished">Impossible de démarrer le gestionnaire de cliquer-pour-payer bitcoin:</translation>
    </message>
    <message>
        <source>URI handling</source>
        <translation type="unfinished">Gestion des URI</translation>
    </message>
    <message>
        <source>'bitcoin://' is not a valid URI. Use 'bitcoin:' instead.</source>
        <translation type="unfinished">'bitcoin://' n’est pas une URI valide. Utilisez plutôt 'bitcoin:'.</translation>
    </message>
    <message>
        <source>Cannot process payment request because BIP70 is not supported.
Due to widespread security flaws in BIP70 it's strongly recommended that any merchant instructions to switch wallets be ignored.
If you are receiving this error you should request the merchant provide a BIP21 compatible URI.</source>
        <translation type="unfinished">Impossible de traiter la demande de paiement, car BIP70 n’est pas pris en charge. En raison des failles de sécurité généralisées de BIP70, il est fortement recommandé d’ignorer toute demande de marchand de changer de porte-monnaie. Si vous recevez cette erreur, vous devriez demander au marchand de vous fournir une URI compatible BIP21.</translation>
    </message>
    <message>
        <source>URI cannot be parsed! This can be caused by an invalid Bitcoin address or malformed URI parameters.</source>
        <translation type="unfinished">L’URI ne peut pas être analysée. Cela peut être causé par une adresse Bitcoin invalide ou par des paramètres d’URI mal formés.</translation>
    </message>
    <message>
        <source>Payment request file handling</source>
        <translation type="unfinished">Gestion des fichiers de demande de paiement</translation>
    </message>
</context>
<context>
    <name>PeerTableModel</name>
    <message>
        <source>User Agent</source>
        <extracomment>Title of Peers Table column which contains the peer's User Agent string.</extracomment>
        <translation type="unfinished">Agent utilisateur</translation>
    </message>
    <message>
        <source>Peer</source>
        <extracomment>Title of Peers Table column which contains a unique number used to identify a connection.</extracomment>
        <translation type="unfinished">Pair</translation>
    </message>
    <message>
        <source>Sent</source>
        <extracomment>Title of Peers Table column which indicates the total amount of network information we have sent to the peer.</extracomment>
        <translation type="unfinished">Envoyé</translation>
    </message>
    <message>
        <source>Received</source>
        <extracomment>Title of Peers Table column which indicates the total amount of network information we have received from the peer.</extracomment>
        <translation type="unfinished">Reçus</translation>
    </message>
    <message>
        <source>Address</source>
        <extracomment>Title of Peers Table column which contains the IP/Onion/I2P address of the connected peer.</extracomment>
        <translation type="unfinished">Adresse</translation>
    </message>
    <message>
        <source>Network</source>
        <extracomment>Title of Peers Table column which states the network the peer connected through.</extracomment>
        <translation type="unfinished">Réseau</translation>
    </message>
    <message>
        <source>Inbound</source>
        <extracomment>An Inbound Connection from a Peer.</extracomment>
        <translation type="unfinished">Entrant</translation>
    </message>
    <message>
        <source>Outbound</source>
        <extracomment>An Outbound Connection to a Peer.</extracomment>
        <translation type="unfinished">Sortant</translation>
    </message>
</context>
<context>
    <name>QRImageWidget</name>
    <message>
        <source>&amp;Save Image…</source>
        <translation type="unfinished">&amp;Enregistrer l’image…</translation>
    </message>
    <message>
        <source>&amp;Copy Image</source>
        <translation type="unfinished">&amp;Copier l’image</translation>
    </message>
    <message>
        <source>Resulting URI too long, try to reduce the text for label / message.</source>
        <translation type="unfinished">L’URI résultante est trop longue. Essayez de réduire le texte de l’étiquette ou du message.</translation>
    </message>
    <message>
        <source>Error encoding URI into QR Code.</source>
        <translation type="unfinished">Erreur d’encodage de l’URI en code QR.</translation>
    </message>
    <message>
        <source>QR code support not available.</source>
        <translation type="unfinished">La prise en charge des codes QR n’est pas proposée.</translation>
    </message>
    <message>
        <source>Save QR Code</source>
        <translation type="unfinished">Enregistrer le code QR</translation>
    </message>
    <message>
        <source>PNG Image</source>
        <extracomment>Expanded name of the PNG file format. See: https://en.wikipedia.org/wiki/Portable_Network_Graphics.</extracomment>
        <translation type="unfinished">Image PNG</translation>
    </message>
</context>
<context>
    <name>RPCConsole</name>
    <message>
        <source>N/A</source>
        <translation type="unfinished">N.D.</translation>
    </message>
    <message>
        <source>Client version</source>
        <translation type="unfinished">Version du client</translation>
    </message>
    <message>
        <source>&amp;Information</source>
        <translation type="unfinished">&amp;Renseignements</translation>
    </message>
    <message>
        <source>General</source>
        <translation type="unfinished">Générales</translation>
    </message>
    <message>
        <source>Datadir</source>
        <translation type="unfinished">Répertoire des données</translation>
    </message>
    <message>
        <source>To specify a non-default location of the data directory use the '%1' option.</source>
        <translation type="unfinished">Pour indiquer un emplacement du répertoire des données différent de celui par défaut, utiliser l’option ’%1’.</translation>
    </message>
    <message>
        <source>Blocksdir</source>
        <translation type="unfinished">Répertoire des blocs</translation>
    </message>
    <message>
        <source>To specify a non-default location of the blocks directory use the '%1' option.</source>
        <translation type="unfinished">Pour indiquer un emplacement du répertoire des blocs différent de celui par défaut, utiliser l’option ’%1’.</translation>
    </message>
    <message>
        <source>Startup time</source>
        <translation type="unfinished">Heure de démarrage</translation>
    </message>
    <message>
        <source>Network</source>
        <translation type="unfinished">Réseau</translation>
    </message>
    <message>
        <source>Name</source>
        <translation type="unfinished">Nom</translation>
    </message>
    <message>
        <source>Number of connections</source>
        <translation type="unfinished">Nombre de connexions</translation>
    </message>
    <message>
        <source>Block chain</source>
        <translation type="unfinished">Chaîne de blocs</translation>
    </message>
    <message>
        <source>Memory Pool</source>
        <translation type="unfinished">Réserve de mémoire</translation>
    </message>
    <message>
        <source>Current number of transactions</source>
        <translation type="unfinished">Nombre actuel de transactions</translation>
    </message>
    <message>
        <source>Memory usage</source>
        <translation type="unfinished">Utilisation de la mémoire</translation>
    </message>
    <message>
        <source>Wallet: </source>
        <translation type="unfinished">Porte-monnaie :</translation>
    </message>
    <message>
        <source>(none)</source>
        <translation type="unfinished">(aucun)</translation>
    </message>
    <message>
        <source>&amp;Reset</source>
        <translation type="unfinished">&amp;Réinitialiser</translation>
    </message>
    <message>
        <source>Received</source>
        <translation type="unfinished">Reçus</translation>
    </message>
    <message>
        <source>Sent</source>
        <translation type="unfinished">Envoyé</translation>
    </message>
    <message>
        <source>&amp;Peers</source>
        <translation type="unfinished">&amp;Pairs</translation>
    </message>
    <message>
        <source>Banned peers</source>
        <translation type="unfinished">Pairs bannis</translation>
    </message>
    <message>
        <source>Select a peer to view detailed information.</source>
        <translation type="unfinished">Sélectionnez un pair pour afficher des renseignements détaillés.</translation>
    </message>
    <message>
        <source>Starting Block</source>
        <translation type="unfinished">Bloc de départ</translation>
    </message>
    <message>
        <source>Synced Headers</source>
        <translation type="unfinished">En-têtes synchronisés</translation>
    </message>
    <message>
        <source>Synced Blocks</source>
        <translation type="unfinished">Blocs synchronisés</translation>
    </message>
    <message>
        <source>Last Transaction</source>
        <translation type="unfinished">Dernière transaction</translation>
    </message>
    <message>
        <source>The mapped Autonomous System used for diversifying peer selection.</source>
        <translation type="unfinished">Le système autonome mappé utilisé pour diversifier la sélection des pairs.</translation>
    </message>
    <message>
        <source>Mapped AS</source>
        <translation type="unfinished">SA mappé</translation>
    </message>
    <message>
        <source>Whether we relay addresses to this peer.</source>
        <extracomment>Tooltip text for the Address Relay field in the peer details area, which displays whether we relay addresses to this peer (Yes/No).</extracomment>
        <translation type="unfinished">Reliez ou non des adresses à ce pair.</translation>
    </message>
    <message>
        <source>Address Relay</source>
        <extracomment>Text title for the Address Relay field in the peer details area, which displays whether we relay addresses to this peer (Yes/No).</extracomment>
        <translation type="unfinished">Relais d’adresses</translation>
    </message>
    <message>
        <source>The total number of addresses received from this peer that were processed (excludes addresses that were dropped due to rate-limiting).</source>
        <extracomment>Tooltip text for the Addresses Processed field in the peer details area, which displays the total number of addresses received from this peer that were processed (excludes addresses that were dropped due to rate-limiting).</extracomment>
        <translation type="unfinished">Nombre total d'adresses reçues de ce pair qui ont été traitées (à l'exclusion des adresses qui ont été abandonnées en raison de la limitation du débit).</translation>
    </message>
    <message>
        <source>The total number of addresses received from this peer that were dropped (not processed) due to rate-limiting.</source>
        <extracomment>Tooltip text for the Addresses Rate-Limited field in the peer details area, which displays the total number of addresses received from this peer that were dropped (not processed) due to rate-limiting.</extracomment>
        <translation type="unfinished">Nombre total d'adresses reçues de ce pair qui ont été abandonnées (non traitées) en raison de la limitation du débit.</translation>
    </message>
    <message>
        <source>Addresses Processed</source>
        <extracomment>Text title for the Addresses Processed field in the peer details area, which displays the total number of addresses received from this peer that were processed (excludes addresses that were dropped due to rate-limiting).</extracomment>
        <translation type="unfinished">Adresses traitées</translation>
    </message>
    <message>
        <source>Addresses Rate-Limited</source>
        <extracomment>Text title for the Addresses Rate-Limited field in the peer details area, which displays the total number of addresses received from this peer that were dropped (not processed) due to rate-limiting.</extracomment>
        <translation type="unfinished">Adresses ciblées par la limite de débit</translation>
    </message>
    <message>
        <source>User Agent</source>
        <translation type="unfinished">Agent utilisateur</translation>
    </message>
    <message>
        <source>Node window</source>
        <translation type="unfinished">Fenêtre des nœuds</translation>
    </message>
    <message>
        <source>Current block height</source>
        <translation type="unfinished">Hauteur du bloc courant</translation>
    </message>
    <message>
        <source>Open the %1 debug log file from the current data directory. This can take a few seconds for large log files.</source>
        <translation type="unfinished">Ouvrir le fichier journal de débogage de %1 à partir du répertoire de données actuel. Cela peut prendre quelques secondes pour les fichiers journaux de grande taille.</translation>
    </message>
    <message>
        <source>Decrease font size</source>
        <translation type="unfinished">Diminuer la taille de police</translation>
    </message>
    <message>
        <source>Increase font size</source>
        <translation type="unfinished">Augmenter la taille de police</translation>
    </message>
    <message>
        <source>Permissions</source>
        <translation type="unfinished">Autorisations</translation>
    </message>
    <message>
        <source>The direction and type of peer connection: %1</source>
        <translation type="unfinished">La direction et le type de la connexion au pair : %1</translation>
    </message>
    <message>
        <source>The network protocol this peer is connected through: IPv4, IPv6, Onion, I2P, or CJDNS.</source>
        <translation type="unfinished">Le protocole réseau par lequel ce pair est connecté : IPv4, IPv6, Oignon, I2P ou CJDNS.</translation>
    </message>
    <message>
        <source>Whether the peer requested us to relay transactions.</source>
        <translation type="unfinished">Le pair nous a-t-il demandé ou non de relayer les transactions.</translation>
    </message>
    <message>
        <source>Wants Tx Relay</source>
        <translation type="unfinished">Veut relayer les transactions</translation>
    </message>
    <message>
        <source>High bandwidth BIP152 compact block relay: %1</source>
        <translation type="unfinished">Relais de blocs BIP152 compact à large bande passante : %1</translation>
    </message>
    <message>
        <source>High Bandwidth</source>
        <translation type="unfinished">Large bande passante</translation>
    </message>
    <message>
        <source>Connection Time</source>
        <translation type="unfinished">Temps de connexion</translation>
    </message>
    <message>
        <source>Elapsed time since a novel block passing initial validity checks was received from this peer.</source>
        <translation type="unfinished">Temps écoulé depuis qu’un nouveau bloc qui a réussi les vérifications initiales de validité a été reçu par ce pair.</translation>
    </message>
    <message>
        <source>Last Block</source>
        <translation type="unfinished">Dernier bloc</translation>
    </message>
    <message>
        <source>Elapsed time since a novel transaction accepted into our mempool was received from this peer.</source>
        <extracomment>Tooltip text for the Last Transaction field in the peer details area.</extracomment>
        <translation type="unfinished">Temps écoulé depuis qu’une nouvelle transaction acceptée dans notre réserve de mémoire a été reçue par ce pair.</translation>
    </message>
    <message>
        <source>Last Send</source>
        <translation type="unfinished">Dernier envoi</translation>
    </message>
    <message>
        <source>Last Receive</source>
        <translation type="unfinished">Dernière réception</translation>
    </message>
    <message>
        <source>Ping Time</source>
        <translation type="unfinished">Temps de ping</translation>
    </message>
    <message>
        <source>The duration of a currently outstanding ping.</source>
        <translation type="unfinished">La durée d’un ping en cours.</translation>
    </message>
    <message>
        <source>Ping Wait</source>
        <translation type="unfinished">Attente du ping</translation>
    </message>
    <message>
        <source>Min Ping</source>
        <translation type="unfinished">Ping min.</translation>
    </message>
    <message>
        <source>Time Offset</source>
        <translation type="unfinished">Décalage temporel</translation>
    </message>
    <message>
        <source>Last block time</source>
        <translation type="unfinished">Estampille temporelle du dernier bloc</translation>
    </message>
    <message>
        <source>&amp;Open</source>
        <translation type="unfinished">&amp;Ouvrir</translation>
    </message>
    <message>
        <source>&amp;Network Traffic</source>
        <translation type="unfinished">Trafic &amp;réseau</translation>
    </message>
    <message>
        <source>Totals</source>
        <translation type="unfinished">Totaux</translation>
    </message>
    <message>
        <source>Debug log file</source>
        <translation type="unfinished">Fichier journal de débogage</translation>
    </message>
    <message>
        <source>Clear console</source>
        <translation type="unfinished">Effacer la console</translation>
    </message>
    <message>
        <source>In:</source>
        <translation type="unfinished">Entrant :</translation>
    </message>
    <message>
        <source>Out:</source>
        <translation type="unfinished">Sortant :</translation>
    </message>
    <message>
        <source>Inbound: initiated by peer</source>
        <extracomment>Explanatory text for an inbound peer connection.</extracomment>
        <translation type="unfinished">Entrant : établie par le pair</translation>
    </message>
    <message>
        <source>Outbound Full Relay: default</source>
        <extracomment>Explanatory text for an outbound peer connection that relays all network information. This is the default behavior for outbound connections.</extracomment>
        <translation type="unfinished">Relais intégral sortant : par défaut</translation>
    </message>
    <message>
        <source>Outbound Block Relay: does not relay transactions or addresses</source>
        <extracomment>Explanatory text for an outbound peer connection that relays network information about blocks and not transactions or addresses.</extracomment>
        <translation type="unfinished">Relais de bloc sortant : ne relaye ni transactions ni adresses</translation>
    </message>
    <message>
        <source>Outbound Manual: added using RPC %1 or %2/%3 configuration options</source>
        <extracomment>Explanatory text for an outbound peer connection that was established manually through one of several methods. The numbered arguments are stand-ins for the methods available to establish manual connections.</extracomment>
        <translation type="unfinished">Manuelle sortante : ajoutée avec un RPC %1 ou les options de configuration %2/%3</translation>
    </message>
    <message>
        <source>Outbound Feeler: short-lived, for testing addresses</source>
        <extracomment>Explanatory text for a short-lived outbound peer connection that is used to test the aliveness of known addresses.</extracomment>
        <translation type="unfinished">Palpeur sortant : de courte durée, pour tester des adresses</translation>
    </message>
    <message>
        <source>Outbound Address Fetch: short-lived, for soliciting addresses</source>
        <extracomment>Explanatory text for a short-lived outbound peer connection that is used to request addresses from a peer.</extracomment>
        <translation type="unfinished">Récupération d’adresse sortante : de courte durée, pour solliciter des adresses</translation>
    </message>
    <message>
        <source>we selected the peer for high bandwidth relay</source>
        <translation type="unfinished">nous avons sélectionné le pair comme relais à large bande passante</translation>
    </message>
    <message>
        <source>the peer selected us for high bandwidth relay</source>
        <translation type="unfinished">le pair nous avons sélectionné comme relais à large bande passante</translation>
    </message>
    <message>
        <source>no high bandwidth relay selected</source>
        <translation type="unfinished">aucun relais à large bande passante n’a été sélectionné</translation>
    </message>
    <message>
        <source>&amp;Copy address</source>
        <extracomment>Context menu action to copy the address of a peer.</extracomment>
        <translation type="unfinished">&amp;Copier l’adresse</translation>
    </message>
    <message>
        <source>&amp;Disconnect</source>
        <translation type="unfinished">&amp;Déconnecter</translation>
    </message>
    <message>
        <source>1 &amp;hour</source>
        <translation type="unfinished">1 &amp;heure</translation>
    </message>
    <message>
        <source>1 d&amp;ay</source>
        <translation type="unfinished">1 &amp;jour</translation>
    </message>
    <message>
        <source>1 &amp;week</source>
        <translation type="unfinished">1 &amp;semaine</translation>
    </message>
    <message>
        <source>1 &amp;year</source>
        <translation type="unfinished">1 &amp;an</translation>
    </message>
    <message>
        <source>&amp;Copy IP/Netmask</source>
        <extracomment>Context menu action to copy the IP/Netmask of a banned peer. IP/Netmask is the combination of a peer's IP address and its Netmask. For IP address, see: https://en.wikipedia.org/wiki/IP_address.</extracomment>
        <translation type="unfinished">&amp;Copier l’IP, le masque réseau</translation>
    </message>
    <message>
        <source>&amp;Unban</source>
        <translation type="unfinished">&amp;Réhabiliter</translation>
    </message>
    <message>
        <source>Network activity disabled</source>
        <translation type="unfinished">L’activité réseau est désactivée</translation>
    </message>
    <message>
        <source>Executing command without any wallet</source>
        <translation type="unfinished">Exécution de la commande sans aucun porte-monnaie</translation>
    </message>
    <message>
        <source>Executing command using "%1" wallet</source>
        <translation type="unfinished">Exécution de la commande en utilisant le porte-monnaie « %1 »</translation>
    </message>
    <message>
        <source>Welcome to the %1 RPC console.
Use up and down arrows to navigate history, and %2 to clear screen.
Use %3 and %4 to increase or decrease the font size.
Type %5 for an overview of available commands.
For more information on using this console, type %6.

%7WARNING: Scammers have been active, telling users to type commands here, stealing their wallet contents. Do not use this console without fully understanding the ramifications of a command.%8</source>
        <extracomment>RPC console welcome message. Placeholders %7 and %8 are style tags for the warning content, and they are not space separated from the rest of the text intentionally.</extracomment>
        <translation type="unfinished">Bienvenue dans la console RPC de %1.
Utilisez les touches de déplacement vers le haut et vers le bas pour parcourir l’historique et %2 pour effacer l’écran.
Utilisez %3 et %4 pour augmenter ou diminuer la taille de la police.
Tapez %5 pour un aperçu des commandes proposées.
Pour plus de précisions sur cette console, tapez %6.
%7AVERTISSEMENT : des escrocs sont à l’œuvre et demandent aux utilisateurs de taper des commandes ici, volant ainsi le contenu de leur porte-monnaie. N’utilisez pas cette console sans entièrement comprendre les ramifications d’une commande. %8</translation>
    </message>
    <message>
        <source>Executing…</source>
        <extracomment>A console message indicating an entered command is currently being executed.</extracomment>
        <translation type="unfinished">Éxécution…</translation>
    </message>
    <message>
        <source>(peer: %1)</source>
        <translation type="unfinished">(pair : %1)</translation>
    </message>
    <message>
        <source>via %1</source>
        <translation type="unfinished">par %1</translation>
    </message>
    <message>
        <source>Yes</source>
        <translation type="unfinished">Oui</translation>
    </message>
    <message>
        <source>No</source>
        <translation type="unfinished">Non</translation>
    </message>
    <message>
        <source>To</source>
        <translation type="unfinished">À</translation>
    </message>
    <message>
        <source>From</source>
        <translation type="unfinished">De</translation>
    </message>
    <message>
        <source>Ban for</source>
        <translation type="unfinished">Bannir pendant</translation>
    </message>
    <message>
        <source>Never</source>
        <translation type="unfinished">Jamais</translation>
    </message>
    <message>
        <source>Unknown</source>
        <translation type="unfinished">Inconnu</translation>
    </message>
</context>
<context>
    <name>ReceiveCoinsDialog</name>
    <message>
        <source>&amp;Amount:</source>
        <translation type="unfinished">&amp;Montant :</translation>
    </message>
    <message>
        <source>&amp;Label:</source>
        <translation type="unfinished">&amp;Étiquette :</translation>
    </message>
    <message>
        <source>&amp;Message:</source>
        <translation type="unfinished">M&amp;essage :</translation>
    </message>
    <message>
        <source>An optional message to attach to the payment request, which will be displayed when the request is opened. Note: The message will not be sent with the payment over the Bitcoin network.</source>
        <translation type="unfinished">Un message facultatif à joindre à la demande de paiement et qui sera affiché à l’ouverture de celle-ci. Note : Le message ne sera pas envoyé avec le paiement par le réseau Bitcoin.</translation>
    </message>
    <message>
        <source>An optional label to associate with the new receiving address.</source>
        <translation type="unfinished">Un étiquette facultative à associer à la nouvelle adresse de réception.</translation>
    </message>
    <message>
        <source>Use this form to request payments. All fields are &lt;b&gt;optional&lt;/b&gt;.</source>
        <translation type="unfinished">Utiliser ce formulaire pour demander des paiements. Tous les champs sont  &lt;b&gt;facultatifs&lt;/b&gt;.</translation>
    </message>
    <message>
        <source>An optional amount to request. Leave this empty or zero to not request a specific amount.</source>
        <translation type="unfinished">Un montant facultatif à demander. Ne rien saisir ou un zéro pour ne pas demander de montant précis.</translation>
    </message>
    <message>
        <source>An optional label to associate with the new receiving address (used by you to identify an invoice).  It is also attached to the payment request.</source>
        <translation type="unfinished">Une étiquette facultative à associer à la nouvelle adresse de réception (utilisée par vous pour identifier une facture). Elle est aussi jointe à la demande de paiement.</translation>
    </message>
    <message>
        <source>An optional message that is attached to the payment request and may be displayed to the sender.</source>
        <translation type="unfinished">Un message facultatif joint à la demande de paiement et qui peut être présenté à l’expéditeur.</translation>
    </message>
    <message>
        <source>&amp;Create new receiving address</source>
        <translation type="unfinished">&amp;Créer une nouvelle adresse de réception</translation>
    </message>
    <message>
        <source>Clear all fields of the form.</source>
        <translation type="unfinished">Effacer tous les champs du formulaire.</translation>
    </message>
    <message>
        <source>Clear</source>
        <translation type="unfinished">Effacer</translation>
    </message>
    <message>
        <source>Requested payments history</source>
        <translation type="unfinished">Historique des paiements demandés</translation>
    </message>
    <message>
        <source>Show the selected request (does the same as double clicking an entry)</source>
        <translation type="unfinished">Afficher la demande sélectionnée (comme double-cliquer sur une entrée)</translation>
    </message>
    <message>
        <source>Show</source>
        <translation type="unfinished">Afficher</translation>
    </message>
    <message>
        <source>Remove the selected entries from the list</source>
        <translation type="unfinished">Retirer les entrées sélectionnées de la liste</translation>
    </message>
    <message>
        <source>Remove</source>
        <translation type="unfinished">Retirer</translation>
    </message>
    <message>
        <source>Copy &amp;URI</source>
        <translation type="unfinished">Copier l’&amp;URI</translation>
    </message>
    <message>
        <source>&amp;Copy address</source>
        <translation type="unfinished">&amp;Copier l’adresse</translation>
    </message>
    <message>
        <source>Copy &amp;label</source>
        <translation type="unfinished">Copier l’&amp;étiquette</translation>
    </message>
    <message>
        <source>Copy &amp;message</source>
        <translation type="unfinished">Copier le &amp;message</translation>
    </message>
    <message>
        <source>Copy &amp;amount</source>
        <translation type="unfinished">Copier le &amp;montant</translation>
    </message>
    <message>
        <source>Could not unlock wallet.</source>
        <translation type="unfinished">Impossible de déverrouiller le porte-monnaie.</translation>
    </message>
    <message>
        <source>Could not generate new %1 address</source>
        <translation type="unfinished">Impossible de générer la nouvelle adresse %1</translation>
    </message>
</context>
<context>
    <name>ReceiveRequestDialog</name>
    <message>
        <source>Request payment to …</source>
        <translation type="unfinished">Demander de paiement à…</translation>
    </message>
    <message>
        <source>Address:</source>
        <translation type="unfinished">Adresse :</translation>
    </message>
    <message>
        <source>Amount:</source>
        <translation type="unfinished">Montant :</translation>
    </message>
    <message>
        <source>Label:</source>
        <translation type="unfinished">Étiquette :</translation>
    </message>
    <message>
        <source>Message:</source>
        <translation type="unfinished">Message :</translation>
    </message>
    <message>
        <source>Wallet:</source>
        <translation type="unfinished">Porte-monnaie :</translation>
    </message>
    <message>
        <source>Copy &amp;URI</source>
        <translation type="unfinished">Copier l’&amp;URI</translation>
    </message>
    <message>
        <source>Copy &amp;Address</source>
        <translation type="unfinished">Copier l’&amp;adresse</translation>
    </message>
    <message>
        <source>&amp;Verify</source>
        <translation type="unfinished">&amp;Vérifier</translation>
    </message>
    <message>
        <source>Verify this address on e.g. a hardware wallet screen</source>
        <translation type="unfinished">Confirmer p. ex. cette adresse sur l’écran d’un porte-monnaie matériel</translation>
    </message>
    <message>
        <source>&amp;Save Image…</source>
        <translation type="unfinished">&amp;Enregistrer l’image…</translation>
    </message>
    <message>
        <source>Payment information</source>
        <translation type="unfinished">Renseignements de paiement</translation>
    </message>
    <message>
        <source>Request payment to %1</source>
        <translation type="unfinished">Demande de paiement à %1</translation>
    </message>
</context>
<context>
    <name>RecentRequestsTableModel</name>
    <message>
        <source>Label</source>
        <translation type="unfinished">Étiquette</translation>
    </message>
    <message>
        <source>(no label)</source>
        <translation type="unfinished">(aucune étiquette)</translation>
    </message>
    <message>
        <source>(no message)</source>
        <translation type="unfinished">(aucun message)</translation>
    </message>
    <message>
        <source>(no amount requested)</source>
        <translation type="unfinished">(aucun montant demandé)</translation>
    </message>
    <message>
        <source>Requested</source>
        <translation type="unfinished">Demandée</translation>
    </message>
</context>
<context>
    <name>SendCoinsDialog</name>
    <message>
        <source>Send Coins</source>
        <translation type="unfinished">Envoyer des pièces</translation>
    </message>
    <message>
        <source>Coin Control Features</source>
        <translation type="unfinished">Fonctions de contrôle des pièces</translation>
    </message>
    <message>
        <source>automatically selected</source>
        <translation type="unfinished">sélectionné automatiquement</translation>
    </message>
    <message>
        <source>Insufficient funds!</source>
        <translation type="unfinished">Les fonds sont insuffisants</translation>
    </message>
    <message>
        <source>Quantity:</source>
        <translation type="unfinished">Quantité :</translation>
    </message>
    <message>
        <source>Bytes:</source>
        <translation type="unfinished">Octets :</translation>
    </message>
    <message>
        <source>Amount:</source>
        <translation type="unfinished">Montant :</translation>
    </message>
    <message>
        <source>Fee:</source>
        <translation type="unfinished">Frais :</translation>
    </message>
    <message>
        <source>After Fee:</source>
        <translation type="unfinished">Après les frais :</translation>
    </message>
    <message>
        <source>Change:</source>
        <translation type="unfinished">Monnaie :</translation>
    </message>
    <message>
        <source>If this is activated, but the change address is empty or invalid, change will be sent to a newly generated address.</source>
        <translation type="unfinished">Si cette option est activée et l’adresse de monnaie est vide ou invalide, la monnaie sera envoyée vers une adresse nouvellement générée.</translation>
    </message>
    <message>
        <source>Custom change address</source>
        <translation type="unfinished">Adresse personnalisée de monnaie</translation>
    </message>
    <message>
        <source>Transaction Fee:</source>
        <translation type="unfinished">Frais de transaction :</translation>
    </message>
    <message>
        <source>Using the fallbackfee can result in sending a transaction that will take several hours or days (or never) to confirm. Consider choosing your fee manually or wait until you have validated the complete chain.</source>
        <translation type="unfinished">L’utilisation de l’option « fallbackfee » (frais de repli) peut avoir comme effet d’envoyer une transaction qui prendra plusieurs heures ou jours pour être confirmée, ou qui ne le sera jamais. Envisagez de choisir vos frais manuellement ou attendez d’avoir validé l’intégralité de la chaîne.</translation>
    </message>
    <message>
        <source>Warning: Fee estimation is currently not possible.</source>
        <translation type="unfinished">Avertissement : L’estimation des frais n’est actuellement pas possible.</translation>
    </message>
    <message>
        <source>per kilobyte</source>
        <translation type="unfinished">par kilo-octet</translation>
    </message>
    <message>
        <source>Hide</source>
        <translation type="unfinished">Cacher</translation>
    </message>
    <message>
        <source>Recommended:</source>
        <translation type="unfinished">Recommandés :</translation>
    </message>
    <message>
        <source>Custom:</source>
        <translation type="unfinished">Personnalisés : </translation>
    </message>
    <message>
        <source>Send to multiple recipients at once</source>
        <translation type="unfinished">Envoyer à plusieurs destinataires à la fois</translation>
    </message>
    <message>
        <source>Add &amp;Recipient</source>
        <translation type="unfinished">Ajouter un &amp;destinataire</translation>
    </message>
    <message>
        <source>Clear all fields of the form.</source>
        <translation type="unfinished">Effacer tous les champs du formulaire.</translation>
    </message>
    <message>
        <source>Dust:</source>
        <translation type="unfinished">Poussière :</translation>
    </message>
    <message>
        <source>Choose…</source>
        <translation type="unfinished">Choisir…</translation>
    </message>
    <message>
        <source>Hide transaction fee settings</source>
        <translation type="unfinished">Cacher les paramètres de frais de transaction</translation>
    </message>
    <message>
        <source>Specify a custom fee per kB (1,000 bytes) of the transaction's virtual size.

Note:  Since the fee is calculated on a per-byte basis, a fee rate of "100 satoshis per kvB" for a transaction size of 500 virtual bytes (half of 1 kvB) would ultimately yield a fee of only 50 satoshis.</source>
        <translation type="unfinished">Indiquer des frais personnalisés par Ko (1 000 octets) de la taille virtuelle de la transaction.

Note : Les frais étant calculés par octet, un taux de frais de « 100 satoshis par Kov » pour une transaction d’une taille de 500 octets (la moitié de 1 Kov) donneront des frais de seulement 50 satoshis.</translation>
    </message>
    <message>
        <source>When there is less transaction volume than space in the blocks, miners as well as relaying nodes may enforce a minimum fee. Paying only this minimum fee is just fine, but be aware that this can result in a never confirming transaction once there is more demand for bitcoin transactions than the network can process.</source>
        <translation type="unfinished">Quand le volume des transactions est inférieur à l’espace dans les blocs, les mineurs et les nœuds de relais peuvent imposer des frais minimaux. Il est correct de payer ces frais minimaux, mais soyez conscient que cette transaction pourrait n’être jamais confirmée si la demande en transactions de bitcoins dépassait la capacité de traitement du réseau.</translation>
    </message>
    <message>
        <source>A too low fee might result in a never confirming transaction (read the tooltip)</source>
        <translation type="unfinished">Si les frais sont trop bas, cette transaction pourrait n’être jamais confirmée (lire l’infobulle)</translation>
    </message>
    <message>
        <source>(Smart fee not initialized yet. This usually takes a few blocks…)</source>
        <translation type="unfinished">(Les frais intelligents ne sont pas encore initialisés. Cela prend habituellement quelques blocs…)</translation>
    </message>
    <message>
        <source>Confirmation time target:</source>
        <translation type="unfinished">Estimation du délai de confirmation :</translation>
    </message>
    <message>
        <source>Enable Replace-By-Fee</source>
        <translation type="unfinished">Activer Remplacer-par-des-frais</translation>
    </message>
    <message>
        <source>With Replace-By-Fee (BIP-125) you can increase a transaction's fee after it is sent. Without this, a higher fee may be recommended to compensate for increased transaction delay risk.</source>
        <translation type="unfinished">Avec Remplacer-par-des-frais (BIP-125), vous pouvez augmenter les frais de transaction après qu’elle est envoyée. Sans cela, des frais plus élevés peuvent être recommandés pour compenser le risque accru de retard transactionnel.</translation>
    </message>
    <message>
        <source>Clear &amp;All</source>
        <translation type="unfinished">&amp;Tout effacer</translation>
    </message>
    <message>
        <source>Balance:</source>
        <translation type="unfinished">Solde :</translation>
    </message>
    <message>
        <source>Confirm the send action</source>
        <translation type="unfinished">Confirmer l’action d’envoi</translation>
    </message>
    <message>
        <source>S&amp;end</source>
        <translation type="unfinished">E&amp;nvoyer</translation>
    </message>
    <message>
        <source>Copy quantity</source>
        <translation type="unfinished">Copier la quantité</translation>
    </message>
    <message>
        <source>Copy amount</source>
        <translation type="unfinished">Copier le montant</translation>
    </message>
    <message>
        <source>Copy fee</source>
        <translation type="unfinished">Copier les frais</translation>
    </message>
    <message>
        <source>Copy after fee</source>
        <translation type="unfinished">Copier après les frais</translation>
    </message>
    <message>
        <source>Copy bytes</source>
        <translation type="unfinished">Copier les octets</translation>
    </message>
    <message>
        <source>Copy dust</source>
        <translation type="unfinished">Copier la poussière</translation>
    </message>
    <message>
        <source>Copy change</source>
        <translation type="unfinished">Copier la monnaie</translation>
    </message>
    <message>
        <source>%1 (%2 blocks)</source>
        <translation type="unfinished">%1 (%2 blocs)</translation>
    </message>
    <message>
        <source>Sign on device</source>
        <extracomment>"device" usually means a hardware wallet.</extracomment>
        <translation type="unfinished">Signer sur l’appareil externe</translation>
    </message>
    <message>
        <source>Connect your hardware wallet first.</source>
        <translation type="unfinished">Connecter d’abord le porte-monnaie matériel.</translation>
    </message>
    <message>
        <source>Set external signer script path in Options -&gt; Wallet</source>
        <extracomment>"External signer" means using devices such as hardware wallets.</extracomment>
        <translation type="unfinished">Définir le chemin script du signataire externe dans Options -&gt; Porte-monnaie</translation>
    </message>
    <message>
        <source>Cr&amp;eate Unsigned</source>
        <translation type="unfinished">Cr&amp;éer une transaction non signée</translation>
    </message>
    <message>
        <source>Creates a Partially Signed Bitcoin Transaction (PSBT) for use with e.g. an offline %1 wallet, or a PSBT-compatible hardware wallet.</source>
        <translation type="unfinished">Crée une transaction Bitcoin signée partiellement (TBSP) à utiliser, par exemple, avec un porte-monnaie %1 hors ligne ou avec un porte-monnaie matériel compatible TBSP.</translation>
    </message>
    <message>
        <source> from wallet '%1'</source>
        <translation type="unfinished">du porte-monnaie '%1'</translation>
    </message>
    <message>
        <source>%1 to '%2'</source>
        <translation type="unfinished">%1 à '%2'</translation>
    </message>
    <message>
        <source>%1 to %2</source>
        <translation type="unfinished">%1 à %2</translation>
    </message>
    <message>
        <source>To review recipient list click "Show Details…"</source>
        <translation type="unfinished">Pour réviser la liste des destinataires, cliquez sur « Afficher les détails… »</translation>
    </message>
    <message>
        <source>Sign failed</source>
        <translation type="unfinished">Échec de signature</translation>
    </message>
    <message>
        <source>External signer not found</source>
        <extracomment>"External signer" means using devices such as hardware wallets.</extracomment>
        <translation type="unfinished">Le signataire externe est introuvable</translation>
    </message>
    <message>
        <source>External signer failure</source>
        <extracomment>"External signer" means using devices such as hardware wallets.</extracomment>
        <translation type="unfinished">Échec du signataire externe</translation>
    </message>
    <message>
        <source>Save Transaction Data</source>
        <translation type="unfinished">Enregistrer les données de la transaction</translation>
    </message>
    <message>
        <source>Partially Signed Transaction (Binary)</source>
        <extracomment>Expanded name of the binary PSBT file format. See: BIP 174.</extracomment>
        <translation type="unfinished">Transaction signée partiellement (fichier binaire)</translation>
    </message>
    <message>
        <source>PSBT saved</source>
        <translation type="unfinished">La TBSP a été enregistrée</translation>
    </message>
    <message>
        <source>External balance:</source>
        <translation type="unfinished">Solde externe :</translation>
    </message>
    <message>
        <source>or</source>
        <translation type="unfinished">ou</translation>
    </message>
    <message>
        <source>You can increase the fee later (signals Replace-By-Fee, BIP-125).</source>
        <translation type="unfinished">Vous pouvez augmenter les frais ultérieurement (signale Remplacer-par-des-frais, BIP-125).</translation>
    </message>
    <message>
        <source>Please, review your transaction proposal. This will produce a Partially Signed Bitcoin Transaction (PSBT) which you can save or copy and then sign with e.g. an offline %1 wallet, or a PSBT-compatible hardware wallet.</source>
        <extracomment>Text to inform a user attempting to create a transaction of their current options. At this stage, a user can only create a PSBT. This string is displayed when private keys are disabled and an external signer is not available.</extracomment>
        <translation type="unfinished">Veuillez réviser votre proposition de transaction. Une transaction Bitcoin partiellement signée (TBSP) sera produite, que vous pourrez enregistrer ou copier puis signer avec, par exemple, un porte-monnaie %1 hors ligne ou avec un porte-monnaie matériel compatible TBSP.</translation>
    </message>
    <message>
        <source>Do you want to create this transaction?</source>
        <extracomment>Message displayed when attempting to create a transaction. Cautionary text to prompt the user to verify that the displayed transaction details represent the transaction the user intends to create.</extracomment>
        <translation type="unfinished">Voulez-vous créer cette transaction ?</translation>
    </message>
    <message>
        <source>Please, review your transaction. You can create and send this transaction or create a Partially Signed Bitcoin Transaction (PSBT), which you can save or copy and then sign with, e.g., an offline %1 wallet, or a PSBT-compatible hardware wallet.</source>
        <extracomment>Text to inform a user attempting to create a transaction of their current options. At this stage, a user can send their transaction or create a PSBT. This string is displayed when both private keys and PSBT controls are enabled.</extracomment>
        <translation type="unfinished">Veuillez réviser votre transaction. Vous pouvez créer et envoyer cette transaction ou créer une transaction Bitcoin partiellement signée (TBSP), que vous pouvez enregistrer ou copier, et ensuite avec laquelle signer, par ex., un porte-monnaie %1 hors ligne ou avec un porte-monnaie matériel compatible TBSP.</translation>
    </message>
    <message>
        <source>Please, review your transaction.</source>
        <extracomment>Text to prompt a user to review the details of the transaction they are attempting to send.</extracomment>
        <translation type="unfinished">Veuillez vérifier votre transaction.</translation>
    </message>
    <message>
        <source>Transaction fee</source>
        <translation type="unfinished">Frais de transaction</translation>
    </message>
    <message>
        <source>Not signalling Replace-By-Fee, BIP-125.</source>
        <translation type="unfinished">Ne signale pas Remplacer-par-des-frais, BIP-125.</translation>
    </message>
    <message>
        <source>Total Amount</source>
        <translation type="unfinished">Montant total</translation>
    </message>
    <message>
        <source>Confirm send coins</source>
        <translation type="unfinished">Confirmer l’envoi de pièces</translation>
    </message>
    <message>
        <source>Watch-only balance:</source>
        <translation type="unfinished">Solde juste-regarder :</translation>
    </message>
    <message>
        <source>The recipient address is not valid. Please recheck.</source>
        <translation type="unfinished">L’adresse du destinataire est invalide. Veuillez la revérifier.</translation>
    </message>
    <message>
        <source>The amount to pay must be larger than 0.</source>
        <translation type="unfinished">Le montant à payer doit être supérieur à 0.</translation>
    </message>
    <message>
        <source>The amount exceeds your balance.</source>
        <translation type="unfinished">Le montant dépasse votre solde.</translation>
    </message>
    <message>
        <source>The total exceeds your balance when the %1 transaction fee is included.</source>
        <translation type="unfinished">Le montant dépasse votre solde quand les frais de transaction de %1 sont compris.</translation>
    </message>
    <message>
        <source>Duplicate address found: addresses should only be used once each.</source>
        <translation type="unfinished">Une adresse identique a été trouvée : chaque adresse ne devrait être utilisée qu’une fois.</translation>
    </message>
    <message>
        <source>Transaction creation failed!</source>
        <translation type="unfinished">Échec de création de la transaction</translation>
    </message>
    <message>
        <source>A fee higher than %1 is considered an absurdly high fee.</source>
        <translation type="unfinished">Des frais supérieurs à %1 sont considérés comme ridiculement élevés.</translation>
    </message>
    <message>
        <source>Warning: Invalid Bitcoin address</source>
        <translation type="unfinished">Avertissement : L’adresse Bitcoin est invalide</translation>
    </message>
    <message>
        <source>Warning: Unknown change address</source>
        <translation type="unfinished">Avertissement : L’adresse de monnaie est inconnue</translation>
    </message>
    <message>
        <source>Confirm custom change address</source>
        <translation type="unfinished">Confirmer l’adresse personnalisée de monnaie</translation>
    </message>
    <message>
        <source>The address you selected for change is not part of this wallet. Any or all funds in your wallet may be sent to this address. Are you sure?</source>
        <translation type="unfinished">L’adresse que vous avez sélectionnée pour la monnaie ne fait pas partie de ce porte-monnaie. Les fonds de ce porte-monnaie peuvent en partie ou en totalité être envoyés vers cette adresse. Êtes-vous certain ?</translation>
    </message>
    <message>
        <source>(no label)</source>
        <translation type="unfinished">(aucune étiquette)</translation>
    </message>
</context>
<context>
    <name>SendCoinsEntry</name>
    <message>
        <source>A&amp;mount:</source>
        <translation type="unfinished">&amp;Montant :</translation>
    </message>
    <message>
        <source>Pay &amp;To:</source>
        <translation type="unfinished">&amp;Payer à :</translation>
    </message>
    <message>
        <source>&amp;Label:</source>
        <translation type="unfinished">&amp;Étiquette :</translation>
    </message>
    <message>
        <source>Choose previously used address</source>
        <translation type="unfinished">Choisir une adresse utilisée précédemment</translation>
    </message>
    <message>
        <source>The Bitcoin address to send the payment to</source>
        <translation type="unfinished">L’adresse Bitcoin à laquelle envoyer le paiement</translation>
    </message>
    <message>
        <source>Paste address from clipboard</source>
        <translation type="unfinished">Collez l’adresse du presse-papiers</translation>
    </message>
    <message>
        <source>Remove this entry</source>
        <translation type="unfinished">Supprimer cette entrée</translation>
    </message>
    <message>
        <source>The amount to send in the selected unit</source>
        <translation type="unfinished">Le montant à envoyer dans l’unité sélectionnée</translation>
    </message>
    <message>
        <source>The fee will be deducted from the amount being sent. The recipient will receive less bitcoins than you enter in the amount field. If multiple recipients are selected, the fee is split equally.</source>
        <translation type="unfinished">Les frais seront déduits du montant envoyé. Le destinataire recevra moins de bitcoins que le montant saisi dans le champ de montant. Si plusieurs destinataires sont sélectionnés, les frais seront partagés également.</translation>
    </message>
    <message>
        <source>S&amp;ubtract fee from amount</source>
        <translation type="unfinished">S&amp;oustraire les frais du montant</translation>
    </message>
    <message>
        <source>Use available balance</source>
        <translation type="unfinished">Utiliser le solde disponible</translation>
    </message>
    <message>
        <source>Message:</source>
        <translation type="unfinished">Message :</translation>
    </message>
    <message>
        <source>Enter a label for this address to add it to the list of used addresses</source>
        <translation type="unfinished">Saisir une étiquette pour cette adresse afin de l’ajouter à la liste d’adresses utilisées</translation>
    </message>
    <message>
        <source>A message that was attached to the bitcoin: URI which will be stored with the transaction for your reference. Note: This message will not be sent over the Bitcoin network.</source>
        <translation type="unfinished">Un message qui était joint à l’URI bitcoin: et qui sera stocké avec la transaction pour référence. Note : Ce message ne sera pas envoyé par le réseau Bitcoin.</translation>
    </message>
</context>
<context>
    <name>SendConfirmationDialog</name>
    <message>
        <source>Send</source>
        <translation type="unfinished">Envoyer</translation>
    </message>
    <message>
        <source>Create Unsigned</source>
        <translation type="unfinished">Créer une transaction non signée</translation>
    </message>
</context>
<context>
    <name>SignVerifyMessageDialog</name>
    <message>
        <source>Signatures - Sign / Verify a Message</source>
        <translation type="unfinished">Signatures – Signer ou vérifier un message</translation>
    </message>
    <message>
        <source>&amp;Sign Message</source>
        <translation type="unfinished">&amp;Signer un message</translation>
    </message>
    <message>
        <source>You can sign messages/agreements with your addresses to prove you can receive bitcoins sent to them. Be careful not to sign anything vague or random, as phishing attacks may try to trick you into signing your identity over to them. Only sign fully-detailed statements you agree to.</source>
        <translation type="unfinished">Vous pouvez signer des messages ou des accords avec vos adresses pour prouver que vous pouvez recevoir des bitcoins à ces dernières. Faites attention de ne rien signer de vague ou au hasard, car des attaques d’hameçonnage pourraient essayer de vous faire signer avec votre identité afin de l’usurper. Ne signez que des déclarations entièrement détaillées et avec lesquelles vous êtes d’accord.</translation>
    </message>
    <message>
        <source>The Bitcoin address to sign the message with</source>
        <translation type="unfinished">L’adresse Bitcoin avec laquelle signer le message</translation>
    </message>
    <message>
        <source>Choose previously used address</source>
        <translation type="unfinished">Choisir une adresse utilisée précédemment</translation>
    </message>
    <message>
        <source>Paste address from clipboard</source>
        <translation type="unfinished">Collez l’adresse du presse-papiers</translation>
    </message>
    <message>
        <source>Enter the message you want to sign here</source>
        <translation type="unfinished">Saisir ici le message que vous voulez signer</translation>
    </message>
    <message>
        <source>Copy the current signature to the system clipboard</source>
        <translation type="unfinished">Copier la signature actuelle dans le presse-papiers</translation>
    </message>
    <message>
        <source>Sign the message to prove you own this Bitcoin address</source>
        <translation type="unfinished">Signer le message afin de prouver que vous détenez cette adresse Bitcoin</translation>
    </message>
    <message>
        <source>Sign &amp;Message</source>
        <translation type="unfinished">Signer le &amp;message</translation>
    </message>
    <message>
        <source>Reset all sign message fields</source>
        <translation type="unfinished">Réinitialiser tous les champs de signature de message</translation>
    </message>
    <message>
        <source>Clear &amp;All</source>
        <translation type="unfinished">&amp;Tout effacer</translation>
    </message>
    <message>
        <source>&amp;Verify Message</source>
        <translation type="unfinished">&amp;Vérifier un message</translation>
    </message>
    <message>
        <source>Enter the receiver's address, message (ensure you copy line breaks, spaces, tabs, etc. exactly) and signature below to verify the message. Be careful not to read more into the signature than what is in the signed message itself, to avoid being tricked by a man-in-the-middle attack. Note that this only proves the signing party receives with the address, it cannot prove sendership of any transaction!</source>
        <translation type="unfinished">Saisissez ci-dessous l’adresse du destinataire, le message (assurez-vous de copier fidèlement les retours à la ligne, les espaces, les tabulations, etc.) et la signature pour vérifier le message. Faites attention à ne pas déduire davantage de la signature que ce qui est contenu dans le message signé même, pour éviter d’être trompé par une attaque de l’intercepteur. Notez que cela ne fait que prouver que le signataire reçoit avec l’adresse et ne peut pas prouver la provenance d’une transaction.</translation>
    </message>
    <message>
        <source>The Bitcoin address the message was signed with</source>
        <translation type="unfinished">L’adresse Bitcoin avec laquelle le message a été signé</translation>
    </message>
    <message>
        <source>The signed message to verify</source>
        <translation type="unfinished">Le message signé à vérifier</translation>
    </message>
    <message>
        <source>The signature given when the message was signed</source>
        <translation type="unfinished">La signature donnée quand le message a été signé</translation>
    </message>
    <message>
        <source>Verify the message to ensure it was signed with the specified Bitcoin address</source>
        <translation type="unfinished">Vérifier le message pour s’assurer qu’il a été signé avec l’adresse Bitcoin indiquée</translation>
    </message>
    <message>
        <source>Verify &amp;Message</source>
        <translation type="unfinished">Vérifier le &amp;message</translation>
    </message>
    <message>
        <source>Reset all verify message fields</source>
        <translation type="unfinished">Réinitialiser tous les champs de vérification de message</translation>
    </message>
    <message>
        <source>Click "Sign Message" to generate signature</source>
        <translation type="unfinished">Cliquez sur « Signer le message » pour générer la signature</translation>
    </message>
    <message>
        <source>The entered address is invalid.</source>
        <translation type="unfinished">L’adresse saisie est invalide.</translation>
    </message>
    <message>
        <source>Please check the address and try again.</source>
        <translation type="unfinished">Veuillez vérifier l’adresse et réessayer.</translation>
    </message>
    <message>
        <source>The entered address does not refer to a key.</source>
        <translation type="unfinished">L’adresse saisie ne fait pas référence à une clé.</translation>
    </message>
    <message>
        <source>Wallet unlock was cancelled.</source>
        <translation type="unfinished">Le déverrouillage du porte-monnaie a été annulé.</translation>
    </message>
    <message>
        <source>No error</source>
        <translation type="unfinished">Aucune erreur</translation>
    </message>
    <message>
        <source>Private key for the entered address is not available.</source>
        <translation type="unfinished">La clé privée pour l’adresse saisie n’est pas disponible.</translation>
    </message>
    <message>
        <source>Message signing failed.</source>
        <translation type="unfinished">Échec de signature du message.</translation>
    </message>
    <message>
        <source>Message signed.</source>
        <translation type="unfinished">Le message a été signé.</translation>
    </message>
    <message>
        <source>The signature could not be decoded.</source>
        <translation type="unfinished">La signature n’a pu être décodée.</translation>
    </message>
    <message>
        <source>Please check the signature and try again.</source>
        <translation type="unfinished">Veuillez vérifier la signature et réessayer.</translation>
    </message>
    <message>
        <source>The signature did not match the message digest.</source>
        <translation type="unfinished">La signature ne correspond pas au condensé du message.</translation>
    </message>
    <message>
        <source>Message verification failed.</source>
        <translation type="unfinished">Échec de vérification du message.</translation>
    </message>
    <message>
        <source>Message verified.</source>
        <translation type="unfinished">Le message a été vérifié.</translation>
    </message>
</context>
<context>
    <name>SplashScreen</name>
    <message>
        <source>(press q to shutdown and continue later)</source>
        <translation type="unfinished">(appuyer sur q pour fermer et poursuivre plus tard)</translation>
    </message>
    <message>
        <source>press q to shutdown</source>
        <translation type="unfinished">Appuyer sur q pour fermer</translation>
    </message>
</context>
<context>
    <name>TrafficGraphWidget</name>
    <message>
        <source>kB/s</source>
        <translation type="unfinished">Ko/s</translation>
    </message>
</context>
<context>
    <name>TransactionDesc</name>
    <message>
        <source>conflicted with a transaction with %1 confirmations</source>
        <extracomment>Text explaining the current status of a transaction, shown in the status field of the details window for this transaction. This status represents an unconfirmed transaction that conflicts with a confirmed transaction.</extracomment>
        <translation type="unfinished">est en conflit avec une transaction ayant %1 confirmations</translation>
    </message>
    <message>
        <source>0/unconfirmed, in memory pool</source>
        <extracomment>Text explaining the current status of a transaction, shown in the status field of the details window for this transaction. This status represents an unconfirmed transaction that is in the memory pool.</extracomment>
        <translation type="unfinished">0/non confirmé, dans la pool de mémoire</translation>
    </message>
    <message>
        <source>0/unconfirmed, not in memory pool</source>
        <extracomment>Text explaining the current status of a transaction, shown in the status field of the details window for this transaction. This status represents an unconfirmed transaction that is not in the memory pool.</extracomment>
        <translation type="unfinished">0/non confirmé, pas dans la pool de mémoire</translation>
    </message>
    <message>
        <source>abandoned</source>
        <extracomment>Text explaining the current status of a transaction, shown in the status field of the details window for this transaction. This status represents an abandoned transaction.</extracomment>
        <translation type="unfinished">abandonnée</translation>
    </message>
    <message>
        <source>%1/unconfirmed</source>
        <extracomment>Text explaining the current status of a transaction, shown in the status field of the details window for this transaction. This status represents a transaction confirmed in at least one block, but less than 6 blocks.</extracomment>
        <translation type="unfinished">%1/non confirmée</translation>
    </message>
    <message>
        <source>Status</source>
        <translation type="unfinished">État</translation>
    </message>
    <message>
        <source>Generated</source>
        <translation type="unfinished">Générée</translation>
    </message>
    <message>
        <source>From</source>
        <translation type="unfinished">De</translation>
    </message>
    <message>
        <source>unknown</source>
        <translation type="unfinished">inconnue</translation>
    </message>
    <message>
        <source>To</source>
        <translation type="unfinished">À</translation>
    </message>
    <message>
        <source>own address</source>
        <translation type="unfinished">votre adresse</translation>
    </message>
    <message>
        <source>watch-only</source>
        <translation type="unfinished">juste-regarder</translation>
    </message>
    <message>
        <source>label</source>
        <translation type="unfinished">étiquette</translation>
    </message>
    <message>
        <source>Credit</source>
        <translation type="unfinished">Crédit</translation>
    </message>
    <message numerus="yes">
        <source>matures in %n more block(s)</source>
        <translation type="unfinished">
            <numerusform>arrivera à maturité dans %n bloc</numerusform>
            <numerusform>arrivera à maturité dans %n blocs</numerusform>
        </translation>
    </message>
    <message>
        <source>not accepted</source>
        <translation type="unfinished">non acceptée</translation>
    </message>
    <message>
        <source>Debit</source>
        <translation type="unfinished">Débit</translation>
    </message>
    <message>
        <source>Total debit</source>
        <translation type="unfinished">Débit total</translation>
    </message>
    <message>
        <source>Total credit</source>
        <translation type="unfinished">Crédit total</translation>
    </message>
    <message>
        <source>Transaction fee</source>
        <translation type="unfinished">Frais de transaction</translation>
    </message>
    <message>
        <source>Net amount</source>
        <translation type="unfinished">Montant net</translation>
    </message>
    <message>
        <source>Comment</source>
        <translation type="unfinished">Commentaire</translation>
    </message>
    <message>
        <source>Transaction ID</source>
        <translation type="unfinished">ID de la transaction</translation>
    </message>
    <message>
        <source>Transaction total size</source>
        <translation type="unfinished">Taille totale de la transaction</translation>
    </message>
    <message>
        <source>Transaction virtual size</source>
        <translation type="unfinished">Taille virtuelle de la transaction</translation>
    </message>
    <message>
        <source>Output index</source>
        <translation type="unfinished">Index des sorties</translation>
    </message>
    <message>
        <source> (Certificate was not verified)</source>
        <translation type="unfinished">(Le certificat n’a pas été vérifié)</translation>
    </message>
    <message>
        <source>Merchant</source>
        <translation type="unfinished">Marchand</translation>
    </message>
    <message>
        <source>Generated coins must mature %1 blocks before they can be spent. When you generated this block, it was broadcast to the network to be added to the block chain. If it fails to get into the chain, its state will change to "not accepted" and it won't be spendable. This may occasionally happen if another node generates a block within a few seconds of yours.</source>
        <translation type="unfinished">Les pièces générées doivent mûrir pendant %1 blocs avant de pouvoir être dépensées. Quand vous avez généré ce bloc, il a été diffusé sur le réseau pour être ajouté à la chaîne de blocs. Si son intégration à la chaîne échoue, son état sera modifié en « non acceptée » et il ne sera pas possible de le dépenser. Cela peut arriver occasionnellement si un autre nœud génère un bloc à quelques secondes du vôtre.</translation>
    </message>
    <message>
        <source>Debug information</source>
        <translation type="unfinished">Renseignements de débogage</translation>
    </message>
    <message>
        <source>Inputs</source>
        <translation type="unfinished">Entrées</translation>
    </message>
    <message>
        <source>Amount</source>
        <translation type="unfinished">Montant</translation>
    </message>
    <message>
        <source>true</source>
        <translation type="unfinished">vrai</translation>
    </message>
    <message>
        <source>false</source>
        <translation type="unfinished">faux</translation>
    </message>
</context>
<context>
    <name>TransactionDescDialog</name>
    <message>
        <source>This pane shows a detailed description of the transaction</source>
        <translation type="unfinished">Ce panneau affiche une description détaillée de la transaction</translation>
    </message>
    <message>
        <source>Details for %1</source>
        <translation type="unfinished">Détails de %1</translation>
    </message>
</context>
<context>
    <name>TransactionTableModel</name>
    <message>
        <source>Label</source>
        <translation type="unfinished">Étiquette</translation>
    </message>
    <message>
        <source>Unconfirmed</source>
        <translation type="unfinished">Non confirmée</translation>
    </message>
    <message>
        <source>Abandoned</source>
        <translation type="unfinished">Abandonnée</translation>
    </message>
    <message>
        <source>Confirming (%1 of %2 recommended confirmations)</source>
        <translation type="unfinished">Confirmation (%1 sur %2 confirmations recommandées)</translation>
    </message>
    <message>
        <source>Confirmed (%1 confirmations)</source>
        <translation type="unfinished">Confirmée (%1 confirmations)</translation>
    </message>
    <message>
        <source>Conflicted</source>
        <translation type="unfinished">En conflit</translation>
    </message>
    <message>
        <source>Immature (%1 confirmations, will be available after %2)</source>
        <translation type="unfinished">Immature (%1 confirmations, sera disponible après %2)</translation>
    </message>
    <message>
        <source>Generated but not accepted</source>
        <translation type="unfinished">Générée mais non acceptée</translation>
    </message>
    <message>
        <source>Received with</source>
        <translation type="unfinished">Reçue avec</translation>
    </message>
    <message>
        <source>Received from</source>
        <translation type="unfinished">Reçue de</translation>
    </message>
    <message>
        <source>Sent to</source>
        <translation type="unfinished">Envoyée à</translation>
    </message>
    <message>
        <source>Payment to yourself</source>
        <translation type="unfinished">Paiement à vous-même</translation>
    </message>
    <message>
        <source>Mined</source>
        <translation type="unfinished">Miné </translation>
    </message>
    <message>
        <source>watch-only</source>
        <translation type="unfinished">juste-regarder</translation>
    </message>
    <message>
        <source>(n/a)</source>
        <translation type="unfinished">(n.d)</translation>
    </message>
    <message>
        <source>(no label)</source>
        <translation type="unfinished">(aucune étiquette)</translation>
    </message>
    <message>
        <source>Transaction status. Hover over this field to show number of confirmations.</source>
        <translation type="unfinished">État de la transaction. Survoler ce champ avec la souris pour afficher le nombre de confirmations.</translation>
    </message>
    <message>
        <source>Date and time that the transaction was received.</source>
        <translation type="unfinished">Date et heure de réception de la transaction.</translation>
    </message>
    <message>
        <source>Type of transaction.</source>
        <translation type="unfinished">Type de transaction.</translation>
    </message>
    <message>
        <source>Whether or not a watch-only address is involved in this transaction.</source>
        <translation type="unfinished">Une adresse juste-regarder est-elle ou non impliquée dans cette transaction.</translation>
    </message>
    <message>
        <source>User-defined intent/purpose of the transaction.</source>
        <translation type="unfinished">Intention, but de la transaction défini par l’utilisateur.</translation>
    </message>
    <message>
        <source>Amount removed from or added to balance.</source>
        <translation type="unfinished">Le montant a été ajouté ou soustrait du solde.</translation>
    </message>
</context>
<context>
    <name>TransactionView</name>
    <message>
        <source>All</source>
        <translation type="unfinished">Toutes</translation>
    </message>
    <message>
        <source>Today</source>
        <translation type="unfinished">Aujourd’hui</translation>
    </message>
    <message>
        <source>This week</source>
        <translation type="unfinished">Cette semaine</translation>
    </message>
    <message>
        <source>This month</source>
        <translation type="unfinished">Ce mois</translation>
    </message>
    <message>
        <source>Last month</source>
        <translation type="unfinished">Le mois dernier</translation>
    </message>
    <message>
        <source>This year</source>
        <translation type="unfinished">Cette année</translation>
    </message>
    <message>
        <source>Received with</source>
        <translation type="unfinished">Reçue avec</translation>
    </message>
    <message>
        <source>Sent to</source>
        <translation type="unfinished">Envoyée à</translation>
    </message>
    <message>
        <source>To yourself</source>
        <translation type="unfinished">À vous-même</translation>
    </message>
    <message>
        <source>Mined</source>
        <translation type="unfinished">Miné </translation>
    </message>
    <message>
        <source>Other</source>
        <translation type="unfinished">Autres </translation>
    </message>
    <message>
        <source>Enter address, transaction id, or label to search</source>
        <translation type="unfinished">Saisir l’adresse, l’ID de transaction ou l’étiquette à chercher</translation>
    </message>
    <message>
        <source>Min amount</source>
        <translation type="unfinished">Montant min.</translation>
    </message>
    <message>
        <source>Range…</source>
        <translation type="unfinished">Plage…</translation>
    </message>
    <message>
        <source>&amp;Copy address</source>
        <translation type="unfinished">&amp;Copier l’adresse</translation>
    </message>
    <message>
        <source>Copy &amp;label</source>
        <translation type="unfinished">Copier l’&amp;étiquette</translation>
    </message>
    <message>
        <source>Copy &amp;amount</source>
        <translation type="unfinished">Copier le &amp;montant</translation>
    </message>
    <message>
        <source>Copy transaction &amp;ID</source>
        <translation type="unfinished">Copier l’&amp;ID de la transaction</translation>
    </message>
    <message>
        <source>Copy &amp;raw transaction</source>
        <translation type="unfinished">Copier la transaction &amp;brute</translation>
    </message>
    <message>
        <source>Copy full transaction &amp;details</source>
        <translation type="unfinished">Copier tous les &amp;détails de la transaction</translation>
    </message>
    <message>
        <source>&amp;Show transaction details</source>
        <translation type="unfinished">&amp;Afficher les détails de la transaction</translation>
    </message>
    <message>
        <source>Increase transaction &amp;fee</source>
        <translation type="unfinished">Augmenter les &amp;frais de transaction</translation>
    </message>
    <message>
        <source>A&amp;bandon transaction</source>
        <translation type="unfinished">A&amp;bandonner la transaction</translation>
    </message>
    <message>
        <source>&amp;Edit address label</source>
        <translation type="unfinished">&amp;Modifier l’adresse de l’étiquette</translation>
    </message>
    <message>
        <source>Show in %1</source>
        <extracomment>Transactions table context menu action to show the selected transaction in a third-party block explorer. %1 is a stand-in argument for the URL of the explorer.</extracomment>
        <translation type="unfinished">Afficher dans %1</translation>
    </message>
    <message>
        <source>Export Transaction History</source>
        <translation type="unfinished">Exporter l’historique transactionnel</translation>
    </message>
    <message>
        <source>Comma separated file</source>
        <extracomment>Expanded name of the CSV file format. See: https://en.wikipedia.org/wiki/Comma-separated_values.</extracomment>
        <translation type="unfinished">Fichier séparé par des virgules</translation>
    </message>
    <message>
        <source>Confirmed</source>
        <translation type="unfinished">Confirmée</translation>
    </message>
    <message>
        <source>Watch-only</source>
        <translation type="unfinished">Juste-regarder</translation>
    </message>
    <message>
        <source>Label</source>
        <translation type="unfinished">Étiquette</translation>
    </message>
    <message>
        <source>Address</source>
        <translation type="unfinished">Adresse</translation>
    </message>
    <message>
        <source>ID</source>
        <translation type="unfinished">ID </translation>
    </message>
    <message>
        <source>Exporting Failed</source>
        <translation type="unfinished">Échec d’exportation</translation>
    </message>
    <message>
        <source>There was an error trying to save the transaction history to %1.</source>
        <translation type="unfinished">Une erreur est survenue lors de l’enregistrement de l’historique transactionnel vers %1.</translation>
    </message>
    <message>
        <source>Exporting Successful</source>
        <translation type="unfinished">L’exportation est réussie</translation>
    </message>
    <message>
        <source>The transaction history was successfully saved to %1.</source>
        <translation type="unfinished">L’historique transactionnel a été enregistré avec succès vers %1.</translation>
    </message>
    <message>
        <source>Range:</source>
        <translation type="unfinished">Plage :</translation>
    </message>
    <message>
        <source>to</source>
        <translation type="unfinished">à </translation>
    </message>
</context>
<context>
    <name>WalletFrame</name>
    <message>
        <source>No wallet has been loaded.
Go to File &gt; Open Wallet to load a wallet.
- OR -</source>
        <translation type="unfinished">Aucun porte-monnaie n’a été chargé.
Accédez à Fichier &gt; Ouvrir un porte-monnaie pour en charger un.
– OU –</translation>
    </message>
    <message>
        <source>Create a new wallet</source>
        <translation type="unfinished">Créer un nouveau porte-monnaie</translation>
    </message>
    <message>
        <source>Error</source>
        <translation type="unfinished">Erreur</translation>
    </message>
    <message>
        <source>Unable to decode PSBT from clipboard (invalid base64)</source>
        <translation type="unfinished">Impossible de décoder la TBSP du presse-papiers (le Base64 est invalide)</translation>
    </message>
    <message>
        <source>Load Transaction Data</source>
        <translation type="unfinished">Charger les données de la transaction</translation>
    </message>
    <message>
        <source>Partially Signed Transaction (*.psbt)</source>
        <translation type="unfinished">Transaction signée partiellement (*.psbt)</translation>
    </message>
    <message>
        <source>PSBT file must be smaller than 100 MiB</source>
        <translation type="unfinished">Le fichier de la TBSP doit être inférieur à 100 Mio</translation>
    </message>
    <message>
        <source>Unable to decode PSBT</source>
        <translation type="unfinished">Impossible de décoder la TBSP</translation>
    </message>
</context>
<context>
    <name>WalletModel</name>
    <message>
        <source>Send Coins</source>
        <translation type="unfinished">Envoyer des pièces</translation>
    </message>
    <message>
        <source>Fee bump error</source>
        <translation type="unfinished">Erreur d’augmentation des frais</translation>
    </message>
    <message>
        <source>Increasing transaction fee failed</source>
        <translation type="unfinished">Échec d’augmentation des frais de transaction</translation>
    </message>
    <message>
        <source>Do you want to increase the fee?</source>
        <extracomment>Asks a user if they would like to manually increase the fee of a transaction that has already been created.</extracomment>
        <translation type="unfinished">Voulez-vous augmenter les frais ?</translation>
    </message>
    <message>
        <source>Current fee:</source>
        <translation type="unfinished">Frais actuels :</translation>
    </message>
    <message>
        <source>Increase:</source>
        <translation type="unfinished">Augmentation :</translation>
    </message>
    <message>
        <source>New fee:</source>
        <translation type="unfinished">Nouveaux frais :</translation>
    </message>
    <message>
        <source>Warning: This may pay the additional fee by reducing change outputs or adding inputs, when necessary. It may add a new change output if one does not already exist. These changes may potentially leak privacy.</source>
        <translation type="unfinished">Avertissement : Ceci pourrait payer les frais additionnel en réduisant les sorties de monnaie ou en ajoutant des entrées, si nécessaire. Une nouvelle sortie de monnaie pourrait être ajoutée si aucune n’existe déjà. Ces changements pourraient altérer la confidentialité.</translation>
    </message>
    <message>
        <source>Confirm fee bump</source>
        <translation type="unfinished">Confirmer l’augmentation des frais</translation>
    </message>
    <message>
        <source>Can't draft transaction.</source>
        <translation type="unfinished">Impossible de créer une ébauche de la transaction.</translation>
    </message>
    <message>
        <source>PSBT copied</source>
        <translation type="unfinished">La TBPS a été copiée</translation>
    </message>
    <message>
        <source>Can't sign transaction.</source>
        <translation type="unfinished">Impossible de signer la transaction.</translation>
    </message>
    <message>
        <source>Could not commit transaction</source>
        <translation type="unfinished">Impossible de valider la transaction</translation>
    </message>
    <message>
        <source>Can't display address</source>
        <translation type="unfinished">Impossible d’afficher l’adresse</translation>
    </message>
    <message>
        <source>default wallet</source>
        <translation type="unfinished">porte-monnaie par défaut</translation>
    </message>
</context>
<context>
    <name>WalletView</name>
    <message>
        <source>&amp;Export</source>
        <translation type="unfinished">&amp;Exporter</translation>
    </message>
    <message>
        <source>Export the data in the current tab to a file</source>
        <translation type="unfinished">Exporter les données de l’onglet actuel vers un fichier</translation>
    </message>
    <message>
        <source>Backup Wallet</source>
        <translation type="unfinished">Sauvegarder le porte-monnaie</translation>
    </message>
    <message>
        <source>Wallet Data</source>
        <extracomment>Name of the wallet data file format.</extracomment>
        <translation type="unfinished">Données du porte-monnaie</translation>
    </message>
    <message>
        <source>Backup Failed</source>
        <translation type="unfinished">Échec de sauvegarde</translation>
    </message>
    <message>
        <source>There was an error trying to save the wallet data to %1.</source>
        <translation type="unfinished">Une erreur est survenue lors de l’enregistrement des données du porte-monnaie vers %1.</translation>
    </message>
    <message>
        <source>Backup Successful</source>
        <translation type="unfinished">La sauvegarde est réussie</translation>
    </message>
    <message>
        <source>The wallet data was successfully saved to %1.</source>
        <translation type="unfinished">Les données du porte-monnaie ont été enregistrées avec succès vers %1.</translation>
    </message>
    <message>
        <source>Cancel</source>
        <translation type="unfinished">Annuler</translation>
    </message>
</context>
</TS><|MERGE_RESOLUTION|>--- conflicted
+++ resolved
@@ -489,13 +489,6 @@
     <message>
         <source>Error: Legacy wallets only support the "legacy", "p2sh-segwit", and "bech32" address types</source>
         <translation type="unfinished">Erreur : les porte-monnaie hérités ne prennent en charge que les types d’adresse « legacy », « p2sh-segwit », et « bech32 »</translation>
-<<<<<<< HEAD
-    </message>
-    <message>
-        <source>Error: Listening for incoming connections failed (listen returned error %s)</source>
-        <translation type="unfinished">Erreur : L’écoute des connexions entrantes a échoué (l’écoute a retourné l’erreur %s)</translation>
-=======
->>>>>>> 3116ccd7
     </message>
     <message>
         <source>Fee estimation failed. Fallbackfee is disabled. Wait a few blocks or enable -fallbackfee.</source>
@@ -598,8 +591,6 @@
         <translation type="unfinished">Le format de fichier porte-monnaie « %s » indiqué est inconnu. Veuillez soit indiquer « bdb » soit « sqlite ».</translation>
     </message>
     <message>
-<<<<<<< HEAD
-=======
         <source>Unsupported chainstate database format found. Please restart with -reindex-chainstate. This will rebuild the chainstate database.</source>
         <translation type="unfinished">Le format de la base de données chainstate n'est pas supporté. Veuillez redémarrer avec -reindex-chainstate. Cela reconstruira la base de données chainstate.</translation>
     </message>
@@ -608,7 +599,6 @@
         <translation type="unfinished">Portefeuille créé avec succès. Le type de portefeuille ancien est en cours de suppression et la prise en charge de la création et de l'ouverture des portefeuilles anciens sera supprimée à l'avenir.</translation>
     </message>
     <message>
->>>>>>> 3116ccd7
         <source>Warning: Dumpfile wallet format "%s" does not match command line specified format "%s".</source>
         <translation type="unfinished">Avertissement : Le format du fichier de vidage de porte-monnaie « %s » ne correspond pas au format « %s » indiqué dans la ligne de commande.</translation>
     </message>
@@ -665,8 +655,6 @@
         <translation type="unfinished">%s a demandé d’écouter sur le port %u. Ce port est considéré comme « mauvais » et il est par conséquent improbable que des pairs Bitcoin Core y soient connectés. Consulter doc/p2p-bad-ports.md pour plus de précisions et une liste complète.</translation>
     </message>
     <message>
-<<<<<<< HEAD
-=======
         <source>-reindex-chainstate option is not compatible with -blockfilterindex. Please temporarily disable blockfilterindex while using -reindex-chainstate, or replace -reindex-chainstate with -reindex to fully rebuild all indexes.</source>
         <translation type="unfinished">L'option -reindex-chainstate n'est pas compatible avec -blockfilterindex. Veuillez désactiver temporairement blockfilterindex lorsque vous utilisez -reindex-chainstate, ou remplacez -reindex-chainstate par -reindex pour reconstruire complètement tous les index.</translation>
     </message>
@@ -683,7 +671,6 @@
         <translation type="unfinished">Validité présumée : la dernière synchronisation du portefeuille dépasse les données de blocs disponibles. Vous devez attendre que la chaîne de validation en arrière-plan télécharge d'autres blocs.</translation>
     </message>
     <message>
->>>>>>> 3116ccd7
         <source>Cannot provide specific connections and have addrman find outgoing connections at the same time.</source>
         <translation type="unfinished">Il est impossible d’indiquer des connexions précises et en même temps de demander à addrman de trouver les connexions sortantes.</translation>
     </message>
@@ -692,8 +679,6 @@
         <translation type="unfinished">Erreur de chargement de %s : le porte-monnaie signataire externe est chargé sans que la prise en charge de signataires externes soit compilée</translation>
     </message>
     <message>
-<<<<<<< HEAD
-=======
         <source>Error: Address book data in wallet cannot be identified to belong to migrated wallets</source>
         <translation type="unfinished">Erreur : Les données du carnet d'adresses du portefeuille ne peuvent pas être identifiées comme appartenant à des portefeuilles migrés</translation>
     </message>
@@ -710,15 +695,10 @@
         <translation type="unfinished">Erreur : Impossible de produire des descripteurs pour ce portefeuille hérité. Assurez-vous d'abord que le portefeuille est déverrouillé</translation>
     </message>
     <message>
->>>>>>> 3116ccd7
         <source>Failed to rename invalid peers.dat file. Please move or delete it and try again.</source>
         <translation type="unfinished">Échec de renommage du fichier peers.dat invalide. Veuillez le déplacer ou le supprimer, puis réessayer.</translation>
     </message>
     <message>
-<<<<<<< HEAD
-        <source>Outbound connections restricted to Tor (-onlynet=onion) but the proxy for reaching the Tor network is not provided (no -proxy= and no -onion= given) or it is explicitly forbidden (-onion=0)</source>
-        <translation type="unfinished">Les connexions sortantes sont limitées à Tor (-onlynet=onion), mais le relais pour accéder à Tor n’est pas indiqué (aucun -proxy= et aucun no -onion= n’est indiqué), ou il est explicitement interdit (-onion=0)</translation>
-=======
         <source>Incompatible options: -dnsseed=1 was explicitly specified, but -onlynet forbids connections to IPv4/IPv6</source>
         <translation type="unfinished">Options incompatibles : -dnsseed=1 a été explicitement spécifié, mais -onlynet interdit les connexions vers IPv4/IPv6</translation>
     </message>
@@ -757,7 +737,6 @@
 Unable to restore backup of wallet.</source>
         <translation type="unfinished">
 Impossible de restaurer la sauvegarde du portefeuille.</translation>
->>>>>>> 3116ccd7
     </message>
     <message>
         <source>Config setting for %s only applied on %s network when in [%s] section.</source>
@@ -882,8 +861,6 @@
     <message>
         <source>Error: No %s addresses available.</source>
         <translation type="unfinished">Erreur : Aucune adresse %s n’est disponible.</translation>
-<<<<<<< HEAD
-=======
     </message>
     <message>
         <source>Error: Not all watchonly txs could be deleted</source>
@@ -904,7 +881,6 @@
     <message>
         <source>Error: Unable to make a backup of your wallet</source>
         <translation type="unfinished">Erreur : Impossible d'effectuer une sauvegarde de votre portefeuille</translation>
->>>>>>> 3116ccd7
     </message>
     <message>
         <source>Error: Unable to parse version %u as a uint32_t</source>
@@ -1035,26 +1011,12 @@
         <translation type="unfinished">Aucune adresse n’est disponible</translation>
     </message>
     <message>
-<<<<<<< HEAD
-        <source>No proxy server specified. Use -proxy=&lt;ip&gt; or -proxy=&lt;ip:port&gt;.</source>
-        <translation type="unfinished">Aucun serveur mandataire n’est indiqué. Utiliser -proxy=&lt;ip&gt; ou -proxy=&lt;ip:port&gt;</translation>
-    </message>
-    <message>
-=======
->>>>>>> 3116ccd7
         <source>Not enough file descriptors available.</source>
         <translation type="unfinished">Trop peu de descripteurs de fichiers sont disponibles.</translation>
     </message>
     <message>
         <source>Prune cannot be configured with a negative value.</source>
         <translation type="unfinished">L’élagage ne peut pas être configuré avec une valeur négative</translation>
-<<<<<<< HEAD
-    </message>
-    <message>
-        <source>Prune mode is incompatible with -coinstatsindex.</source>
-        <translation type="unfinished">Le mode élagage n’est pas compatible avec -coinstatsindex.</translation>
-=======
->>>>>>> 3116ccd7
     </message>
     <message>
         <source>Prune mode is incompatible with -txindex.</source>
@@ -1241,13 +1203,8 @@
         <translation type="unfinished">Les nouvelles règles inconnues sont activées (versionbit %i)</translation>
     </message>
     <message>
-<<<<<<< HEAD
-        <source>Unsupported logging category %s=%s.</source>
-        <translation type="unfinished">La catégorie de journalisation %s=%s n’est pas prise en charge</translation>
-=======
         <source>Unsupported global logging level -loglevel=%s. Valid values: %s.</source>
         <translation type="unfinished">Niveau de consignation global non pris en charge -loglevel=%s. Valeurs valides : %s.</translation>
->>>>>>> 3116ccd7
     </message>
     <message>
         <source>Unsupported logging category %s=%s.</source>
@@ -1522,7 +1479,7 @@
     </message>
     <message>
         <source>Open node debugging and diagnostic console</source>
-        <translation type="unfinished">Ouvrir une console de débogage des nœuds et de diagnostic</translation>
+        <translation type="unfinished">Ouvrir une console de débogage de nœuds et de diagnostic</translation>
     </message>
     <message>
         <source>&amp;Sending addresses</source>
@@ -1538,7 +1495,7 @@
     </message>
     <message>
         <source>Open Wallet</source>
-        <translation type="unfinished">Ouvrir un porte-monnaie</translation>
+        <translation type="unfinished">Ouvrir le porte-monnaie</translation>
     </message>
     <message>
         <source>Open a wallet</source>
