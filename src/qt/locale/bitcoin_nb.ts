<TS version="2.1" language="nb">
<context>
    <name>AddressBookPage</name>
    <message>
        <source>Right-click to edit address or label</source>
        <translation type="unfinished">Høyreklikk for å redigere adressen eller beskrivelsen</translation>
    </message>
    <message>
        <source>Create a new address</source>
        <translation type="unfinished">Opprett en ny adresse</translation>
    </message>
    <message>
        <source>&amp;New</source>
        <translation type="unfinished">&amp;Ny</translation>
    </message>
    <message>
        <source>Copy the currently selected address to the system clipboard</source>
        <translation type="unfinished">Kopier den valgte adressen til utklippstavlen</translation>
    </message>
    <message>
        <source>&amp;Copy</source>
        <translation type="unfinished">&amp;Kopier</translation>
    </message>
    <message>
        <source>C&amp;lose</source>
        <translation type="unfinished">&amp;Lukk</translation>
    </message>
    <message>
        <source>Delete the currently selected address from the list</source>
        <translation type="unfinished">Slett den valgte adressen fra listen</translation>
    </message>
    <message>
        <source>Enter address or label to search</source>
        <translation type="unfinished">Oppgi adresse, eller stikkord, for å søke</translation>
    </message>
    <message>
        <source>Export the data in the current tab to a file</source>
        <translation type="unfinished">Eksporter data i den valgte fliken til en fil</translation>
    </message>
    <message>
        <source>&amp;Export</source>
        <translation type="unfinished">&amp;Eksport</translation>
    </message>
    <message>
        <source>&amp;Delete</source>
        <translation type="unfinished">&amp;Slett</translation>
    </message>
    <message>
        <source>Choose the address to send coins to</source>
        <translation type="unfinished">Velg en adresse å sende mynter til</translation>
    </message>
    <message>
        <source>Choose the address to receive coins with</source>
        <translation type="unfinished">Velg adressen som skal motta myntene</translation>
    </message>
    <message>
        <source>C&amp;hoose</source>
        <translation type="unfinished">&amp;Velg</translation>
    </message>
    <message>
        <source>Sending addresses</source>
        <translation type="unfinished">Avsender adresser</translation>
    </message>
    <message>
        <source>Receiving addresses</source>
        <translation type="unfinished">Mottager adresser</translation>
    </message>
    <message>
        <source>These are your Bitcoin addresses for sending payments. Always check the amount and the receiving address before sending coins.</source>
        <translation type="unfinished">Dette er dine Bitcoin adresser for å sende  å sende betalinger. Husk å sjekke beløp og mottager adresser før du sender mynter.</translation>
    </message>
    <message>
        <source>These are your Bitcoin addresses for receiving payments. Use the 'Create new receiving address' button in the receive tab to create new addresses.
Signing is only possible with addresses of the type 'legacy'.</source>
        <translation type="unfinished">Dette er dine Bitcoin adresser for å motta betalinger. Bruk 'Lag ny mottaksadresse' knappen i motta tabben for å lage nye adresser. Signering er bare mulig for adresser av typen 'legacy'.</translation>
    </message>
    <message>
        <source>&amp;Copy Address</source>
        <translation type="unfinished">&amp;Kopier adresse</translation>
    </message>
    <message>
        <source>Copy &amp;Label</source>
        <translation type="unfinished">Kopier &amp;beskrivelse</translation>
    </message>
    <message>
        <source>&amp;Edit</source>
        <translation type="unfinished">&amp;Rediger</translation>
    </message>
    <message>
        <source>Export Address List</source>
        <translation type="unfinished">Eksporter adresse listen</translation>
    </message>
    <message>
        <source>Comma separated file</source>
        <extracomment>Expanded name of the CSV file format. See: https://en.wikipedia.org/wiki/Comma-separated_values.</extracomment>
        <translation type="unfinished">Kommaseparert fil</translation>
    </message>
    <message>
        <source>There was an error trying to save the address list to %1. Please try again.</source>
        <extracomment>An error message. %1 is a stand-in argument for the name of the file we attempted to save to.</extracomment>
        <translation type="unfinished">Det oppstod en feil ved lagring av adresselisten til %1. Vennligst prøv igjen.</translation>
    </message>
    <message>
        <source>Exporting Failed</source>
        <translation type="unfinished">Eksportering feilet</translation>
    </message>
</context>
<context>
    <name>AddressTableModel</name>
    <message>
        <source>Label</source>
        <translation type="unfinished">Beskrivelse</translation>
    </message>
    <message>
        <source>Address</source>
        <translation type="unfinished">Adresse</translation>
    </message>
    <message>
        <source>(no label)</source>
        <translation type="unfinished">(ingen beskrivelse)</translation>
    </message>
</context>
<context>
    <name>AskPassphraseDialog</name>
    <message>
        <source>Passphrase Dialog</source>
        <translation type="unfinished">Passord dialog</translation>
    </message>
    <message>
        <source>Enter passphrase</source>
        <translation type="unfinished">Oppgi passordfrase</translation>
    </message>
    <message>
        <source>New passphrase</source>
        <translation type="unfinished">Ny passordfrase</translation>
    </message>
    <message>
        <source>Repeat new passphrase</source>
        <translation type="unfinished">Repeter passordfrasen</translation>
    </message>
    <message>
        <source>Show passphrase</source>
        <translation type="unfinished">Vis passordfrase</translation>
    </message>
    <message>
        <source>Encrypt wallet</source>
        <translation type="unfinished">Krypter lommeboken</translation>
    </message>
    <message>
        <source>This operation needs your wallet passphrase to unlock the wallet.</source>
        <translation type="unfinished">Denne operasjonen krever passordfrasen for å låse opp lommeboken.</translation>
    </message>
    <message>
        <source>Unlock wallet</source>
        <translation type="unfinished">Lås opp lommeboken</translation>
    </message>
    <message>
        <source>Change passphrase</source>
        <translation type="unfinished">Endre passordfrase</translation>
    </message>
    <message>
        <source>Confirm wallet encryption</source>
        <translation type="unfinished">Bekreft kryptering av lommeboken</translation>
    </message>
    <message>
        <source>Warning: If you encrypt your wallet and lose your passphrase, you will &lt;b&gt;LOSE ALL OF YOUR BITCOINS&lt;/b&gt;!</source>
        <translation type="unfinished">Advarsel: Dersom du krypterer lommeboken og mister passordfrasen vil du &lt;b&gt;MISTE ALLE DINE BITCOIN&lt;/b&gt;!</translation>
    </message>
    <message>
        <source>Are you sure you wish to encrypt your wallet?</source>
        <translation type="unfinished">Er du sikker på at du vil kryptere lommeboken?</translation>
    </message>
    <message>
        <source>Wallet encrypted</source>
        <translation type="unfinished">Lommeboken er kryptert</translation>
    </message>
    <message>
        <source>Enter the new passphrase for the wallet.&lt;br/&gt;Please use a passphrase of &lt;b&gt;ten or more random characters&lt;/b&gt;, or &lt;b&gt;eight or more words&lt;/b&gt;.</source>
        <translation type="unfinished">Angi den nye passordfrasen for lommeboken.&lt;br/&gt; Vennglist bruk en passordfrase med &lt;b&gt; ti eller flere tilfeldige tegn &lt;/b&gt;, eller &lt;b&gt; åtte eller flere ord.</translation>
    </message>
    <message>
        <source>Enter the old passphrase and new passphrase for the wallet.</source>
        <translation type="unfinished">Skriv inn den gamle passordfrasen og den nye passordfrasen for lommeboken.</translation>
    </message>
    <message>
        <source>Remember that encrypting your wallet cannot fully protect your bitcoins from being stolen by malware infecting your computer.</source>
        <translation type="unfinished">Husk at å kryptere lommeboken ikke vil beskytte dine bitcoins fullstendig fra å bli stjålet av skadevare som infiserer datamaskinen din.</translation>
    </message>
    <message>
        <source>Wallet to be encrypted</source>
        <translation type="unfinished">Lommebok som skal bli kryptert</translation>
    </message>
    <message>
        <source>Your wallet is about to be encrypted. </source>
        <translation type="unfinished">Din lommebok er i ferd med å bli kryptert.</translation>
    </message>
    <message>
        <source>Your wallet is now encrypted. </source>
        <translation type="unfinished">Din lommebok er nå kryptert.</translation>
    </message>
    <message>
        <source>IMPORTANT: Any previous backups you have made of your wallet file should be replaced with the newly generated, encrypted wallet file. For security reasons, previous backups of the unencrypted wallet file will become useless as soon as you start using the new, encrypted wallet.</source>
        <translation type="unfinished">VIKTIG: Alle tidligere sikkerhetskopier du har tatt av lommebokfilen bør erstattes med den nye krypterte lommebokfilen. Av sikkerhetsgrunner vil tidligere sikkerhetskopier av lommebokfilen bli ubrukelige når du begynner å bruke den ny kypterte lommeboken.</translation>
    </message>
    <message>
        <source>Wallet encryption failed</source>
        <translation type="unfinished">Kryptering av lommeboken feilet</translation>
    </message>
    <message>
        <source>Wallet encryption failed due to an internal error. Your wallet was not encrypted.</source>
        <translation type="unfinished">Lommebokkrypteringen feilet pga. en intern feil. Lommeboken din ble ikke kryptert.</translation>
    </message>
    <message>
        <source>The supplied passphrases do not match.</source>
        <translation type="unfinished">De oppgitte passordfrasene er forskjellige.</translation>
    </message>
    <message>
        <source>Wallet unlock failed</source>
        <translation type="unfinished">Opplåsing av lommeboken feilet</translation>
    </message>
    <message>
        <source>The passphrase entered for the wallet decryption was incorrect.</source>
        <translation type="unfinished">Passordfrasen som ble oppgitt for å dekryptere lommeboken var feil.</translation>
    </message>
    <message>
        <source>Wallet passphrase was successfully changed.</source>
        <translation type="unfinished">Passordfrasen for lommeboken ble endret</translation>
    </message>
    <message>
        <source>Warning: The Caps Lock key is on!</source>
        <translation type="unfinished">Advarsel: Caps Lock er på!</translation>
    </message>
</context>
<context>
    <name>BanTableModel</name>
    <message>
        <source>IP/Netmask</source>
        <translation type="unfinished">IP/Nettmaske</translation>
    </message>
    <message>
        <source>Banned Until</source>
        <translation type="unfinished">Utestengt Til</translation>
    </message>
</context>
<context>
    <name>BitcoinApplication</name>
    <message>
        <source>Runaway exception</source>
        <translation type="unfinished">Løpsk unntak</translation>
    </message>
    <message>
        <source>A fatal error occurred. %1 can no longer continue safely and will quit.</source>
        <translation type="unfinished">En fatal feil har skjedd. %1 kan ikke lenger trygt fortsette og kommer til å avslutte.</translation>
    </message>
    <message>
        <source>Internal error</source>
        <translation type="unfinished">Intern feil</translation>
    </message>
    <message>
        <source>An internal error occurred. %1 will attempt to continue safely. This is an unexpected bug which can be reported as described below.</source>
        <translation type="unfinished">En intern feil har oppstått. %1 vil forsøke å fortsette trygt. Dette er en uventet feil som kan bli rapportert som forklart nedenfor.</translation>
    </message>
</context>
<context>
    <name>QObject</name>
    <message>
        <source>Do you want to reset settings to default values, or to abort without making changes?</source>
        <extracomment>Explanatory text shown on startup when the settings file cannot be read. Prompts user to make a choice between resetting or aborting.</extracomment>
        <translation type="unfinished">Vil du tilbakestille innstillingene til utgangsverdiene, eller vil du avbryte uten å gjøre endringer?</translation>
    </message>
    <message>
        <source>A fatal error occurred. Check that settings file is writable, or try running with -nosettings.</source>
        <extracomment>Explanatory text shown on startup when the settings file could not be written. Prompts user to check that we have the ability to write to the file. Explains that the user has the option of running without a settings file.</extracomment>
        <translation type="unfinished">En fatal feil har oppstått. Sjekk at filen med innstillinger er skrivbar eller prøv å kjøre med -nosettings.</translation>
    </message>
    <message>
        <source>Error: Specified data directory "%1" does not exist.</source>
        <translation type="unfinished">Feil: Den spesifiserte datamappen "%1" finnes ikke.</translation>
    </message>
    <message>
        <source>Error: %1</source>
        <translation type="unfinished">Feil: %1</translation>
    </message>
    <message>
        <source>%1 didn't yet exit safely…</source>
        <translation type="unfinished">%1 har ikke avsluttet trygt enda…</translation>
    </message>
    <message>
        <source>unknown</source>
        <translation type="unfinished">ukjent</translation>
    </message>
    <message>
        <source>Amount</source>
        <translation type="unfinished">Beløp</translation>
    </message>
    <message>
        <source>Enter a Bitcoin address (e.g. %1)</source>
        <translation type="unfinished">Oppgi en Bitcoin-adresse (f.eks. %1)</translation>
    </message>
    <message>
        <source>Unroutable</source>
        <translation type="unfinished">Ikke-rutbar</translation>
    </message>
    <message>
        <source>Internal</source>
        <translation type="unfinished">Intern</translation>
    </message>
    <message>
        <source>Inbound</source>
        <extracomment>An inbound connection from a peer. An inbound connection is a connection initiated by a peer.</extracomment>
        <translation type="unfinished">Innkommende</translation>
    </message>
    <message>
        <source>Outbound</source>
        <extracomment>An outbound connection to a peer. An outbound connection is a connection initiated by us.</extracomment>
        <translation type="unfinished">Utgående</translation>
    </message>
    <message>
        <source>Full Relay</source>
        <extracomment>Peer connection type that relays all network information.</extracomment>
        <translation type="unfinished">Fullrelé</translation>
    </message>
    <message>
        <source>Block Relay</source>
        <extracomment>Peer connection type that relays network information about blocks and not transactions or addresses.</extracomment>
        <translation type="unfinished">Blokkrelé</translation>
    </message>
    <message>
        <source>Manual</source>
        <extracomment>Peer connection type established manually through one of several methods.</extracomment>
        <translation type="unfinished">Håndbok</translation>
    </message>
    <message>
        <source>Feeler</source>
        <extracomment>Short-lived peer connection type that tests the aliveness of known addresses.</extracomment>
        <translation type="unfinished">Føler</translation>
    </message>
    <message>
        <source>Address Fetch</source>
        <extracomment>Short-lived peer connection type that solicits known addresses from a peer.</extracomment>
        <translation type="unfinished">Adressehenting</translation>
    </message>
    <message>
        <source>%1 h</source>
        <translation type="unfinished">%1 t</translation>
    </message>
    <message>
        <source>None</source>
        <translation type="unfinished">Ingen</translation>
    </message>
    <message>
        <source>N/A</source>
        <translation type="unfinished">-</translation>
    </message>
    <message numerus="yes">
        <source>%n second(s)</source>
        <translation type="unfinished">
            <numerusform>%n sekund</numerusform>
            <numerusform>%n sekunder</numerusform>
        </translation>
    </message>
    <message numerus="yes">
        <source>%n minute(s)</source>
        <translation type="unfinished">
            <numerusform>%n minutt</numerusform>
            <numerusform>%n minutter</numerusform>
        </translation>
    </message>
    <message numerus="yes">
        <source>%n hour(s)</source>
        <translation type="unfinished">
            <numerusform>%n time</numerusform>
            <numerusform>%n timer</numerusform>
        </translation>
    </message>
    <message numerus="yes">
        <source>%n day(s)</source>
        <translation type="unfinished">
            <numerusform>%n dag</numerusform>
            <numerusform>%n dager</numerusform>
        </translation>
    </message>
    <message numerus="yes">
        <source>%n week(s)</source>
        <translation type="unfinished">
            <numerusform>%n uke</numerusform>
            <numerusform>%n uker</numerusform>
        </translation>
    </message>
    <message>
        <source>%1 and %2</source>
        <translation type="unfinished">%1 og %2</translation>
    </message>
    <message numerus="yes">
        <source>%n year(s)</source>
        <translation type="unfinished">
            <numerusform>%n år</numerusform>
            <numerusform>%n år</numerusform>
        </translation>
    </message>
    </context>
<context>
    <name>bitcoin-core</name>
    <message>
        <source>Settings file could not be read</source>
        <translation type="unfinished">Filen med innstillinger kunne ikke lese</translation>
    </message>
    <message>
        <source>Settings file could not be written</source>
        <translation type="unfinished">Filen med innstillinger kunne ikke skrives</translation>
    </message>
    <message>
        <source>The %s developers</source>
        <translation type="unfinished">%s-utviklerne</translation>
    </message>
    <message>
        <source>%s corrupt. Try using the wallet tool bitcoin-wallet to salvage or restoring a backup.</source>
        <translation type="unfinished">%s korrupt. Prøv å bruk lommebokverktøyet bitcoin-wallet til å fikse det eller laste en backup.</translation>
    </message>
    <message>
        <source>-maxtxfee is set very high! Fees this large could be paid on a single transaction.</source>
        <translation type="unfinished">-maxtxfee er satt veldig høyt! Så stort gebyr kan bli betalt ved en enkelt transaksjon.</translation>
    </message>
    <message>
        <source>Cannot downgrade wallet from version %i to version %i. Wallet version unchanged.</source>
        <translation type="unfinished">Kan ikke nedgradere lommebok fra versjon %i til versjon %i. Lommebokversjon er uforandret.</translation>
    </message>
    <message>
        <source>Cannot obtain a lock on data directory %s. %s is probably already running.</source>
        <translation type="unfinished">Kan ikke låse datamappen %s. %s kjører antagelig allerede.</translation>
    </message>
    <message>
        <source>Cannot upgrade a non HD split wallet from version %i to version %i without upgrading to support pre-split keypool. Please use version %i or no version specified.</source>
        <translation type="unfinished">Kan ikke oppgradere en ikke-HD delt lommebok fra versjon %i til versjon %i uten å først oppgradere for å få støtte for forhåndsdelt keypool. Vennligst bruk versjon %i eller ingen versjon spesifisert.</translation>
    </message>
    <message>
        <source>Distributed under the MIT software license, see the accompanying file %s or %s</source>
        <translation type="unfinished">Lisensiert MIT. Se tilhørende fil %s eller %s</translation>
    </message>
    <message>
        <source>Error reading %s! All keys read correctly, but transaction data or address book entries might be missing or incorrect.</source>
        <translation type="unfinished">Feil under lesing av %s! Alle nøkler har blitt lest rett, men transaksjonsdata eller adressebokoppføringer kan mangle eller være uriktige.</translation>
    </message>
    <message>
        <source>Error: Dumpfile format record is incorrect. Got "%s", expected "format".</source>
        <translation type="unfinished">Feil: Dumpfil formatoppføring stemmer ikke. Fikk "%s", forventet "format".</translation>
    </message>
    <message>
        <source>Error: Dumpfile identifier record is incorrect. Got "%s", expected "%s".</source>
        <translation type="unfinished">Feil: Dumpfil identifiseringsoppføring stemmer ikke. Fikk "%s", forventet "%s".</translation>
    </message>
    <message>
        <source>Error: Dumpfile version is not supported. This version of bitcoin-wallet only supports version 1 dumpfiles. Got dumpfile with version %s</source>
        <translation type="unfinished">Feil: Dumpfil versjon er ikke støttet. Denne versjonen av bitcoin-lommebok støtter kun versjon 1 dumpfiler. Fikk dumpfil med versjon %s</translation>
    </message>
    <message>
        <source>Fee estimation failed. Fallbackfee is disabled. Wait a few blocks or enable -fallbackfee.</source>
        <translation type="unfinished">Avgiftsberegning mislyktes. Fallbackfee er deaktivert. Vent et par blokker eller aktiver -fallbackfee.</translation>
    </message>
    <message>
        <source>File %s already exists. If you are sure this is what you want, move it out of the way first.</source>
        <translation type="unfinished">Filen %s eksisterer allerede. Hvis du er sikker på at det er dette du vil, flytt den vekk først.</translation>
    </message>
    <message>
        <source>Invalid amount for -maxtxfee=&lt;amount&gt;: '%s' (must be at least the minrelay fee of %s to prevent stuck transactions)</source>
        <translation type="unfinished">Ugyldig beløp for -maxtxfee=&lt;amount&gt;: '%s' (et minrelay gebyr på minimum %s kreves for å forhindre fastlåste transaksjoner)</translation>
    </message>
    <message>
        <source>More than one onion bind address is provided. Using %s for the automatically created Tor onion service.</source>
        <translation type="unfinished">Mer enn en onion adresse har blitt gitt. Bruker %s for den automatisk lagde Tor onion tjenesten.</translation>
    </message>
    <message>
        <source>Please check that your computer's date and time are correct! If your clock is wrong, %s will not work properly.</source>
        <translation type="unfinished">Sjekk at din datamaskins dato og klokke er stilt rett! Hvis klokka er feil, vil ikke %s fungere ordentlig.</translation>
    </message>
    <message>
        <source>Please contribute if you find %s useful. Visit %s for further information about the software.</source>
        <translation type="unfinished">Bidra hvis du finner %s nyttig. Besøk %s for mer informasjon om programvaren.</translation>
    </message>
    <message>
        <source>Prune configured below the minimum of %d MiB.  Please use a higher number.</source>
        <translation type="unfinished">Beskjæringsmodus er konfigurert under minimum på %d MiB. Vennligst bruk et høyere nummer.</translation>
    </message>
    <message>
        <source>Prune: last wallet synchronisation goes beyond pruned data. You need to -reindex (download the whole blockchain again in case of pruned node)</source>
        <translation type="unfinished">Beskjæring: siste lommeboksynkronisering går utenfor beskjærte data. Du må bruke -reindex (laster ned hele blokkjeden igjen for beskjærte noder)</translation>
    </message>
    <message>
        <source>SQLiteDatabase: Unknown sqlite wallet schema version %d. Only version %d is supported</source>
        <translation type="unfinished">SQLiteDatabase: Ukjent sqlite lommebokskjemaversjon %d. Kun versjon %d er støttet</translation>
    </message>
    <message>
        <source>The block database contains a block which appears to be from the future. This may be due to your computer's date and time being set incorrectly. Only rebuild the block database if you are sure that your computer's date and time are correct</source>
        <translation type="unfinished">Blokkdatabasen inneholder en blokk som ser ut til å være fra fremtiden. Dette kan være fordi dato og tid på din datamaskin er satt feil. Gjenopprett kun blokkdatabasen når du er sikker på at dato og tid er satt riktig.</translation>
    </message>
    <message>
        <source>The transaction amount is too small to send after the fee has been deducted</source>
        <translation type="unfinished">Transaksjonsbeløpet er for lite til å sendes etter at gebyret er fratrukket</translation>
    </message>
    <message>
        <source>This error could occur if this wallet was not shutdown cleanly and was last loaded using a build with a newer version of Berkeley DB. If so, please use the software that last loaded this wallet</source>
        <translation type="unfinished">Denne feilen kan oppstå hvis denne lommeboken ikke ble avsluttet skikkelig og var sist lastet med en build som hadde en nyere versjon av Berkeley DB. Hvis det har skjedd, vær så snill å bruk softwaren som sist lastet denne lommeboken.</translation>
    </message>
    <message>
        <source>This is a pre-release test build - use at your own risk - do not use for mining or merchant applications</source>
        <translation type="unfinished">Dette er en testversjon i påvente av utgivelse - bruk på egen risiko - ikke for bruk til blokkutvinning eller i forretningsøyemed</translation>
    </message>
    <message>
        <source>This is the maximum transaction fee you pay (in addition to the normal fee) to prioritize partial spend avoidance over regular coin selection.</source>
        <translation type="unfinished">Dette er maksimum transaksjonsavgift du betaler (i tillegg til den normale avgiften) for å prioritere delvis betaling unngåelse over normal mynt seleksjon.</translation>
    </message>
    <message>
        <source>This is the transaction fee you may discard if change is smaller than dust at this level</source>
        <translation type="unfinished">Dette er transaksjonsgebyret du kan se bort fra hvis vekslepengene utgjør mindre enn støv på dette nivået</translation>
    </message>
    <message>
        <source>This is the transaction fee you may pay when fee estimates are not available.</source>
        <translation type="unfinished">Dette er transaksjonsgebyret du kan betale når gebyranslag ikke er tilgjengelige.</translation>
    </message>
    <message>
        <source>Total length of network version string (%i) exceeds maximum length (%i). Reduce the number or size of uacomments.</source>
        <translation type="unfinished">Total lengde av nettverks-versionstreng (%i) er over maks lengde (%i). Reduser tallet eller størrelsen av uacomments.</translation>
    </message>
    <message>
        <source>Unable to replay blocks. You will need to rebuild the database using -reindex-chainstate.</source>
        <translation type="unfinished">Kan ikke spille av blokker igjen. Du må bygge opp igjen databasen ved bruk av -reindex-chainstate.</translation>
    </message>
    <message>
        <source>Warning: Dumpfile wallet format "%s" does not match command line specified format "%s".</source>
        <translation type="unfinished">Advarsel: Dumpfil lommebokformat "%s" stemmer ikke med format "%s" spesifisert i kommandolinje.</translation>
    </message>
    <message>
        <source>Warning: We do not appear to fully agree with our peers! You may need to upgrade, or other nodes may need to upgrade.</source>
        <translation type="unfinished">Advarsel: Vi ser ikke ut til å være i full overenstemmelse med våre likemenn! Du kan trenge å oppgradere, eller andre noder kan trenge å oppgradere.</translation>
    </message>
    <message>
        <source>You need to rebuild the database using -reindex to go back to unpruned mode.  This will redownload the entire blockchain</source>
        <translation type="unfinished">Du må gjenoppbygge databasen ved hjelp av -reindex for å gå tilbake til ubeskåret modus. Dette vil laste ned hele blokkjeden på nytt.</translation>
    </message>
    <message>
        <source>%s is set very high!</source>
        <translation type="unfinished">%s er satt veldig høyt!</translation>
    </message>
    <message>
        <source>-maxmempool must be at least %d MB</source>
        <translation type="unfinished">-maxmempool må være minst %d MB</translation>
    </message>
    <message>
        <source>A fatal internal error occurred, see debug.log for details</source>
        <translation type="unfinished">En fatal intern feil oppstod, se debug.log for detaljer.</translation>
    </message>
    <message>
        <source>Cannot resolve -%s address: '%s'</source>
        <translation type="unfinished">Kunne ikke slå opp -%s-adresse: "%s"</translation>
    </message>
    <message>
        <source>Cannot set -peerblockfilters without -blockfilterindex.</source>
        <translation type="unfinished">Kan ikke sette -peerblockfilters uten -blockfilterindex</translation>
    </message>
    <message>
        <source>
Unable to restore backup of wallet.</source>
        <translation type="unfinished">
Kunne ikke gjenopprette sikkerhetskopi av lommebok.</translation>
    </message>
    <message>
        <source>Copyright (C) %i-%i</source>
        <translation type="unfinished">Kopirett © %i-%i</translation>
    </message>
    <message>
        <source>Corrupted block database detected</source>
        <translation type="unfinished">Oppdaget korrupt blokkdatabase</translation>
    </message>
    <message>
        <source>Could not find asmap file %s</source>
        <translation type="unfinished">Kunne ikke finne asmap filen %s</translation>
    </message>
    <message>
        <source>Could not parse asmap file %s</source>
        <translation type="unfinished">Kunne ikke analysere asmap filen %s</translation>
    </message>
    <message>
        <source>Disk space is too low!</source>
        <translation type="unfinished">For lite diskplass!</translation>
    </message>
    <message>
        <source>Do you want to rebuild the block database now?</source>
        <translation type="unfinished">Ønsker du å gjenopprette blokkdatabasen nå?</translation>
    </message>
    <message>
        <source>Done loading</source>
        <translation type="unfinished">Ferdig med lasting</translation>
    </message>
    <message>
        <source>Dump file %s does not exist.</source>
        <translation type="unfinished">Dump fil %s eksisterer ikke.</translation>
    </message>
    <message>
        <source>Error creating %s</source>
        <translation type="unfinished">Feil under opprettelse av %s</translation>
    </message>
    <message>
        <source>Error initializing block database</source>
        <translation type="unfinished">Feil under initialisering av blokkdatabase</translation>
    </message>
    <message>
        <source>Error initializing wallet database environment %s!</source>
        <translation type="unfinished">Feil under oppstart av lommeboken sitt databasemiljø %s!</translation>
    </message>
    <message>
        <source>Error loading %s</source>
        <translation type="unfinished">Feil ved lasting av %s</translation>
    </message>
    <message>
        <source>Error loading %s: Wallet corrupted</source>
        <translation type="unfinished">Feil under innlasting av %s: Skadet lommebok</translation>
    </message>
    <message>
        <source>Error loading %s: Wallet requires newer version of %s</source>
        <translation type="unfinished">Feil under innlasting av %s: Lommeboka krever nyere versjon av %s</translation>
    </message>
    <message>
        <source>Error loading block database</source>
        <translation type="unfinished">Feil ved lasting av blokkdatabase</translation>
    </message>
    <message>
        <source>Error opening block database</source>
        <translation type="unfinished">Feil under åpning av blokkdatabase</translation>
    </message>
    <message>
        <source>Error reading from database, shutting down.</source>
        <translation type="unfinished">Feil ved lesing fra database, stenger ned.</translation>
    </message>
    <message>
        <source>Error reading next record from wallet database</source>
        <translation type="unfinished">Feil ved lesing av neste oppføring fra lommebokdatabase</translation>
    </message>
    <message>
        <source>Error: Disk space is low for %s</source>
        <translation type="unfinished">Feil: Ikke nok ledig diskplass for %s</translation>
    </message>
    <message>
        <source>Error: Dumpfile checksum does not match. Computed %s, expected %s</source>
        <translation type="unfinished">Feil: Dumpfil sjekksum samsvarer ikke. Beregnet %s, forventet %s</translation>
    </message>
    <message>
        <source>Error: Got key that was not hex: %s</source>
        <translation type="unfinished">Feil: Fikk nøkkel som ikke var hex: %s</translation>
    </message>
    <message>
        <source>Error: Got value that was not hex: %s</source>
        <translation type="unfinished">Feil: Fikk verdi som ikke var hex: %s</translation>
    </message>
    <message>
        <source>Error: Keypool ran out, please call keypoolrefill first</source>
        <translation type="unfinished">Feil: Keypool gikk tom, kall keypoolrefill først.</translation>
    </message>
    <message>
        <source>Error: Missing checksum</source>
        <translation type="unfinished">Feil: Manglende sjekksum</translation>
    </message>
    <message>
        <source>Error: No %s addresses available.</source>
        <translation type="unfinished">Feil: Ingen %s adresser tilgjengelige.</translation>
    </message>
    <message>
        <source>Error: Unable to write record to new wallet</source>
        <translation type="unfinished">Feil: Kan ikke skrive rekord til ny lommebok</translation>
    </message>
    <message>
        <source>Failed to listen on any port. Use -listen=0 if you want this.</source>
        <translation type="unfinished">Kunne ikke lytte på noen port. Bruk -listen=0 hvis det er dette du vil.</translation>
    </message>
    <message>
        <source>Failed to rescan the wallet during initialization</source>
        <translation type="unfinished">Klarte ikke gå igjennom lommeboken under oppstart</translation>
    </message>
    <message>
        <source>Failed to verify database</source>
        <translation type="unfinished">Verifisering av database feilet</translation>
    </message>
    <message>
        <source>Fee rate (%s) is lower than the minimum fee rate setting (%s)</source>
        <translation type="unfinished">Avgiftsrate (%s) er lavere enn den minimume avgiftsrate innstillingen (%s)</translation>
    </message>
    <message>
        <source>Ignoring duplicate -wallet %s.</source>
        <translation type="unfinished">Ignorerer dupliserte -wallet %s.</translation>
    </message>
    <message>
        <source>Importing…</source>
        <translation type="unfinished">Importerer...</translation>
    </message>
    <message>
        <source>Incorrect or no genesis block found. Wrong datadir for network?</source>
        <translation type="unfinished">Ugyldig eller ingen skaperblokk funnet. Feil datamappe for nettverk?</translation>
    </message>
    <message>
        <source>Initialization sanity check failed. %s is shutting down.</source>
        <translation type="unfinished">Sunnhetssjekk ved oppstart mislyktes. %s skrus av.</translation>
    </message>
    <message>
        <source>Input not found or already spent</source>
        <translation type="unfinished">Finner ikke data eller er allerede brukt</translation>
    </message>
    <message>
        <source>Insufficient funds</source>
        <translation type="unfinished">Utilstrekkelige midler</translation>
    </message>
    <message>
        <source>Invalid -onion address or hostname: '%s'</source>
        <translation type="unfinished">Ugyldig -onion adresse eller vertsnavn: "%s"</translation>
    </message>
    <message>
        <source>Invalid -proxy address or hostname: '%s'</source>
        <translation type="unfinished">Ugyldig -mellomtjeneradresse eller vertsnavn: "%s"</translation>
    </message>
    <message>
        <source>Invalid amount for -%s=&lt;amount&gt;: '%s'</source>
        <translation type="unfinished">Ugyldig beløp for -%s=&lt;amount&gt;: "%s"</translation>
    </message>
    <message>
        <source>Invalid amount for -discardfee=&lt;amount&gt;: '%s'</source>
        <translation type="unfinished">Ugyldig beløp for -discardfee=&lt;amount&gt;: "%s"</translation>
    </message>
    <message>
        <source>Invalid amount for -fallbackfee=&lt;amount&gt;: '%s'</source>
        <translation type="unfinished">Ugyldig beløp for -fallbackfee=&lt;amount&gt;: "%s"</translation>
    </message>
    <message>
        <source>Invalid amount for -paytxfee=&lt;amount&gt;: '%s' (must be at least %s)</source>
        <translation type="unfinished">Ugyldig beløp for -paytxfee=&lt;amount&gt;: '%s' (må være minst %s)</translation>
    </message>
    <message>
        <source>Invalid netmask specified in -whitelist: '%s'</source>
        <translation type="unfinished">Ugyldig nettmaske spesifisert i -whitelist: '%s'</translation>
    </message>
    <message>
        <source>Loading P2P addresses…</source>
        <translation type="unfinished">Laster P2P-adresser...</translation>
    </message>
    <message>
        <source>Loading banlist…</source>
        <translation type="unfinished">Laster inn bannlysningsliste…</translation>
    </message>
    <message>
        <source>Loading block index…</source>
        <translation type="unfinished">Laster blokkindeks...</translation>
    </message>
    <message>
        <source>Loading wallet…</source>
        <translation type="unfinished">Laster lommebok...</translation>
    </message>
    <message>
        <source>Missing amount</source>
        <translation type="unfinished">Mangler beløp</translation>
    </message>
    <message>
<<<<<<< HEAD
=======
        <source>Missing solving data for estimating transaction size</source>
        <translation type="unfinished"> 
Mangler løsningsdata for å estimere transaksjonsstørrelse</translation>
    </message>
    <message>
>>>>>>> 3116ccd7
        <source>Need to specify a port with -whitebind: '%s'</source>
        <translation type="unfinished">Må oppgi en port med -whitebind: '%s'</translation>
    </message>
    <message>
        <source>No addresses available</source>
        <translation type="unfinished">Ingen adresser tilgjengelig</translation>
<<<<<<< HEAD
    </message>
    <message>
        <source>No proxy server specified. Use -proxy=&lt;ip&gt; or -proxy=&lt;ip:port&gt;.</source>
        <translation type="unfinished">Ingen proxyserver er spesifisert. Bruk -proxy=&lt;ip&gt; eller -proxy=&lt;ip:port&gt;.</translation>
=======
>>>>>>> 3116ccd7
    </message>
    <message>
        <source>Not enough file descriptors available.</source>
        <translation type="unfinished">For få fildeskriptorer tilgjengelig.</translation>
    </message>
    <message>
        <source>Prune cannot be configured with a negative value.</source>
        <translation type="unfinished">Beskjæringsmodus kan ikke konfigureres med en negativ verdi.</translation>
    </message>
    <message>
        <source>Prune mode is incompatible with -txindex.</source>
        <translation type="unfinished">Beskjæringsmodus er inkompatibel med -txindex.</translation>
    </message>
    <message>
        <source>Pruning blockstore…</source>
        <translation type="unfinished">Beskjærer blokklageret...</translation>
    </message>
    <message>
        <source>Reducing -maxconnections from %d to %d, because of system limitations.</source>
        <translation type="unfinished">Reduserer -maxconnections fra %d til %d, pga. systembegrensninger.</translation>
    </message>
    <message>
        <source>Replaying blocks…</source>
        <translation type="unfinished">Spiller av blokker på nytt …</translation>
    </message>
    <message>
        <source>Rescanning…</source>
        <translation type="unfinished">Leser gjennom igjen...</translation>
    </message>
    <message>
        <source>SQLiteDatabase: Failed to execute statement to verify database: %s</source>
        <translation type="unfinished">SQLiteDatabase: Kunne ikke utføre uttrykk for å verifisere database: %s</translation>
    </message>
    <message>
        <source>SQLiteDatabase: Failed to prepare statement to verify database: %s</source>
        <translation type="unfinished">SQLiteDataBase: Kunne ikke forberede uttrykk for å verifisere database: %s</translation>
    </message>
    <message>
        <source>SQLiteDatabase: Failed to read database verification error: %s</source>
        <translation type="unfinished">SQLiteDatabase: Kunne ikke lese databaseverifikasjonsfeil: %s</translation>
    </message>
    <message>
        <source>SQLiteDatabase: Unexpected application id. Expected %u, got %u</source>
        <translation type="unfinished">SQLiteDatabase: Uventet applikasjonsid. Forventet %u, fikk %u</translation>
    </message>
    <message>
        <source>Section [%s] is not recognized.</source>
        <translation type="unfinished">Avsnitt [%s] gjenkjennes ikke.</translation>
    </message>
    <message>
        <source>Signing transaction failed</source>
        <translation type="unfinished">Signering av transaksjon feilet</translation>
    </message>
    <message>
        <source>Specified -walletdir "%s" does not exist</source>
        <translation type="unfinished">Oppgitt -walletdir "%s" eksisterer ikke</translation>
    </message>
    <message>
        <source>Specified -walletdir "%s" is a relative path</source>
        <translation type="unfinished">Oppgitt -walletdir "%s" er en relativ sti</translation>
    </message>
    <message>
        <source>Specified -walletdir "%s" is not a directory</source>
        <translation type="unfinished">Oppgitt -walletdir "%s" er ikke en katalog</translation>
    </message>
    <message>
        <source>Specified blocks directory "%s" does not exist.</source>
        <translation type="unfinished">Spesifisert blokkeringskatalog "%s" eksisterer ikke.</translation>
    </message>
    <message>
        <source>Starting network threads…</source>
        <translation type="unfinished">Starter nettverkstråder…</translation>
    </message>
    <message>
        <source>The source code is available from %s.</source>
        <translation type="unfinished">Kildekoden er tilgjengelig fra %s.</translation>
    </message>
    <message>
        <source>The specified config file %s does not exist</source>
        <translation type="unfinished">Konfigurasjonsfilen %s eksisterer ikke</translation>
    </message>
    <message>
        <source>The transaction amount is too small to pay the fee</source>
        <translation type="unfinished">Transaksjonsbeløpet er for lite til å betale gebyr</translation>
    </message>
    <message>
        <source>The wallet will avoid paying less than the minimum relay fee.</source>
        <translation type="unfinished">Lommeboka vil unngå å betale mindre enn minimumsstafettgebyret.</translation>
    </message>
    <message>
        <source>This is experimental software.</source>
        <translation type="unfinished">Dette er eksperimentell programvare.</translation>
    </message>
    <message>
        <source>This is the minimum transaction fee you pay on every transaction.</source>
        <translation type="unfinished">Dette er minimumsgebyret du betaler for hver transaksjon.</translation>
    </message>
    <message>
        <source>This is the transaction fee you will pay if you send a transaction.</source>
        <translation type="unfinished">Dette er transaksjonsgebyret du betaler som forsender av transaksjon.</translation>
    </message>
    <message>
        <source>Transaction amount too small</source>
        <translation type="unfinished">Transaksjonen er for liten</translation>
    </message>
    <message>
        <source>Transaction amounts must not be negative</source>
        <translation type="unfinished">Transaksjonsbeløpet kan ikke være negativt</translation>
    </message>
    <message>
        <source>Transaction has too long of a mempool chain</source>
        <translation type="unfinished">Transaksjonen har for lang minnepoolkjede</translation>
    </message>
    <message>
        <source>Transaction must have at least one recipient</source>
        <translation type="unfinished">Transaksjonen må ha minst én mottaker</translation>
    </message>
    <message>
        <source>Transaction too large</source>
        <translation type="unfinished">Transaksjonen er for stor</translation>
    </message>
    <message>
        <source>Unable to bind to %s on this computer (bind returned error %s)</source>
        <translation type="unfinished">Kan ikke binde til %s på denne datamaskinen (binding returnerte feilen %s)</translation>
    </message>
    <message>
        <source>Unable to bind to %s on this computer. %s is probably already running.</source>
        <translation type="unfinished">Kan ikke binde til %s på denne datamaskinen. Sannsynligvis kjører %s allerede.</translation>
    </message>
    <message>
        <source>Unable to generate initial keys</source>
        <translation type="unfinished">Klarte ikke lage første nøkkel</translation>
    </message>
    <message>
        <source>Unable to generate keys</source>
        <translation type="unfinished">Klarte ikke å lage nøkkel</translation>
    </message>
    <message>
        <source>Unable to open %s for writing</source>
        <translation type="unfinished">Kan ikke åpne %s for skriving</translation>
    </message>
    <message>
        <source>Unable to start HTTP server. See debug log for details.</source>
        <translation type="unfinished">Kunne ikke starte HTTP-tjener. Se feilrettingslogg for detaljer.</translation>
    </message>
    <message>
        <source>Unable to unload the wallet before migrating</source>
        <translation type="unfinished">Kan ikke laste ut lommeboken før migrering</translation>
    </message>
    <message>
        <source>Unknown -blockfilterindex value %s.</source>
        <translation type="unfinished">Ukjent -blokkfilterindex-verdi 1 %s.</translation>
    </message>
    <message>
        <source>Unknown address type '%s'</source>
        <translation type="unfinished">Ukjent adressetype  '%s'</translation>
    </message>
    <message>
        <source>Unknown change type '%s'</source>
        <translation type="unfinished">Ukjent endringstype '%s'</translation>
    </message>
    <message>
        <source>Unknown network specified in -onlynet: '%s'</source>
        <translation type="unfinished">Ukjent nettverk angitt i -onlynet '%s'</translation>
    </message>
    <message>
        <source>Unknown new rules activated (versionbit %i)</source>
        <translation type="unfinished">Ukjente nye regler aktivert (versionbit %i)</translation>
    </message>
    <message>
        <source>Unsupported logging category %s=%s.</source>
        <translation type="unfinished">Ustøttet loggingskategori %s=%s.</translation>
    </message>
    <message>
        <source>User Agent comment (%s) contains unsafe characters.</source>
        <translation type="unfinished">User Agent kommentar (%s) inneholder utrygge tegn.</translation>
    </message>
    <message>
        <source>Verifying blocks…</source>
        <translation type="unfinished">Verifiserer blokker...</translation>
    </message>
    <message>
        <source>Verifying wallet(s)…</source>
        <translation type="unfinished">Verifiserer lommebøker...</translation>
    </message>
    <message>
        <source>Wallet needed to be rewritten: restart %s to complete</source>
        <translation type="unfinished">Lommeboka må skrives om: Start %s på nytt for å fullføre</translation>
    </message>
</context>
<context>
    <name>BitcoinGUI</name>
    <message>
        <source>&amp;Overview</source>
        <translation type="unfinished">&amp;Oversikt</translation>
    </message>
    <message>
        <source>Show general overview of wallet</source>
        <translation type="unfinished">Vis generell oversikt over lommeboken</translation>
    </message>
    <message>
        <source>&amp;Transactions</source>
        <translation type="unfinished">&amp;Transaksjoner</translation>
    </message>
    <message>
        <source>Browse transaction history</source>
        <translation type="unfinished">Bla gjennom transaksjoner</translation>
    </message>
    <message>
        <source>E&amp;xit</source>
        <translation type="unfinished">&amp;Avslutt</translation>
    </message>
    <message>
        <source>Quit application</source>
        <translation type="unfinished">Avslutt program</translation>
    </message>
    <message>
        <source>&amp;About %1</source>
        <translation type="unfinished">&amp;Om %1</translation>
    </message>
    <message>
        <source>Show information about %1</source>
        <translation type="unfinished">Vis informasjon om %1</translation>
    </message>
    <message>
        <source>About &amp;Qt</source>
        <translation type="unfinished">Om &amp;Qt</translation>
    </message>
    <message>
        <source>Show information about Qt</source>
        <translation type="unfinished">Vis informasjon om Qt</translation>
    </message>
    <message>
        <source>Modify configuration options for %1</source>
        <translation type="unfinished">Endre konfigurasjonsalternativer for %1</translation>
    </message>
    <message>
        <source>Create a new wallet</source>
        <translation type="unfinished">Lag en ny lommebok</translation>
    </message>
    <message>
        <source>Wallet:</source>
        <translation type="unfinished">Lommebok:</translation>
    </message>
    <message>
        <source>Network activity disabled.</source>
        <extracomment>A substring of the tooltip.</extracomment>
        <translation type="unfinished">Nettverksaktivitet er slått av</translation>
    </message>
    <message>
        <source>Proxy is &lt;b&gt;enabled&lt;/b&gt;: %1</source>
        <translation type="unfinished">Proxy er &lt;b&gt;slått på&lt;/b&gt;: %1</translation>
    </message>
    <message>
        <source>Send coins to a Bitcoin address</source>
        <translation type="unfinished">Send mynter til en Bitcoin adresse</translation>
    </message>
    <message>
        <source>Backup wallet to another location</source>
        <translation type="unfinished">Sikkerhetskopier lommeboken til en annen lokasjon</translation>
    </message>
    <message>
        <source>Change the passphrase used for wallet encryption</source>
        <translation type="unfinished">Endre passordfrasen for kryptering av lommeboken</translation>
    </message>
    <message>
        <source>&amp;Send</source>
        <translation type="unfinished">&amp;Sende</translation>
    </message>
    <message>
        <source>&amp;Receive</source>
        <translation type="unfinished">&amp;Motta</translation>
    </message>
    <message>
        <source>&amp;Options…</source>
        <translation type="unfinished">&amp;Innstillinger...</translation>
    </message>
    <message>
        <source>&amp;Encrypt Wallet…</source>
        <translation type="unfinished">&amp;Krypter lommebok...</translation>
    </message>
    <message>
        <source>Encrypt the private keys that belong to your wallet</source>
        <translation type="unfinished">Krypter de private nøklene som tilhører lommeboken din</translation>
    </message>
    <message>
        <source>&amp;Backup Wallet…</source>
        <translation type="unfinished">Lag &amp;Sikkerhetskopi av lommebok...</translation>
    </message>
    <message>
        <source>&amp;Change Passphrase…</source>
        <translation type="unfinished">&amp;Endre Passordfrase...</translation>
    </message>
    <message>
        <source>Sign &amp;message…</source>
        <translation type="unfinished">Signer &amp;melding...</translation>
    </message>
    <message>
        <source>Sign messages with your Bitcoin addresses to prove you own them</source>
        <translation type="unfinished">Signer meldingene med Bitcoin adresse for å bevise at diu eier dem</translation>
    </message>
    <message>
        <source>&amp;Verify message…</source>
        <translation type="unfinished">&amp;Verifiser melding...</translation>
    </message>
    <message>
        <source>Verify messages to ensure they were signed with specified Bitcoin addresses</source>
        <translation type="unfinished">Verifiser meldinger for å sikre at de ble signert med en angitt Bitcoin adresse</translation>
    </message>
    <message>
        <source>&amp;Load PSBT from file…</source>
        <translation type="unfinished">&amp;Last PSBT fra fil...</translation>
    </message>
    <message>
        <source>Open &amp;URI…</source>
        <translation type="unfinished">Åpne &amp;URI...</translation>
    </message>
    <message>
        <source>Close Wallet…</source>
        <translation type="unfinished">Lukk Lommebok...</translation>
    </message>
    <message>
        <source>Create Wallet…</source>
        <translation type="unfinished">Lag lommebok...</translation>
    </message>
    <message>
        <source>Close All Wallets…</source>
        <translation type="unfinished">Lukk alle lommebøker...</translation>
    </message>
    <message>
        <source>&amp;File</source>
        <translation type="unfinished">&amp;Fil</translation>
    </message>
    <message>
        <source>&amp;Settings</source>
        <translation type="unfinished">Inn&amp;stillinger</translation>
    </message>
    <message>
        <source>&amp;Help</source>
        <translation type="unfinished">&amp;Hjelp</translation>
    </message>
    <message>
        <source>Tabs toolbar</source>
        <translation type="unfinished">Hjelpelinje for fliker</translation>
    </message>
    <message>
        <source>Syncing Headers (%1%)…</source>
        <translation type="unfinished">Synkroniserer blokkhoder (%1%)...</translation>
    </message>
    <message>
        <source>Synchronizing with network…</source>
        <translation type="unfinished">Synkroniserer med nettverk...</translation>
    </message>
    <message>
        <source>Indexing blocks on disk…</source>
        <translation type="unfinished">Indekserer blokker på disk...</translation>
    </message>
    <message>
        <source>Processing blocks on disk…</source>
        <translation type="unfinished">Behandler blokker på disken…</translation>
    </message>
    <message>
        <source>Reindexing blocks on disk…</source>
        <translation type="unfinished">Reindekserer blokker på disken...</translation>
    </message>
    <message>
        <source>Connecting to peers…</source>
        <translation type="unfinished">Kobler til likemannsnettverket...</translation>
    </message>
    <message>
        <source>Request payments (generates QR codes and bitcoin: URIs)</source>
        <translation type="unfinished">Be om betalinger (genererer QR-koder og bitcoin-URIer)</translation>
    </message>
    <message>
        <source>Show the list of used sending addresses and labels</source>
        <translation type="unfinished">Vis lista over brukte sendeadresser og merkelapper</translation>
    </message>
    <message>
        <source>Show the list of used receiving addresses and labels</source>
        <translation type="unfinished">Vis lista over brukte mottakeradresser og merkelapper</translation>
    </message>
    <message>
        <source>&amp;Command-line options</source>
        <translation type="unfinished">&amp;Kommandolinjealternativer</translation>
    </message>
    <message numerus="yes">
        <source>Processed %n block(s) of transaction history.</source>
        <translation type="unfinished">
            <numerusform />
            <numerusform />
        </translation>
    </message>
    <message>
        <source>%1 behind</source>
        <translation type="unfinished">%1 bak</translation>
    </message>
    <message>
        <source>Catching up…</source>
        <translation type="unfinished">Kommer ajour...</translation>
    </message>
    <message>
        <source>Last received block was generated %1 ago.</source>
        <translation type="unfinished">Siste mottatte blokk ble generert for %1 siden.</translation>
    </message>
    <message>
        <source>Transactions after this will not yet be visible.</source>
        <translation type="unfinished">Transaksjoner etter dette vil ikke være synlige ennå.</translation>
    </message>
    <message>
        <source>Error</source>
        <translation type="unfinished">Feilmelding</translation>
    </message>
    <message>
        <source>Warning</source>
        <translation type="unfinished">Advarsel</translation>
    </message>
    <message>
        <source>Information</source>
        <translation type="unfinished">Informasjon</translation>
    </message>
    <message>
        <source>Up to date</source>
        <translation type="unfinished">Oppdatert</translation>
    </message>
    <message>
        <source>Load Partially Signed Bitcoin Transaction</source>
        <translation type="unfinished">Last delvis signert Bitcoin transaksjon</translation>
    </message>
    <message>
        <source>Load Partially Signed Bitcoin Transaction from clipboard</source>
        <translation type="unfinished">Last Delvis Signert Bitcoin Transaksjon fra utklippstavle</translation>
    </message>
    <message>
        <source>Node window</source>
        <translation type="unfinished">Nodevindu</translation>
    </message>
    <message>
        <source>Open node debugging and diagnostic console</source>
        <translation type="unfinished">Åpne nodens konsoll for feilsøk og diagnostikk</translation>
    </message>
    <message>
        <source>&amp;Sending addresses</source>
        <translation type="unfinished">&amp;Avsender adresser</translation>
    </message>
    <message>
        <source>&amp;Receiving addresses</source>
        <translation type="unfinished">&amp;Mottaker adresser</translation>
    </message>
    <message>
        <source>Open a bitcoin: URI</source>
        <translation type="unfinished">Åpne en bitcoin: URI</translation>
    </message>
    <message>
        <source>Open Wallet</source>
        <translation type="unfinished">Åpne Lommebok</translation>
    </message>
    <message>
        <source>Open a wallet</source>
        <translation type="unfinished">Åpne en lommebok</translation>
    </message>
    <message>
        <source>Close wallet</source>
        <translation type="unfinished">Lukk lommebok</translation>
    </message>
    <message>
        <source>Restore Wallet…</source>
        <extracomment>Name of the menu item that restores wallet from a backup file.</extracomment>
        <translation type="unfinished">Gjenopprett lommebok...</translation>
    </message>
    <message>
        <source>Restore a wallet from a backup file</source>
        <extracomment>Status tip for Restore Wallet menu item</extracomment>
        <translation type="unfinished">Gjenopprett en lommebok fra en sikkerhetskopi</translation>
    </message>
    <message>
        <source>Close all wallets</source>
        <translation type="unfinished">Lukk alle lommebøker</translation>
    </message>
    <message>
        <source>Show the %1 help message to get a list with possible Bitcoin command-line options</source>
        <translation type="unfinished">Vis %1-hjelpemeldingen for å få en liste over mulige Bitcoin-kommandolinjealternativer</translation>
    </message>
    <message>
        <source>&amp;Mask values</source>
        <translation type="unfinished">&amp;Masker verdier</translation>
    </message>
    <message>
        <source>Mask the values in the Overview tab</source>
        <translation type="unfinished">Masker verdiene i oversiktstabben</translation>
    </message>
    <message>
        <source>default wallet</source>
        <translation type="unfinished">standard lommebok</translation>
    </message>
    <message>
        <source>No wallets available</source>
        <translation type="unfinished">Ingen lommebøker tilgjengelig</translation>
    </message>
    <message>
        <source>Wallet Data</source>
        <extracomment>Name of the wallet data file format.</extracomment>
        <translation type="unfinished">Lommebokdata</translation>
    </message>
    <message>
        <source>Load Wallet Backup</source>
        <extracomment>The title for Restore Wallet File Windows</extracomment>
        <translation type="unfinished">Last lommebok sikkerhetskopi</translation>
    </message>
    <message>
        <source>Restore Wallet</source>
        <extracomment>Title of pop-up window shown when the user is attempting to restore a wallet.</extracomment>
        <translation type="unfinished">Gjenopprett lommebok</translation>
    </message>
    <message>
        <source>Wallet Name</source>
        <extracomment>Label of the input field where the name of the wallet is entered.</extracomment>
        <translation type="unfinished">Lommeboknavn</translation>
    </message>
    <message>
        <source>&amp;Window</source>
        <translation type="unfinished">&amp;Vindu</translation>
    </message>
    <message>
        <source>Main Window</source>
        <translation type="unfinished">Hovedvindu</translation>
    </message>
    <message>
        <source>%1 client</source>
        <translation type="unfinished">%1-klient</translation>
    </message>
    <message numerus="yes">
        <source>%n active connection(s) to Bitcoin network.</source>
        <extracomment>A substring of the tooltip.</extracomment>
        <translation type="unfinished">
            <numerusform> %n aktiv tilkobling til Bitcoin-nettverket.</numerusform>
            <numerusform>%n aktive tilkoblinger til Bitcoin-nettverket.</numerusform>
        </translation>
    </message>
    <message>
        <source>Click for more actions.</source>
        <extracomment>A substring of the tooltip. "More actions" are available via the context menu.</extracomment>
        <translation type="unfinished">Trykk for flere valg.</translation>
    </message>
    <message>
        <source>Show Peers tab</source>
        <extracomment>A context menu item. The "Peers tab" is an element of the "Node window".</extracomment>
        <translation type="unfinished">Vis Likemann fane</translation>
    </message>
    <message>
        <source>Disable network activity</source>
        <extracomment>A context menu item.</extracomment>
        <translation type="unfinished">Klikk for å deaktivere nettverksaktivitet</translation>
    </message>
    <message>
        <source>Enable network activity</source>
        <extracomment>A context menu item. The network activity was disabled previously.</extracomment>
        <translation type="unfinished">Klikk for å aktivere nettverksaktivitet.</translation>
    </message>
    <message>
        <source>Pre-syncing Headers (%1%)…</source>
        <translation type="unfinished">Synkroniserer blokkhoder (%1%)...</translation>
    </message>
    <message>
        <source>Error: %1</source>
        <translation type="unfinished">Feil: %1</translation>
    </message>
    <message>
        <source>Warning: %1</source>
        <translation type="unfinished">Advarsel: %1</translation>
    </message>
    <message>
        <source>Date: %1
</source>
        <translation type="unfinished">Dato: %1
</translation>
    </message>
    <message>
        <source>Amount: %1
</source>
        <translation type="unfinished">Mengde: %1
</translation>
    </message>
    <message>
        <source>Wallet: %1
</source>
        <translation type="unfinished">Lommeboik: %1
</translation>
    </message>
    <message>
        <source>Label: %1
</source>
        <translation type="unfinished">Merkelapp: %1
</translation>
    </message>
    <message>
        <source>Address: %1
</source>
        <translation type="unfinished">Adresse: %1
</translation>
    </message>
    <message>
        <source>Sent transaction</source>
        <translation type="unfinished">Sendt transaksjon</translation>
    </message>
    <message>
        <source>Incoming transaction</source>
        <translation type="unfinished">Innkommende transaksjon</translation>
    </message>
    <message>
        <source>HD key generation is &lt;b&gt;enabled&lt;/b&gt;</source>
        <translation type="unfinished">HD nøkkel generering er &lt;b&gt;slått på&lt;/b&gt;</translation>
    </message>
    <message>
        <source>HD key generation is &lt;b&gt;disabled&lt;/b&gt;</source>
        <translation type="unfinished">HD nøkkel generering er &lt;b&gt;slått av&lt;/b&gt;</translation>
    </message>
    <message>
        <source>Private key &lt;b&gt;disabled&lt;/b&gt;</source>
        <translation type="unfinished">Privat nøkkel &lt;b&gt;deaktivert&lt;/b&gt;</translation>
    </message>
    <message>
        <source>Wallet is &lt;b&gt;encrypted&lt;/b&gt; and currently &lt;b&gt;unlocked&lt;/b&gt;</source>
        <translation type="unfinished">Lommeboken er &lt;b&gt;kryptert&lt;/b&gt; og for tiden &lt;b&gt;låst opp&lt;/b&gt;</translation>
    </message>
    <message>
        <source>Wallet is &lt;b&gt;encrypted&lt;/b&gt; and currently &lt;b&gt;locked&lt;/b&gt;</source>
        <translation type="unfinished">Lommeboken er &lt;b&gt;kryptert&lt;/b&gt; og for tiden &lt;b&gt;låst&lt;/b&gt;</translation>
    </message>
    <message>
        <source>Original message:</source>
        <translation type="unfinished">Opprinnelig melding</translation>
    </message>
</context>
<context>
    <name>UnitDisplayStatusBarControl</name>
    <message>
        <source>Unit to show amounts in. Click to select another unit.</source>
        <translation type="unfinished">Enhet å vise beløper i. Klikk for å velge en annen enhet.</translation>
    </message>
</context>
<context>
    <name>CoinControlDialog</name>
    <message>
        <source>Coin Selection</source>
        <translation type="unfinished">Mynt Valg</translation>
    </message>
    <message>
        <source>Quantity:</source>
        <translation type="unfinished">Mengde:</translation>
    </message>
    <message>
        <source>Amount:</source>
        <translation type="unfinished">Beløp:</translation>
    </message>
    <message>
        <source>Fee:</source>
        <translation type="unfinished">Gebyr:</translation>
    </message>
    <message>
        <source>Dust:</source>
        <translation type="unfinished">Støv:</translation>
    </message>
    <message>
        <source>After Fee:</source>
        <translation type="unfinished">Totalt:</translation>
    </message>
    <message>
        <source>Change:</source>
        <translation type="unfinished">Veksel:</translation>
    </message>
    <message>
        <source>(un)select all</source>
        <translation type="unfinished">velg (fjern) alle</translation>
    </message>
    <message>
        <source>Tree mode</source>
        <translation type="unfinished">Trevisning</translation>
    </message>
    <message>
        <source>List mode</source>
        <translation type="unfinished">Listevisning</translation>
    </message>
    <message>
        <source>Amount</source>
        <translation type="unfinished">Beløp</translation>
    </message>
    <message>
        <source>Received with label</source>
        <translation type="unfinished">Mottatt med merkelapp</translation>
    </message>
    <message>
        <source>Received with address</source>
        <translation type="unfinished">Mottatt med adresse</translation>
    </message>
    <message>
        <source>Date</source>
        <translation type="unfinished">Dato</translation>
    </message>
    <message>
        <source>Confirmations</source>
        <translation type="unfinished">Bekreftelser</translation>
    </message>
    <message>
        <source>Confirmed</source>
        <translation type="unfinished">Bekreftet</translation>
    </message>
    <message>
        <source>Copy amount</source>
        <translation type="unfinished">Kopier beløp</translation>
    </message>
    <message>
        <source>&amp;Copy address</source>
        <translation type="unfinished">&amp;Kopier adresse</translation>
    </message>
    <message>
        <source>Copy &amp;label</source>
        <translation type="unfinished">Kopier &amp;beskrivelse</translation>
    </message>
    <message>
        <source>Copy &amp;amount</source>
        <translation type="unfinished">Kopier &amp;beløp</translation>
    </message>
    <message>
        <source>L&amp;ock unspent</source>
        <translation type="unfinished">Lås ubrukte</translation>
    </message>
    <message>
        <source>&amp;Unlock unspent</source>
        <translation type="unfinished">&amp;Lås opp ubrukte</translation>
    </message>
    <message>
        <source>Copy quantity</source>
        <translation type="unfinished">Kopiér mengde</translation>
    </message>
    <message>
        <source>Copy fee</source>
        <translation type="unfinished">Kopiér gebyr</translation>
    </message>
    <message>
        <source>Copy after fee</source>
        <translation type="unfinished">Kopiér totalt</translation>
    </message>
    <message>
        <source>Copy bytes</source>
        <translation type="unfinished">Kopiér bytes</translation>
    </message>
    <message>
        <source>Copy dust</source>
        <translation type="unfinished">Kopiér støv</translation>
    </message>
    <message>
        <source>Copy change</source>
        <translation type="unfinished">Kopier veksel</translation>
    </message>
    <message>
        <source>(%1 locked)</source>
        <translation type="unfinished">(%1 låst)</translation>
    </message>
    <message>
        <source>yes</source>
        <translation type="unfinished">ja</translation>
    </message>
    <message>
        <source>no</source>
        <translation type="unfinished">nei</translation>
    </message>
    <message>
        <source>This label turns red if any recipient receives an amount smaller than the current dust threshold.</source>
        <translation type="unfinished">Denne merkelappen blir rød hvis en mottaker får mindre enn gjeldende støvterskel.</translation>
    </message>
    <message>
        <source>Can vary +/- %1 satoshi(s) per input.</source>
        <translation type="unfinished">Kan variere +/- %1 satoshi(er) per input.</translation>
    </message>
    <message>
        <source>(no label)</source>
        <translation type="unfinished">(ingen beskrivelse)</translation>
    </message>
    <message>
        <source>change from %1 (%2)</source>
        <translation type="unfinished">veksel fra %1 (%2)</translation>
    </message>
    <message>
        <source>(change)</source>
        <translation type="unfinished">(veksel)</translation>
    </message>
</context>
<context>
    <name>CreateWalletActivity</name>
    <message>
        <source>Create Wallet</source>
        <extracomment>Title of window indicating the progress of creation of a new wallet.</extracomment>
        <translation type="unfinished">Lag lommebok</translation>
    </message>
    <message>
        <source>Creating Wallet &lt;b&gt;%1&lt;/b&gt;…</source>
        <extracomment>Descriptive text of the create wallet progress window which indicates to the user which wallet is currently being created.</extracomment>
        <translation type="unfinished">Lager lommebok &lt;b&gt;%1&lt;b&gt;...</translation>
    </message>
    <message>
        <source>Create wallet failed</source>
        <translation type="unfinished">Lage lommebok feilet</translation>
    </message>
    <message>
        <source>Create wallet warning</source>
        <translation type="unfinished">Lag lommebokvarsel</translation>
    </message>
    <message>
        <source>Can't list signers</source>
        <translation type="unfinished">Kan ikke vise liste over undertegnere</translation>
    </message>
    </context>
<context>
    <name>LoadWalletsActivity</name>
    <message>
        <source>Load Wallets</source>
        <extracomment>Title of progress window which is displayed when wallets are being loaded.</extracomment>
        <translation type="unfinished">Last inn lommebøker</translation>
    </message>
    <message>
        <source>Loading wallets…</source>
        <extracomment>Descriptive text of the load wallets progress window which indicates to the user that wallets are currently being loaded.</extracomment>
        <translation type="unfinished">Laster inn lommebøker...</translation>
    </message>
</context>
<context>
    <name>OpenWalletActivity</name>
    <message>
        <source>Open wallet failed</source>
        <translation type="unfinished">Åpne lommebok feilet</translation>
    </message>
    <message>
        <source>Open wallet warning</source>
        <translation type="unfinished">Advasel om åpen lommebok.</translation>
    </message>
    <message>
        <source>default wallet</source>
        <translation type="unfinished">standard lommebok</translation>
    </message>
    <message>
        <source>Open Wallet</source>
        <extracomment>Title of window indicating the progress of opening of a wallet.</extracomment>
        <translation type="unfinished">Åpne Lommebok</translation>
    </message>
    <message>
        <source>Opening Wallet &lt;b&gt;%1&lt;/b&gt;…</source>
        <extracomment>Descriptive text of the open wallet progress window which indicates to the user which wallet is currently being opened.</extracomment>
        <translation type="unfinished">Åpner lommebok &lt;b&gt;%1&lt;/b&gt;...</translation>
    </message>
</context>
<context>
    <name>RestoreWalletActivity</name>
    <message>
        <source>Restore Wallet</source>
        <extracomment>Title of progress window which is displayed when wallets are being restored.</extracomment>
        <translation type="unfinished">Gjenopprett lommebok</translation>
    </message>
    </context>
<context>
    <name>WalletController</name>
    <message>
        <source>Close wallet</source>
        <translation type="unfinished">Lukk lommebok</translation>
    </message>
    <message>
        <source>Closing the wallet for too long can result in having to resync the entire chain if pruning is enabled.</source>
        <translation type="unfinished">Å lukke lommeboken for lenge kan føre til at du må synkronisere hele kjeden hvis beskjæring er aktivert.</translation>
    </message>
    <message>
        <source>Close all wallets</source>
        <translation type="unfinished">Lukk alle lommebøker</translation>
    </message>
    <message>
        <source>Are you sure you wish to close all wallets?</source>
        <translation type="unfinished">Er du sikker på at du vil lukke alle lommebøker?</translation>
    </message>
</context>
<context>
    <name>CreateWalletDialog</name>
    <message>
        <source>Create Wallet</source>
        <translation type="unfinished">Lag lommebok</translation>
    </message>
    <message>
        <source>Wallet Name</source>
        <translation type="unfinished">Lommeboknavn</translation>
    </message>
    <message>
        <source>Wallet</source>
        <translation type="unfinished">Lommebok</translation>
    </message>
    <message>
        <source>Encrypt the wallet. The wallet will be encrypted with a passphrase of your choice.</source>
        <translation type="unfinished">Krypter lommeboken. Lommeboken blir kryptert med en passordfrase du velger.</translation>
    </message>
    <message>
        <source>Encrypt Wallet</source>
        <translation type="unfinished">Krypter Lommebok</translation>
    </message>
    <message>
        <source>Advanced Options</source>
        <translation type="unfinished">Avanserte alternativer</translation>
    </message>
    <message>
        <source>Disable private keys for this wallet. Wallets with private keys disabled will have no private keys and cannot have an HD seed or imported private keys. This is ideal for watch-only wallets.</source>
        <translation type="unfinished">Deaktiver private nøkler for denne lommeboken. Lommebøker med private nøkler er deaktivert vil ikke ha noen private nøkler og kan ikke ha en HD seed eller importerte private nøkler. Dette er ideelt for loomebøker som kun er klokker.</translation>
    </message>
    <message>
        <source>Disable Private Keys</source>
        <translation type="unfinished">Deaktiver Private Nøkler</translation>
    </message>
    <message>
        <source>Make a blank wallet. Blank wallets do not initially have private keys or scripts. Private keys and addresses can be imported, or an HD seed can be set, at a later time.</source>
        <translation type="unfinished">Lag en tom lommebok. Tomme lommebøker har i utgangspunktet ikke private nøkler eller skript. Private nøkler og adresser kan importeres, eller et HD- frø kan angis på et senere tidspunkt.</translation>
    </message>
    <message>
        <source>Make Blank Wallet</source>
        <translation type="unfinished">Lag Tom Lommebok</translation>
    </message>
    <message>
        <source>Use descriptors for scriptPubKey management</source>
        <translation type="unfinished">Bruk deskriptorer for scriptPubKey styring</translation>
    </message>
    <message>
        <source>Descriptor Wallet</source>
        <translation type="unfinished">Deskriptor lommebok</translation>
    </message>
    <message>
        <source>Use an external signing device such as a hardware wallet. Configure the external signer script in wallet preferences first.</source>
        <translation type="unfinished">Bruk en ekstern undertegningsenhet, som en fysisk lommebok. Konfigurer det eksterne undertegningskriptet i lommebokinnstillingene først.</translation>
    </message>
    <message>
        <source>External signer</source>
        <translation type="unfinished">Ekstern undertegner</translation>
    </message>
    <message>
        <source>Create</source>
        <translation type="unfinished">Opprett</translation>
    </message>
    <message>
        <source>Compiled without sqlite support (required for descriptor wallets)</source>
        <translation type="unfinished">Kompilert uten sqlite støtte (kreves for deskriptor lommebok)</translation>
    </message>
    <message>
        <source>Compiled without external signing support (required for external signing)</source>
        <extracomment>"External signing" means using devices such as hardware wallets.</extracomment>
        <translation type="unfinished">Kompilert uten støtte for ekstern undertegning (kreves for ekstern undertegning)</translation>
    </message>
</context>
<context>
    <name>EditAddressDialog</name>
    <message>
        <source>Edit Address</source>
        <translation type="unfinished">Rediger adresse</translation>
    </message>
    <message>
        <source>&amp;Label</source>
        <translation type="unfinished">&amp;Merkelapp</translation>
    </message>
    <message>
        <source>The label associated with this address list entry</source>
        <translation type="unfinished">Merkelappen koblet til denne adresseliste oppføringen</translation>
    </message>
    <message>
        <source>The address associated with this address list entry. This can only be modified for sending addresses.</source>
        <translation type="unfinished">Adressen til denne oppføringen i adresseboken. Denne kan kun endres for utsendingsadresser.</translation>
    </message>
    <message>
        <source>&amp;Address</source>
        <translation type="unfinished">&amp;Adresse</translation>
    </message>
    <message>
        <source>New sending address</source>
        <translation type="unfinished">Ny utsendingsadresse</translation>
    </message>
    <message>
        <source>Edit receiving address</source>
        <translation type="unfinished">Rediger mottaksadresse</translation>
    </message>
    <message>
        <source>Edit sending address</source>
        <translation type="unfinished">Rediger utsendingsadresse</translation>
    </message>
    <message>
        <source>The entered address "%1" is not a valid Bitcoin address.</source>
        <translation type="unfinished">Den angitte adressen "%1" er ikke en gyldig Bitcoin-adresse.</translation>
    </message>
    <message>
        <source>Address "%1" already exists as a receiving address with label "%2" and so cannot be added as a sending address.</source>
        <translation type="unfinished">Adresse "%1" eksisterer allerede som en mottaksadresse merket "%2" og kan derfor ikke bli lagt til som en sendingsadresse.</translation>
    </message>
    <message>
        <source>The entered address "%1" is already in the address book with label "%2".</source>
        <translation type="unfinished">Den oppgitte adressen ''%1'' er allerede i adresseboken med etiketten ''%2''.</translation>
    </message>
    <message>
        <source>Could not unlock wallet.</source>
        <translation type="unfinished">Kunne ikke låse opp lommebok.</translation>
    </message>
    <message>
        <source>New key generation failed.</source>
        <translation type="unfinished">Generering av ny nøkkel feilet.</translation>
    </message>
</context>
<context>
    <name>FreespaceChecker</name>
    <message>
        <source>A new data directory will be created.</source>
        <translation type="unfinished">En ny datamappe vil bli laget.</translation>
    </message>
    <message>
        <source>name</source>
        <translation type="unfinished">navn</translation>
    </message>
    <message>
        <source>Directory already exists. Add %1 if you intend to create a new directory here.</source>
        <translation type="unfinished">Mappe finnes allerede. Legg til %1 hvis du vil lage en ny mappe her.</translation>
    </message>
    <message>
        <source>Path already exists, and is not a directory.</source>
        <translation type="unfinished">Snarvei finnes allerede, og er ikke en mappe.</translation>
    </message>
    <message>
        <source>Cannot create data directory here.</source>
        <translation type="unfinished">Kan ikke lage datamappe her.</translation>
    </message>
</context>
<context>
    <name>Intro</name>
    <message numerus="yes">
        <source>%n GB of space available</source>
        <translation type="unfinished">
            <numerusform />
            <numerusform />
        </translation>
    </message>
    <message numerus="yes">
        <source>(of %n GB needed)</source>
        <translation type="unfinished">
            <numerusform>(av %n GB som trengs)</numerusform>
            <numerusform>(av %n GB som trengs)</numerusform>
        </translation>
    </message>
    <message numerus="yes">
        <source>(%n GB needed for full chain)</source>
        <translation type="unfinished">
            <numerusform>(%n GB kreves for hele kjeden)</numerusform>
            <numerusform>(%n GB kreves for hele kjeden)</numerusform>
        </translation>
    </message>
    <message>
        <source>At least %1 GB of data will be stored in this directory, and it will grow over time.</source>
        <translation type="unfinished">Minst %1 GB data vil bli lagret i denne mappen og den vil vokse over tid.</translation>
    </message>
    <message>
        <source>Approximately %1 GB of data will be stored in this directory.</source>
        <translation type="unfinished">Omtrent %1GB data vil bli lagret i denne mappen.</translation>
    </message>
    <message numerus="yes">
        <source>(sufficient to restore backups %n day(s) old)</source>
        <extracomment>Explanatory text on the capability of the current prune target.</extracomment>
        <translation type="unfinished">
            <numerusform>(Tilstrekkelig å gjenopprette backuper som er %n dag gammel) </numerusform>
            <numerusform>(Tilstrekkelig å gjenopprette backuper som er %n dager gamle) </numerusform>
        </translation>
    </message>
    <message>
        <source>%1 will download and store a copy of the Bitcoin block chain.</source>
        <translation type="unfinished">%1 vil laste ned og lagre en kopi av Bitcoin blokkjeden.</translation>
    </message>
    <message>
        <source>The wallet will also be stored in this directory.</source>
        <translation type="unfinished">Lommeboken vil også bli lagret i denne mappen.</translation>
    </message>
    <message>
        <source>Error: Specified data directory "%1" cannot be created.</source>
        <translation type="unfinished">Feil: Den oppgitte datamappen "%1" kan ikke opprettes.</translation>
    </message>
    <message>
        <source>Error</source>
        <translation type="unfinished">Feilmelding</translation>
    </message>
    <message>
        <source>Welcome</source>
        <translation type="unfinished">Velkommen</translation>
    </message>
    <message>
        <source>Welcome to %1.</source>
        <translation type="unfinished">Velkommen til %1.</translation>
    </message>
    <message>
        <source>As this is the first time the program is launched, you can choose where %1 will store its data.</source>
        <translation type="unfinished">Siden dette er første gang programmet starter, kan du nå velge hvor %1 skal lagre sine data.</translation>
    </message>
    <message>
        <source>Limit block chain storage to</source>
        <translation type="unfinished">Begrens blokkjedelagring til</translation>
    </message>
    <message>
        <source>Reverting this setting requires re-downloading the entire blockchain. It is faster to download the full chain first and prune it later. Disables some advanced features.</source>
        <translation type="unfinished">Gjenoppretting av denne innstillingen krever at du laster ned hele blockchain på nytt. Det er raskere å laste ned hele kjeden først og beskjære den senere Deaktiver noen avanserte funksjoner.</translation>
    </message>
    <message>
        <source> GB</source>
        <translation type="unfinished">GB</translation>
    </message>
    <message>
        <source>This initial synchronisation is very demanding, and may expose hardware problems with your computer that had previously gone unnoticed. Each time you run %1, it will continue downloading where it left off.</source>
        <translation type="unfinished">Den initielle synkroniseringen er svært krevende, og kan forårsake problemer med maskinvaren i datamaskinen din som du tidligere ikke merket. Hver gang du kjører %1 vil den fortsette nedlastingen der den sluttet.</translation>
    </message>
    <message>
        <source>If you have chosen to limit block chain storage (pruning), the historical data must still be downloaded and processed, but will be deleted afterward to keep your disk usage low.</source>
        <translation type="unfinished">Hvis du har valgt å begrense blokkjedelagring (beskjæring), må historiske data fortsatt lastes ned og behandles, men de vil bli slettet etterpå for å holde bruken av lagringsplass lav.</translation>
    </message>
    <message>
        <source>Use the default data directory</source>
        <translation type="unfinished">Bruk standard datamappe</translation>
    </message>
    <message>
        <source>Use a custom data directory:</source>
        <translation type="unfinished">Bruk en egendefinert datamappe:</translation>
    </message>
</context>
<context>
    <name>HelpMessageDialog</name>
    <message>
        <source>version</source>
        <translation type="unfinished">versjon</translation>
    </message>
    <message>
        <source>About %1</source>
        <translation type="unfinished">Om %1</translation>
    </message>
    <message>
        <source>Command-line options</source>
        <translation type="unfinished">Kommandolinjevalg</translation>
    </message>
</context>
<context>
    <name>ShutdownWindow</name>
    <message>
        <source>%1 is shutting down…</source>
        <translation type="unfinished">%1 stenges ned...</translation>
    </message>
    <message>
        <source>Do not shut down the computer until this window disappears.</source>
        <translation type="unfinished">Slå ikke av datamaskinen før dette vinduet forsvinner.</translation>
    </message>
</context>
<context>
    <name>ModalOverlay</name>
    <message>
        <source>Form</source>
        <translation type="unfinished">Skjema</translation>
    </message>
    <message>
        <source>Recent transactions may not yet be visible, and therefore your wallet's balance might be incorrect. This information will be correct once your wallet has finished synchronizing with the bitcoin network, as detailed below.</source>
        <translation type="unfinished">Det kan hende nylige transaksjoner ikke vises enda, og at lommeboksaldoen dermed blir uriktig. Denne informasjonen vil rette seg når synkronisering av lommeboka mot bitcoin-nettverket er fullført, som anvist nedenfor.</translation>
    </message>
    <message>
        <source>Attempting to spend bitcoins that are affected by not-yet-displayed transactions will not be accepted by the network.</source>
        <translation type="unfinished">Forsøk på å bruke bitcoin som er påvirket av transaksjoner som ikke er vist enda godtas ikke av nettverket.</translation>
    </message>
    <message>
        <source>Number of blocks left</source>
        <translation type="unfinished">Antall gjenværende blokker</translation>
    </message>
    <message>
        <source>Unknown…</source>
        <translation type="unfinished">Ukjent...</translation>
    </message>
    <message>
        <source>calculating…</source>
        <translation type="unfinished">kalkulerer...</translation>
    </message>
    <message>
        <source>Last block time</source>
        <translation type="unfinished">Tidspunkt for siste blokk</translation>
    </message>
    <message>
        <source>Progress</source>
        <translation type="unfinished">Fremgang</translation>
    </message>
    <message>
        <source>Progress increase per hour</source>
        <translation type="unfinished">Fremgangen stiger hver time</translation>
    </message>
    <message>
        <source>Estimated time left until synced</source>
        <translation type="unfinished">Estimert gjenstående tid før ferdig synkronisert</translation>
    </message>
    <message>
        <source>Hide</source>
        <translation type="unfinished">Skjul</translation>
    </message>
    <message>
        <source>%1 is currently syncing.  It will download headers and blocks from peers and validate them until reaching the tip of the block chain.</source>
        <translation type="unfinished">%1 synkroniseres for øyeblikket. Den vil laste ned blokkhoder og blokker fra likemenn og  validere dem til de når enden av blokkjeden.</translation>
    </message>
    <message>
        <source>Unknown. Pre-syncing Headers (%1, %2%)…</source>
        <translation type="unfinished">Ukjent.Synkroniser blokkhoder (%1,%2%)...</translation>
    </message>
</context>
<context>
    <name>OpenURIDialog</name>
    <message>
        <source>Open bitcoin URI</source>
        <translation type="unfinished">Åpne bitcoin URI</translation>
    </message>
    <message>
        <source>Paste address from clipboard</source>
        <extracomment>Tooltip text for button that allows you to paste an address that is in your clipboard.</extracomment>
        <translation type="unfinished">Lim inn adresse fra utklippstavlen</translation>
    </message>
</context>
<context>
    <name>OptionsDialog</name>
    <message>
        <source>Options</source>
        <translation type="unfinished">Innstillinger</translation>
    </message>
    <message>
        <source>&amp;Main</source>
        <translation type="unfinished">&amp;Hoved</translation>
    </message>
    <message>
        <source>Automatically start %1 after logging in to the system.</source>
        <translation type="unfinished">Start %1 automatisk etter å ha logget inn på systemet.</translation>
    </message>
    <message>
        <source>&amp;Start %1 on system login</source>
        <translation type="unfinished">&amp;Start %1 ved systeminnlogging</translation>
    </message>
    <message>
        <source>Size of &amp;database cache</source>
        <translation type="unfinished">Størrelse på &amp;database hurtigbuffer</translation>
    </message>
    <message>
        <source>Number of script &amp;verification threads</source>
        <translation type="unfinished">Antall script &amp;verifikasjonstråder</translation>
    </message>
    <message>
        <source>IP address of the proxy (e.g. IPv4: 127.0.0.1 / IPv6: ::1)</source>
        <translation type="unfinished">IP-adressen til proxyen (f.eks. IPv4: 127.0.0.1 / IPv6: ::1)</translation>
    </message>
    <message>
        <source>Shows if the supplied default SOCKS5 proxy is used to reach peers via this network type.</source>
        <translation type="unfinished">Viser om den medfølgende standard SOCKS5-mellomtjeneren blir brukt for å nå likemenn via denne nettverkstypen.</translation>
    </message>
    <message>
        <source>Minimize instead of exit the application when the window is closed. When this option is enabled, the application will be closed only after selecting Exit in the menu.</source>
        <translation type="unfinished">Minimer i stedet for å avslutte applikasjonen når vinduet lukkes. Når dette er valgt, vil applikasjonen avsluttes kun etter at Avslutte er valgt i menyen.</translation>
    </message>
    <message>
        <source>Options set in this dialog are overridden by the command line:</source>
        <translation type="unfinished">Alternativer som er satt i denne dialogboksen overstyres av kommandolinjen:</translation>
    </message>
    <message>
        <source>Open the %1 configuration file from the working directory.</source>
        <translation type="unfinished">Åpne %1-oppsettsfila fra arbeidsmappen.</translation>
    </message>
    <message>
        <source>Open Configuration File</source>
        <translation type="unfinished">Åpne oppsettsfil</translation>
    </message>
    <message>
        <source>Reset all client options to default.</source>
        <translation type="unfinished">Tilbakestill alle klient valg til standard</translation>
    </message>
    <message>
        <source>&amp;Reset Options</source>
        <translation type="unfinished">&amp;Tilbakestill Instillinger</translation>
    </message>
    <message>
        <source>&amp;Network</source>
        <translation type="unfinished">&amp;Nettverk</translation>
    </message>
    <message>
        <source>Prune &amp;block storage to</source>
        <translation type="unfinished">Beskjær og blokker lagring til</translation>
    </message>
    <message>
        <source>Reverting this setting requires re-downloading the entire blockchain.</source>
        <translation type="unfinished">Gjenoppretting av denne innstillingen krever at du laster ned hele blockchain på nytt</translation>
    </message>
    <message>
        <source>(0 = auto, &lt;0 = leave that many cores free)</source>
        <translation type="unfinished">(0 = automatisk, &lt;0 = la så mange kjerner være ledig)</translation>
    </message>
    <message>
        <source>W&amp;allet</source>
        <translation type="unfinished">L&amp;ommebok</translation>
    </message>
    <message>
        <source>Expert</source>
        <translation type="unfinished">Ekspert</translation>
    </message>
    <message>
        <source>Enable coin &amp;control features</source>
        <translation type="unfinished">Aktiver &amp;myntkontroll funksjoner</translation>
    </message>
    <message>
        <source>If you disable the spending of unconfirmed change, the change from a transaction cannot be used until that transaction has at least one confirmation. This also affects how your balance is computed.</source>
        <translation type="unfinished">Hvis du sperrer for bruk av ubekreftet veksel, kan ikke vekselen fra transaksjonen bli brukt før transaksjonen har minimum en bekreftelse. Dette påvirker også hvordan balansen din blir beregnet.</translation>
    </message>
    <message>
        <source>&amp;Spend unconfirmed change</source>
        <translation type="unfinished">&amp;Bruk ubekreftet veksel</translation>
    </message>
    <message>
        <source>External Signer (e.g. hardware wallet)</source>
        <translation type="unfinished">Ekstern undertegner (f.eks. fysisk lommebok)</translation>
    </message>
    <message>
        <source>&amp;External signer script path</source>
        <translation type="unfinished">&amp;Ekstern undertegner skriptsti</translation>
    </message>
    <message>
        <source>Full path to a Bitcoin Core compatible script (e.g. C:\Downloads\hwi.exe or /Users/you/Downloads/hwi.py). Beware: malware can steal your coins!</source>
        <translation type="unfinished">Fullstendig sti til et Bitcoin Core-kompatibelt skript (f.eks. C:\Downloads\hwi.exe eller /Users/you/Downloads/hwi.py). Advarsel: skadevare kan stjele myntene dine!</translation>
    </message>
    <message>
        <source>Automatically open the Bitcoin client port on the router. This only works when your router supports UPnP and it is enabled.</source>
        <translation type="unfinished">Åpne automatisk Bitcoin klientporten på ruteren. Dette virker kun om din ruter støtter UPnP og dette er påslått.</translation>
    </message>
    <message>
        <source>Map port using &amp;UPnP</source>
        <translation type="unfinished">Sett opp port ved hjelp av &amp;UPnP</translation>
    </message>
    <message>
        <source>Accept connections from outside.</source>
        <translation type="unfinished">Tillat tilkoblinger fra utsiden</translation>
    </message>
    <message>
        <source>Allow incomin&amp;g connections</source>
        <translation type="unfinished">Tillatt innkommend&amp;e tilkoblinger</translation>
    </message>
    <message>
        <source>Connect to the Bitcoin network through a SOCKS5 proxy.</source>
        <translation type="unfinished">Koble til Bitcoin-nettverket gjennom en SOCKS5 proxy.</translation>
    </message>
    <message>
        <source>&amp;Connect through SOCKS5 proxy (default proxy):</source>
        <translation type="unfinished">&amp;Koble til gjennom SOCKS5 proxy (standardvalg proxy):</translation>
    </message>
    <message>
        <source>Port of the proxy (e.g. 9050)</source>
        <translation type="unfinished">Proxyens port (f.eks. 9050)</translation>
    </message>
    <message>
        <source>Used for reaching peers via:</source>
        <translation type="unfinished">Brukt for å nå likemenn via:</translation>
    </message>
    <message>
        <source>&amp;Window</source>
        <translation type="unfinished">&amp;Vindu</translation>
    </message>
    <message>
        <source>Show the icon in the system tray.</source>
        <translation type="unfinished">Vis ikonet i systemkurven.</translation>
    </message>
    <message>
        <source>&amp;Show tray icon</source>
        <translation type="unfinished">Vis systemkurvsikon</translation>
    </message>
    <message>
        <source>Show only a tray icon after minimizing the window.</source>
        <translation type="unfinished">Vis kun ikon i systemkurv etter minimering av vinduet.</translation>
    </message>
    <message>
        <source>&amp;Minimize to the tray instead of the taskbar</source>
        <translation type="unfinished">&amp;Minimer til systemkurv istedenfor oppgavelinjen</translation>
    </message>
    <message>
        <source>M&amp;inimize on close</source>
        <translation type="unfinished">M&amp;inimer ved lukking</translation>
    </message>
    <message>
        <source>&amp;Display</source>
        <translation type="unfinished">&amp;Visning</translation>
    </message>
    <message>
        <source>User Interface &amp;language:</source>
        <translation type="unfinished">&amp;Språk for brukergrensesnitt</translation>
    </message>
    <message>
        <source>The user interface language can be set here. This setting will take effect after restarting %1.</source>
        <translation type="unfinished">Brukergrensesnittspråket kan endres her. Denne innstillingen trer i kraft etter omstart av %1.</translation>
    </message>
    <message>
        <source>&amp;Unit to show amounts in:</source>
        <translation type="unfinished">&amp;Enhet for visning av beløper:</translation>
    </message>
    <message>
        <source>Choose the default subdivision unit to show in the interface and when sending coins.</source>
        <translation type="unfinished">Velg standard delt enhet for visning i grensesnittet og for sending av bitcoins.</translation>
    </message>
    <message>
        <source>Whether to show coin control features or not.</source>
        <translation type="unfinished">Skal myntkontroll funksjoner vises eller ikke.</translation>
    </message>
    <message>
        <source>Connect to the Bitcoin network through a separate SOCKS5 proxy for Tor onion services.</source>
        <translation type="unfinished">Kobl til Bitcoin nettverket gjennom en separat SOCKS5 proxy for Tor onion tjenester. </translation>
    </message>
    <message>
        <source>Use separate SOCKS&amp;5 proxy to reach peers via Tor onion services:</source>
        <translation type="unfinished">Bruk separate SOCKS&amp;5 proxy for å nå peers via Tor onion tjenester:</translation>
    </message>
    <message>
        <source>embedded "%1"</source>
        <translation type="unfinished">Innebygd "%1"</translation>
    </message>
    <message>
        <source>closest matching "%1"</source>
        <translation type="unfinished">nærmeste treff "%1"</translation>
    </message>
    <message>
        <source>&amp;Cancel</source>
        <translation type="unfinished">&amp;Avbryt</translation>
    </message>
    <message>
        <source>Compiled without external signing support (required for external signing)</source>
        <extracomment>"External signing" means using devices such as hardware wallets.</extracomment>
        <translation type="unfinished">Kompilert uten støtte for ekstern undertegning (kreves for ekstern undertegning)</translation>
    </message>
    <message>
        <source>default</source>
        <translation type="unfinished">standardverdi</translation>
    </message>
    <message>
        <source>none</source>
        <translation type="unfinished">ingen</translation>
    </message>
    <message>
        <source>Confirm options reset</source>
        <extracomment>Window title text of pop-up window shown when the user has chosen to reset options.</extracomment>
        <translation type="unfinished">Bekreft tilbakestilling av innstillinger</translation>
    </message>
    <message>
        <source>Client restart required to activate changes.</source>
        <extracomment>Text explaining that the settings changed will not come into effect until the client is restarted.</extracomment>
        <translation type="unfinished">Omstart av klienten er nødvendig for å aktivere endringene.</translation>
    </message>
    <message>
        <source>Client will be shut down. Do you want to proceed?</source>
        <extracomment>Text asking the user to confirm if they would like to proceed with a client shutdown.</extracomment>
        <translation type="unfinished">Klienten vil bli lukket. Ønsker du å gå videre?</translation>
    </message>
    <message>
        <source>Configuration options</source>
        <extracomment>Window title text of pop-up box that allows opening up of configuration file.</extracomment>
        <translation type="unfinished">Oppsettsvalg</translation>
    </message>
    <message>
        <source>The configuration file is used to specify advanced user options which override GUI settings. Additionally, any command-line options will override this configuration file.</source>
        <extracomment>Explanatory text about the priority order of instructions considered by client. The order from high to low being: command-line, configuration file, GUI settings.</extracomment>
        <translation type="unfinished">Oppsettsfil brukt for å angi avanserte brukervalg som overstyrer innstillinger gjort i grafisk brukergrensesnitt. I tillegg vil enhver handling utført på kommandolinjen overstyre denne oppsettsfila.</translation>
    </message>
    <message>
        <source>Continue</source>
        <translation type="unfinished">Fortsett</translation>
    </message>
    <message>
        <source>Cancel</source>
        <translation type="unfinished">Avbryt</translation>
    </message>
    <message>
        <source>Error</source>
        <translation type="unfinished">Feilmelding</translation>
    </message>
    <message>
        <source>The configuration file could not be opened.</source>
        <translation type="unfinished">Kunne ikke åpne oppsettsfila.</translation>
    </message>
    <message>
        <source>This change would require a client restart.</source>
        <translation type="unfinished">Denne endringen krever omstart av klienten.</translation>
    </message>
    <message>
        <source>The supplied proxy address is invalid.</source>
        <translation type="unfinished">Angitt proxyadresse er ugyldig.</translation>
    </message>
</context>
<context>
    <name>OverviewPage</name>
    <message>
        <source>Form</source>
        <translation type="unfinished">Skjema</translation>
    </message>
    <message>
        <source>The displayed information may be out of date. Your wallet automatically synchronizes with the Bitcoin network after a connection is established, but this process has not completed yet.</source>
        <translation type="unfinished">Informasjonen som vises kan være foreldet. Din lommebok synkroniseres automatisk med Bitcoin-nettverket etter at tilkobling er opprettet, men denne prosessen er ikke ferdig enda.</translation>
    </message>
    <message>
        <source>Watch-only:</source>
        <translation type="unfinished">Kun observerbar:</translation>
    </message>
    <message>
        <source>Available:</source>
        <translation type="unfinished">Tilgjengelig:</translation>
    </message>
    <message>
        <source>Your current spendable balance</source>
        <translation type="unfinished">Din nåværende saldo</translation>
    </message>
    <message>
        <source>Pending:</source>
        <translation type="unfinished">Under behandling:</translation>
    </message>
    <message>
        <source>Total of transactions that have yet to be confirmed, and do not yet count toward the spendable balance</source>
        <translation type="unfinished">Totalt antall ubekreftede transaksjoner som ikke teller med i saldo</translation>
    </message>
    <message>
        <source>Immature:</source>
        <translation type="unfinished">Umoden:</translation>
    </message>
    <message>
        <source>Mined balance that has not yet matured</source>
        <translation type="unfinished">Minet saldo har ikke modnet enda</translation>
    </message>
    <message>
        <source>Balances</source>
        <translation type="unfinished">Saldoer</translation>
    </message>
    <message>
        <source>Total:</source>
        <translation type="unfinished">Totalt:</translation>
    </message>
    <message>
        <source>Your current total balance</source>
        <translation type="unfinished">Din nåværende saldo</translation>
    </message>
    <message>
        <source>Your current balance in watch-only addresses</source>
        <translation type="unfinished">Din nåværende balanse i kun observerbare adresser</translation>
    </message>
    <message>
        <source>Spendable:</source>
        <translation type="unfinished">Kan brukes:</translation>
    </message>
    <message>
        <source>Recent transactions</source>
        <translation type="unfinished">Nylige transaksjoner</translation>
    </message>
    <message>
        <source>Unconfirmed transactions to watch-only addresses</source>
        <translation type="unfinished">Ubekreftede transaksjoner til kun observerbare adresser</translation>
    </message>
    <message>
        <source>Mined balance in watch-only addresses that has not yet matured</source>
        <translation type="unfinished">Utvunnet balanse i kun observerbare adresser som ennå ikke har modnet</translation>
    </message>
    <message>
        <source>Current total balance in watch-only addresses</source>
        <translation type="unfinished">Nåværende totale balanse i kun observerbare adresser</translation>
    </message>
    <message>
        <source>Privacy mode activated for the Overview tab. To unmask the values, uncheck Settings-&gt;Mask values.</source>
        <translation type="unfinished">Privat mode er aktivert for oversiktstabben. For å se verdier, uncheck innstillinger-&gt;Masker verdier</translation>
    </message>
</context>
<context>
    <name>PSBTOperationsDialog</name>
    <message>
        <source>Sign Tx</source>
        <translation type="unfinished">Signer Tx</translation>
    </message>
    <message>
        <source>Broadcast Tx</source>
        <translation type="unfinished">Kringkast Tx</translation>
    </message>
    <message>
        <source>Copy to Clipboard</source>
        <translation type="unfinished">Kopier til utklippstavle</translation>
    </message>
    <message>
        <source>Save…</source>
        <translation type="unfinished">Lagre...</translation>
    </message>
    <message>
        <source>Close</source>
        <translation type="unfinished">Lukk</translation>
    </message>
    <message>
        <source>Failed to load transaction: %1</source>
        <translation type="unfinished">Lasting av transaksjon: %1 feilet</translation>
    </message>
    <message>
        <source>Failed to sign transaction: %1</source>
        <translation type="unfinished">Signering av transaksjon: %1 feilet</translation>
    </message>
    <message>
        <source>Could not sign any more inputs.</source>
        <translation type="unfinished">Kunne ikke signere flere inputs.</translation>
    </message>
    <message>
        <source>Signed %1 inputs, but more signatures are still required.</source>
        <translation type="unfinished">Signerte %1 inputs, men flere signaturer kreves.</translation>
    </message>
    <message>
        <source>Signed transaction successfully. Transaction is ready to broadcast.</source>
        <translation type="unfinished">Signering av transaksjon var vellykket. Transaksjon er klar til å kringkastes.</translation>
    </message>
    <message>
        <source>Unknown error processing transaction.</source>
        <translation type="unfinished">Ukjent feil når den prossesserte transaksjonen.</translation>
    </message>
    <message>
        <source>Transaction broadcast successfully! Transaction ID: %1</source>
        <translation type="unfinished">Kringkasting av transaksjon var vellykket! Transaksjon ID: %1</translation>
    </message>
    <message>
        <source>Transaction broadcast failed: %1</source>
        <translation type="unfinished">Kringkasting av transaksjon feilet: %1</translation>
    </message>
    <message>
        <source>PSBT copied to clipboard.</source>
        <translation type="unfinished">PSBT kopiert til utklippstavle.</translation>
    </message>
    <message>
        <source>Save Transaction Data</source>
        <translation type="unfinished">Lagre Transaksjonsdata</translation>
    </message>
    <message>
        <source>Partially Signed Transaction (Binary)</source>
        <extracomment>Expanded name of the binary PSBT file format. See: BIP 174.</extracomment>
        <translation type="unfinished">Delvis Signert Transaksjon (Binær)</translation>
    </message>
    <message>
        <source>PSBT saved to disk.</source>
        <translation type="unfinished">PSBT lagret til disk.</translation>
    </message>
    <message>
        <source> * Sends %1 to %2</source>
        <translation type="unfinished">* Sender %1 til %2</translation>
    </message>
    <message>
        <source>Unable to calculate transaction fee or total transaction amount.</source>
        <translation type="unfinished">Klarte ikke å kalkulere transaksjonsavgift eller totalt transaksjonsbeløp.</translation>
    </message>
    <message>
        <source>Pays transaction fee: </source>
        <translation type="unfinished">Betaler transasjonsgebyr:</translation>
    </message>
    <message>
        <source>Total Amount</source>
        <translation type="unfinished">Totalbeløp</translation>
    </message>
    <message>
        <source>or</source>
        <translation type="unfinished">eller</translation>
    </message>
    <message>
        <source>Transaction has %1 unsigned inputs.</source>
        <translation type="unfinished">Transaksjon har %1 usignert inputs.</translation>
    </message>
    <message>
        <source>Transaction is missing some information about inputs.</source>
        <translation type="unfinished">Transaksjonen mangler noe informasjon om inputs.</translation>
    </message>
    <message>
        <source>Transaction still needs signature(s).</source>
        <translation type="unfinished">Transaksjonen trenger signatur(er).</translation>
    </message>
    <message>
        <source>(But no wallet is loaded.)</source>
        <translation type="unfinished">(Men ingen lommebok er lastet.)</translation>
    </message>
    <message>
        <source>(But this wallet cannot sign transactions.)</source>
        <translation type="unfinished">(Men denne lommeboken kan ikke signere transaksjoner.)</translation>
    </message>
    <message>
        <source>(But this wallet does not have the right keys.)</source>
        <translation type="unfinished">(Men denne lommeboken har ikke de rette nøkklene.)</translation>
    </message>
    <message>
        <source>Transaction is fully signed and ready for broadcast.</source>
        <translation type="unfinished">Transaksjonen er signert og klar til kringkasting.</translation>
    </message>
    <message>
        <source>Transaction status is unknown.</source>
        <translation type="unfinished">Transaksjonsstatus er ukjent.</translation>
    </message>
</context>
<context>
    <name>PaymentServer</name>
    <message>
        <source>Payment request error</source>
        <translation type="unfinished">Feil ved betalingsforespørsel</translation>
    </message>
    <message>
        <source>Cannot start bitcoin: click-to-pay handler</source>
        <translation type="unfinished">Kan ikke starte bitcoin: Klikk-og-betal håndterer</translation>
    </message>
    <message>
        <source>URI handling</source>
        <translation type="unfinished">URI-håndtering</translation>
    </message>
    <message>
        <source>'bitcoin://' is not a valid URI. Use 'bitcoin:' instead.</source>
        <translation type="unfinished">'bitcoin: //' er ikke en gyldig URI. Bruk 'bitcoin:' i stedet.</translation>
    </message>
    <message>
        <source>Cannot process payment request because BIP70 is not supported.
Due to widespread security flaws in BIP70 it's strongly recommended that any merchant instructions to switch wallets be ignored.
If you are receiving this error you should request the merchant provide a BIP21 compatible URI.</source>
        <translation type="unfinished">Kan ikke prosessere betalingsforespørsel fordi BIP70 ikke er støttet.
Grunnet utbredte sikkerhetshull i BIP70 er det sterkt anbefalt å ignorere instruksjoner fra forretningsdrivende om å bytte lommebøker.
Hvis du får denne feilen burde du be forretningsdrivende om å tilby en BIP21 kompatibel URI.</translation>
    </message>
    <message>
        <source>URI cannot be parsed! This can be caused by an invalid Bitcoin address or malformed URI parameters.</source>
        <translation type="unfinished">URI kan ikke fortolkes! Dette kan være forårsaket av en ugyldig bitcoin-adresse eller feilformede URI-parametre.</translation>
    </message>
    <message>
        <source>Payment request file handling</source>
        <translation type="unfinished">Håndtering av betalingsforespørselsfil</translation>
    </message>
</context>
<context>
    <name>PeerTableModel</name>
    <message>
        <source>User Agent</source>
        <extracomment>Title of Peers Table column which contains the peer's User Agent string.</extracomment>
        <translation type="unfinished">Brukeragent</translation>
    </message>
    <message>
        <source>Ping</source>
        <extracomment>Title of Peers Table column which indicates the current latency of the connection with the peer.</extracomment>
        <translation type="unfinished">Nettverkssvarkall</translation>
    </message>
    <message>
        <source>Peer</source>
        <extracomment>Title of Peers Table column which contains a unique number used to identify a connection.</extracomment>
        <translation type="unfinished">Likemann</translation>
    </message>
    <message>
        <source>Age</source>
        <extracomment>Title of Peers Table column which indicates the duration (length of time) since the peer connection started.</extracomment>
        <translation type="unfinished">Alder</translation>
    </message>
    <message>
        <source>Direction</source>
        <extracomment>Title of Peers Table column which indicates the direction the peer connection was initiated from.</extracomment>
        <translation type="unfinished">Retning</translation>
    </message>
    <message>
        <source>Sent</source>
        <extracomment>Title of Peers Table column which indicates the total amount of network information we have sent to the peer.</extracomment>
        <translation type="unfinished">Sendt</translation>
    </message>
    <message>
        <source>Received</source>
        <extracomment>Title of Peers Table column which indicates the total amount of network information we have received from the peer.</extracomment>
        <translation type="unfinished">Mottatt</translation>
    </message>
    <message>
        <source>Address</source>
        <extracomment>Title of Peers Table column which contains the IP/Onion/I2P address of the connected peer.</extracomment>
        <translation type="unfinished">Adresse</translation>
    </message>
    <message>
        <source>Network</source>
        <extracomment>Title of Peers Table column which states the network the peer connected through.</extracomment>
        <translation type="unfinished">Nettverk</translation>
    </message>
    <message>
        <source>Inbound</source>
        <extracomment>An Inbound Connection from a Peer.</extracomment>
        <translation type="unfinished">Innkommende</translation>
    </message>
    <message>
        <source>Outbound</source>
        <extracomment>An Outbound Connection to a Peer.</extracomment>
        <translation type="unfinished">Utgående</translation>
    </message>
</context>
<context>
    <name>QRImageWidget</name>
    <message>
        <source>&amp;Save Image…</source>
        <translation type="unfinished">&amp;Lagre Bilde...</translation>
    </message>
    <message>
        <source>&amp;Copy Image</source>
        <translation type="unfinished">&amp;Kopier bilde</translation>
    </message>
    <message>
        <source>Resulting URI too long, try to reduce the text for label / message.</source>
        <translation type="unfinished">Resulterende URI er for lang, prøv å redusere teksten for merkelapp / melding.</translation>
    </message>
    <message>
        <source>Error encoding URI into QR Code.</source>
        <translation type="unfinished">Feil ved koding av URI til QR-kode.</translation>
    </message>
    <message>
        <source>QR code support not available.</source>
        <translation type="unfinished">Støtte for QR kode ikke tilgjengelig.</translation>
    </message>
    <message>
        <source>Save QR Code</source>
        <translation type="unfinished">Lagre QR-kode</translation>
    </message>
    <message>
        <source>PNG Image</source>
        <extracomment>Expanded name of the PNG file format. See: https://en.wikipedia.org/wiki/Portable_Network_Graphics.</extracomment>
        <translation type="unfinished">PNG-bilde</translation>
    </message>
</context>
<context>
    <name>RPCConsole</name>
    <message>
        <source>N/A</source>
        <translation type="unfinished">-</translation>
    </message>
    <message>
        <source>Client version</source>
        <translation type="unfinished">Klientversjon</translation>
    </message>
    <message>
        <source>&amp;Information</source>
        <translation type="unfinished">&amp;Informasjon</translation>
    </message>
    <message>
        <source>General</source>
        <translation type="unfinished">Generelt</translation>
    </message>
    <message>
        <source>Datadir</source>
        <translation type="unfinished">Datamappe</translation>
    </message>
    <message>
        <source>Startup time</source>
        <translation type="unfinished">Oppstartstidspunkt</translation>
    </message>
    <message>
        <source>Network</source>
        <translation type="unfinished">Nettverk</translation>
    </message>
    <message>
        <source>Name</source>
        <translation type="unfinished">Navn</translation>
    </message>
    <message>
        <source>Number of connections</source>
        <translation type="unfinished">Antall tilkoblinger</translation>
    </message>
    <message>
        <source>Block chain</source>
        <translation type="unfinished">Blokkjeden</translation>
    </message>
    <message>
        <source>Memory Pool</source>
        <translation type="unfinished">Minnepool</translation>
    </message>
    <message>
        <source>Current number of transactions</source>
        <translation type="unfinished">Nåværende antall transaksjoner</translation>
    </message>
    <message>
        <source>Memory usage</source>
        <translation type="unfinished">Minnebruk</translation>
    </message>
    <message>
        <source>Wallet: </source>
        <translation type="unfinished">Lommebok:</translation>
    </message>
    <message>
        <source>(none)</source>
        <translation type="unfinished">(ingen)</translation>
    </message>
    <message>
        <source>&amp;Reset</source>
        <translation type="unfinished">&amp;Tilbakestill</translation>
    </message>
    <message>
        <source>Received</source>
        <translation type="unfinished">Mottatt</translation>
    </message>
    <message>
        <source>Sent</source>
        <translation type="unfinished">Sendt</translation>
    </message>
    <message>
        <source>&amp;Peers</source>
        <translation type="unfinished">&amp;Likemenn</translation>
    </message>
    <message>
        <source>Banned peers</source>
        <translation type="unfinished">Utestengte likemenn</translation>
    </message>
    <message>
        <source>Select a peer to view detailed information.</source>
        <translation type="unfinished">Velg en likemann for å vise detaljert informasjon.</translation>
    </message>
    <message>
        <source>Version</source>
        <translation type="unfinished">Versjon</translation>
    </message>
    <message>
        <source>Starting Block</source>
        <translation type="unfinished">Startblokk</translation>
    </message>
    <message>
        <source>Synced Headers</source>
        <translation type="unfinished">Synkroniserte Blokkhoder</translation>
    </message>
    <message>
        <source>Synced Blocks</source>
        <translation type="unfinished">Synkroniserte Blokker</translation>
    </message>
    <message>
        <source>Last Transaction</source>
        <translation type="unfinished">Siste transaksjon</translation>
    </message>
    <message>
        <source>The mapped Autonomous System used for diversifying peer selection.</source>
        <translation type="unfinished">Det kartlagte Autonome Systemet som brukes til å diversifisere valg av likemenn.</translation>
    </message>
    <message>
        <source>Mapped AS</source>
        <translation type="unfinished">Kartlagt AS</translation>
    </message>
    <message>
        <source>Addresses Processed</source>
<<<<<<< HEAD
=======
        <extracomment>Text title for the Addresses Processed field in the peer details area, which displays the total number of addresses received from this peer that were processed (excludes addresses that were dropped due to rate-limiting).</extracomment>
>>>>>>> 3116ccd7
        <translation type="unfinished">Adresser Prosessert</translation>
    </message>
    <message>
        <source>User Agent</source>
        <translation type="unfinished">Brukeragent</translation>
    </message>
    <message>
        <source>Node window</source>
        <translation type="unfinished">Nodevindu</translation>
    </message>
    <message>
        <source>Current block height</source>
        <translation type="unfinished">Nåværende blokkhøyde</translation>
    </message>
    <message>
        <source>Open the %1 debug log file from the current data directory. This can take a few seconds for large log files.</source>
        <translation type="unfinished">Åpne %1-feilrettingsloggfila fra gjeldende datamappe. Dette kan ta et par sekunder for store loggfiler.</translation>
    </message>
    <message>
        <source>Decrease font size</source>
        <translation type="unfinished">Forminsk font størrelsen</translation>
    </message>
    <message>
        <source>Increase font size</source>
        <translation type="unfinished">Forstørr font størrelse</translation>
    </message>
    <message>
        <source>Permissions</source>
        <translation type="unfinished">Rettigheter</translation>
    </message>
    <message>
        <source>The direction and type of peer connection: %1</source>
        <translation type="unfinished">Retning og type likemanntilkobling: %1</translation>
    </message>
    <message>
        <source>Direction/Type</source>
        <translation type="unfinished">Retning/Type</translation>
    </message>
    <message>
        <source>The network protocol this peer is connected through: IPv4, IPv6, Onion, I2P, or CJDNS.</source>
        <translation type="unfinished">Nettverksprotokollen som denne likemannen er tilkoblet gjennom: IPv4, IPv6, Onion, I2P eller CJDNS.</translation>
    </message>
    <message>
        <source>Services</source>
        <translation type="unfinished">Tjenester</translation>
    </message>
    <message>
        <source>Whether the peer requested us to relay transactions.</source>
        <translation type="unfinished">Hvorvidt likemannen ba oss om å videresende transaksjoner.</translation>
    </message>
    <message>
        <source>Wants Tx Relay</source>
        <translation type="unfinished">Ønsker Tx Relé</translation>
    </message>
    <message>
        <source>High Bandwidth</source>
        <translation type="unfinished">Høy Båndbredde</translation>
    </message>
    <message>
        <source>Connection Time</source>
        <translation type="unfinished">Tilkoblingstid</translation>
    </message>
    <message>
        <source>Elapsed time since a novel block passing initial validity checks was received from this peer.</source>
        <translation type="unfinished">Forløpt tid siden en ny blokk som passerte de initielle validitetskontrollene ble mottatt fra denne likemannen.</translation>
    </message>
    <message>
        <source>Last Block</source>
        <translation type="unfinished">Siste blokk</translation>
    </message>
    <message>
        <source>Elapsed time since a novel transaction accepted into our mempool was received from this peer.</source>
        <extracomment>Tooltip text for the Last Transaction field in the peer details area.</extracomment>
        <translation type="unfinished">Tid som har passert siden en ny transaksjon akseptert inn i vår minnepool ble mottatt fra denne likemann.</translation>
    </message>
    <message>
        <source>Last Send</source>
        <translation type="unfinished">Siste Sendte</translation>
    </message>
    <message>
        <source>Last Receive</source>
        <translation type="unfinished">Siste Mottatte</translation>
    </message>
    <message>
        <source>Ping Time</source>
        <translation type="unfinished">Ping-tid</translation>
    </message>
    <message>
        <source>The duration of a currently outstanding ping.</source>
        <translation type="unfinished">Tidsforløp for utestående ping.</translation>
    </message>
    <message>
        <source>Ping Wait</source>
        <translation type="unfinished">Ping Tid</translation>
    </message>
    <message>
        <source>Min Ping</source>
        <translation type="unfinished">Minimalt nettverkssvarkall</translation>
    </message>
    <message>
        <source>Time Offset</source>
        <translation type="unfinished">Tidsforskyvning</translation>
    </message>
    <message>
        <source>Last block time</source>
        <translation type="unfinished">Tidspunkt for siste blokk</translation>
    </message>
    <message>
        <source>&amp;Open</source>
        <translation type="unfinished">&amp;Åpne</translation>
    </message>
    <message>
        <source>&amp;Console</source>
        <translation type="unfinished">&amp;Konsoll</translation>
    </message>
    <message>
        <source>&amp;Network Traffic</source>
        <translation type="unfinished">&amp;Nettverkstrafikk</translation>
    </message>
    <message>
        <source>Totals</source>
        <translation type="unfinished">Totalt</translation>
    </message>
    <message>
        <source>Debug log file</source>
        <translation type="unfinished">Loggfil for feilsøk</translation>
    </message>
    <message>
        <source>Clear console</source>
        <translation type="unfinished">Tøm konsoll</translation>
    </message>
    <message>
        <source>In:</source>
        <translation type="unfinished">Inn:</translation>
    </message>
    <message>
        <source>Out:</source>
        <translation type="unfinished">Ut:</translation>
    </message>
    <message>
        <source>Inbound: initiated by peer</source>
        <extracomment>Explanatory text for an inbound peer connection.</extracomment>
        <translation type="unfinished">Innkommende: initiert av likemann</translation>
    </message>
    <message>
        <source>Outbound Full Relay: default</source>
        <extracomment>Explanatory text for an outbound peer connection that relays all network information. This is the default behavior for outbound connections.</extracomment>
        <translation type="unfinished">Utgående Fullrelé: standard</translation>
    </message>
    <message>
        <source>Outbound Block Relay: does not relay transactions or addresses</source>
        <extracomment>Explanatory text for an outbound peer connection that relays network information about blocks and not transactions or addresses.</extracomment>
        <translation type="unfinished">Utgående Blokkrelé: videresender ikke transaksjoner eller adresser</translation>
    </message>
    <message>
        <source>Outbound Feeler: short-lived, for testing addresses</source>
        <extracomment>Explanatory text for a short-lived outbound peer connection that is used to test the aliveness of known addresses.</extracomment>
        <translation type="unfinished">Utgående Føler: kortlevd, til testing av adresser</translation>
    </message>
    <message>
        <source>Outbound Address Fetch: short-lived, for soliciting addresses</source>
        <extracomment>Explanatory text for a short-lived outbound peer connection that is used to request addresses from a peer.</extracomment>
        <translation type="unfinished">Utgående Adressehenting: kortlevd, for å hente adresser</translation>
    </message>
    <message>
        <source>we selected the peer for high bandwidth relay</source>
        <translation type="unfinished">vi valgte likemannen for høy båndbredderelé</translation>
    </message>
    <message>
        <source>the peer selected us for high bandwidth relay</source>
        <translation type="unfinished">likemannen valgte oss for høy båndbredderelé</translation>
    </message>
    <message>
        <source>no high bandwidth relay selected</source>
        <translation type="unfinished">intet høy båndbredderelé valgt</translation>
    </message>
    <message>
        <source>Ctrl+=</source>
        <extracomment>Secondary shortcut to increase the RPC console font size.</extracomment>
        <translation type="unfinished">Cltr+=</translation>
    </message>
    <message>
        <source>&amp;Copy address</source>
        <extracomment>Context menu action to copy the address of a peer.</extracomment>
        <translation type="unfinished">&amp;Kopier adresse</translation>
    </message>
    <message>
        <source>&amp;Disconnect</source>
        <translation type="unfinished">&amp;Koble fra</translation>
    </message>
    <message>
        <source>1 &amp;hour</source>
        <translation type="unfinished">1 &amp;time</translation>
    </message>
    <message>
        <source>1 d&amp;ay</source>
        <translation type="unfinished">1 &amp;dag</translation>
    </message>
    <message>
        <source>1 &amp;week</source>
        <translation type="unfinished">1 &amp;uke</translation>
    </message>
    <message>
        <source>1 &amp;year</source>
        <translation type="unfinished">1 &amp;år</translation>
    </message>
    <message>
        <source>&amp;Unban</source>
        <translation type="unfinished">&amp;Opphev bannlysning</translation>
    </message>
    <message>
        <source>Network activity disabled</source>
        <translation type="unfinished">Nettverksaktivitet avskrudd</translation>
    </message>
    <message>
        <source>Executing command without any wallet</source>
        <translation type="unfinished">Utfør kommando uten noen lommebok</translation>
    </message>
    <message>
        <source>Executing command using "%1" wallet</source>
        <translation type="unfinished">Utfør kommando med lommebok "%1"</translation>
    </message>
    <message>
        <source>Executing…</source>
        <extracomment>A console message indicating an entered command is currently being executed.</extracomment>
        <translation type="unfinished">Utfører...</translation>
    </message>
    <message>
        <source>(peer: %1)</source>
        <translation type="unfinished">(likemann: %1)</translation>
    </message>
    <message>
        <source>Yes</source>
        <translation type="unfinished">Ja</translation>
    </message>
    <message>
        <source>No</source>
        <translation type="unfinished">Nei</translation>
    </message>
    <message>
        <source>To</source>
        <translation type="unfinished">Til</translation>
    </message>
    <message>
        <source>From</source>
        <translation type="unfinished">Fra</translation>
    </message>
    <message>
        <source>Ban for</source>
        <translation type="unfinished">Bannlys i</translation>
    </message>
    <message>
        <source>Never</source>
        <translation type="unfinished">Aldri</translation>
    </message>
    <message>
        <source>Unknown</source>
        <translation type="unfinished">Ukjent</translation>
    </message>
</context>
<context>
    <name>ReceiveCoinsDialog</name>
    <message>
        <source>&amp;Amount:</source>
        <translation type="unfinished">&amp;Beløp:</translation>
    </message>
    <message>
        <source>&amp;Label:</source>
        <translation type="unfinished">&amp;Merkelapp:</translation>
    </message>
    <message>
        <source>&amp;Message:</source>
        <translation type="unfinished">&amp;Melding:</translation>
    </message>
    <message>
        <source>An optional message to attach to the payment request, which will be displayed when the request is opened. Note: The message will not be sent with the payment over the Bitcoin network.</source>
        <translation type="unfinished">En valgfri melding å tilknytte betalingsetterspørringen, som vil bli vist når forespørselen er åpnet. Meldingen vil ikke bli sendt med betalingen over Bitcoin-nettverket.</translation>
    </message>
    <message>
        <source>An optional label to associate with the new receiving address.</source>
        <translation type="unfinished">En valgfri merkelapp å tilknytte den nye mottakeradressen.</translation>
    </message>
    <message>
        <source>Use this form to request payments. All fields are &lt;b&gt;optional&lt;/b&gt;.</source>
        <translation type="unfinished">Bruk dette skjemaet til betalingsforespørsler. Alle felt er &lt;b&gt;valgfrie&lt;/b&gt;.</translation>
    </message>
    <message>
        <source>An optional amount to request. Leave this empty or zero to not request a specific amount.</source>
        <translation type="unfinished">Et valgfritt beløp å etterspørre. La stå tomt eller null for ikke å etterspørre et spesifikt beløp.</translation>
    </message>
    <message>
        <source>An optional label to associate with the new receiving address (used by you to identify an invoice).  It is also attached to the payment request.</source>
        <translation type="unfinished">En valgfri etikett for å knytte til den nye mottaksadressen (brukt av deg for å identifisere en faktura). Det er også knyttet til betalingsforespørselen.</translation>
    </message>
    <message>
        <source>An optional message that is attached to the payment request and may be displayed to the sender.</source>
        <translation type="unfinished">En valgfri melding som er knyttet til betalingsforespørselen og kan vises til avsenderen.</translation>
    </message>
    <message>
        <source>&amp;Create new receiving address</source>
        <translation type="unfinished">&amp;Lag ny mottakeradresse</translation>
    </message>
    <message>
        <source>Clear all fields of the form.</source>
        <translation type="unfinished">Fjern alle felter fra skjemaet.</translation>
    </message>
    <message>
        <source>Clear</source>
        <translation type="unfinished">Fjern</translation>
    </message>
    <message>
        <source>Requested payments history</source>
        <translation type="unfinished">Etterspurt betalingshistorikk</translation>
    </message>
    <message>
        <source>Show the selected request (does the same as double clicking an entry)</source>
        <translation type="unfinished">Vis den valgte etterspørringen (gjør det samme som å dobbelklikke på en oppføring)</translation>
    </message>
    <message>
        <source>Show</source>
        <translation type="unfinished">Vis</translation>
    </message>
    <message>
        <source>Remove the selected entries from the list</source>
        <translation type="unfinished">Fjern de valgte oppføringene fra listen</translation>
    </message>
    <message>
        <source>Remove</source>
        <translation type="unfinished">Fjern</translation>
    </message>
    <message>
        <source>Copy &amp;URI</source>
        <translation type="unfinished">Kopier &amp;URI</translation>
    </message>
    <message>
        <source>&amp;Copy address</source>
        <translation type="unfinished">&amp;Kopier adresse</translation>
    </message>
    <message>
        <source>Copy &amp;label</source>
        <translation type="unfinished">Kopier &amp;beskrivelse</translation>
    </message>
    <message>
        <source>Copy &amp;message</source>
        <translation type="unfinished">Kopier &amp;melding</translation>
    </message>
    <message>
        <source>Copy &amp;amount</source>
        <translation type="unfinished">Kopier &amp;beløp</translation>
    </message>
    <message>
        <source>Could not unlock wallet.</source>
        <translation type="unfinished">Kunne ikke låse opp lommebok.</translation>
    </message>
    <message>
        <source>Could not generate new %1 address</source>
        <translation type="unfinished">Kunne ikke generere ny %1 adresse </translation>
    </message>
</context>
<context>
    <name>ReceiveRequestDialog</name>
    <message>
        <source>Request payment to …</source>
        <translation type="unfinished">Be om betaling til ...</translation>
    </message>
    <message>
        <source>Address:</source>
        <translation type="unfinished">Adresse:</translation>
    </message>
    <message>
        <source>Amount:</source>
        <translation type="unfinished">Beløp:</translation>
    </message>
    <message>
        <source>Label:</source>
        <translation type="unfinished">Merkelapp:</translation>
    </message>
    <message>
        <source>Message:</source>
        <translation type="unfinished">Melding:</translation>
    </message>
    <message>
        <source>Wallet:</source>
        <translation type="unfinished">Lommebok:</translation>
    </message>
    <message>
        <source>Copy &amp;URI</source>
        <translation type="unfinished">Kopier &amp;URI</translation>
    </message>
    <message>
        <source>Copy &amp;Address</source>
        <translation type="unfinished">Kopier &amp;Adresse</translation>
    </message>
    <message>
        <source>&amp;Verify</source>
        <translation type="unfinished">&amp;Verifiser</translation>
    </message>
    <message>
        <source>Verify this address on e.g. a hardware wallet screen</source>
        <translation type="unfinished">Verifiser denne adressen på f.eks. en fysisk lommebokskjerm</translation>
    </message>
    <message>
        <source>&amp;Save Image…</source>
        <translation type="unfinished">&amp;Lagre Bilde...</translation>
    </message>
    <message>
        <source>Payment information</source>
        <translation type="unfinished">Betalingsinformasjon</translation>
    </message>
    <message>
        <source>Request payment to %1</source>
        <translation type="unfinished">Forespør betaling til %1</translation>
    </message>
</context>
<context>
    <name>RecentRequestsTableModel</name>
    <message>
        <source>Date</source>
        <translation type="unfinished">Dato</translation>
    </message>
    <message>
        <source>Label</source>
        <translation type="unfinished">Beskrivelse</translation>
    </message>
    <message>
        <source>Message</source>
        <translation type="unfinished">Melding</translation>
    </message>
    <message>
        <source>(no label)</source>
        <translation type="unfinished">(ingen beskrivelse)</translation>
    </message>
    <message>
        <source>(no message)</source>
        <translation type="unfinished">(ingen melding)</translation>
    </message>
    <message>
        <source>(no amount requested)</source>
        <translation type="unfinished">(inget beløp forespurt)</translation>
    </message>
    <message>
        <source>Requested</source>
        <translation type="unfinished">Forespurt</translation>
    </message>
</context>
<context>
    <name>SendCoinsDialog</name>
    <message>
        <source>Send Coins</source>
        <translation type="unfinished">Send Bitcoins</translation>
    </message>
    <message>
        <source>Coin Control Features</source>
        <translation type="unfinished">Myntkontroll Funksjoner</translation>
    </message>
    <message>
        <source>automatically selected</source>
        <translation type="unfinished">automatisk valgte</translation>
    </message>
    <message>
        <source>Insufficient funds!</source>
        <translation type="unfinished">Utilstrekkelige midler!</translation>
    </message>
    <message>
        <source>Quantity:</source>
        <translation type="unfinished">Mengde:</translation>
    </message>
    <message>
        <source>Amount:</source>
        <translation type="unfinished">Beløp:</translation>
    </message>
    <message>
        <source>Fee:</source>
        <translation type="unfinished">Gebyr:</translation>
    </message>
    <message>
        <source>After Fee:</source>
        <translation type="unfinished">Totalt:</translation>
    </message>
    <message>
        <source>Change:</source>
        <translation type="unfinished">Veksel:</translation>
    </message>
    <message>
        <source>If this is activated, but the change address is empty or invalid, change will be sent to a newly generated address.</source>
        <translation type="unfinished">Hvis dette er aktivert, men adressen for veksel er tom eller ugyldig, vil veksel bli sendt til en nylig generert adresse.</translation>
    </message>
    <message>
        <source>Custom change address</source>
        <translation type="unfinished">Egendefinert adresse for veksel</translation>
    </message>
    <message>
        <source>Transaction Fee:</source>
        <translation type="unfinished">Transaksjonsgebyr:</translation>
    </message>
    <message>
        <source>Using the fallbackfee can result in sending a transaction that will take several hours or days (or never) to confirm. Consider choosing your fee manually or wait until you have validated the complete chain.</source>
        <translation type="unfinished">Bruk av tilbakefallsgebyr kan medføre at en transaksjon tar flere timer eller dager (eller for alltid) å fullføre. Vurder å velge et gebyr manuelt, eller vent til du har validert den komplette kjeden.</translation>
    </message>
    <message>
        <source>Warning: Fee estimation is currently not possible.</source>
        <translation type="unfinished">Advarsel: Gebyroverslag er ikke tilgjengelig for tiden.</translation>
    </message>
    <message>
        <source>Hide</source>
        <translation type="unfinished">Skjul</translation>
    </message>
    <message>
        <source>Recommended:</source>
        <translation type="unfinished">Anbefalt:</translation>
    </message>
    <message>
        <source>Custom:</source>
        <translation type="unfinished">Egendefinert:</translation>
    </message>
    <message>
        <source>Send to multiple recipients at once</source>
        <translation type="unfinished">Send til flere enn en mottaker</translation>
    </message>
    <message>
        <source>Add &amp;Recipient</source>
        <translation type="unfinished">Legg til &amp;Mottaker</translation>
    </message>
    <message>
        <source>Clear all fields of the form.</source>
        <translation type="unfinished">Fjern alle felter fra skjemaet.</translation>
    </message>
    <message>
        <source>Inputs…</source>
        <translation type="unfinished">Inputs...</translation>
    </message>
    <message>
        <source>Dust:</source>
        <translation type="unfinished">Støv:</translation>
    </message>
    <message>
        <source>Choose…</source>
        <translation type="unfinished">Velg...</translation>
    </message>
    <message>
        <source>Hide transaction fee settings</source>
        <translation type="unfinished">Skjul innstillinger for transaksjonsgebyr</translation>
    </message>
    <message>
        <source>When there is less transaction volume than space in the blocks, miners as well as relaying nodes may enforce a minimum fee. Paying only this minimum fee is just fine, but be aware that this can result in a never confirming transaction once there is more demand for bitcoin transactions than the network can process.</source>
        <translation type="unfinished">Når det er mindre transaksjonsvolum enn plass i blokkene, kan minere så vel som noder håndheve et minimumsgebyr for videresending. Å kun betale minsteavgiften er helt greit, men vær klar over at dette kan skape en transaksjon som aldri blir bekreftet hvis det blir større etterspørsel etter bitcoin-transaksjoner enn nettverket kan behandle.</translation>
    </message>
    <message>
        <source>A too low fee might result in a never confirming transaction (read the tooltip)</source>
        <translation type="unfinished">For lavt gebyr kan føre til en transaksjon som aldri bekreftes (les verktøytips)</translation>
    </message>
    <message>
        <source>(Smart fee not initialized yet. This usually takes a few blocks…)</source>
        <translation type="unfinished">(Smartgebyr er ikke initialisert ennå. Dette tar vanligvis noen få blokker...)</translation>
    </message>
    <message>
        <source>Confirmation time target:</source>
        <translation type="unfinished">Bekreftelsestidsmål:</translation>
    </message>
    <message>
        <source>Enable Replace-By-Fee</source>
        <translation type="unfinished">Aktiver Replace-By-Fee</translation>
    </message>
    <message>
        <source>With Replace-By-Fee (BIP-125) you can increase a transaction's fee after it is sent. Without this, a higher fee may be recommended to compensate for increased transaction delay risk.</source>
        <translation type="unfinished">Med Replace-By-Fee (BIP-125) kan du øke transaksjonens gebyr etter at den er sendt. Uten dette aktivert anbefales et høyere gebyr for å kompensere for risikoen for at transaksjonen blir forsinket.</translation>
    </message>
    <message>
        <source>Clear &amp;All</source>
        <translation type="unfinished">Fjern &amp;Alt</translation>
    </message>
    <message>
        <source>Balance:</source>
        <translation type="unfinished">Saldo:</translation>
    </message>
    <message>
        <source>Confirm the send action</source>
        <translation type="unfinished">Bekreft sending</translation>
    </message>
    <message>
        <source>Copy quantity</source>
        <translation type="unfinished">Kopiér mengde</translation>
    </message>
    <message>
        <source>Copy amount</source>
        <translation type="unfinished">Kopier beløp</translation>
    </message>
    <message>
        <source>Copy fee</source>
        <translation type="unfinished">Kopiér gebyr</translation>
    </message>
    <message>
        <source>Copy after fee</source>
        <translation type="unfinished">Kopiér totalt</translation>
    </message>
    <message>
        <source>Copy bytes</source>
        <translation type="unfinished">Kopiér bytes</translation>
    </message>
    <message>
        <source>Copy dust</source>
        <translation type="unfinished">Kopiér støv</translation>
    </message>
    <message>
        <source>Copy change</source>
        <translation type="unfinished">Kopier veksel</translation>
    </message>
    <message>
        <source>%1 (%2 blocks)</source>
        <translation type="unfinished">%1 (%2 blokker)</translation>
    </message>
    <message>
        <source>Sign on device</source>
        <extracomment>"device" usually means a hardware wallet.</extracomment>
        <translation type="unfinished">Signer på enhet</translation>
    </message>
    <message>
        <source>Connect your hardware wallet first.</source>
        <translation type="unfinished">Koble til din fysiske lommebok først.</translation>
    </message>
    <message>
        <source>Cr&amp;eate Unsigned</source>
        <translation type="unfinished">Cr &amp; eate Usignert</translation>
    </message>
    <message>
        <source>%1 to %2</source>
        <translation type="unfinished">%1 til %2</translation>
    </message>
    <message>
        <source>Sign failed</source>
        <translation type="unfinished">Signering feilet</translation>
    </message>
    <message>
        <source>External signer not found</source>
        <extracomment>"External signer" means using devices such as hardware wallets.</extracomment>
        <translation type="unfinished">Ekstern undertegner ikke funnet</translation>
    </message>
    <message>
        <source>External signer failure</source>
        <extracomment>"External signer" means using devices such as hardware wallets.</extracomment>
        <translation type="unfinished">Ekstern undertegnerfeil</translation>
    </message>
    <message>
        <source>Save Transaction Data</source>
        <translation type="unfinished">Lagre Transaksjonsdata</translation>
    </message>
    <message>
        <source>Partially Signed Transaction (Binary)</source>
        <extracomment>Expanded name of the binary PSBT file format. See: BIP 174.</extracomment>
        <translation type="unfinished">Delvis Signert Transaksjon (Binær)</translation>
    </message>
    <message>
        <source>PSBT saved</source>
        <translation type="unfinished">PSBT lagret</translation>
    </message>
    <message>
        <source>External balance:</source>
        <translation type="unfinished">Ekstern saldo:</translation>
    </message>
    <message>
        <source>or</source>
        <translation type="unfinished">eller</translation>
    </message>
    <message>
        <source>You can increase the fee later (signals Replace-By-Fee, BIP-125).</source>
        <translation type="unfinished">Du kan øke gebyret senere (signaliserer Replace-By-Fee, BIP-125).</translation>
    </message>
    <message>
        <source>Please, review your transaction proposal. This will produce a Partially Signed Bitcoin Transaction (PSBT) which you can save or copy and then sign with e.g. an offline %1 wallet, or a PSBT-compatible hardware wallet.</source>
        <extracomment>Text to inform a user attempting to create a transaction of their current options. At this stage, a user can only create a PSBT. This string is displayed when private keys are disabled and an external signer is not available.</extracomment>
        <translation type="unfinished">Se over ditt transaksjonsforslag. Dette kommer til å produsere en Delvis Signert Bitcoin Transaksjon (PSBT) som du kan lagre eller kopiere og så signere med f.eks. en offline %1 lommebok, eller en PSBT kompatibel hardware lommebok.</translation>
    </message>
    <message>
        <source>Do you want to create this transaction?</source>
        <extracomment>Message displayed when attempting to create a transaction. Cautionary text to prompt the user to verify that the displayed transaction details represent the transaction the user intends to create.</extracomment>
        <translation type="unfinished">Vil du lage denne transaksjonen?</translation>
    </message>
    <message>
        <source>Please, review your transaction.</source>
        <extracomment>Text to prompt a user to review the details of the transaction they are attempting to send.</extracomment>
        <translation type="unfinished">Vennligst se over transaksjonen din.</translation>
    </message>
    <message>
        <source>Transaction fee</source>
        <translation type="unfinished">Transaksjonsgebyr</translation>
    </message>
    <message>
        <source>Not signalling Replace-By-Fee, BIP-125.</source>
        <translation type="unfinished">Signaliserer ikke Replace-By-Fee, BIP-125</translation>
    </message>
    <message>
        <source>Total Amount</source>
        <translation type="unfinished">Totalbeløp</translation>
    </message>
    <message>
        <source>Confirm send coins</source>
        <translation type="unfinished">Bekreft forsendelse av mynter</translation>
    </message>
    <message>
        <source>Watch-only balance:</source>
        <translation type="unfinished">Kun-observer balanse:</translation>
    </message>
    <message>
        <source>The recipient address is not valid. Please recheck.</source>
        <translation type="unfinished">Mottakeradressen er ikke gyldig. Sjekk den igjen.</translation>
    </message>
    <message>
        <source>The amount to pay must be larger than 0.</source>
        <translation type="unfinished">Betalingsbeløpet må være høyere enn 0.</translation>
    </message>
    <message>
        <source>The amount exceeds your balance.</source>
        <translation type="unfinished">Beløper overstiger saldo.</translation>
    </message>
    <message>
        <source>The total exceeds your balance when the %1 transaction fee is included.</source>
        <translation type="unfinished">Totalbeløpet overstiger saldo etter at %1-transaksjonsgebyret er lagt til.</translation>
    </message>
    <message>
        <source>Duplicate address found: addresses should only be used once each.</source>
        <translation type="unfinished">Gjenbruk av adresse funnet: Adresser skal kun brukes én gang hver.</translation>
    </message>
    <message>
        <source>Transaction creation failed!</source>
        <translation type="unfinished">Opprettelse av transaksjon mislyktes!</translation>
    </message>
    <message>
        <source>A fee higher than %1 is considered an absurdly high fee.</source>
        <translation type="unfinished">Et gebyr høyere enn %1 anses som absurd høyt.</translation>
    </message>
    <message numerus="yes">
        <source>Estimated to begin confirmation within %n block(s).</source>
        <translation type="unfinished">
            <numerusform />
            <numerusform />
        </translation>
    </message>
    <message>
        <source>Warning: Invalid Bitcoin address</source>
        <translation type="unfinished">Advarsel Ugyldig bitcoin-adresse</translation>
    </message>
    <message>
        <source>Warning: Unknown change address</source>
        <translation type="unfinished">Advarsel: Ukjent vekslingsadresse</translation>
    </message>
    <message>
        <source>Confirm custom change address</source>
        <translation type="unfinished">Bekreft egendefinert vekslingsadresse</translation>
    </message>
    <message>
        <source>The address you selected for change is not part of this wallet. Any or all funds in your wallet may be sent to this address. Are you sure?</source>
        <translation type="unfinished">Adressen du valgte for veksling er ikke en del av denne lommeboka. Alle verdiene i din lommebok vil bli sendt til denne adressen. Er du sikker?</translation>
    </message>
    <message>
        <source>(no label)</source>
        <translation type="unfinished">(ingen beskrivelse)</translation>
    </message>
</context>
<context>
    <name>SendCoinsEntry</name>
    <message>
        <source>A&amp;mount:</source>
        <translation type="unfinished">&amp;Beløp:</translation>
    </message>
    <message>
        <source>Pay &amp;To:</source>
        <translation type="unfinished">Betal &amp;Til:</translation>
    </message>
    <message>
        <source>&amp;Label:</source>
        <translation type="unfinished">&amp;Merkelapp:</translation>
    </message>
    <message>
        <source>Choose previously used address</source>
        <translation type="unfinished">Velg tidligere brukt adresse</translation>
    </message>
    <message>
        <source>The Bitcoin address to send the payment to</source>
        <translation type="unfinished">Bitcoin-adressen betalingen skal sendes til</translation>
    </message>
    <message>
        <source>Paste address from clipboard</source>
        <translation type="unfinished">Lim inn adresse fra utklippstavlen</translation>
    </message>
    <message>
        <source>Remove this entry</source>
        <translation type="unfinished">Fjern denne oppføringen</translation>
    </message>
    <message>
        <source>The amount to send in the selected unit</source>
        <translation type="unfinished">beløpet som skal sendes inn den valgte enheten.</translation>
    </message>
    <message>
        <source>The fee will be deducted from the amount being sent. The recipient will receive less bitcoins than you enter in the amount field. If multiple recipients are selected, the fee is split equally.</source>
        <translation type="unfinished">Gebyret vil bli trukket fra beløpet som blir sendt. Mottakeren vil motta mindre bitcoins enn det du skriver inn i beløpsfeltet. Hvis det er valgt flere mottakere, deles gebyret likt.</translation>
    </message>
    <message>
        <source>S&amp;ubtract fee from amount</source>
        <translation type="unfinished">T&amp;rekk fra gebyr fra beløp</translation>
    </message>
    <message>
        <source>Use available balance</source>
        <translation type="unfinished">Bruk tilgjengelig saldo</translation>
    </message>
    <message>
        <source>Message:</source>
        <translation type="unfinished">Melding:</translation>
    </message>
    <message>
        <source>Enter a label for this address to add it to the list of used addresses</source>
        <translation type="unfinished">Skriv inn en merkelapp for denne adressen for å legge den til listen av brukte adresser</translation>
    </message>
    <message>
        <source>A message that was attached to the bitcoin: URI which will be stored with the transaction for your reference. Note: This message will not be sent over the Bitcoin network.</source>
        <translation type="unfinished">En melding som var tilknyttet bitcoinen: URI vil bli lagret med transaksjonen for din oversikt. Denne meldingen vil ikke bli sendt over Bitcoin-nettverket.</translation>
    </message>
</context>
<context>
    <name>SendConfirmationDialog</name>
    <message>
        <source>Create Unsigned</source>
        <translation type="unfinished">Lag usignert</translation>
    </message>
</context>
<context>
    <name>SignVerifyMessageDialog</name>
    <message>
        <source>Signatures - Sign / Verify a Message</source>
        <translation type="unfinished">Signaturer - Signer / Verifiser en Melding</translation>
    </message>
    <message>
        <source>&amp;Sign Message</source>
        <translation type="unfinished">&amp;Signer Melding</translation>
    </message>
    <message>
        <source>You can sign messages/agreements with your addresses to prove you can receive bitcoins sent to them. Be careful not to sign anything vague or random, as phishing attacks may try to trick you into signing your identity over to them. Only sign fully-detailed statements you agree to.</source>
        <translation type="unfinished">Du kan signere meldinger/avtaler med adresser for å bevise at du kan motta bitcoins sendt til dem. Vær forsiktig med å signere noe vagt eller tilfeldig, siden phishing-angrep kan prøve å lure deg til å signere din identitet over til dem. Bare signer fullt detaljerte utsagn som du er enig i.</translation>
    </message>
    <message>
        <source>The Bitcoin address to sign the message with</source>
        <translation type="unfinished">Bitcoin-adressen meldingen skal signeres med</translation>
    </message>
    <message>
        <source>Choose previously used address</source>
        <translation type="unfinished">Velg tidligere brukt adresse</translation>
    </message>
    <message>
        <source>Paste address from clipboard</source>
        <translation type="unfinished">Lim inn adresse fra utklippstavlen</translation>
    </message>
    <message>
        <source>Enter the message you want to sign here</source>
        <translation type="unfinished">Skriv inn meldingen du vil signere her</translation>
    </message>
    <message>
        <source>Signature</source>
        <translation type="unfinished">Signatur</translation>
    </message>
    <message>
        <source>Copy the current signature to the system clipboard</source>
        <translation type="unfinished">Kopier valgt signatur til utklippstavle</translation>
    </message>
    <message>
        <source>Sign the message to prove you own this Bitcoin address</source>
        <translation type="unfinished">Signer meldingen for å bevise at du eier denne Bitcoin-adressen</translation>
    </message>
    <message>
        <source>Sign &amp;Message</source>
        <translation type="unfinished">Signer &amp;Melding</translation>
    </message>
    <message>
        <source>Reset all sign message fields</source>
        <translation type="unfinished">Tilbakestill alle felter for meldingssignering</translation>
    </message>
    <message>
        <source>Clear &amp;All</source>
        <translation type="unfinished">Fjern &amp;Alt</translation>
    </message>
    <message>
        <source>&amp;Verify Message</source>
        <translation type="unfinished">&amp;Verifiser Melding</translation>
    </message>
    <message>
        <source>Enter the receiver's address, message (ensure you copy line breaks, spaces, tabs, etc. exactly) and signature below to verify the message. Be careful not to read more into the signature than what is in the signed message itself, to avoid being tricked by a man-in-the-middle attack. Note that this only proves the signing party receives with the address, it cannot prove sendership of any transaction!</source>
        <translation type="unfinished">Skriv inn mottakerens adresse, melding (forsikre deg om at du kopier linjeskift, mellomrom, faner osv. nøyaktig) og underskrift nedenfor for å bekrefte meldingen. Vær forsiktig så du ikke leser mer ut av signaturen enn hva som er i den signerte meldingen i seg selv, for å unngå å bli lurt av et man-in-the-middle-angrep. Merk at dette bare beviser at den som signerer kan motta med adressen, dette beviser ikke hvem som har sendt transaksjoner!</translation>
    </message>
    <message>
        <source>The Bitcoin address the message was signed with</source>
        <translation type="unfinished">Bitcoin-adressen meldingen ble signert med</translation>
    </message>
    <message>
        <source>The signed message to verify</source>
        <translation type="unfinished">Den signerte meldingen for å bekfrefte</translation>
    </message>
    <message>
        <source>The signature given when the message was signed</source>
        <translation type="unfinished">signaturen som ble gitt da meldingen ble signert</translation>
    </message>
    <message>
        <source>Verify the message to ensure it was signed with the specified Bitcoin address</source>
        <translation type="unfinished">Verifiser meldingen for å være sikker på at den ble signert av den angitte Bitcoin-adressen</translation>
    </message>
    <message>
        <source>Verify &amp;Message</source>
        <translation type="unfinished">Verifiser &amp;Melding</translation>
    </message>
    <message>
        <source>Reset all verify message fields</source>
        <translation type="unfinished">Tilbakestill alle felter for meldingsverifikasjon</translation>
    </message>
    <message>
        <source>Click "Sign Message" to generate signature</source>
        <translation type="unfinished">Klikk "Signer melding" for å generere signatur</translation>
    </message>
    <message>
        <source>The entered address is invalid.</source>
        <translation type="unfinished">Innskrevet adresse er ugyldig.</translation>
    </message>
    <message>
        <source>Please check the address and try again.</source>
        <translation type="unfinished">Sjekk adressen og prøv igjen.</translation>
    </message>
    <message>
        <source>The entered address does not refer to a key.</source>
        <translation type="unfinished">Innskrevet adresse refererer ikke til noen nøkkel.</translation>
    </message>
    <message>
        <source>Wallet unlock was cancelled.</source>
        <translation type="unfinished">Opplåsning av lommebok ble avbrutt.</translation>
    </message>
    <message>
        <source>No error</source>
        <translation type="unfinished">Ingen feil</translation>
    </message>
    <message>
        <source>Private key for the entered address is not available.</source>
        <translation type="unfinished">Privat nøkkel for den angitte adressen er ikke tilgjengelig.</translation>
    </message>
    <message>
        <source>Message signing failed.</source>
        <translation type="unfinished">Signering av melding feilet.</translation>
    </message>
    <message>
        <source>Message signed.</source>
        <translation type="unfinished">Melding signert.</translation>
    </message>
    <message>
        <source>The signature could not be decoded.</source>
        <translation type="unfinished">Signaturen kunne ikke dekodes.</translation>
    </message>
    <message>
        <source>Please check the signature and try again.</source>
        <translation type="unfinished">Sjekk signaturen og prøv igjen.</translation>
    </message>
    <message>
        <source>The signature did not match the message digest.</source>
        <translation type="unfinished">Signaturen samsvarer ikke med meldingsporteføljen.</translation>
    </message>
    <message>
        <source>Message verification failed.</source>
        <translation type="unfinished">Meldingsverifiseringen mislyktes.</translation>
    </message>
    <message>
        <source>Message verified.</source>
        <translation type="unfinished">Melding bekreftet.</translation>
    </message>
</context>
<context>
    <name>SplashScreen</name>
    <message>
        <source>(press q to shutdown and continue later)</source>
        <translation type="unfinished">(trykk q for å skru av og fortsette senere)</translation>
    </message>
    <message>
        <source>press q to shutdown</source>
        <translation type="unfinished">trykk på q for å slå av</translation>
    </message>
</context>
<context>
    <name>TransactionDesc</name>
    <message>
        <source>conflicted with a transaction with %1 confirmations</source>
        <extracomment>Text explaining the current status of a transaction, shown in the status field of the details window for this transaction. This status represents an unconfirmed transaction that conflicts with a confirmed transaction.</extracomment>
        <translation type="unfinished">gikk ikke overens med en transaksjon med %1 bekreftelser</translation>
    </message>
    <message>
        <source>abandoned</source>
        <extracomment>Text explaining the current status of a transaction, shown in the status field of the details window for this transaction. This status represents an abandoned transaction.</extracomment>
        <translation type="unfinished">forlatt</translation>
    </message>
    <message>
        <source>%1/unconfirmed</source>
        <extracomment>Text explaining the current status of a transaction, shown in the status field of the details window for this transaction. This status represents a transaction confirmed in at least one block, but less than 6 blocks.</extracomment>
        <translation type="unfinished">%1/ubekreftet</translation>
    </message>
    <message>
        <source>%1 confirmations</source>
        <extracomment>Text explaining the current status of a transaction, shown in the status field of the details window for this transaction. This status represents a transaction confirmed in 6 or more blocks.</extracomment>
        <translation type="unfinished">%1 bekreftelser</translation>
    </message>
    <message>
        <source>Date</source>
        <translation type="unfinished">Dato</translation>
    </message>
    <message>
        <source>Source</source>
        <translation type="unfinished">Kilde</translation>
    </message>
    <message>
        <source>Generated</source>
        <translation type="unfinished">Generert</translation>
    </message>
    <message>
        <source>From</source>
        <translation type="unfinished">Fra</translation>
    </message>
    <message>
        <source>unknown</source>
        <translation type="unfinished">ukjent</translation>
    </message>
    <message>
        <source>To</source>
        <translation type="unfinished">Til</translation>
    </message>
    <message>
        <source>own address</source>
        <translation type="unfinished">egen adresse</translation>
    </message>
    <message>
        <source>watch-only</source>
        <translation type="unfinished">kun oppsyn</translation>
    </message>
    <message>
        <source>label</source>
        <translation type="unfinished">merkelapp</translation>
    </message>
    <message>
        <source>Credit</source>
        <translation type="unfinished">Kreditt</translation>
    </message>
    <message numerus="yes">
        <source>matures in %n more block(s)</source>
        <translation type="unfinished">
            <numerusform>modner om %n blokk</numerusform>
            <numerusform>modner om %n blokker</numerusform>
        </translation>
    </message>
    <message>
        <source>not accepted</source>
        <translation type="unfinished">ikke akseptert</translation>
    </message>
    <message>
        <source>Debit</source>
        <translation type="unfinished">Debet</translation>
    </message>
    <message>
        <source>Total debit</source>
        <translation type="unfinished">Total debet</translation>
    </message>
    <message>
        <source>Total credit</source>
        <translation type="unfinished">Total kreditt</translation>
    </message>
    <message>
        <source>Transaction fee</source>
        <translation type="unfinished">Transaksjonsgebyr</translation>
    </message>
    <message>
        <source>Net amount</source>
        <translation type="unfinished">Nettobeløp</translation>
    </message>
    <message>
        <source>Message</source>
        <translation type="unfinished">Melding</translation>
    </message>
    <message>
        <source>Comment</source>
        <translation type="unfinished">Kommentar</translation>
    </message>
    <message>
        <source>Transaction ID</source>
        <translation type="unfinished">Transaksjons-ID</translation>
    </message>
    <message>
        <source>Transaction total size</source>
        <translation type="unfinished">Total transaksjonsstørrelse</translation>
    </message>
    <message>
        <source>Transaction virtual size</source>
        <translation type="unfinished">Virtuell transaksjonsstørrelse</translation>
    </message>
    <message>
        <source>Output index</source>
        <translation type="unfinished">Outputindeks</translation>
    </message>
    <message>
        <source> (Certificate was not verified)</source>
        <translation type="unfinished">(sertifikatet ble ikke bekreftet)</translation>
    </message>
    <message>
        <source>Merchant</source>
        <translation type="unfinished">Forretningsdrivende</translation>
    </message>
    <message>
        <source>Generated coins must mature %1 blocks before they can be spent. When you generated this block, it was broadcast to the network to be added to the block chain. If it fails to get into the chain, its state will change to "not accepted" and it won't be spendable. This may occasionally happen if another node generates a block within a few seconds of yours.</source>
        <translation type="unfinished">Genererte bitcoins må modne %1 blokker før de kan brukes. Da du genererte denne blokken ble den kringkastet på nettverket for å bli lagt til i kjeden av blokker. Hvis den ikke kommer med i kjeden vil den endre seg til "ikke akseptert", og vil ikke kunne brukes. Dette vil noen ganger skje hvis en annen node genererer en blokk innen noen sekunder av din.</translation>
    </message>
    <message>
        <source>Debug information</source>
        <translation type="unfinished">Feilrettingsinformasjon</translation>
    </message>
    <message>
        <source>Transaction</source>
        <translation type="unfinished">Transaksjon</translation>
    </message>
    <message>
        <source>Amount</source>
        <translation type="unfinished">Beløp</translation>
    </message>
    <message>
        <source>true</source>
        <translation type="unfinished">sant</translation>
    </message>
    <message>
        <source>false</source>
        <translation type="unfinished">usant</translation>
    </message>
</context>
<context>
    <name>TransactionDescDialog</name>
    <message>
        <source>This pane shows a detailed description of the transaction</source>
        <translation type="unfinished">Her vises en detaljert beskrivelse av transaksjonen</translation>
    </message>
    <message>
        <source>Details for %1</source>
        <translation type="unfinished">Detaljer for %1</translation>
    </message>
</context>
<context>
    <name>TransactionTableModel</name>
    <message>
        <source>Date</source>
        <translation type="unfinished">Dato</translation>
    </message>
    <message>
        <source>Label</source>
        <translation type="unfinished">Beskrivelse</translation>
    </message>
    <message>
        <source>Unconfirmed</source>
        <translation type="unfinished">Ubekreftet</translation>
    </message>
    <message>
        <source>Abandoned</source>
        <translation type="unfinished">Forlatt</translation>
    </message>
    <message>
        <source>Confirming (%1 of %2 recommended confirmations)</source>
        <translation type="unfinished">Bekrefter (%1 av %2 anbefalte bekreftelser)</translation>
    </message>
    <message>
        <source>Confirmed (%1 confirmations)</source>
        <translation type="unfinished">Bekreftet (%1 bekreftelser)</translation>
    </message>
    <message>
        <source>Conflicted</source>
        <translation type="unfinished">Gikk ikke overens</translation>
    </message>
    <message>
        <source>Immature (%1 confirmations, will be available after %2)</source>
        <translation type="unfinished">Umoden (%1 bekreftelser, vil være tilgjengelig etter %2)</translation>
    </message>
    <message>
        <source>Generated but not accepted</source>
        <translation type="unfinished">Generert, men ikke akseptert</translation>
    </message>
    <message>
        <source>Received with</source>
        <translation type="unfinished">Mottatt med</translation>
    </message>
    <message>
        <source>Received from</source>
        <translation type="unfinished">Mottatt fra</translation>
    </message>
    <message>
        <source>Sent to</source>
        <translation type="unfinished">Sendt til</translation>
    </message>
    <message>
        <source>Payment to yourself</source>
        <translation type="unfinished">Betaling til deg selv</translation>
    </message>
    <message>
        <source>Mined</source>
        <translation type="unfinished">Utvunnet</translation>
    </message>
    <message>
        <source>watch-only</source>
        <translation type="unfinished">kun oppsyn</translation>
    </message>
    <message>
        <source>(no label)</source>
        <translation type="unfinished">(ingen beskrivelse)</translation>
    </message>
    <message>
        <source>Transaction status. Hover over this field to show number of confirmations.</source>
        <translation type="unfinished">Transaksjonsstatus. Hold pekeren over dette feltet for å se antall bekreftelser.</translation>
    </message>
    <message>
        <source>Date and time that the transaction was received.</source>
        <translation type="unfinished">Dato og tid for mottak av transaksjonen.</translation>
    </message>
    <message>
        <source>Type of transaction.</source>
        <translation type="unfinished">Transaksjonstype.</translation>
    </message>
    <message>
        <source>Whether or not a watch-only address is involved in this transaction.</source>
        <translation type="unfinished">Hvorvidt en oppsynsadresse er involvert i denne transaksjonen.</translation>
    </message>
    <message>
        <source>User-defined intent/purpose of the transaction.</source>
        <translation type="unfinished">Brukerdefinert intensjon/hensikt med transaksjonen.</translation>
    </message>
    <message>
        <source>Amount removed from or added to balance.</source>
        <translation type="unfinished">Beløp fjernet eller lagt til saldo.</translation>
    </message>
</context>
<context>
    <name>TransactionView</name>
    <message>
        <source>All</source>
        <translation type="unfinished">Alt</translation>
    </message>
    <message>
        <source>Today</source>
        <translation type="unfinished">I dag</translation>
    </message>
    <message>
        <source>This week</source>
        <translation type="unfinished">Denne uka</translation>
    </message>
    <message>
        <source>This month</source>
        <translation type="unfinished">Denne måneden</translation>
    </message>
    <message>
        <source>Last month</source>
        <translation type="unfinished">Forrige måned</translation>
    </message>
    <message>
        <source>This year</source>
        <translation type="unfinished">Dette året</translation>
    </message>
    <message>
        <source>Received with</source>
        <translation type="unfinished">Mottatt med</translation>
    </message>
    <message>
        <source>Sent to</source>
        <translation type="unfinished">Sendt til</translation>
    </message>
    <message>
        <source>To yourself</source>
        <translation type="unfinished">Til deg selv</translation>
    </message>
    <message>
        <source>Mined</source>
        <translation type="unfinished">Utvunnet</translation>
    </message>
    <message>
        <source>Other</source>
        <translation type="unfinished">Andre</translation>
    </message>
    <message>
        <source>Enter address, transaction id, or label to search</source>
        <translation type="unfinished">Oppgi adresse, transaksjons-ID eller merkelapp for å søke</translation>
    </message>
    <message>
        <source>Min amount</source>
        <translation type="unfinished">Minimumsbeløp</translation>
    </message>
    <message>
        <source>Range…</source>
        <translation type="unfinished">Intervall...</translation>
    </message>
    <message>
        <source>&amp;Copy address</source>
        <translation type="unfinished">&amp;Kopier adresse</translation>
    </message>
    <message>
        <source>Copy &amp;label</source>
        <translation type="unfinished">Kopier &amp;beskrivelse</translation>
    </message>
    <message>
        <source>Copy &amp;amount</source>
        <translation type="unfinished">Kopier &amp;beløp</translation>
    </message>
    <message>
        <source>Copy transaction &amp;ID</source>
        <translation type="unfinished">Kopier transaksjons&amp;ID</translation>
    </message>
    <message>
        <source>Copy full transaction &amp;details</source>
        <translation type="unfinished">Kopier komplette transaksjons&amp;detaljer</translation>
    </message>
    <message>
        <source>&amp;Show transaction details</source>
        <translation type="unfinished">&amp;Vis transaksjonsdetaljer</translation>
    </message>
    <message>
        <source>Increase transaction &amp;fee</source>
        <translation type="unfinished">Øk transaksjons&amp;gebyr</translation>
    </message>
    <message>
        <source>&amp;Edit address label</source>
        <translation type="unfinished">&amp;Rediger merkelapp</translation>
    </message>
    <message>
        <source>Export Transaction History</source>
        <translation type="unfinished">Eksporter transaksjonshistorikk</translation>
    </message>
    <message>
        <source>Comma separated file</source>
        <extracomment>Expanded name of the CSV file format. See: https://en.wikipedia.org/wiki/Comma-separated_values.</extracomment>
        <translation type="unfinished">Kommaseparert fil</translation>
    </message>
    <message>
        <source>Confirmed</source>
        <translation type="unfinished">Bekreftet</translation>
    </message>
    <message>
        <source>Watch-only</source>
        <translation type="unfinished">Kun oppsyn</translation>
    </message>
    <message>
        <source>Date</source>
        <translation type="unfinished">Dato</translation>
    </message>
    <message>
        <source>Label</source>
        <translation type="unfinished">Beskrivelse</translation>
    </message>
    <message>
        <source>Address</source>
        <translation type="unfinished">Adresse</translation>
    </message>
    <message>
        <source>Exporting Failed</source>
        <translation type="unfinished">Eksportering feilet</translation>
    </message>
    <message>
        <source>There was an error trying to save the transaction history to %1.</source>
        <translation type="unfinished">En feil oppstod ved lagring av transaksjonshistorikk til %1.</translation>
    </message>
    <message>
        <source>Exporting Successful</source>
        <translation type="unfinished">Eksportert</translation>
    </message>
    <message>
        <source>The transaction history was successfully saved to %1.</source>
        <translation type="unfinished">Transaksjonshistorikken ble lagret til %1.</translation>
    </message>
    <message>
        <source>Range:</source>
        <translation type="unfinished">Rekkevidde:</translation>
    </message>
    <message>
        <source>to</source>
        <translation type="unfinished">til</translation>
    </message>
</context>
<context>
    <name>WalletFrame</name>
    <message>
        <source>No wallet has been loaded.
Go to File &gt; Open Wallet to load a wallet.
- OR -</source>
        <translation type="unfinished">Ingen lommebok har blitt lastet.
Gå til Fil &gt; Åpne lommebok for å laste en lommebok.
- ELLER -</translation>
    </message>
    <message>
        <source>Create a new wallet</source>
        <translation type="unfinished">Lag en ny lommebok</translation>
    </message>
    <message>
        <source>Error</source>
        <translation type="unfinished">Feilmelding</translation>
    </message>
    <message>
        <source>Unable to decode PSBT from clipboard (invalid base64)</source>
        <translation type="unfinished">Klarte ikke å dekode PSBT fra utklippstavle (ugyldig base64)</translation>
    </message>
    <message>
        <source>Load Transaction Data</source>
        <translation type="unfinished">Last transaksjonsdata</translation>
    </message>
    <message>
        <source>Partially Signed Transaction (*.psbt)</source>
        <translation type="unfinished">Delvis signert transaksjon (*.psbt)</translation>
    </message>
    <message>
        <source>PSBT file must be smaller than 100 MiB</source>
        <translation type="unfinished">PSBT-fil må være mindre enn 100 MiB</translation>
    </message>
    <message>
        <source>Unable to decode PSBT</source>
        <translation type="unfinished">Klarte ikke å dekode PSBT</translation>
    </message>
</context>
<context>
    <name>WalletModel</name>
    <message>
        <source>Send Coins</source>
        <translation type="unfinished">Send Bitcoins</translation>
    </message>
    <message>
        <source>Fee bump error</source>
        <translation type="unfinished">Gebyrforhøyelsesfeil</translation>
    </message>
    <message>
        <source>Increasing transaction fee failed</source>
        <translation type="unfinished">Økning av transaksjonsgebyr mislyktes</translation>
    </message>
    <message>
        <source>Do you want to increase the fee?</source>
        <extracomment>Asks a user if they would like to manually increase the fee of a transaction that has already been created.</extracomment>
        <translation type="unfinished">Ønsker du å øke gebyret?</translation>
    </message>
    <message>
        <source>Current fee:</source>
        <translation type="unfinished">Nåværede gebyr:</translation>
    </message>
    <message>
        <source>Increase:</source>
        <translation type="unfinished">Økning:</translation>
    </message>
    <message>
        <source>New fee:</source>
        <translation type="unfinished">Nytt gebyr:</translation>
    </message>
    <message>
        <source>Warning: This may pay the additional fee by reducing change outputs or adding inputs, when necessary. It may add a new change output if one does not already exist. These changes may potentially leak privacy.</source>
        <translation type="unfinished">Advarsel: Dette kan betale tilleggsgebyret ved å redusere endringsoutput eller legge til input, ved behov. Det kan legge til en ny endringsoutput hvis en ikke allerede eksisterer. Disse endringene kan potensielt lekke privatinformasjon.</translation>
    </message>
    <message>
        <source>Confirm fee bump</source>
        <translation type="unfinished">Bekreft gebyrøkning</translation>
    </message>
    <message>
        <source>Can't draft transaction.</source>
        <translation type="unfinished">Kan ikke utarbeide transaksjon.</translation>
    </message>
    <message>
        <source>PSBT copied</source>
        <translation type="unfinished">PSBT kopiert</translation>
    </message>
    <message>
        <source>Can't sign transaction.</source>
        <translation type="unfinished">Kan ikke signere transaksjon</translation>
    </message>
    <message>
        <source>Could not commit transaction</source>
        <translation type="unfinished">Kunne ikke sende inn transaksjon</translation>
    </message>
    <message>
        <source>Can't display address</source>
        <translation type="unfinished">Kan ikke vise adresse</translation>
    </message>
    <message>
        <source>default wallet</source>
        <translation type="unfinished">standard lommebok</translation>
    </message>
</context>
<context>
    <name>WalletView</name>
    <message>
        <source>&amp;Export</source>
        <translation type="unfinished">&amp;Eksport</translation>
    </message>
    <message>
        <source>Export the data in the current tab to a file</source>
        <translation type="unfinished">Eksporter data i den valgte fliken til en fil</translation>
    </message>
    <message>
        <source>Backup Wallet</source>
        <translation type="unfinished">Sikkerhetskopier lommebok</translation>
    </message>
    <message>
        <source>Wallet Data</source>
        <extracomment>Name of the wallet data file format.</extracomment>
        <translation type="unfinished">Lommebokdata</translation>
    </message>
    <message>
        <source>Backup Failed</source>
        <translation type="unfinished">Sikkerhetskopiering mislyktes</translation>
    </message>
    <message>
        <source>There was an error trying to save the wallet data to %1.</source>
        <translation type="unfinished">Feil under forsøk på lagring av lommebokdata til %1</translation>
    </message>
    <message>
        <source>Backup Successful</source>
        <translation type="unfinished">Sikkerhetskopiert</translation>
    </message>
    <message>
        <source>The wallet data was successfully saved to %1.</source>
        <translation type="unfinished">Lommebokdata lagret til %1.</translation>
    </message>
    <message>
        <source>Cancel</source>
        <translation type="unfinished">Avbryt</translation>
    </message>
</context>
</TS><|MERGE_RESOLUTION|>--- conflicted
+++ resolved
@@ -756,27 +756,17 @@
         <translation type="unfinished">Mangler beløp</translation>
     </message>
     <message>
-<<<<<<< HEAD
-=======
         <source>Missing solving data for estimating transaction size</source>
         <translation type="unfinished"> 
 Mangler løsningsdata for å estimere transaksjonsstørrelse</translation>
     </message>
     <message>
->>>>>>> 3116ccd7
         <source>Need to specify a port with -whitebind: '%s'</source>
         <translation type="unfinished">Må oppgi en port med -whitebind: '%s'</translation>
     </message>
     <message>
         <source>No addresses available</source>
         <translation type="unfinished">Ingen adresser tilgjengelig</translation>
-<<<<<<< HEAD
-    </message>
-    <message>
-        <source>No proxy server specified. Use -proxy=&lt;ip&gt; or -proxy=&lt;ip:port&gt;.</source>
-        <translation type="unfinished">Ingen proxyserver er spesifisert. Bruk -proxy=&lt;ip&gt; eller -proxy=&lt;ip:port&gt;.</translation>
-=======
->>>>>>> 3116ccd7
     </message>
     <message>
         <source>Not enough file descriptors available.</source>
@@ -2706,10 +2696,7 @@
     </message>
     <message>
         <source>Addresses Processed</source>
-<<<<<<< HEAD
-=======
         <extracomment>Text title for the Addresses Processed field in the peer details area, which displays the total number of addresses received from this peer that were processed (excludes addresses that were dropped due to rate-limiting).</extracomment>
->>>>>>> 3116ccd7
         <translation type="unfinished">Adresser Prosessert</translation>
     </message>
     <message>
