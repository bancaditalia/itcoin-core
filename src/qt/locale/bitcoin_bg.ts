<TS version="2.1" language="bg">
<context>
    <name>AddressBookPage</name>
    <message>
        <source>Right-click to edit address or label</source>
        <translation type="unfinished">Десен клик за промяна на адреса или името</translation>
    </message>
    <message>
        <source>Create a new address</source>
        <translation type="unfinished">Създай нов адрес</translation>
    </message>
    <message>
        <source>&amp;New</source>
        <translation type="unfinished">Нов</translation>
    </message>
    <message>
        <source>Copy the currently selected address to the system clipboard</source>
        <translation type="unfinished">Копирай текущо избрания адрес към клипборда</translation>
    </message>
    <message>
        <source>&amp;Copy</source>
        <translation type="unfinished">Копирай</translation>
    </message>
    <message>
        <source>C&amp;lose</source>
        <translation type="unfinished">Затвори</translation>
    </message>
    <message>
        <source>Delete the currently selected address from the list</source>
        <translation type="unfinished">Изтрий текущо избрания адрес от листа</translation>
    </message>
    <message>
        <source>Enter address or label to search</source>
        <translation type="unfinished">Търсене по адрес или име</translation>
    </message>
    <message>
        <source>Export the data in the current tab to a file</source>
        <translation type="unfinished">Изнеси данните в избрания раздел към файл</translation>
    </message>
    <message>
        <source>&amp;Export</source>
        <translation type="unfinished">Изнеси</translation>
    </message>
    <message>
        <source>&amp;Delete</source>
        <translation type="unfinished">Изтрий</translation>
    </message>
    <message>
        <source>Choose the address to send coins to</source>
        <translation type="unfinished">Избери адреса на който да пратиш монети</translation>
    </message>
    <message>
        <source>Choose the address to receive coins with</source>
        <translation type="unfinished">Избери адреса на който да получиш монети</translation>
    </message>
    <message>
        <source>C&amp;hoose</source>
        <translation type="unfinished">Избери</translation>
    </message>
    <message>
        <source>Sending addresses</source>
        <translation type="unfinished">Адреси за изпращане</translation>
    </message>
    <message>
        <source>Receiving addresses</source>
        <translation type="unfinished">Адреси за получаване</translation>
    </message>
    <message>
        <source>These are your Bitcoin addresses for sending payments. Always check the amount and the receiving address before sending coins.</source>
        <translation type="unfinished">Тези са вашите Биткойн адреси за изпращане на плащания. Винаги проверявайте количеството и получаващите адреси преди изпращане на монети. </translation>
    </message>
    <message>
        <source>These are your Bitcoin addresses for receiving payments. Use the 'Create new receiving address' button in the receive tab to create new addresses.
Signing is only possible with addresses of the type 'legacy'.</source>
        <translation type="unfinished">Това са вашите биткойн адреси за получаване на плащания. Използвайте бутона „Създаване на нови адреси“ в раздела за получаване, за да създадете нови адреси. Подписването е възможно само с адреси от типа „наследени“.</translation>
    </message>
    <message>
        <source>&amp;Copy Address</source>
        <translation type="unfinished">Копирай адрес</translation>
    </message>
    <message>
        <source>Copy &amp;Label</source>
        <translation type="unfinished">Копирай етикет</translation>
    </message>
    <message>
        <source>&amp;Edit</source>
        <translation type="unfinished">Редактирай</translation>
    </message>
    <message>
        <source>Export Address List</source>
        <translation type="unfinished">Изнеси лист с адреси</translation>
    </message>
    <message>
        <source>Comma separated file</source>
        <extracomment>Expanded name of the CSV file format. See: https://en.wikipedia.org/wiki/Comma-separated_values.</extracomment>
        <translation type="unfinished">Файл, разделен със запетая</translation>
    </message>
    <message>
        <source>There was an error trying to save the address list to %1. Please try again.</source>
        <extracomment>An error message. %1 is a stand-in argument for the name of the file we attempted to save to.</extracomment>
        <translation type="unfinished">Получи се грешка при запазването на листа с адреси към %1. Моля опитайте пак.</translation>
    </message>
    <message>
        <source>Exporting Failed</source>
        <translation type="unfinished">Изнасянето се провали</translation>
    </message>
</context>
<context>
    <name>AddressTableModel</name>
    <message>
        <source>Label</source>
        <translation type="unfinished">Етикет</translation>
    </message>
    <message>
        <source>Address</source>
        <translation type="unfinished">Адрес</translation>
    </message>
    <message>
        <source>(no label)</source>
        <translation type="unfinished">(без етикет)</translation>
    </message>
</context>
<context>
    <name>AskPassphraseDialog</name>
    <message>
        <source>Passphrase Dialog</source>
        <translation type="unfinished">Диалог за пропуск</translation>
    </message>
    <message>
        <source>Enter passphrase</source>
        <translation type="unfinished">Въведи парола</translation>
    </message>
    <message>
        <source>New passphrase</source>
        <translation type="unfinished">Нова парола</translation>
    </message>
    <message>
        <source>Repeat new passphrase</source>
        <translation type="unfinished">Повтори парола</translation>
    </message>
    <message>
        <source>Show passphrase</source>
        <translation type="unfinished">Показване на парола</translation>
    </message>
    <message>
        <source>Encrypt wallet</source>
        <translation type="unfinished">Криптирай портфейл</translation>
    </message>
    <message>
        <source>This operation needs your wallet passphrase to unlock the wallet.</source>
        <translation type="unfinished">Тази операция изисква вашата парола на портфейла за отключването на портфейла.</translation>
    </message>
    <message>
        <source>Unlock wallet</source>
        <translation type="unfinished">Отключи портфейла</translation>
    </message>
    <message>
        <source>Change passphrase</source>
        <translation type="unfinished">Промени парола</translation>
    </message>
    <message>
        <source>Confirm wallet encryption</source>
        <translation type="unfinished">Потвърди криптирането на порфейла</translation>
    </message>
    <message>
        <source>Warning: If you encrypt your wallet and lose your passphrase, you will &lt;b&gt;LOSE ALL OF YOUR BITCOINS&lt;/b&gt;!</source>
        <translation type="unfinished">ВНИМАНИЕ: Ако шифрирате вашият портфейл и изгубите паролата си, &lt;b&gt;ЩЕ ИЗГУБИТЕ ВСИЧКИТЕ СИ БИТКОИНИ&lt;/b&gt;!</translation>
    </message>
    <message>
        <source>Are you sure you wish to encrypt your wallet?</source>
        <translation type="unfinished">Наистина ли желаете да шифрирате портфейла си?</translation>
    </message>
    <message>
        <source>Wallet encrypted</source>
        <translation type="unfinished">портфейлa е шифрован</translation>
    </message>
    <message>
        <source>Enter the new passphrase for the wallet.&lt;br/&gt;Please use a passphrase of &lt;b&gt;ten or more random characters&lt;/b&gt;, or &lt;b&gt;eight or more words&lt;/b&gt;.</source>
        <translation type="unfinished">Въведете нова пасфраза за уолета.&lt;br/&gt;Моля използвайте пасфраза от &lt;b&gt;десет или повече произволни символа &lt;/b&gt;, или &lt;b&gt;осем или повече думи&lt;/b&gt;.</translation>
    </message>
    <message>
        <source>Enter the old passphrase and new passphrase for the wallet.</source>
        <translation type="unfinished">Въведете старата и новата паролна фраза за портфейла.</translation>
    </message>
    <message>
        <source>Remember that encrypting your wallet cannot fully protect your bitcoins from being stolen by malware infecting your computer.</source>
        <translation type="unfinished">Не забравяйте, че криптирането на вашия портфейл не може напълно да защити вашите биткойни от кражба от зловреден софтуер, заразяващ компютъра ви.</translation>
    </message>
    <message>
        <source>Wallet to be encrypted</source>
        <translation type="unfinished">Портфейл за криптиране</translation>
    </message>
    <message>
        <source>Your wallet is about to be encrypted. </source>
        <translation type="unfinished">Портфейлът ви е на път да бъде шифрован.</translation>
    </message>
    <message>
        <source>Your wallet is now encrypted. </source>
        <translation type="unfinished">Вашият портфейл сега е криптиран.</translation>
    </message>
    <message>
        <source>IMPORTANT: Any previous backups you have made of your wallet file should be replaced with the newly generated, encrypted wallet file. For security reasons, previous backups of the unencrypted wallet file will become useless as soon as you start using the new, encrypted wallet.</source>
        <translation type="unfinished">ВАЖНО: Всички стари запазвания, които сте направили на Вашият портфейл трябва да замените с запазване на новополучения, шифриран портфейл. От съображения за сигурност, предишните запазвания на нешифрирани портфейли ще станат неизползваеми веднага, щом започнете да използвате новият, шифриран портфейл.</translation>
    </message>
    <message>
        <source>Wallet encryption failed</source>
        <translation type="unfinished">Шифрирането беше неуспешно</translation>
    </message>
    <message>
        <source>Wallet encryption failed due to an internal error. Your wallet was not encrypted.</source>
        <translation type="unfinished">Шифрирането на портфейла беше неуспешно, поради софтуерен проблем. Портфейлът не е шифриран.</translation>
    </message>
    <message>
        <source>The supplied passphrases do not match.</source>
        <translation type="unfinished">Паролите не съвпадат</translation>
    </message>
    <message>
        <source>Wallet unlock failed</source>
        <translation type="unfinished">Отключването не бе успешно</translation>
    </message>
    <message>
        <source>The passphrase entered for the wallet decryption was incorrect.</source>
        <translation type="unfinished">Паролата въведена за дешифриране на портфейла е грешна.</translation>
    </message>
    <message>
        <source>Wallet passphrase was successfully changed.</source>
        <translation type="unfinished">Паролата на портфейла беше променена успешно.</translation>
    </message>
    <message>
        <source>Warning: The Caps Lock key is on!</source>
        <translation type="unfinished">Внимание:Бутонът Caps Lock е включен.</translation>
    </message>
</context>
<context>
    <name>BanTableModel</name>
    <message>
        <source>IP/Netmask</source>
        <translation type="unfinished">IP/Мрежова маска</translation>
    </message>
    <message>
        <source>Banned Until</source>
        <translation type="unfinished">Блокиран до</translation>
    </message>
</context>
<context>
    <name>BitcoinApplication</name>
    <message>
<<<<<<< HEAD
=======
        <source>Settings file %1 might be corrupt or invalid.</source>
        <translation type="unfinished">Файлът с настройки %1 може да е повреден или невалиден.</translation>
    </message>
    <message>
>>>>>>> 3116ccd7
        <source>Runaway exception</source>
        <translation type="unfinished">Изключи бягащите</translation>
    </message>
    <message>
        <source>A fatal error occurred. %1 can no longer continue safely and will quit.</source>
        <translation type="unfinished">Фатална грешка се появи. %1 не може да продължи безопастно и ще се затвори.</translation>
    </message>
    <message>
        <source>Internal error</source>
        <translation type="unfinished">Вътрешна грешка.</translation>
    </message>
    <message>
        <source>An internal error occurred. %1 will attempt to continue safely. This is an unexpected bug which can be reported as described below.</source>
        <translation type="unfinished">Възникна вътрешна грешка. %1 ще се опита да продължи безопасно. Това е неочакван бъг, който може да бъде докладван, както е описано по-долу.</translation>
    </message>
</context>
<context>
    <name>QObject</name>
    <message>
        <source>Do you want to reset settings to default values, or to abort without making changes?</source>
        <extracomment>Explanatory text shown on startup when the settings file cannot be read. Prompts user to make a choice between resetting or aborting.</extracomment>
        <translation type="unfinished">Искате ли да възстановите настройките към първичните им стойности или да напуснете без да правите промени ?</translation>
    </message>
    <message>
        <source>A fatal error occurred. Check that settings file is writable, or try running with -nosettings.</source>
        <extracomment>Explanatory text shown on startup when the settings file could not be written. Prompts user to check that we have the ability to write to the file. Explains that the user has the option of running without a settings file.</extracomment>
        <translation type="unfinished">Възникна фатална грешка. Проверете че файла с настройки е редактируем или опирайте да стартирате без настройки.</translation>
    </message>
    <message>
        <source>Error: Specified data directory "%1" does not exist.</source>
        <translation type="unfinished">Грешка:Избраната "%1" директория не съществува.</translation>
    </message>
    <message>
        <source>Error: Cannot parse configuration file: %1.</source>
        <translation type="unfinished">Грешка: Не може да се анализира конфигурационния файл: %1.</translation>
    </message>
    <message>
        <source>Error: %1</source>
        <translation type="unfinished">Грешка: %1</translation>
    </message>
    <message>
        <source>%1 didn't yet exit safely…</source>
        <translation type="unfinished">%1 не излезе безопасно…</translation>
    </message>
    <message>
        <source>unknown</source>
        <translation type="unfinished">неизвестен</translation>
    </message>
    <message>
        <source>Amount</source>
        <translation type="unfinished">Количество</translation>
    </message>
    <message>
        <source>Enter a Bitcoin address (e.g. %1)</source>
        <translation type="unfinished">Въведете Биткойн адрес (например: %1)</translation>
    </message>
    <message>
        <source>Inbound</source>
        <extracomment>An inbound connection from a peer. An inbound connection is a connection initiated by a peer.</extracomment>
        <translation type="unfinished">Входящи</translation>
    </message>
    <message>
        <source>Outbound</source>
        <extracomment>An outbound connection to a peer. An outbound connection is a connection initiated by us.</extracomment>
        <translation type="unfinished">Изходящи</translation>
    </message>
    <message>
        <source>%1 d</source>
        <translation type="unfinished">%1 ден</translation>
    </message>
    <message>
        <source>%1 h</source>
        <translation type="unfinished">%1 час</translation>
    </message>
    <message>
        <source>%1 m</source>
        <translation type="unfinished">%1 минута</translation>
    </message>
    <message>
        <source>%1 s</source>
        <translation type="unfinished">%1 секунда</translation>
    </message>
    <message>
        <source>None</source>
        <translation type="unfinished">нито един</translation>
    </message>
    <message>
        <source>N/A</source>
        <translation type="unfinished">Несъществуващ</translation>
    </message>
    <message>
        <source>%1 ms</source>
        <translation type="unfinished">%1 милисекунда</translation>
    </message>
    <message numerus="yes">
        <source>%n second(s)</source>
        <translation type="unfinished">
            <numerusform />
            <numerusform />
        </translation>
    </message>
    <message numerus="yes">
        <source>%n minute(s)</source>
        <translation type="unfinished">
            <numerusform />
            <numerusform />
        </translation>
    </message>
    <message numerus="yes">
        <source>%n hour(s)</source>
        <translation type="unfinished">
            <numerusform />
            <numerusform />
        </translation>
    </message>
    <message numerus="yes">
        <source>%n day(s)</source>
        <translation type="unfinished">
            <numerusform />
            <numerusform />
        </translation>
    </message>
    <message numerus="yes">
        <source>%n week(s)</source>
        <translation type="unfinished">
            <numerusform />
            <numerusform />
        </translation>
    </message>
    <message>
        <source>%1 and %2</source>
        <translation type="unfinished">%1 и %2</translation>
    </message>
    <message numerus="yes">
        <source>%n year(s)</source>
        <translation type="unfinished">
            <numerusform />
            <numerusform />
        </translation>
    </message>
    <message>
        <source>%1 B</source>
        <translation type="unfinished">%1 Байт</translation>
    </message>
    <message>
        <source>%1 MB</source>
        <translation type="unfinished">%1 Мегабайт</translation>
    </message>
    <message>
        <source>%1 GB</source>
        <translation type="unfinished">%1 Гигабайт</translation>
    </message>
</context>
<context>
    <name>bitcoin-core</name>
    <message>
        <source>Settings file could not be read</source>
        <translation type="unfinished">Файла с настройки не може да бъде прочетен.</translation>
    </message>
    <message>
        <source>Settings file could not be written</source>
        <translation type="unfinished">Файла с настройки не може да бъде записан.</translation>
    </message>
    <message>
        <source>Config setting for %s only applied on %s network when in [%s] section.</source>
        <translation type="unfinished">Конфигурирай настройки за %s само когато са приложени на %s мрежа, когато са в [%s] секция.</translation>
    </message>
    <message>
        <source>Do you want to rebuild the block database now?</source>
        <translation type="unfinished">Желаете ли да пресъздадете базата данни с блокове сега?</translation>
    </message>
    <message>
        <source>Done loading</source>
        <translation type="unfinished">Зареждането е завършено</translation>
    </message>
    <message>
        <source>Error initializing block database</source>
        <translation type="unfinished">Грешка в пускането на базата данни с блокове</translation>
    </message>
    <message>
        <source>Failed to listen on any port. Use -listen=0 if you want this.</source>
        <translation type="unfinished">Провалено "слушане" на всеки порт. Използвайте -listen=0 ако искате това.</translation>
    </message>
    <message>
        <source>Insufficient funds</source>
        <translation type="unfinished">Недостатъчно средства</translation>
    </message>
    <message>
        <source>The wallet will avoid paying less than the minimum relay fee.</source>
        <translation type="unfinished">Портфейлът няма да плаша по-малко от миналата такса за препредаване.</translation>
    </message>
    <message>
        <source>This is experimental software.</source>
        <translation type="unfinished">Това е експериментален софтуер.</translation>
    </message>
    <message>
        <source>This is the minimum transaction fee you pay on every transaction.</source>
        <translation type="unfinished">Това е минималната такса за транзакция, която плащате за всяка транзакция.</translation>
    </message>
    <message>
        <source>This is the transaction fee you will pay if you send a transaction.</source>
        <translation type="unfinished">Това е таксата за транзакцията която ще платите ако изпратите транзакция.</translation>
    </message>
    <message>
        <source>Transaction amount too small</source>
        <translation type="unfinished">Сумата на транзакцията е твърде малка</translation>
    </message>
    <message>
        <source>Transaction amounts must not be negative</source>
        <translation type="unfinished">Сумите на транзакциите не могат да бъдат отрицателни</translation>
    </message>
    <message>
        <source>Transaction must have at least one recipient</source>
        <translation type="unfinished">Транзакцията трябва да има поне един получател.</translation>
    </message>
    <message>
        <source>Transaction too large</source>
        <translation type="unfinished">Транзакцията е твърде голяма</translation>
    </message>
    <message>
        <source>Unknown new rules activated (versionbit %i)</source>
        <translation type="unfinished">Активирани са неизвестни нови правила (versionbit %i)</translation>
    </message>
    <message>
        <source>Unsupported logging category %s=%s.</source>
        <translation type="unfinished">Неподдържана logging категория%s=%s.</translation>
    </message>
    <message>
        <source>User Agent comment (%s) contains unsafe characters.</source>
        <translation type="unfinished">Коментар потребителски агент (%s) съдържа не безопасни знаци. </translation>
    </message>
    <message>
        <source>Verifying blocks…</source>
        <translation type="unfinished">Секторите се проверяват...</translation>
    </message>
    <message>
        <source>Verifying wallet(s)…</source>
        <translation type="unfinished">Потвърждаване на портфейл(и)...</translation>
    </message>
    <message>
        <source>Wallet needed to be rewritten: restart %s to complete</source>
        <translation type="unfinished">Портфейлът трябва да бъде презаписан : рестартирай %s , за да завърши</translation>
    </message>
</context>
<context>
    <name>BitcoinGUI</name>
    <message>
        <source>&amp;Overview</source>
        <translation type="unfinished">Преглед</translation>
    </message>
    <message>
        <source>Show general overview of wallet</source>
        <translation type="unfinished">Покажи общ преглед на портфейла</translation>
    </message>
    <message>
        <source>&amp;Transactions</source>
        <translation type="unfinished">Транзакции</translation>
    </message>
    <message>
        <source>Browse transaction history</source>
        <translation type="unfinished">Разгледай история на транзакциите</translation>
    </message>
    <message>
        <source>E&amp;xit</source>
        <translation type="unfinished">Изход</translation>
    </message>
    <message>
        <source>Quit application</source>
        <translation type="unfinished">Излез от приложението</translation>
    </message>
    <message>
        <source>&amp;About %1</source>
        <translation type="unfinished">За %1</translation>
    </message>
    <message>
        <source>Show information about %1</source>
        <translation type="unfinished">Покажи информация за %1</translation>
    </message>
    <message>
        <source>About &amp;Qt</source>
        <translation type="unfinished">Относно Qt</translation>
    </message>
    <message>
        <source>Show information about Qt</source>
        <translation type="unfinished">Покажи информация отностно Qt</translation>
    </message>
    <message>
        <source>Modify configuration options for %1</source>
        <translation type="unfinished">Промени конфигурации за %1</translation>
    </message>
    <message>
        <source>Create a new wallet</source>
        <translation type="unfinished">Създай нов портфейл</translation>
    </message>
    <message>
        <source>&amp;Minimize</source>
        <translation type="unfinished">Минимизирай</translation>
    </message>
    <message>
        <source>Wallet:</source>
        <translation type="unfinished">Портфейл</translation>
    </message>
    <message>
        <source>Network activity disabled.</source>
        <extracomment>A substring of the tooltip.</extracomment>
        <translation type="unfinished">Мрежата деактивирана</translation>
    </message>
    <message>
        <source>Proxy is &lt;b&gt;enabled&lt;/b&gt;: %1</source>
        <translation type="unfinished">Прокси е &lt;b&gt;разрешено&lt;/b&gt;: %1</translation>
    </message>
    <message>
        <source>Send coins to a Bitcoin address</source>
        <translation type="unfinished">Изпращане към Биткоин адрес</translation>
    </message>
    <message>
        <source>Backup wallet to another location</source>
        <translation type="unfinished">Запазване на портфейла на друго място</translation>
    </message>
    <message>
        <source>Change the passphrase used for wallet encryption</source>
        <translation type="unfinished">Променя паролата за портфейла</translation>
    </message>
    <message>
        <source>&amp;Send</source>
        <translation type="unfinished">Изпрати</translation>
    </message>
    <message>
        <source>&amp;Receive</source>
        <translation type="unfinished">Получи</translation>
    </message>
    <message>
        <source>&amp;Options…</source>
        <translation type="unfinished">Опций</translation>
    </message>
    <message>
        <source>&amp;Encrypt Wallet…</source>
        <translation type="unfinished">Шифровай портфейла</translation>
    </message>
    <message>
        <source>Encrypt the private keys that belong to your wallet</source>
        <translation type="unfinished">Шифроване на личните ключове,които принадлежат на портфейла Ви.</translation>
    </message>
    <message>
        <source>&amp;Backup Wallet…</source>
        <translation type="unfinished">&amp;Бекъп уолет.</translation>
    </message>
    <message>
        <source>&amp;Change Passphrase…</source>
        <translation type="unfinished">&amp;Промени пасфрейз.</translation>
    </message>
    <message>
        <source>Sign &amp;message…</source>
        <translation type="unfinished">Подпиши &amp;съобщение…</translation>
    </message>
    <message>
        <source>Sign messages with your Bitcoin addresses to prove you own them</source>
        <translation type="unfinished">Пишете съобщения със своя Биткойн адрес за да докажете,че е ваш.</translation>
    </message>
    <message>
        <source>&amp;Verify message…</source>
        <translation type="unfinished">&amp;Потвърди съобщение…</translation>
    </message>
    <message>
        <source>Verify messages to ensure they were signed with specified Bitcoin addresses</source>
        <translation type="unfinished">Потвърждаване на съобщения  за да се знае,че са написани с дадените Биткойн адреси.</translation>
    </message>
    <message>
        <source>&amp;Load PSBT from file…</source>
        <translation type="unfinished">&amp;Зареди PSBT от файл…</translation>
    </message>
    <message>
        <source>Open &amp;URI…</source>
        <translation type="unfinished">Отвори &amp;URI...</translation>
    </message>
    <message>
        <source>Close Wallet…</source>
        <translation type="unfinished">Затвори Портфейл...</translation>
    </message>
    <message>
        <source>Create Wallet…</source>
        <translation type="unfinished">Създай Портфейл...</translation>
    </message>
    <message>
        <source>Close All Wallets…</source>
        <translation type="unfinished">Затвори всички уолети</translation>
    </message>
    <message>
        <source>&amp;File</source>
        <translation type="unfinished">&amp;Файл</translation>
    </message>
    <message>
        <source>&amp;Settings</source>
        <translation type="unfinished">&amp;Настройки</translation>
    </message>
    <message>
        <source>&amp;Help</source>
        <translation type="unfinished">&amp;Помощ</translation>
    </message>
    <message>
        <source>Tabs toolbar</source>
        <translation type="unfinished">Лентата с инструменти</translation>
    </message>
    <message>
        <source>Syncing Headers (%1%)…</source>
        <translation type="unfinished">Синхронизиране на хедъри (%1%)</translation>
    </message>
    <message>
        <source>Synchronizing with network…</source>
        <translation type="unfinished">Синхронизиране с мрежа</translation>
    </message>
    <message>
        <source>Indexing blocks on disk…</source>
        <translation type="unfinished">Индексиране на блокове от диска...</translation>
    </message>
    <message>
        <source>Processing blocks on disk…</source>
<<<<<<< HEAD
        <translation type="unfinished">Обработване на сектори от диска...</translation>
    </message>
    <message>
        <source>Reindexing blocks on disk…</source>
        <translation type="unfinished">Преиндексиране на блокове от диска...</translation>
=======
        <translation type="unfinished">Обработват се блокове на диска...</translation>
    </message>
    <message>
        <source>Reindexing blocks on disk…</source>
        <translation type="unfinished">Преиндексиране на блоково от диска...</translation>
>>>>>>> 3116ccd7
    </message>
    <message>
        <source>Connecting to peers…</source>
        <translation type="unfinished">Свързване с рояк...</translation>
    </message>
    <message>
        <source>Request payments (generates QR codes and bitcoin: URIs)</source>
        <translation type="unfinished">Изискване на плащания(генерира QR кодове и биткойн: URIs)</translation>
    </message>
    <message>
        <source>Show the list of used sending addresses and labels</source>
        <translation type="unfinished">Показване на списъка с използвани адреси и имена</translation>
    </message>
    <message>
        <source>Show the list of used receiving addresses and labels</source>
        <translation type="unfinished">Покажи списък с използваните адреси и имена.</translation>
    </message>
    <message>
        <source>&amp;Command-line options</source>
        <translation type="unfinished">&amp;Налични команди</translation>
    </message>
    <message numerus="yes">
        <source>Processed %n block(s) of transaction history.</source>
        <translation type="unfinished">
            <numerusform>Обработени %n сектори от историята с трансакции.</numerusform>
            <numerusform>Обработени %n сектори от историята с трансакции.</numerusform>
        </translation>
    </message>
    <message>
        <source>%1 behind</source>
        <translation type="unfinished">%1 зад</translation>
    </message>
    <message>
        <source>Catching up…</source>
        <translation type="unfinished">Наваксвам...</translation>
    </message>
    <message>
        <source>Last received block was generated %1 ago.</source>
        <translation type="unfinished">Последния получен блок е генериран преди %1.</translation>
    </message>
    <message>
        <source>Transactions after this will not yet be visible.</source>
        <translation type="unfinished">Транзакции след това няма все още да бъдат видими.</translation>
    </message>
    <message>
        <source>Error</source>
        <translation type="unfinished">грешка</translation>
    </message>
    <message>
        <source>Warning</source>
        <translation type="unfinished">Внимание</translation>
    </message>
    <message>
        <source>Information</source>
        <translation type="unfinished">Информация</translation>
    </message>
    <message>
        <source>Up to date</source>
        <translation type="unfinished">Актуално</translation>
    </message>
    <message>
<<<<<<< HEAD
=======
        <source>Ctrl+Q</source>
        <translation type="unfinished">Ctrl+Q </translation>
    </message>
    <message>
>>>>>>> 3116ccd7
        <source>Load Partially Signed Bitcoin Transaction</source>
        <translation type="unfinished">Заредете частично подписана Bitcoin трансакция</translation>
    </message>
    <message>
        <source>Load PSBT from &amp;clipboard…</source>
<<<<<<< HEAD
        <translation type="unfinished">Заредете PSBT от &amp;клипборд...</translation>
=======
        <translation type="unfinished">Заредете PSBT (частично подписана Bitcoin трансакция) от &amp;клипборд...</translation>
>>>>>>> 3116ccd7
    </message>
    <message>
        <source>Load Partially Signed Bitcoin Transaction from clipboard</source>
        <translation type="unfinished">Заредете частично подписана Bitcoin трансакция от клипборд</translation>
    </message>
    <message>
        <source>Node window</source>
        <translation type="unfinished">Прозорец на възела</translation>
    </message>
    <message>
        <source>Open node debugging and diagnostic console</source>
        <translation type="unfinished">Отвори конзола за отстраняване на грешки и диагностика на възела</translation>
    </message>
    <message>
        <source>&amp;Sending addresses</source>
        <translation type="unfinished">&amp;Изпращане на адреси</translation>
    </message>
    <message>
        <source>&amp;Receiving addresses</source>
        <translation type="unfinished">&amp;Получаване на адреси</translation>
    </message>
    <message>
        <source>Open a bitcoin: URI</source>
        <translation type="unfinished">Отвори bitcoin: URI</translation>
    </message>
    <message>
        <source>Open Wallet</source>
        <translation type="unfinished">Отворете портфейл</translation>
    </message>
    <message>
        <source>Open a wallet</source>
        <translation type="unfinished">Отвори портфейл</translation>
    </message>
    <message>
        <source>Close wallet</source>
        <translation type="unfinished">Затвори портфейла</translation>
    </message>
    <message>
        <source>Restore Wallet…</source>
        <extracomment>Name of the menu item that restores wallet from a backup file.</extracomment>
        <translation type="unfinished">Възстановяване на Портфейл...</translation>
    </message>
    <message>
        <source>Restore a wallet from a backup file</source>
        <extracomment>Status tip for Restore Wallet menu item</extracomment>
        <translation type="unfinished">Възстанови портфейла от резервен файл</translation>
    </message>
    <message>
        <source>Close all wallets</source>
        <translation type="unfinished">Затвори всички портфейли</translation>
    </message>
    <message>
        <source>Show the %1 help message to get a list with possible Bitcoin command-line options</source>
        <translation type="unfinished">Покажи %1 помощно съобщение за да получиш лист с възможни Биткойн команди</translation>
    </message>
    <message>
        <source>&amp;Mask values</source>
        <translation type="unfinished">§Маскирай стойностите</translation>
    </message>
    <message>
        <source>Mask the values in the Overview tab</source>
        <translation type="unfinished">Маскирай стойностите в раздела Преглед</translation>
    </message>
    <message>
        <source>default wallet</source>
        <translation type="unfinished">Портфейл по подразбиране</translation>
    </message>
    <message>
        <source>No wallets available</source>
        <translation type="unfinished">Няма достъпни портфейли</translation>
    </message>
    <message>
        <source>Wallet Data</source>
        <extracomment>Name of the wallet data file format.</extracomment>
        <translation type="unfinished">Данни от портфейла</translation>
    </message>
    <message>
        <source>Load Wallet Backup</source>
        <extracomment>The title for Restore Wallet File Windows</extracomment>
        <translation type="unfinished">Зареди резервно копие на портфейл</translation>
    </message>
    <message>
        <source>Restore Wallet</source>
        <extracomment>Title of pop-up window shown when the user is attempting to restore a wallet.</extracomment>
        <translation type="unfinished">Възстановяване на Портфейл</translation>
    </message>
    <message>
        <source>Wallet Name</source>
        <extracomment>Label of the input field where the name of the wallet is entered.</extracomment>
        <translation type="unfinished">Име на портфейл</translation>
    </message>
    <message>
        <source>&amp;Window</source>
        <translation type="unfinished">&amp;Прозорец</translation>
    </message>
    <message>
        <source>Ctrl+M</source>
        <translation type="unfinished">Ctrl+M </translation>
    </message>
    <message>
        <source>Zoom</source>
        <translation type="unfinished">Увеличи</translation>
    </message>
    <message>
        <source>Main Window</source>
        <translation type="unfinished">Главен Прозорец</translation>
    </message>
    <message>
        <source>%1 client</source>
        <translation type="unfinished">%1 клиент</translation>
    </message>
    <message>
        <source>&amp;Hide</source>
        <translation type="unfinished">&amp;Скрий</translation>
    </message>
    <message>
        <source>S&amp;how</source>
        <translation type="unfinished">&amp;Покажи</translation>
    </message>
    <message numerus="yes">
        <source>%n active connection(s) to Bitcoin network.</source>
        <extracomment>A substring of the tooltip.</extracomment>
        <translation type="unfinished">
            <numerusform>%n свързани активно към Bitcoin мрежата.</numerusform>
            <numerusform>%n активно свързани към Биткойн мрежата. </numerusform>
        </translation>
    </message>
    <message>
        <source>Click for more actions.</source>
        <extracomment>A substring of the tooltip. "More actions" are available via the context menu.</extracomment>
        <translation type="unfinished">Клик за повече действия</translation>
    </message>
    <message>
        <source>Show Peers tab</source>
        <extracomment>A context menu item. The "Peers tab" is an element of the "Node window".</extracomment>
        <translation type="unfinished">Показване на раздела с Пиъри</translation>
    </message>
    <message>
        <source>Disable network activity</source>
        <extracomment>A context menu item.</extracomment>
        <translation type="unfinished">Блокирай мрежова активност</translation>
    </message>
    <message>
        <source>Enable network activity</source>
        <extracomment>A context menu item. The network activity was disabled previously.</extracomment>
        <translation type="unfinished">Разреши мрежова активност</translation>
    </message>
    <message>
        <source>Error: %1</source>
        <translation type="unfinished">Грешка: %1</translation>
    </message>
    <message>
        <source>Warning: %1</source>
        <translation type="unfinished">Внимание: %1</translation>
    </message>
    <message>
        <source>Date: %1
</source>
        <translation type="unfinished">Дата: %1
</translation>
    </message>
    <message>
        <source>Amount: %1
</source>
        <translation type="unfinished">Сума: %1
</translation>
    </message>
    <message>
        <source>Wallet: %1
</source>
        <translation type="unfinished">Портфейл: %1
</translation>
    </message>
    <message>
        <source>Type: %1
</source>
        <translation type="unfinished">Тип: %1
</translation>
    </message>
    <message>
        <source>Label: %1
</source>
        <translation type="unfinished">Етикет: %1
</translation>
    </message>
    <message>
        <source>Address: %1
</source>
        <translation type="unfinished">Адрес: %1
</translation>
    </message>
    <message>
        <source>Sent transaction</source>
        <translation type="unfinished">Изпратена транзакция</translation>
    </message>
    <message>
        <source>Incoming transaction</source>
        <translation type="unfinished">Входяща транзакция</translation>
    </message>
    <message>
        <source>HD key generation is &lt;b&gt;enabled&lt;/b&gt;</source>
        <translation type="unfinished">Генерирането на HD ключ е &lt;b&gt;включено&lt;/b&gt;</translation>
    </message>
    <message>
        <source>HD key generation is &lt;b&gt;disabled&lt;/b&gt;</source>
        <translation type="unfinished">Генерирането на HD ключ е &lt;b&gt;изключено&lt;/b&gt;</translation>
    </message>
    <message>
        <source>Private key &lt;b&gt;disabled&lt;/b&gt;</source>
        <translation type="unfinished">Частнен ключ &lt;b&gt;изключен&lt;/b&gt;</translation>
    </message>
    <message>
        <source>Wallet is &lt;b&gt;encrypted&lt;/b&gt; and currently &lt;b&gt;unlocked&lt;/b&gt;</source>
        <translation type="unfinished">Портфейлът е &lt;b&gt;криптиран&lt;/b&gt; и &lt;b&gt;отключен&lt;/b&gt;</translation>
    </message>
    <message>
        <source>Wallet is &lt;b&gt;encrypted&lt;/b&gt; and currently &lt;b&gt;locked&lt;/b&gt;</source>
        <translation type="unfinished">Портфейлът е &lt;b&gt;криптиран&lt;/b&gt; и &lt;b&gt;заключен&lt;/b&gt;</translation>
    </message>
    <message>
        <source>Original message:</source>
        <translation type="unfinished">Оригинално съобщение:</translation>
    </message>
</context>
<context>
    <name>UnitDisplayStatusBarControl</name>
    <message>
        <source>Unit to show amounts in. Click to select another unit.</source>
        <translation type="unfinished">Елемент за показване на суми. Щракнете, за да изберете друга единица.</translation>
    </message>
</context>
<context>
    <name>CoinControlDialog</name>
    <message>
        <source>Coin Selection</source>
        <translation type="unfinished">Избор на монети</translation>
    </message>
    <message>
        <source>Quantity:</source>
        <translation type="unfinished">Количество:</translation>
    </message>
    <message>
        <source>Bytes:</source>
        <translation type="unfinished">Байтове:</translation>
    </message>
    <message>
        <source>Amount:</source>
        <translation type="unfinished">Количество:</translation>
    </message>
    <message>
        <source>Fee:</source>
        <translation type="unfinished">Такса:</translation>
    </message>
    <message>
        <source>Dust:</source>
        <translation type="unfinished">прах:</translation>
    </message>
    <message>
        <source>After Fee:</source>
        <translation type="unfinished">След такса:</translation>
    </message>
    <message>
        <source>Change:</source>
        <translation type="unfinished">Промяна:</translation>
    </message>
    <message>
        <source>(un)select all</source>
        <translation type="unfinished">(де)маркирай всички</translation>
    </message>
    <message>
        <source>Tree mode</source>
        <translation type="unfinished">Дървовиден режим</translation>
    </message>
    <message>
        <source>List mode</source>
        <translation type="unfinished">списък Режим</translation>
    </message>
    <message>
        <source>Amount</source>
        <translation type="unfinished">Количество</translation>
    </message>
    <message>
        <source>Received with label</source>
        <translation type="unfinished">Получени с име</translation>
    </message>
    <message>
        <source>Received with address</source>
        <translation type="unfinished">Получени с адрес</translation>
    </message>
    <message>
        <source>Date</source>
        <translation type="unfinished">Дата</translation>
    </message>
    <message>
        <source>Confirmations</source>
        <translation type="unfinished">потвърждения</translation>
    </message>
    <message>
        <source>Confirmed</source>
        <translation type="unfinished">Потвърдено</translation>
    </message>
    <message>
        <source>Copy amount</source>
        <translation type="unfinished">Копиране на сумата</translation>
    </message>
    <message>
        <source>&amp;Copy address</source>
        <translation type="unfinished">&amp;Копирай адрес</translation>
    </message>
    <message>
        <source>Copy &amp;label</source>
        <translation type="unfinished">Копиране на етикет</translation>
    </message>
    <message>
        <source>Copy &amp;amount</source>
        <translation type="unfinished">Копирай сума</translation>
    </message>
    <message>
        <source>Copy transaction &amp;ID and output index</source>
        <translation type="unfinished">Копирайте идентификатора &amp;ID на трансакцията и изходния индекс</translation>
    </message>
    <message>
        <source>L&amp;ock unspent</source>
        <translation type="unfinished">Заключи неизхарчено</translation>
    </message>
    <message>
        <source>&amp;Unlock unspent</source>
        <translation type="unfinished">Отключи неизхарчено</translation>
    </message>
    <message>
        <source>Copy quantity</source>
        <translation type="unfinished">Копиране на количеството</translation>
    </message>
    <message>
        <source>Copy fee</source>
        <translation type="unfinished">Копирай такса</translation>
    </message>
    <message>
        <source>Copy after fee</source>
        <translation type="unfinished">Копирайте след такса</translation>
    </message>
    <message>
        <source>Copy bytes</source>
        <translation type="unfinished">Копиране на байтовете</translation>
    </message>
    <message>
        <source>Copy dust</source>
        <translation type="unfinished">Копирай прахта:</translation>
    </message>
    <message>
        <source>Copy change</source>
        <translation type="unfinished">Промяна на копирането</translation>
    </message>
    <message>
        <source>(%1 locked)</source>
        <translation type="unfinished">(%1 заключен)</translation>
    </message>
    <message>
        <source>yes</source>
        <translation type="unfinished">да</translation>
    </message>
    <message>
        <source>no</source>
        <translation type="unfinished">не</translation>
    </message>
    <message>
        <source>This label turns red if any recipient receives an amount smaller than the current dust threshold.</source>
        <translation type="unfinished">Този етикет става червен ако някой получател получи количество, по-малко от текущия праг на прах</translation>
    </message>
    <message>
        <source>Can vary +/- %1 satoshi(s) per input.</source>
        <translation type="unfinished">Може да варира с +/- %1 байт(а).</translation>
    </message>
    <message>
        <source>(no label)</source>
        <translation type="unfinished">(без етикет)</translation>
    </message>
    <message>
        <source>change from %1 (%2)</source>
        <translation type="unfinished">ресто от %1 (%2)</translation>
    </message>
    <message>
        <source>(change)</source>
        <translation type="unfinished">(промени)</translation>
    </message>
</context>
<context>
    <name>CreateWalletActivity</name>
    <message>
        <source>Create Wallet</source>
        <extracomment>Title of window indicating the progress of creation of a new wallet.</extracomment>
        <translation type="unfinished">Създайте портфейл</translation>
    </message>
    <message>
        <source>Creating Wallet &lt;b&gt;%1&lt;/b&gt;…</source>
        <extracomment>Descriptive text of the create wallet progress window which indicates to the user which wallet is currently being created.</extracomment>
        <translation type="unfinished">Създаване на уолет 1 1%1 1</translation>
    </message>
    <message>
        <source>Create wallet failed</source>
        <translation type="unfinished">Създаването на портфейл не бе успешен</translation>
    </message>
    <message>
        <source>Create wallet warning</source>
        <translation type="unfinished">Създайте предупредителен портфейл </translation>
    </message>
    <message>
        <source>Can't list signers</source>
        <translation type="unfinished">Не мога да изброя подписите</translation>
    </message>
<<<<<<< HEAD
=======
    <message>
        <source>Too many external signers found</source>
        <translation type="unfinished">Намерени са твърде много външни подписващи</translation>
    </message>
>>>>>>> 3116ccd7
</context>
<context>
    <name>LoadWalletsActivity</name>
    <message>
        <source>Load Wallets</source>
        <extracomment>Title of progress window which is displayed when wallets are being loaded.</extracomment>
        <translation type="unfinished">Зареди уолети</translation>
    </message>
    <message>
        <source>Loading wallets…</source>
        <extracomment>Descriptive text of the load wallets progress window which indicates to the user that wallets are currently being loaded.</extracomment>
        <translation type="unfinished">Зареждане на уолети...</translation>
    </message>
</context>
<context>
    <name>OpenWalletActivity</name>
    <message>
        <source>Open wallet failed</source>
        <translation type="unfinished">Отварянето на уолет неупсешно</translation>
    </message>
    <message>
        <source>Open wallet warning</source>
        <translation type="unfinished">Внимание, отворен портфейл</translation>
    </message>
    <message>
        <source>default wallet</source>
        <translation type="unfinished">Портфейл по подразбиране</translation>
    </message>
    <message>
        <source>Open Wallet</source>
        <extracomment>Title of window indicating the progress of opening of a wallet.</extracomment>
        <translation type="unfinished">Отворете портфейл</translation>
    </message>
    <message>
        <source>Opening Wallet &lt;b&gt;%1&lt;/b&gt;…</source>
        <extracomment>Descriptive text of the open wallet progress window which indicates to the user which wallet is currently being opened.</extracomment>
        <translation type="unfinished">Отваряне на портфейл &lt;b&gt;%1&lt;/b&gt;…</translation>
    </message>
</context>
<<<<<<< HEAD
=======
<context>
    <name>RestoreWalletActivity</name>
    <message>
        <source>Restore Wallet</source>
        <extracomment>Title of progress window which is displayed when wallets are being restored.</extracomment>
        <translation type="unfinished">Възстановяване на Портфейл</translation>
    </message>
    <message>
        <source>Restore wallet failed</source>
        <extracomment>Title of message box which is displayed when the wallet could not be restored.</extracomment>
        <translation type="unfinished">Възстановяването на портфейла не бе успешно</translation>
    </message>
    <message>
        <source>Restore wallet message</source>
        <extracomment>Title of message box which is displayed when the wallet is successfully restored.</extracomment>
        <translation type="unfinished">Съобщение портфейлът е възстановен</translation>
    </message>
</context>
>>>>>>> 3116ccd7
<context>
    <name>WalletController</name>
    <message>
        <source>Close wallet</source>
        <translation type="unfinished">Затвори портфейла</translation>
    </message>
    <message>
        <source>Are you sure you wish to close the wallet &lt;i&gt;%1&lt;/i&gt;?</source>
        <translation type="unfinished">Сигурни ли сте, че искате да затворите портфейла&lt;i&gt;%1&lt;/i&gt;?</translation>
    </message>
    <message>
        <source>Closing the wallet for too long can result in having to resync the entire chain if pruning is enabled.</source>
        <translation type="unfinished">Затварянето на портфейла за твърде дълго може да доведе до необходимост от повторно синхронизиране на цялата верига, ако съкращаването е активирано.</translation>
    </message>
    <message>
        <source>Close all wallets</source>
        <translation type="unfinished">Затвори всички портфейли</translation>
    </message>
    <message>
        <source>Are you sure you wish to close all wallets?</source>
        <translation type="unfinished">Сигурни ли сте, че искате да затворите всички портфейли?</translation>
    </message>
</context>
<context>
    <name>CreateWalletDialog</name>
    <message>
        <source>Create Wallet</source>
        <translation type="unfinished">Създайте портфейл</translation>
    </message>
    <message>
        <source>Wallet Name</source>
        <translation type="unfinished">Име на портфейл</translation>
    </message>
    <message>
        <source>Wallet</source>
        <translation type="unfinished">портфейл</translation>
    </message>
    <message>
        <source>Encrypt the wallet. The wallet will be encrypted with a passphrase of your choice.</source>
        <translation type="unfinished">Кодиране на портфейла. Портфейлът ще бъде криптиран с парола по ваш избор.</translation>
    </message>
    <message>
        <source>Encrypt Wallet</source>
        <translation type="unfinished">Криптирай портфейла</translation>
    </message>
    <message>
        <source>Advanced Options</source>
        <translation type="unfinished">Разширени настройки</translation>
    </message>
    <message>
        <source>Disable private keys for this wallet. Wallets with private keys disabled will have no private keys and cannot have an HD seed or imported private keys. This is ideal for watch-only wallets.</source>
        <translation type="unfinished">Деактивирайте частните ключове за този портфейл. Портфейлите с деактивирани частни ключове няма да имат частни ключове и не могат да имат HD seed или импортирани частни ключове. Това е идеално за портфейли, които служат само за наблюдение на баланса.</translation>
    </message>
    <message>
        <source>Disable Private Keys</source>
        <translation type="unfinished">Изключете частните (тайните) ключове</translation>
    </message>
    <message>
        <source>Make a blank wallet. Blank wallets do not initially have private keys or scripts. Private keys and addresses can be imported, or an HD seed can be set, at a later time.</source>
        <translation type="unfinished">Създайте празен портфейл.  Празните портфейли първоначално нямат частни ключове или скриптове. Частните ключове и адреси могат да бъдат импортирани или може да се зададе HD seed по-късно. </translation>
    </message>
    <message>
        <source>Make Blank Wallet</source>
        <translation type="unfinished">Създайте празен портфейл</translation>
    </message>
    <message>
        <source>Use descriptors for scriptPubKey management</source>
        <translation type="unfinished">Използвайте декодери за управление на scriptPubKey</translation>
    </message>
    <message>
        <source>Descriptor Wallet</source>
        <translation type="unfinished">Декодер за портфейл</translation>
    </message>
    <message>
        <source>Use an external signing device such as a hardware wallet. Configure the external signer script in wallet preferences first.</source>
        <translation type="unfinished">Използвайте външно устройство за подписване, като хардуерен портфейл. Конфигурирайте първо външния скрипт на подписа в предпочитания портфейл.</translation>
    </message>
    <message>
        <source>External signer</source>
        <translation type="unfinished">Външен подпис</translation>
    </message>
    <message>
        <source>Create</source>
        <translation type="unfinished">Създай</translation>
    </message>
    <message>
        <source>Compiled without sqlite support (required for descriptor wallets)</source>
        <translation type="unfinished">Компилиран без поддръжка на sqlite (изисква се за декодер на портфейли)</translation>
    </message>
    <message>
        <source>Compiled without external signing support (required for external signing)</source>
        <extracomment>"External signing" means using devices such as hardware wallets.</extracomment>
        <translation type="unfinished">Компилиран без поддръжка на външни подписи (изисква се за външно подписване)</translation>
    </message>
</context>
<context>
    <name>EditAddressDialog</name>
    <message>
        <source>Edit Address</source>
        <translation type="unfinished">Редактирайте адреса</translation>
    </message>
    <message>
        <source>&amp;Label</source>
        <translation type="unfinished">&amp;Етикет</translation>
    </message>
    <message>
        <source>The label associated with this address list entry</source>
        <translation type="unfinished">Етикетът свързан с това въведение в листа с адреси</translation>
    </message>
    <message>
        <source>The address associated with this address list entry. This can only be modified for sending addresses.</source>
        <translation type="unfinished">Адресът свързан с това въведение в листа с адреси. Това може да бъде променено само за адреси за изпращане.</translation>
    </message>
    <message>
        <source>&amp;Address</source>
        <translation type="unfinished">&amp;Адрес</translation>
    </message>
    <message>
        <source>New sending address</source>
        <translation type="unfinished">Нов адрес за изпращане</translation>
    </message>
    <message>
        <source>Edit receiving address</source>
        <translation type="unfinished">Редактиране на получаващия адрес</translation>
    </message>
    <message>
        <source>Edit sending address</source>
        <translation type="unfinished">Редактиране на адрес за изпращане</translation>
    </message>
    <message>
        <source>The entered address "%1" is not a valid Bitcoin address.</source>
        <translation type="unfinished">"%1" не е валиден Биткоин адрес.</translation>
    </message>
    <message>
        <source>Address "%1" already exists as a receiving address with label "%2" and so cannot be added as a sending address.</source>
        <translation type="unfinished">Адресът "%1" вече съществува като адрес за получаване с етикет "%2" и затова не може да бъде добавен като адрес за изпращане.</translation>
    </message>
    <message>
        <source>The entered address "%1" is already in the address book with label "%2".</source>
        <translation type="unfinished">Въведеният адрес "%1" вече е в адресната книга с етикет "%2".</translation>
    </message>
    <message>
        <source>Could not unlock wallet.</source>
        <translation type="unfinished">Не може да отключите портфейла.</translation>
    </message>
    <message>
        <source>New key generation failed.</source>
        <translation type="unfinished">Създаването на ключ беше неуспешно.</translation>
    </message>
</context>
<context>
    <name>FreespaceChecker</name>
    <message>
        <source>A new data directory will be created.</source>
        <translation type="unfinished">Ще се създаде нова папка за данни.</translation>
    </message>
    <message>
        <source>name</source>
        <translation type="unfinished">име</translation>
    </message>
    <message>
        <source>Directory already exists. Add %1 if you intend to create a new directory here.</source>
        <translation type="unfinished">Директорията вече съществува.Добавете %1 ако желаете да добавите нова директория тук.</translation>
    </message>
    <message>
        <source>Path already exists, and is not a directory.</source>
        <translation type="unfinished">Пътят вече съществува и не е папка.</translation>
    </message>
    <message>
        <source>Cannot create data directory here.</source>
        <translation type="unfinished">Не може да се създаде директория тук.</translation>
    </message>
</context>
<context>
    <name>Intro</name>
    <message>
        <source>Bitcoin</source>
        <translation type="unfinished">Биткоин</translation>
    </message>
    <message numerus="yes">
        <source>%n GB of space available</source>
        <translation type="unfinished">
            <numerusform />
            <numerusform />
        </translation>
    </message>
    <message numerus="yes">
        <source>(of %n GB needed)</source>
        <translation type="unfinished">
            <numerusform>фе</numerusform>
            <numerusform>(от %n гигабайта са нужни)</numerusform>
        </translation>
    </message>
    <message numerus="yes">
        <source>(%n GB needed for full chain)</source>
        <translation type="unfinished">
            <numerusform />
            <numerusform />
        </translation>
    </message>
    <message>
        <source>%1 GB of space available</source>
        <translation type="unfinished">%1 GB налично пространство</translation>
    </message>
    <message>
        <source>(of %1 GB needed)</source>
        <translation type="unfinished">(от необходимите %1 GB )</translation>
    </message>
    <message>
        <source>(%1 GB needed for full chain)</source>
        <translation type="unfinished">(%1 GB необходими за пълна верига)</translation>
    </message>
    <message>
        <source>At least %1 GB of data will be stored in this directory, and it will grow over time.</source>
        <translation type="unfinished">Най малко %1 GB данни ще бъдат запаметени в тази директория, и ще нарастват през времето.</translation>
    </message>
    <message>
        <source>Approximately %1 GB of data will be stored in this directory.</source>
        <translation type="unfinished">Около %1 GB данни ще бъдат запаметени в тази директория.</translation>
    </message>
    <message numerus="yes">
        <source>(sufficient to restore backups %n day(s) old)</source>
        <extracomment>Explanatory text on the capability of the current prune target.</extracomment>
        <translation type="unfinished">
            <numerusform>(достатъчно за възстановяване на резервните копия %n от преди дни)</numerusform>
            <numerusform>(достатъчно за възстановяване на резервните копия %n от преди дни)</numerusform>
        </translation>
    </message>
    <message>
        <source>%1 will download and store a copy of the Bitcoin block chain.</source>
        <translation type="unfinished">%1 ще свали и съхрани копие на биткойн блокчейна.</translation>
    </message>
    <message>
        <source>The wallet will also be stored in this directory.</source>
        <translation type="unfinished">Портфейлът ще се съхранява и в тази директория.</translation>
    </message>
    <message>
        <source>Error: Specified data directory "%1" cannot be created.</source>
        <translation type="unfinished">Грешка: Не може да се създаде посочената директория за данни "%1"</translation>
    </message>
    <message>
        <source>Error</source>
        <translation type="unfinished">грешка</translation>
    </message>
    <message>
        <source>Welcome</source>
        <translation type="unfinished">Добре дошли</translation>
    </message>
    <message>
        <source>Welcome to %1.</source>
        <translation type="unfinished">Добре дошли в %1.</translation>
    </message>
    <message>
        <source>As this is the first time the program is launched, you can choose where %1 will store its data.</source>
        <translation type="unfinished">Програмата се стартира за първи път вие може да изберете къде %1 ще се запаметят данните.</translation>
    </message>
    <message>
<<<<<<< HEAD
        <source>When you click OK, %1 will begin to download and process the full %4 block chain (%2GB) starting with the earliest transactions in %3 when %4 initially launched.</source>
        <translation type="unfinished">Когато щракнете върху OK, %1 ще започне да изтегля и обработва пълната %4 блокова верига (%2GB) започвайки с най-ранните трансакции %3 когато %4 първоначално стартира.</translation>
    </message>
    <message>
=======
>>>>>>> 3116ccd7
        <source>Limit block chain storage to</source>
        <translation type="unfinished">Ограничете блокчейнното съхранение</translation>
    </message>
    <message>
        <source>Reverting this setting requires re-downloading the entire blockchain. It is faster to download the full chain first and prune it later. Disables some advanced features.</source>
        <translation type="unfinished">Връщането на тази настройка изисква повторно изтегляне на цялата секторна верига. По-бързо е първо да изтеглите пълната верига и да я подрязвате по-късно. Деактивира някои разширени функции.</translation>
    </message>
    <message>
        <source> GB</source>
        <translation type="unfinished">ГБ</translation>
    </message>
    <message>
        <source>This initial synchronisation is very demanding, and may expose hardware problems with your computer that had previously gone unnoticed. Each time you run %1, it will continue downloading where it left off.</source>
        <translation type="unfinished">Първоначалната синхронизация е изключително взискателна, и може да разкрие хардуерни проблеми с вашия компютър, които до сега са били незабелязани. Всеки път, когато включите %1,  свалянето ще започне от където е приключило.</translation>
    </message>
    <message>
        <source>If you have chosen to limit block chain storage (pruning), the historical data must still be downloaded and processed, but will be deleted afterward to keep your disk usage low.</source>
        <translation type="unfinished">Ако сте избрали да ограничите съхранението на блокови вериги (подрязване), историческите данни все още трябва да бъдат изтеглени и обработени, но ще бъдат изтрити след това, за да поддържате използването на вашия диск.</translation>
    </message>
    <message>
        <source>Use the default data directory</source>
        <translation type="unfinished">Използване на директория по подразбиране</translation>
    </message>
    <message>
        <source>Use a custom data directory:</source>
        <translation type="unfinished">Използване на директория ръчно</translation>
    </message>
</context>
<context>
    <name>HelpMessageDialog</name>
    <message>
        <source>version</source>
        <translation type="unfinished">версия</translation>
    </message>
    <message>
        <source>About %1</source>
        <translation type="unfinished">Относно %1</translation>
    </message>
    <message>
        <source>Command-line options</source>
        <translation type="unfinished">Списък с команди</translation>
    </message>
</context>
<context>
    <name>ShutdownWindow</name>
    <message>
        <source>%1 is shutting down…</source>
        <translation type="unfinished">%1 изключва се...</translation>
    </message>
    <message>
        <source>Do not shut down the computer until this window disappears.</source>
        <translation type="unfinished">Не изключвайте компютъра докато този прозорец не изчезне.</translation>
    </message>
</context>
<context>
    <name>ModalOverlay</name>
    <message>
        <source>Form</source>
        <translation type="unfinished">форма</translation>
    </message>
    <message>
        <source>Recent transactions may not yet be visible, and therefore your wallet's balance might be incorrect. This information will be correct once your wallet has finished synchronizing with the bitcoin network, as detailed below.</source>
        <translation type="unfinished">Последните трансакции все още не могат да се виждат и следователно балансът на портфейла ви може да бъде неправилен. Тази информация ще бъде правилна, след като портфейлът ви приключи синхронизирането с Bitcoin мрежата, както е подробно описано по-долу.</translation>
    </message>
    <message>
        <source>Attempting to spend bitcoins that are affected by not-yet-displayed transactions will not be accepted by the network.</source>
        <translation type="unfinished">Опитът да се изразходват биткойни, които са засегнати от все още показаните трансакции, няма да бъдат приети от мрежата.</translation>
    </message>
    <message>
        <source>Number of blocks left</source>
        <translation type="unfinished">Брой останали блокове</translation>
    </message>
    <message>
        <source>Unknown…</source>
        <translation type="unfinished">Неизвестно...</translation>
    </message>
    <message>
        <source>calculating…</source>
        <translation type="unfinished">изчисляване...</translation>
    </message>
    <message>
        <source>Last block time</source>
        <translation type="unfinished">Време на последния блок</translation>
    </message>
    <message>
        <source>Progress</source>
        <translation type="unfinished">прогрес</translation>
    </message>
    <message>
        <source>Progress increase per hour</source>
        <translation type="unfinished">Увеличаване на напредъка на час</translation>
    </message>
    <message>
        <source>Estimated time left until synced</source>
        <translation type="unfinished">Прогнозираното време остава до синхронизиране</translation>
    </message>
    <message>
        <source>Hide</source>
        <translation type="unfinished">Скрий</translation>
    </message>
    <message>
        <source>Esc</source>
        <translation type="unfinished">избягай</translation>
    </message>
    <message>
        <source>%1 is currently syncing.  It will download headers and blocks from peers and validate them until reaching the tip of the block chain.</source>
        <translation type="unfinished">%1 в момента синхронизира. Той ще изтегля заглавия и блокове от рояка и ще ги утвърди, докато достигне върха на секторната верига.</translation>
    </message>
    <message>
        <source>Unknown. Syncing Headers (%1, %2%)…</source>
        <translation type="unfinished">Неизвестно. Синхронизиране на Глави (%1, %2%)...</translation>
    </message>
<<<<<<< HEAD
</context>
=======
    </context>
>>>>>>> 3116ccd7
<context>
    <name>OpenURIDialog</name>
    <message>
        <source>Open bitcoin URI</source>
        <translation type="unfinished">Отвори bitcoin URI </translation>
    </message>
    <message>
        <source>Paste address from clipboard</source>
        <extracomment>Tooltip text for button that allows you to paste an address that is in your clipboard.</extracomment>
        <translation type="unfinished">Вмъкни от клипборда</translation>
    </message>
</context>
<context>
    <name>OptionsDialog</name>
    <message>
        <source>Options</source>
        <translation type="unfinished">Настроики</translation>
    </message>
    <message>
        <source>&amp;Main</source>
        <translation type="unfinished">&amp;Основни</translation>
    </message>
    <message>
        <source>Automatically start %1 after logging in to the system.</source>
        <translation type="unfinished">Автоматично стартиране %1 след влизане в системата.</translation>
    </message>
    <message>
        <source>&amp;Start %1 on system login</source>
        <translation type="unfinished">&amp;Стартиране %1 при влизане в системата</translation>
    </message>
    <message>
        <source>Enabling pruning significantly reduces the disk space required to store transactions. All blocks are still fully validated. Reverting this setting requires re-downloading the entire blockchain.</source>
        <translation type="unfinished">Активирането на подрязването значително намалява дисковото пространство, необходимо за съхраняване на трансакции. Всички блокове все още са напълно валидирани. Връщането на тази настройка изисква повторно изтегляне на целия блокчейн.</translation>
    </message>
    <message>
        <source>Size of &amp;database cache</source>
        <translation type="unfinished">Размер на кеша в &amp;базата данни</translation>
    </message>
    <message>
        <source>Number of script &amp;verification threads</source>
        <translation type="unfinished">Брой на скриптове и &amp;нишки за потвърждение</translation>
    </message>
    <message>
        <source>IP address of the proxy (e.g. IPv4: 127.0.0.1 / IPv6: ::1)</source>
        <translation type="unfinished">IP адрес на прокси (напр. за IPv4: 127.0.0.1 / за IPv6: ::1)</translation>
    </message>
    <message>
        <source>Shows if the supplied default SOCKS5 proxy is used to reach peers via this network type.</source>
        <translation type="unfinished">Показва дали предоставеният proxy по подразбиране Socks5 се използва за достигане до рояк чрез този тип мрежа.</translation>
    </message>
    <message>
        <source>Minimize instead of exit the application when the window is closed. When this option is enabled, the application will be closed only after selecting Exit in the menu.</source>
        <translation type="unfinished">Минимизиране вместо излизане от приложението, когато прозорецът е затворен. Когато тази опция е активирана, приложението ще се затвори само след избиране на Изход от менюто.</translation>
    </message>
    <message>
<<<<<<< HEAD
=======
        <source>Options set in this dialog are overridden by the command line:</source>
        <translation type="unfinished">Опциите, зададени в този диалогов прозорец, се заменят от командния ред:</translation>
    </message>
    <message>
>>>>>>> 3116ccd7
        <source>Open Configuration File</source>
        <translation type="unfinished">Отворете конфигурационния файл</translation>
    </message>
    <message>
        <source>Reset all client options to default.</source>
        <translation type="unfinished">Възстановете всички настройки по подразбиране.</translation>
    </message>
    <message>
        <source>&amp;Reset Options</source>
        <translation type="unfinished">&amp;Нулирай настройките</translation>
    </message>
    <message>
        <source>&amp;Network</source>
        <translation type="unfinished">&amp;Мрежа</translation>
    </message>
    <message>
        <source>Prune &amp;block storage to</source>
        <translation type="unfinished">Съкратете &amp;блоковото хранилище до</translation>
    </message>
    <message>
        <source>GB</source>
        <translation type="unfinished">ГБ</translation>
    </message>
    <message>
        <source>Reverting this setting requires re-downloading the entire blockchain.</source>
        <translation type="unfinished">Връщането на тази настройка изисква повторно изтегляне на цялата блокова верига.</translation>
    </message>
    <message>
        <source>Maximum database cache size. A larger cache can contribute to faster sync, after which the benefit is less pronounced for most use cases. Lowering the cache size will reduce memory usage. Unused mempool memory is shared for this cache.</source>
        <extracomment>Tooltip text for Options window setting that sets the size of the database cache. Explains the corresponding effects of increasing/decreasing this value.</extracomment>
        <translation type="unfinished">Максимален размер кеш за базата данни.  По-големият кеш може да допринесе за по-бърза синхронизация, след което ползата е по-малко изразена за повечето случаи на употреба. Намаляването на размера на кеша ще намали използването на паметта. Неизползваната mempool памет се споделя за този кеш.</translation>
    </message>
    <message>
        <source>Set the number of script verification threads. Negative values correspond to the number of cores you want to leave free to the system.</source>
        <extracomment>Tooltip text for Options window setting that sets the number of script verification threads. Explains that negative values mean to leave these many cores free to the system.</extracomment>
        <translation type="unfinished">Задайте броя на нишките за проверка на скрипта. Отрицателните стойности съответстват на броя ядра, които искате да оставите свободни за системата.</translation>
    </message>
    <message>
        <source>(0 = auto, &lt;0 = leave that many cores free)</source>
        <translation type="unfinished">(0 = авто, &lt;0 = оставете толкова свободни ядра) </translation>
    </message>
    <message>
        <source>This allows you or a third party tool to communicate with the node through command-line and JSON-RPC commands.</source>
        <extracomment>Tooltip text for Options window setting that enables the RPC server.</extracomment>
        <translation type="unfinished">Това позволява на вас или на инструмент на трета страна да комуникирате с възела чрез команден ред и JSON-RPC команди.</translation>
    </message>
    <message>
        <source>Enable R&amp;PC server</source>
        <extracomment>An Options window setting to enable the RPC server.</extracomment>
        <translation type="unfinished">Активиране на R&amp;PC сървър</translation>
    </message>
    <message>
        <source>W&amp;allet</source>
        <translation type="unfinished">По&amp;ртфейл</translation>
    </message>
    <message>
        <source>Whether to set subtract fee from amount as default or not.</source>
        <extracomment>Tooltip text for Options window setting that sets subtracting the fee from a sending amount as default.</extracomment>
        <translation type="unfinished">Дали да зададете изваждане на такса от сумата по подразбиране или не.</translation>
    </message>
    <message>
        <source>Subtract &amp;fee from amount by default</source>
        <extracomment>An Options window setting to set subtracting the fee from a sending amount as default.</extracomment>
        <translation type="unfinished">Изваждане &amp;такса от сума по подразбиране</translation>
    </message>
    <message>
        <source>Expert</source>
        <translation type="unfinished">Експерт</translation>
    </message>
    <message>
        <source>Enable coin &amp;control features</source>
        <translation type="unfinished">Позволяване на монетите и &amp;техните възможности</translation>
    </message>
    <message>
        <source>If you disable the spending of unconfirmed change, the change from a transaction cannot be used until that transaction has at least one confirmation. This also affects how your balance is computed.</source>
        <translation type="unfinished">Ако деактивирате разходите за непотвърдена промяна, промяната от трансакция не може да се използва, докато тази транзакция няма поне едно потвърждение. Това се отразява и на това как се изчислява вашият баланс.</translation>
    </message>
    <message>
        <source>&amp;Spend unconfirmed change</source>
        <translation type="unfinished">&amp;Похарчете непотвърденото ресто</translation>
    </message>
    <message>
        <source>Enable &amp;PSBT controls</source>
        <extracomment>An options window setting to enable PSBT controls.</extracomment>
        <translation type="unfinished">Активиране &amp;PSBT контроли</translation>
    </message>
    <message>
        <source>Whether to show PSBT controls.</source>
        <extracomment>Tooltip text for options window setting that enables PSBT controls.</extracomment>
        <translation type="unfinished">Дали да покажа PSBT контроли.</translation>
    </message>
    <message>
        <source>External Signer (e.g. hardware wallet)</source>
        <translation type="unfinished">Външен подпис (например хардуерен портфейл)</translation>
    </message>
    <message>
        <source>&amp;External signer script path</source>
        <translation type="unfinished">&amp;Външен път на скрипта на подписващия</translation>
    </message>
    <message>
        <source>Full path to a Bitcoin Core compatible script (e.g. C:\Downloads\hwi.exe or /Users/you/Downloads/hwi.py). Beware: malware can steal your coins!</source>
        <translation type="unfinished">Пълен път към съвместим с биткойн основен скрипт (например C: \ Downloads \ hwi.exe или /users/you/downloads/hwi.py). Внимавайте: злонамерен софтуер може да открадне вашите монети!</translation>
    </message>
    <message>
        <source>Automatically open the Bitcoin client port on the router. This only works when your router supports UPnP and it is enabled.</source>
        <translation type="unfinished">Автоматично отваряне на входящия Bitcoin порт. Работи само с рутери поддържащи UPnP.</translation>
    </message>
    <message>
        <source>Map port using &amp;UPnP</source>
        <translation type="unfinished">Отваряне на входящия порт чрез &amp;UPnP</translation>
    </message>
    <message>
        <source>Accept connections from outside.</source>
        <translation type="unfinished">Позволи външни връзки</translation>
    </message>
    <message>
        <source>Allow incomin&amp;g connections</source>
        <translation type="unfinished">Позволи входящи връзки</translation>
    </message>
    <message>
        <source>Connect to the Bitcoin network through a SOCKS5 proxy.</source>
        <translation type="unfinished">Свързване с Биткойн мрежата чрез SOCKS5  прокси.</translation>
    </message>
    <message>
        <source>&amp;Connect through SOCKS5 proxy (default proxy):</source>
        <translation type="unfinished">&amp;Свързване чрез SOCKS5  прокси (прокси по подразбиране):</translation>
    </message>
    <message>
        <source>Proxy &amp;IP:</source>
        <translation type="unfinished">Прокси &amp; АйПи:</translation>
    </message>
    <message>
        <source>&amp;Port:</source>
        <translation type="unfinished">&amp;Порт:</translation>
    </message>
    <message>
        <source>Port of the proxy (e.g. 9050)</source>
        <translation type="unfinished">Порт на прокси сървъра (пр. 9050)</translation>
    </message>
    <message>
        <source>Tor</source>
        <translation type="unfinished">Тор</translation>
    </message>
    <message>
        <source>&amp;Window</source>
        <translation type="unfinished">&amp;Прозорец</translation>
    </message>
    <message>
        <source>Show only a tray icon after minimizing the window.</source>
        <translation type="unfinished">След минимизиране ще е видима само иконата в системния трей.</translation>
    </message>
    <message>
        <source>&amp;Minimize to the tray instead of the taskbar</source>
        <translation type="unfinished">&amp;Минимизиране в системния трей</translation>
    </message>
    <message>
        <source>M&amp;inimize on close</source>
        <translation type="unfinished">М&amp;инимизиране при затваряне</translation>
    </message>
    <message>
        <source>&amp;Display</source>
        <translation type="unfinished">&amp;Интерфейс</translation>
    </message>
    <message>
        <source>User Interface &amp;language:</source>
        <translation type="unfinished">Език:</translation>
    </message>
    <message>
        <source>&amp;Unit to show amounts in:</source>
        <translation type="unfinished">Мерна единица за показваните суми:</translation>
    </message>
    <message>
        <source>Choose the default subdivision unit to show in the interface and when sending coins.</source>
        <translation type="unfinished">Изберете единиците, показвани по подразбиране в интерфейса.</translation>
    </message>
    <message>
        <source>Whether to show coin control features or not.</source>
        <translation type="unfinished">Дали да покаже възможностите за контрол на монетите или не.</translation>
    </message>
    <message>
        <source>Monospaced font in the Overview tab:</source>
        <translation type="unfinished">Моноширинен шрифт в раздела Общ преглед:</translation>
    </message>
    <message>
        <source>&amp;OK</source>
        <translation type="unfinished">ОК</translation>
    </message>
    <message>
        <source>&amp;Cancel</source>
        <translation type="unfinished">Отказ</translation>
    </message>
    <message>
        <source>Compiled without external signing support (required for external signing)</source>
        <extracomment>"External signing" means using devices such as hardware wallets.</extracomment>
        <translation type="unfinished">Компилиран без поддръжка на външни подписи (изисква се за външно подписване)</translation>
    </message>
    <message>
        <source>default</source>
        <translation type="unfinished">подразбиране</translation>
    </message>
    <message>
        <source>none</source>
        <translation type="unfinished">нищо</translation>
    </message>
    <message>
        <source>Confirm options reset</source>
        <extracomment>Window title text of pop-up window shown when the user has chosen to reset options.</extracomment>
        <translation type="unfinished">Потвърдете опциите за нулиране</translation>
    </message>
    <message>
        <source>Client restart required to activate changes.</source>
        <extracomment>Text explaining that the settings changed will not come into effect until the client is restarted.</extracomment>
        <translation type="unfinished">Изисква се рестартиране на клиента за активиране на извършените промени.</translation>
    </message>
    <message>
        <source>Client will be shut down. Do you want to proceed?</source>
        <extracomment>Text asking the user to confirm if they would like to proceed with a client shutdown.</extracomment>
        <translation type="unfinished">Клиентът ще бъде изключен. Искате ли да продължите?</translation>
    </message>
    <message>
        <source>Configuration options</source>
        <extracomment>Window title text of pop-up box that allows opening up of configuration file.</extracomment>
        <translation type="unfinished">Опции за конфигуриране</translation>
    </message>
    <message>
        <source>Error</source>
        <translation type="unfinished">грешка</translation>
    </message>
    <message>
        <source>This change would require a client restart.</source>
        <translation type="unfinished">Тази промяна изисква рестартиране на клиента Ви.</translation>
    </message>
    <message>
        <source>The supplied proxy address is invalid.</source>
        <translation type="unfinished">Текущият прокси адрес е невалиден.</translation>
    </message>
</context>
<context>
    <name>OverviewPage</name>
    <message>
        <source>Form</source>
        <translation type="unfinished">форма</translation>
    </message>
    <message>
        <source>The displayed information may be out of date. Your wallet automatically synchronizes with the Bitcoin network after a connection is established, but this process has not completed yet.</source>
        <translation type="unfinished">Текущата информация на екрана може да не е актуална. Вашият портфейл ще се синхронизира автоматично с мрежата на Биткоин, щом поне една връзката с нея се установи; този процес все още не е приключил.</translation>
    </message>
    <message>
        <source>Watch-only:</source>
        <translation type="unfinished">Гледайте само:</translation>
    </message>
    <message>
        <source>Available:</source>
        <translation type="unfinished">На разположение:</translation>
    </message>
    <message>
        <source>Your current spendable balance</source>
        <translation type="unfinished">Текущото Ви разходоносно салдо</translation>
    </message>
    <message>
        <source>Pending:</source>
        <translation type="unfinished">В очакване на:</translation>
    </message>
    <message>
        <source>Immature:</source>
        <translation type="unfinished">Незрялото:</translation>
    </message>
    <message>
        <source>Mined balance that has not yet matured</source>
        <translation type="unfinished">Миниран баланс,който все още не се е развил</translation>
    </message>
    <message>
        <source>Balances</source>
        <translation type="unfinished">баланс</translation>
    </message>
    <message>
        <source>Total:</source>
        <translation type="unfinished">Обща сума:</translation>
    </message>
    <message>
        <source>Your current total balance</source>
        <translation type="unfinished">Текущото Ви общо салдо</translation>
    </message>
    <message>
        <source>Spendable:</source>
        <translation type="unfinished">За харчене:</translation>
    </message>
    <message>
        <source>Recent transactions</source>
        <translation type="unfinished">Последни транзакции</translation>
    </message>
    </context>
<context>
    <name>PSBTOperationsDialog</name>
    <message>
        <source>Save…</source>
        <translation type="unfinished">Запази...</translation>
    </message>
    <message>
        <source>Close</source>
        <translation type="unfinished">Затвори</translation>
    </message>
    <message>
        <source>or</source>
        <translation type="unfinished">или</translation>
    </message>
    </context>
<context>
    <name>PaymentServer</name>
    <message>
        <source>Payment request error</source>
        <translation type="unfinished">Възникна грешка по време назаявката за плащане</translation>
    </message>
    <message>
        <source>Cannot start bitcoin: click-to-pay handler</source>
        <translation type="unfinished">Биткойн не можe да се стартира: click-to-pay handler</translation>
    </message>
    <message>
        <source>URI handling</source>
        <translation type="unfinished">Справяне с URI</translation>
    </message>
    <message>
        <source>Payment request file handling</source>
        <translation type="unfinished">Файл за справяне със заявки</translation>
    </message>
</context>
<context>
    <name>PeerTableModel</name>
    <message>
        <source>User Agent</source>
        <extracomment>Title of Peers Table column which contains the peer's User Agent string.</extracomment>
        <translation type="unfinished">Потребителски агент</translation>
    </message>
    <message>
        <source>Ping</source>
        <extracomment>Title of Peers Table column which indicates the current latency of the connection with the peer.</extracomment>
        <translation type="unfinished">пинг</translation>
    </message>
    <message>
        <source>Direction</source>
        <extracomment>Title of Peers Table column which indicates the direction the peer connection was initiated from.</extracomment>
        <translation type="unfinished">Посока</translation>
    </message>
    <message>
        <source>Sent</source>
        <extracomment>Title of Peers Table column which indicates the total amount of network information we have sent to the peer.</extracomment>
        <translation type="unfinished">Изпратени</translation>
    </message>
    <message>
        <source>Received</source>
        <extracomment>Title of Peers Table column which indicates the total amount of network information we have received from the peer.</extracomment>
        <translation type="unfinished">Получени</translation>
    </message>
    <message>
        <source>Address</source>
        <extracomment>Title of Peers Table column which contains the IP/Onion/I2P address of the connected peer.</extracomment>
        <translation type="unfinished">Адрес</translation>
    </message>
    <message>
        <source>Type</source>
        <extracomment>Title of Peers Table column which describes the type of peer connection. The "type" describes why the connection exists.</extracomment>
        <translation type="unfinished">Тип</translation>
    </message>
    <message>
        <source>Network</source>
        <extracomment>Title of Peers Table column which states the network the peer connected through.</extracomment>
        <translation type="unfinished">мрежа</translation>
    </message>
    <message>
        <source>Inbound</source>
        <extracomment>An Inbound Connection from a Peer.</extracomment>
        <translation type="unfinished">Входящи</translation>
    </message>
    <message>
        <source>Outbound</source>
        <extracomment>An Outbound Connection to a Peer.</extracomment>
        <translation type="unfinished">Изходящи</translation>
    </message>
</context>
<context>
    <name>QRImageWidget</name>
    <message>
        <source>&amp;Copy Image</source>
        <translation type="unfinished">&amp;Копирай изображение</translation>
    </message>
    <message>
        <source>Error encoding URI into QR Code.</source>
        <translation type="unfinished">Грешка при създаването на QR Code от URI.</translation>
    </message>
    <message>
        <source>QR code support not available.</source>
        <translation type="unfinished">QR код подръжка не е достъпна.</translation>
    </message>
    <message>
        <source>Save QR Code</source>
        <translation type="unfinished">Запази QR Код</translation>
    </message>
    </context>
<context>
    <name>RPCConsole</name>
    <message>
        <source>N/A</source>
        <translation type="unfinished">Несъществуващ</translation>
    </message>
    <message>
        <source>Client version</source>
        <translation type="unfinished">Клиентска версия</translation>
    </message>
    <message>
        <source>&amp;Information</source>
        <translation type="unfinished">Данни</translation>
    </message>
    <message>
        <source>General</source>
        <translation type="unfinished">Общ</translation>
    </message>
    <message>
        <source>Startup time</source>
        <translation type="unfinished">Време за стартиране</translation>
    </message>
    <message>
        <source>Network</source>
        <translation type="unfinished">мрежа</translation>
    </message>
    <message>
        <source>Name</source>
        <translation type="unfinished">име</translation>
    </message>
    <message>
        <source>Number of connections</source>
        <translation type="unfinished">Брой връзки</translation>
    </message>
    <message>
        <source>Block chain</source>
        <translation type="unfinished">Блокчейн</translation>
    </message>
    <message>
        <source>Memory usage</source>
        <translation type="unfinished">Използвана памет</translation>
    </message>
    <message>
        <source>Wallet: </source>
        <translation type="unfinished">Портфейл:</translation>
    </message>
    <message>
        <source>Received</source>
        <translation type="unfinished">Получени</translation>
    </message>
    <message>
        <source>Sent</source>
        <translation type="unfinished">Изпратени</translation>
    </message>
    <message>
        <source>&amp;Peers</source>
        <translation type="unfinished">&amp;Пиъри</translation>
    </message>
    <message>
        <source>Select a peer to view detailed information.</source>
        <translation type="unfinished">Избери пиър за детайлна информация.</translation>
    </message>
    <message>
        <source>Version</source>
        <translation type="unfinished">Версия</translation>
    </message>
    <message>
        <source>Synced Blocks</source>
        <translation type="unfinished">Синхронизирани блокове</translation>
    </message>
    <message>
        <source>User Agent</source>
        <translation type="unfinished">Потребителски агент</translation>
    </message>
    <message>
        <source>Node window</source>
        <translation type="unfinished">Прозорец на възела</translation>
    </message>
    <message>
        <source>Decrease font size</source>
        <translation type="unfinished">Намали размера на шрифта</translation>
    </message>
    <message>
        <source>Permissions</source>
        <translation type="unfinished">Разрешения</translation>
    </message>
    <message>
        <source>Services</source>
        <translation type="unfinished">Услуги</translation>
    </message>
    <message>
        <source>Connection Time</source>
        <translation type="unfinished">Продължителност на връзката</translation>
    </message>
    <message>
        <source>Last Send</source>
        <translation type="unfinished">Изпратени за последно</translation>
    </message>
    <message>
        <source>Last Receive</source>
        <translation type="unfinished">Получени за последно</translation>
    </message>
    <message>
        <source>Ping Time</source>
        <translation type="unfinished">Време за отговор</translation>
    </message>
    <message>
        <source>Last block time</source>
        <translation type="unfinished">Време на последния блок</translation>
    </message>
    <message>
        <source>&amp;Open</source>
        <translation type="unfinished">&amp;Отвори</translation>
    </message>
    <message>
        <source>&amp;Console</source>
        <translation type="unfinished">&amp;Конзола</translation>
    </message>
    <message>
        <source>&amp;Network Traffic</source>
        <translation type="unfinished">&amp;Мрежов Трафик</translation>
    </message>
    <message>
        <source>Totals</source>
        <translation type="unfinished">Общо:</translation>
    </message>
    <message>
        <source>Debug log file</source>
        <translation type="unfinished">Лог файл,съдържащ грешките</translation>
    </message>
    <message>
        <source>Clear console</source>
        <translation type="unfinished">Изчисти конзолата</translation>
    </message>
    <message>
        <source>In:</source>
        <translation type="unfinished">Входящи:</translation>
    </message>
    <message>
        <source>Out:</source>
        <translation type="unfinished">Изходящи</translation>
    </message>
    <message>
        <source>&amp;Copy address</source>
        <extracomment>Context menu action to copy the address of a peer.</extracomment>
        <translation type="unfinished">&amp;Копирай адрес</translation>
    </message>
    <message>
        <source>Executing command without any wallet</source>
        <translation type="unfinished">Извършване на команда без портфейл</translation>
    </message>
    <message>
        <source>via %1</source>
        <translation type="unfinished">посредством %1</translation>
    </message>
    <message>
        <source>Yes</source>
        <translation type="unfinished">Да</translation>
    </message>
    <message>
        <source>No</source>
        <translation type="unfinished">Не</translation>
    </message>
    <message>
        <source>To</source>
        <translation type="unfinished">към</translation>
    </message>
    <message>
        <source>From</source>
        <translation type="unfinished">от</translation>
    </message>
    <message>
        <source>Unknown</source>
        <translation type="unfinished">Неизвестен</translation>
    </message>
</context>
<context>
    <name>ReceiveCoinsDialog</name>
    <message>
        <source>&amp;Amount:</source>
        <translation type="unfinished">&amp;Сума</translation>
    </message>
    <message>
        <source>&amp;Label:</source>
        <translation type="unfinished">&amp;Име:</translation>
    </message>
    <message>
        <source>&amp;Message:</source>
        <translation type="unfinished">&amp;Съобщение:</translation>
    </message>
    <message>
        <source>Use this form to request payments. All fields are &lt;b&gt;optional&lt;/b&gt;.</source>
        <translation type="unfinished">Използвате този формуляр за заявяване на плащания. Всички полета са &lt;b&gt;незадължителни&lt;/b&gt;.</translation>
    </message>
    <message>
        <source>An optional amount to request. Leave this empty or zero to not request a specific amount.</source>
        <translation type="unfinished">Незадължително заявяване на сума. Оставете полето празно или нулево, за да не заявите конкретна сума.</translation>
    </message>
    <message>
        <source>Clear all fields of the form.</source>
        <translation type="unfinished">Изчисти всички полета от формуляра.</translation>
    </message>
    <message>
        <source>Clear</source>
        <translation type="unfinished">Изчистване</translation>
    </message>
    <message>
        <source>Requested payments history</source>
        <translation type="unfinished">Изискана история на плащанията</translation>
    </message>
    <message>
        <source>Show</source>
        <translation type="unfinished">Показване</translation>
    </message>
    <message>
        <source>Remove</source>
        <translation type="unfinished">Премахване</translation>
    </message>
    <message>
        <source>Copy &amp;URI</source>
        <translation type="unfinished">Копиране на &amp;URI</translation>
    </message>
    <message>
        <source>&amp;Copy address</source>
        <translation type="unfinished">&amp;Копирай адрес</translation>
    </message>
    <message>
        <source>Copy &amp;label</source>
        <translation type="unfinished">Копиране на етикет</translation>
    </message>
    <message>
        <source>Copy &amp;amount</source>
        <translation type="unfinished">Копирай сума</translation>
    </message>
    <message>
        <source>Could not unlock wallet.</source>
        <translation type="unfinished">Не може да отключите портфейла.</translation>
    </message>
    </context>
<context>
    <name>ReceiveRequestDialog</name>
    <message>
        <source>Amount:</source>
        <translation type="unfinished">Количество:</translation>
    </message>
    <message>
        <source>Label:</source>
        <translation type="unfinished">Име:</translation>
    </message>
    <message>
        <source>Message:</source>
        <translation type="unfinished">Съобщение:</translation>
    </message>
    <message>
        <source>Wallet:</source>
        <translation type="unfinished">Портфейл</translation>
    </message>
    <message>
        <source>Copy &amp;URI</source>
        <translation type="unfinished">Копиране на &amp;URI</translation>
    </message>
    <message>
        <source>Copy &amp;Address</source>
        <translation type="unfinished">&amp;Копирай адрес</translation>
    </message>
    <message>
        <source>Payment information</source>
        <translation type="unfinished">Данни за плащането</translation>
    </message>
    <message>
        <source>Request payment to %1</source>
        <translation type="unfinished">Изискване на плащане от %1</translation>
    </message>
</context>
<context>
    <name>RecentRequestsTableModel</name>
    <message>
        <source>Date</source>
        <translation type="unfinished">Дата</translation>
    </message>
    <message>
        <source>Label</source>
        <translation type="unfinished">Етикет</translation>
    </message>
    <message>
        <source>Message</source>
        <translation type="unfinished">Съобщение</translation>
    </message>
    <message>
        <source>(no label)</source>
        <translation type="unfinished">(без етикет)</translation>
    </message>
    <message>
        <source>(no message)</source>
        <translation type="unfinished">(без съобщение)</translation>
    </message>
    </context>
<context>
    <name>SendCoinsDialog</name>
    <message>
        <source>Send Coins</source>
        <translation type="unfinished">Изпращане</translation>
    </message>
    <message>
        <source>Coin Control Features</source>
        <translation type="unfinished">Настройки за контрол на монетите</translation>
    </message>
    <message>
        <source>automatically selected</source>
        <translation type="unfinished">астоматично избран</translation>
    </message>
    <message>
        <source>Insufficient funds!</source>
        <translation type="unfinished">Нямате достатъчно налични пари!</translation>
    </message>
    <message>
        <source>Quantity:</source>
        <translation type="unfinished">Количество:</translation>
    </message>
    <message>
        <source>Bytes:</source>
        <translation type="unfinished">Байтове:</translation>
    </message>
    <message>
        <source>Amount:</source>
        <translation type="unfinished">Количество:</translation>
    </message>
    <message>
        <source>Fee:</source>
        <translation type="unfinished">Такса:</translation>
    </message>
    <message>
        <source>After Fee:</source>
        <translation type="unfinished">След такса:</translation>
    </message>
    <message>
        <source>Change:</source>
        <translation type="unfinished">Промяна:</translation>
    </message>
    <message>
        <source>If this is activated, but the change address is empty or invalid, change will be sent to a newly generated address.</source>
        <translation type="unfinished">Ако тази опция е активирана,но адресът на промяна е празен или невалиден,промяната ще бъде изпратена на новосъздаден адрес.</translation>
    </message>
    <message>
        <source>Transaction Fee:</source>
        <translation type="unfinished">Такса за транзакцията:</translation>
    </message>
    <message>
        <source>per kilobyte</source>
        <translation type="unfinished">за килобайт</translation>
    </message>
    <message>
        <source>Hide</source>
        <translation type="unfinished">Скрий</translation>
    </message>
    <message>
        <source>Recommended:</source>
        <translation type="unfinished">Препоръчителна:</translation>
    </message>
    <message>
        <source>Custom:</source>
        <translation type="unfinished">По избор:</translation>
    </message>
    <message>
        <source>Send to multiple recipients at once</source>
        <translation type="unfinished">Изпращане към повече от един получател</translation>
    </message>
    <message>
        <source>Add &amp;Recipient</source>
        <translation type="unfinished">Добави &amp;получател</translation>
    </message>
    <message>
        <source>Clear all fields of the form.</source>
        <translation type="unfinished">Изчисти всички полета от формуляра.</translation>
    </message>
    <message>
        <source>Dust:</source>
        <translation type="unfinished">прах:</translation>
    </message>
    <message>
        <source>Clear &amp;All</source>
        <translation type="unfinished">&amp;Изчисти</translation>
    </message>
    <message>
        <source>Balance:</source>
        <translation type="unfinished">Баланс:</translation>
    </message>
    <message>
        <source>Confirm the send action</source>
        <translation type="unfinished">Потвърдете изпращането</translation>
    </message>
    <message>
        <source>S&amp;end</source>
        <translation type="unfinished">И&amp;зпрати</translation>
    </message>
    <message>
        <source>Copy quantity</source>
        <translation type="unfinished">Копиране на количеството</translation>
    </message>
    <message>
        <source>Copy amount</source>
        <translation type="unfinished">Копиране на сумата</translation>
    </message>
    <message>
        <source>Copy fee</source>
        <translation type="unfinished">Копирай такса</translation>
    </message>
    <message>
        <source>Copy after fee</source>
        <translation type="unfinished">Копирайте след такса</translation>
    </message>
    <message>
        <source>Copy bytes</source>
        <translation type="unfinished">Копиране на байтовете</translation>
    </message>
    <message>
        <source>Copy dust</source>
        <translation type="unfinished">Копирай прахта:</translation>
    </message>
    <message>
        <source>Copy change</source>
        <translation type="unfinished">Промяна на копирането</translation>
    </message>
    <message>
        <source>or</source>
        <translation type="unfinished">или</translation>
    </message>
    <message>
        <source>Transaction fee</source>
        <translation type="unfinished">Такса</translation>
    </message>
    <message>
        <source>Confirm send coins</source>
        <translation type="unfinished">Потвърждаване</translation>
    </message>
    <message>
        <source>The amount to pay must be larger than 0.</source>
        <translation type="unfinished">Сумата трябва да е по-голяма от 0.</translation>
    </message>
    <message>
        <source>The amount exceeds your balance.</source>
        <translation type="unfinished">Сумата надвишава текущия баланс</translation>
    </message>
    <message>
        <source>The total exceeds your balance when the %1 transaction fee is included.</source>
        <translation type="unfinished">Сумата при добавяне на данък добавена стойност по %1 транзакцията надвишава сумата по вашата сметка.</translation>
    </message>
    <message>
        <source>Transaction creation failed!</source>
        <translation type="unfinished">Грешка при създаването на транзакция!</translation>
    </message>
    <message numerus="yes">
        <source>Estimated to begin confirmation within %n block(s).</source>
        <translation type="unfinished">
            <numerusform />
            <numerusform />
        </translation>
    </message>
    <message>
        <source>Warning: Invalid Bitcoin address</source>
        <translation type="unfinished">Внимание: Невалиден Биткойн адрес</translation>
    </message>
    <message>
        <source>Warning: Unknown change address</source>
        <translation type="unfinished">Внимание:Неизвестен адрес за промяна</translation>
    </message>
    <message>
        <source>(no label)</source>
        <translation type="unfinished">(без етикет)</translation>
    </message>
</context>
<context>
    <name>SendCoinsEntry</name>
    <message>
        <source>A&amp;mount:</source>
        <translation type="unfinished">С&amp;ума:</translation>
    </message>
    <message>
        <source>Pay &amp;To:</source>
        <translation type="unfinished">Плати &amp;На:</translation>
    </message>
    <message>
        <source>&amp;Label:</source>
        <translation type="unfinished">&amp;Име:</translation>
    </message>
    <message>
        <source>Choose previously used address</source>
        <translation type="unfinished">Изберете използван преди адрес</translation>
    </message>
    <message>
        <source>Paste address from clipboard</source>
        <translation type="unfinished">Вмъкни от клипборда</translation>
    </message>
    <message>
        <source>Remove this entry</source>
        <translation type="unfinished">Премахване на този запис</translation>
    </message>
    <message>
        <source>Use available balance</source>
        <translation type="unfinished">Ползвай достъпен баланс</translation>
    </message>
    <message>
        <source>Message:</source>
        <translation type="unfinished">Съобщение:</translation>
    </message>
    </context>
<context>
    <name>SignVerifyMessageDialog</name>
    <message>
        <source>Signatures - Sign / Verify a Message</source>
        <translation type="unfinished">Подпиши / Провери съобщение</translation>
    </message>
    <message>
        <source>&amp;Sign Message</source>
        <translation type="unfinished">&amp;Подпиши</translation>
    </message>
    <message>
        <source>Choose previously used address</source>
        <translation type="unfinished">Изберете използван преди адрес</translation>
    </message>
    <message>
        <source>Paste address from clipboard</source>
        <translation type="unfinished">Вмъкни от клипборда</translation>
    </message>
    <message>
        <source>Enter the message you want to sign here</source>
        <translation type="unfinished">Въведете съобщението тук</translation>
    </message>
    <message>
        <source>Signature</source>
        <translation type="unfinished">Подпис</translation>
    </message>
    <message>
        <source>Copy the current signature to the system clipboard</source>
        <translation type="unfinished">Копиране на текущия подпис</translation>
    </message>
    <message>
        <source>Sign the message to prove you own this Bitcoin address</source>
        <translation type="unfinished">Подпишете съобщение като доказателство, че притежавате определен адрес</translation>
    </message>
    <message>
        <source>Sign &amp;Message</source>
        <translation type="unfinished">Подпиши &amp;съобщение</translation>
    </message>
    <message>
        <source>Clear &amp;All</source>
        <translation type="unfinished">&amp;Изчисти</translation>
    </message>
    <message>
        <source>&amp;Verify Message</source>
        <translation type="unfinished">&amp;Провери</translation>
    </message>
    <message>
        <source>Verify the message to ensure it was signed with the specified Bitcoin address</source>
        <translation type="unfinished">Проверете съобщение, за да сте сигурни че е подписано с определен Биткоин адрес</translation>
    </message>
    <message>
        <source>Verify &amp;Message</source>
        <translation type="unfinished">Потвърди &amp;съобщението</translation>
    </message>
    <message>
        <source>Click "Sign Message" to generate signature</source>
        <translation type="unfinished">Натиснете "Подписване на съобщение" за да създадете подпис</translation>
    </message>
    <message>
        <source>The entered address is invalid.</source>
        <translation type="unfinished">Въведеният адрес е невалиден.</translation>
    </message>
    <message>
        <source>Please check the address and try again.</source>
        <translation type="unfinished">Моля проверете адреса и опитайте отново.</translation>
    </message>
    <message>
        <source>The entered address does not refer to a key.</source>
        <translation type="unfinished">Въведеният адрес не може да се съпостави с валиден ключ.</translation>
    </message>
    <message>
        <source>Wallet unlock was cancelled.</source>
        <translation type="unfinished">Отключването на портфейла беше отменено.</translation>
    </message>
    <message>
        <source>Private key for the entered address is not available.</source>
        <translation type="unfinished">Не е наличен частен ключ за въведеният адрес.</translation>
    </message>
    <message>
        <source>Message signing failed.</source>
        <translation type="unfinished">Подписването на съобщение беше неуспешно.</translation>
    </message>
    <message>
        <source>Message signed.</source>
        <translation type="unfinished">Съобщението е подписано.</translation>
    </message>
    <message>
        <source>The signature could not be decoded.</source>
        <translation type="unfinished">Подписът не може да бъде декодиран.</translation>
    </message>
    <message>
        <source>Please check the signature and try again.</source>
        <translation type="unfinished">Проверете подписа и опитайте отново.</translation>
    </message>
    <message>
        <source>The signature did not match the message digest.</source>
        <translation type="unfinished">Подписът не отговаря на комбинацията от съобщение и адрес.</translation>
    </message>
    <message>
        <source>Message verification failed.</source>
        <translation type="unfinished">Проверката на съобщението беше неуспешна.</translation>
    </message>
    <message>
        <source>Message verified.</source>
        <translation type="unfinished">Съобщението е потвърдено.</translation>
    </message>
</context>
<context>
    <name>TransactionDesc</name>
    <message>
        <source>%1/unconfirmed</source>
        <extracomment>Text explaining the current status of a transaction, shown in the status field of the details window for this transaction. This status represents a transaction confirmed in at least one block, but less than 6 blocks.</extracomment>
        <translation type="unfinished">%1/непотвърдени</translation>
    </message>
    <message>
        <source>%1 confirmations</source>
        <extracomment>Text explaining the current status of a transaction, shown in the status field of the details window for this transaction. This status represents a transaction confirmed in 6 or more blocks.</extracomment>
        <translation type="unfinished">включена в %1 блока</translation>
    </message>
    <message>
        <source>Status</source>
        <translation type="unfinished">Статус</translation>
    </message>
    <message>
        <source>Date</source>
        <translation type="unfinished">Дата</translation>
    </message>
    <message>
        <source>Source</source>
        <translation type="unfinished">източник</translation>
    </message>
    <message>
        <source>Generated</source>
        <translation type="unfinished">Генериран</translation>
    </message>
    <message>
        <source>From</source>
        <translation type="unfinished">от</translation>
    </message>
    <message>
        <source>unknown</source>
        <translation type="unfinished">неизвестен</translation>
    </message>
    <message>
        <source>To</source>
        <translation type="unfinished">към</translation>
    </message>
    <message>
        <source>own address</source>
        <translation type="unfinished">собствен адрес</translation>
    </message>
    <message>
        <source>watch-only</source>
        <translation type="unfinished">само гледане</translation>
    </message>
    <message>
        <source>label</source>
        <translation type="unfinished">име</translation>
    </message>
    <message>
        <source>Credit</source>
        <translation type="unfinished">кредит</translation>
    </message>
    <message numerus="yes">
        <source>matures in %n more block(s)</source>
        <translation type="unfinished">
            <numerusform />
            <numerusform />
        </translation>
    </message>
    <message>
        <source>not accepted</source>
        <translation type="unfinished">не е приет</translation>
    </message>
    <message>
        <source>Debit</source>
        <translation type="unfinished">Дебит</translation>
    </message>
    <message>
        <source>Total debit</source>
        <translation type="unfinished">Общ дълг</translation>
    </message>
    <message>
        <source>Total credit</source>
        <translation type="unfinished">Общ дълг</translation>
    </message>
    <message>
        <source>Transaction fee</source>
        <translation type="unfinished">Такса</translation>
    </message>
    <message>
        <source>Net amount</source>
        <translation type="unfinished">Нетна сума</translation>
    </message>
    <message>
        <source>Message</source>
        <translation type="unfinished">Съобщение</translation>
    </message>
    <message>
        <source>Comment</source>
        <translation type="unfinished">Коментар</translation>
    </message>
    <message>
        <source>Transaction ID</source>
        <translation type="unfinished">ID</translation>
    </message>
    <message>
        <source>Merchant</source>
        <translation type="unfinished">Търговец</translation>
    </message>
    <message>
        <source>Generated coins must mature %1 blocks before they can be spent. When you generated this block, it was broadcast to the network to be added to the block chain. If it fails to get into the chain, its state will change to "not accepted" and it won't be spendable. This may occasionally happen if another node generates a block within a few seconds of yours.</source>
        <translation type="unfinished">Генерираните монети трябва да отлежат %1 блока преди да могат да бъдат похарчени. Когато генерираш блока, той се разпространява в мрежата, за да се добави в блок-веригата. Ако не успее да се добави във веригата, неговия статус  ще се стане "неприет" и няма да може да се похарчи. Това е възможно да се случи случайно, ако друг възел генерира блок няколко секунди след твоя.</translation>
    </message>
    <message>
        <source>Debug information</source>
        <translation type="unfinished">Информация за грешките</translation>
    </message>
    <message>
        <source>Transaction</source>
        <translation type="unfinished">Транзакция</translation>
    </message>
    <message>
        <source>Amount</source>
        <translation type="unfinished">Количество</translation>
    </message>
    </context>
<context>
    <name>TransactionDescDialog</name>
    <message>
        <source>This pane shows a detailed description of the transaction</source>
        <translation type="unfinished">Описание на транзакцията</translation>
    </message>
    </context>
<context>
    <name>TransactionTableModel</name>
    <message>
        <source>Date</source>
        <translation type="unfinished">Дата</translation>
    </message>
    <message>
        <source>Type</source>
        <translation type="unfinished">Тип</translation>
    </message>
    <message>
        <source>Label</source>
        <translation type="unfinished">Етикет</translation>
    </message>
    <message>
        <source>Unconfirmed</source>
        <translation type="unfinished">Непотвърдено</translation>
    </message>
    <message>
        <source>Confirming (%1 of %2 recommended confirmations)</source>
        <translation type="unfinished">Потвърждаване (%1 от %2 препоръчвани потвърждения)</translation>
    </message>
    <message>
        <source>Confirmed (%1 confirmations)</source>
        <translation type="unfinished">Потвърдени (%1 потвърждения)</translation>
    </message>
    <message>
        <source>Conflicted</source>
        <translation type="unfinished">Конфликтно</translation>
    </message>
    <message>
        <source>Immature (%1 confirmations, will be available after %2)</source>
        <translation type="unfinished">Неплатим (%1 потвърждения, ще бъде платим след %2)</translation>
    </message>
    <message>
        <source>Generated but not accepted</source>
        <translation type="unfinished">Генерирана, но отхвърлена от мрежата</translation>
    </message>
    <message>
        <source>Received with</source>
        <translation type="unfinished">Получени</translation>
    </message>
    <message>
        <source>Received from</source>
        <translation type="unfinished">Получен от</translation>
    </message>
    <message>
        <source>Sent to</source>
        <translation type="unfinished">Изпратени на</translation>
    </message>
    <message>
        <source>Payment to yourself</source>
        <translation type="unfinished">Плащане към себе си</translation>
    </message>
    <message>
        <source>Mined</source>
        <translation type="unfinished">Емитирани</translation>
    </message>
    <message>
        <source>watch-only</source>
        <translation type="unfinished">само гледане</translation>
    </message>
    <message>
        <source>(no label)</source>
        <translation type="unfinished">(без етикет)</translation>
    </message>
    <message>
        <source>Transaction status. Hover over this field to show number of confirmations.</source>
        <translation type="unfinished">Състояние на транзакцията. Задръжте върху това поле за брой потвърждения.</translation>
    </message>
    <message>
        <source>Date and time that the transaction was received.</source>
        <translation type="unfinished">Дата и час на получаване на транзакцията.</translation>
    </message>
    <message>
        <source>Type of transaction.</source>
        <translation type="unfinished">Вид транзакция.</translation>
    </message>
    <message>
        <source>Amount removed from or added to balance.</source>
        <translation type="unfinished">Сума извадена или добавена към баланса.</translation>
    </message>
</context>
<context>
    <name>TransactionView</name>
    <message>
        <source>All</source>
        <translation type="unfinished">Всички</translation>
    </message>
    <message>
        <source>Today</source>
        <translation type="unfinished">Днес</translation>
    </message>
    <message>
        <source>This week</source>
        <translation type="unfinished">Тази седмица</translation>
    </message>
    <message>
        <source>This month</source>
        <translation type="unfinished">Този месец</translation>
    </message>
    <message>
        <source>Last month</source>
        <translation type="unfinished">Предния месец</translation>
    </message>
    <message>
        <source>This year</source>
        <translation type="unfinished">Тази година</translation>
    </message>
    <message>
        <source>Received with</source>
        <translation type="unfinished">Получени</translation>
    </message>
    <message>
        <source>Sent to</source>
        <translation type="unfinished">Изпратени на</translation>
    </message>
    <message>
        <source>To yourself</source>
        <translation type="unfinished">Собствени</translation>
    </message>
    <message>
        <source>Mined</source>
        <translation type="unfinished">Емитирани</translation>
    </message>
    <message>
        <source>Other</source>
        <translation type="unfinished">Други</translation>
    </message>
    <message>
        <source>Min amount</source>
        <translation type="unfinished">Минимална сума</translation>
    </message>
    <message>
        <source>&amp;Copy address</source>
        <translation type="unfinished">&amp;Копирай адрес</translation>
    </message>
    <message>
        <source>Copy &amp;label</source>
        <translation type="unfinished">Копиране на етикет</translation>
    </message>
    <message>
        <source>Copy &amp;amount</source>
        <translation type="unfinished">Копирай сума</translation>
    </message>
    <message>
        <source>Export Transaction History</source>
        <translation type="unfinished">Изнасяне историята на транзакциите</translation>
    </message>
    <message>
        <source>Comma separated file</source>
        <extracomment>Expanded name of the CSV file format. See: https://en.wikipedia.org/wiki/Comma-separated_values.</extracomment>
        <translation type="unfinished">Файл, разделен със запетая</translation>
    </message>
    <message>
        <source>Confirmed</source>
        <translation type="unfinished">Потвърдено</translation>
    </message>
    <message>
        <source>Watch-only</source>
        <translation type="unfinished">само гледане</translation>
    </message>
    <message>
        <source>Date</source>
        <translation type="unfinished">Дата</translation>
    </message>
    <message>
        <source>Type</source>
        <translation type="unfinished">Тип</translation>
    </message>
    <message>
        <source>Label</source>
        <translation type="unfinished">Етикет</translation>
    </message>
    <message>
        <source>Address</source>
        <translation type="unfinished">Адрес</translation>
    </message>
    <message>
        <source>ID</source>
        <translation type="unfinished">ИД</translation>
    </message>
    <message>
        <source>Exporting Failed</source>
        <translation type="unfinished">Изнасянето се провали</translation>
    </message>
    <message>
        <source>Exporting Successful</source>
        <translation type="unfinished">Изнасянето е успешна</translation>
    </message>
    <message>
        <source>The transaction history was successfully saved to %1.</source>
        <translation type="unfinished">Историята с транзакциите беше успешно запазена в %1.</translation>
    </message>
    <message>
        <source>Range:</source>
        <translation type="unfinished">От:</translation>
    </message>
    <message>
        <source>to</source>
        <translation type="unfinished">до</translation>
    </message>
</context>
<context>
    <name>WalletFrame</name>
    <message>
        <source>Create a new wallet</source>
        <translation type="unfinished">Създай нов портфейл</translation>
    </message>
    <message>
        <source>Error</source>
        <translation type="unfinished">грешка</translation>
    </message>
    <message>
        <source>Partially Signed Transaction (*.psbt)</source>
        <translation type="unfinished">Частично Подписана Транзакция (*.psbt)</translation>
    </message>
    </context>
<context>
    <name>WalletModel</name>
    <message>
        <source>Send Coins</source>
        <translation type="unfinished">Изпращане</translation>
    </message>
    <message>
        <source>default wallet</source>
        <translation type="unfinished">Портфейл по подразбиране</translation>
    </message>
</context>
<context>
    <name>WalletView</name>
    <message>
        <source>&amp;Export</source>
        <translation type="unfinished">Изнеси</translation>
    </message>
    <message>
        <source>Export the data in the current tab to a file</source>
        <translation type="unfinished">Изнеси данните в избрания раздел към файл</translation>
    </message>
    <message>
        <source>Backup Wallet</source>
        <translation type="unfinished">Запазване на портфейла</translation>
    </message>
    <message>
        <source>Wallet Data</source>
        <extracomment>Name of the wallet data file format.</extracomment>
        <translation type="unfinished">Данни от портфейла</translation>
    </message>
    <message>
        <source>Backup Failed</source>
        <translation type="unfinished">Неуспешно запазване на портфейла</translation>
    </message>
    <message>
        <source>There was an error trying to save the wallet data to %1.</source>
        <translation type="unfinished">Възникна грешка при запазването на информацията за портфейла в %1.</translation>
    </message>
    <message>
        <source>Backup Successful</source>
        <translation type="unfinished">Успешно запазване на портфейла</translation>
    </message>
    <message>
        <source>The wallet data was successfully saved to %1.</source>
        <translation type="unfinished">Информацията за портфейла беше успешно запазена в %1.</translation>
    </message>
    </context>
</TS><|MERGE_RESOLUTION|>--- conflicted
+++ resolved
@@ -3,7 +3,7 @@
     <name>AddressBookPage</name>
     <message>
         <source>Right-click to edit address or label</source>
-        <translation type="unfinished">Десен клик за промяна на адреса или името</translation>
+        <translation type="unfinished">Клик с десен бутон на мишката за промяна на адрес или етикет</translation>
     </message>
     <message>
         <source>Create a new address</source>
@@ -18,10 +18,6 @@
         <translation type="unfinished">Копирай текущо избрания адрес към клипборда</translation>
     </message>
     <message>
-        <source>&amp;Copy</source>
-        <translation type="unfinished">Копирай</translation>
-    </message>
-    <message>
         <source>C&amp;lose</source>
         <translation type="unfinished">Затвори</translation>
     </message>
@@ -43,7 +39,7 @@
     </message>
     <message>
         <source>&amp;Delete</source>
-        <translation type="unfinished">Изтрий</translation>
+        <translation type="unfinished">&amp;Изтрий</translation>
     </message>
     <message>
         <source>Choose the address to send coins to</source>
@@ -59,20 +55,20 @@
     </message>
     <message>
         <source>Sending addresses</source>
-        <translation type="unfinished">Адреси за изпращане</translation>
+        <translation type="unfinished">Адрес за пращане</translation>
     </message>
     <message>
         <source>Receiving addresses</source>
-        <translation type="unfinished">Адреси за получаване</translation>
+        <translation type="unfinished">Адрес за получаване</translation>
     </message>
     <message>
         <source>These are your Bitcoin addresses for sending payments. Always check the amount and the receiving address before sending coins.</source>
-        <translation type="unfinished">Тези са вашите Биткойн адреси за изпращане на плащания. Винаги проверявайте количеството и получаващите адреси преди изпращане на монети. </translation>
+        <translation type="unfinished">Тези са вашите Биткойн адреси за изпращане на монети. Винаги проверявайте количеството и получаващия адрес преди изпращане. </translation>
     </message>
     <message>
         <source>These are your Bitcoin addresses for receiving payments. Use the 'Create new receiving address' button in the receive tab to create new addresses.
 Signing is only possible with addresses of the type 'legacy'.</source>
-        <translation type="unfinished">Това са вашите биткойн адреси за получаване на плащания. Използвайте бутона „Създаване на нови адреси“ в раздела за получаване, за да създадете нови адреси. Подписването е възможно само с адреси от типа „наследени“.</translation>
+        <translation type="unfinished">създавам</translation>
     </message>
     <message>
         <source>&amp;Copy Address</source>
@@ -245,13 +241,10 @@
 <context>
     <name>BitcoinApplication</name>
     <message>
-<<<<<<< HEAD
-=======
         <source>Settings file %1 might be corrupt or invalid.</source>
         <translation type="unfinished">Файлът с настройки %1 може да е повреден или невалиден.</translation>
     </message>
     <message>
->>>>>>> 3116ccd7
         <source>Runaway exception</source>
         <translation type="unfinished">Изключи бягащите</translation>
     </message>
@@ -577,19 +570,19 @@
     </message>
     <message>
         <source>&amp;Send</source>
-        <translation type="unfinished">Изпрати</translation>
+        <translation type="unfinished">&amp;изпращам</translation>
     </message>
     <message>
         <source>&amp;Receive</source>
-        <translation type="unfinished">Получи</translation>
+        <translation type="unfinished">&amp;получавам</translation>
     </message>
     <message>
         <source>&amp;Options…</source>
-        <translation type="unfinished">Опций</translation>
+        <translation type="unfinished">&amp;Опции</translation>
     </message>
     <message>
         <source>&amp;Encrypt Wallet…</source>
-        <translation type="unfinished">Шифровай портфейла</translation>
+        <translation type="unfinished">&amp;Крипритай уолет..</translation>
     </message>
     <message>
         <source>Encrypt the private keys that belong to your wallet</source>
@@ -669,19 +662,11 @@
     </message>
     <message>
         <source>Processing blocks on disk…</source>
-<<<<<<< HEAD
-        <translation type="unfinished">Обработване на сектори от диска...</translation>
-    </message>
-    <message>
-        <source>Reindexing blocks on disk…</source>
-        <translation type="unfinished">Преиндексиране на блокове от диска...</translation>
-=======
         <translation type="unfinished">Обработват се блокове на диска...</translation>
     </message>
     <message>
         <source>Reindexing blocks on disk…</source>
         <translation type="unfinished">Преиндексиране на блоково от диска...</translation>
->>>>>>> 3116ccd7
     </message>
     <message>
         <source>Connecting to peers…</source>
@@ -743,23 +728,16 @@
         <translation type="unfinished">Актуално</translation>
     </message>
     <message>
-<<<<<<< HEAD
-=======
         <source>Ctrl+Q</source>
         <translation type="unfinished">Ctrl+Q </translation>
     </message>
     <message>
->>>>>>> 3116ccd7
         <source>Load Partially Signed Bitcoin Transaction</source>
         <translation type="unfinished">Заредете частично подписана Bitcoin трансакция</translation>
     </message>
     <message>
         <source>Load PSBT from &amp;clipboard…</source>
-<<<<<<< HEAD
-        <translation type="unfinished">Заредете PSBT от &amp;клипборд...</translation>
-=======
         <translation type="unfinished">Заредете PSBT (частично подписана Bitcoin трансакция) от &amp;клипборд...</translation>
->>>>>>> 3116ccd7
     </message>
     <message>
         <source>Load Partially Signed Bitcoin Transaction from clipboard</source>
@@ -1170,13 +1148,10 @@
         <source>Can't list signers</source>
         <translation type="unfinished">Не мога да изброя подписите</translation>
     </message>
-<<<<<<< HEAD
-=======
     <message>
         <source>Too many external signers found</source>
         <translation type="unfinished">Намерени са твърде много външни подписващи</translation>
     </message>
->>>>>>> 3116ccd7
 </context>
 <context>
     <name>LoadWalletsActivity</name>
@@ -1216,8 +1191,6 @@
         <translation type="unfinished">Отваряне на портфейл &lt;b&gt;%1&lt;/b&gt;…</translation>
     </message>
 </context>
-<<<<<<< HEAD
-=======
 <context>
     <name>RestoreWalletActivity</name>
     <message>
@@ -1236,7 +1209,6 @@
         <translation type="unfinished">Съобщение портфейлът е възстановен</translation>
     </message>
 </context>
->>>>>>> 3116ccd7
 <context>
     <name>WalletController</name>
     <message>
@@ -1436,18 +1408,6 @@
             <numerusform />
             <numerusform />
         </translation>
-    </message>
-    <message>
-        <source>%1 GB of space available</source>
-        <translation type="unfinished">%1 GB налично пространство</translation>
-    </message>
-    <message>
-        <source>(of %1 GB needed)</source>
-        <translation type="unfinished">(от необходимите %1 GB )</translation>
-    </message>
-    <message>
-        <source>(%1 GB needed for full chain)</source>
-        <translation type="unfinished">(%1 GB необходими за пълна верига)</translation>
     </message>
     <message>
         <source>At least %1 GB of data will be stored in this directory, and it will grow over time.</source>
@@ -1494,13 +1454,6 @@
         <translation type="unfinished">Програмата се стартира за първи път вие може да изберете къде %1 ще се запаметят данните.</translation>
     </message>
     <message>
-<<<<<<< HEAD
-        <source>When you click OK, %1 will begin to download and process the full %4 block chain (%2GB) starting with the earliest transactions in %3 when %4 initially launched.</source>
-        <translation type="unfinished">Когато щракнете върху OK, %1 ще започне да изтегля и обработва пълната %4 блокова верига (%2GB) започвайки с най-ранните трансакции %3 когато %4 първоначално стартира.</translation>
-    </message>
-    <message>
-=======
->>>>>>> 3116ccd7
         <source>Limit block chain storage to</source>
         <translation type="unfinished">Ограничете блокчейнното съхранение</translation>
     </message>
@@ -1613,11 +1566,7 @@
         <source>Unknown. Syncing Headers (%1, %2%)…</source>
         <translation type="unfinished">Неизвестно. Синхронизиране на Глави (%1, %2%)...</translation>
     </message>
-<<<<<<< HEAD
-</context>
-=======
     </context>
->>>>>>> 3116ccd7
 <context>
     <name>OpenURIDialog</name>
     <message>
@@ -1673,13 +1622,10 @@
         <translation type="unfinished">Минимизиране вместо излизане от приложението, когато прозорецът е затворен. Когато тази опция е активирана, приложението ще се затвори само след избиране на Изход от менюто.</translation>
     </message>
     <message>
-<<<<<<< HEAD
-=======
         <source>Options set in this dialog are overridden by the command line:</source>
         <translation type="unfinished">Опциите, зададени в този диалогов прозорец, се заменят от командния ред:</translation>
     </message>
     <message>
->>>>>>> 3116ccd7
         <source>Open Configuration File</source>
         <translation type="unfinished">Отворете конфигурационния файл</translation>
     </message>
