<TS version="2.1" language="bg">
<context>
    <name>AddressBookPage</name>
    <message>
        <source>Right-click to edit address or label</source>
        <translation type="unfinished">Десен клик за промяна на адреса или етикета</translation>
    </message>
    <message>
        <source>Create a new address</source>
        <translation type="unfinished">Създай нов адрес</translation>
    </message>
    <message>
        <source>&amp;New</source>
        <translation type="unfinished">Нов</translation>
    </message>
    <message>
        <source>Copy the currently selected address to the system clipboard</source>
        <translation type="unfinished">Копирай текущо избрания адрес към клипборда</translation>
    </message>
    <message>
        <source>&amp;Copy</source>
        <translation type="unfinished">&amp;Копирай</translation>
    </message>
    <message>
        <source>C&amp;lose</source>
        <translation type="unfinished">Затвори</translation>
    </message>
    <message>
        <source>Delete the currently selected address from the list</source>
        <translation type="unfinished">Изтрий текущо избрания адрес от листа</translation>
    </message>
    <message>
        <source>Enter address or label to search</source>
        <translation type="unfinished">Търсене по адрес или етикет</translation>
    </message>
    <message>
        <source>Export the data in the current tab to a file</source>
        <translation type="unfinished">Изнеси данните в избрания раздел към файл</translation>
    </message>
    <message>
        <source>&amp;Export</source>
        <translation type="unfinished">Изнеси</translation>
    </message>
    <message>
        <source>&amp;Delete</source>
        <translation type="unfinished">Изтрий</translation>
    </message>
    <message>
        <source>Choose the address to send coins to</source>
        <translation type="unfinished">Избери адреса на който да пратиш монети</translation>
    </message>
    <message>
        <source>Choose the address to receive coins with</source>
        <translation type="unfinished">Избери адреса на който да получиш монети</translation>
    </message>
    <message>
        <source>C&amp;hoose</source>
        <translation type="unfinished">Избери</translation>
    </message>
    <message>
        <source>Sending addresses</source>
        <translation type="unfinished">Адреси за изпращане</translation>
    </message>
    <message>
        <source>Receiving addresses</source>
        <translation type="unfinished">Адреси за получаване</translation>
    </message>
    <message>
        <source>These are your Bitcoin addresses for sending payments. Always check the amount and the receiving address before sending coins.</source>
        <translation type="unfinished">Тези са вашите Биткойн адреси за изпращане на плащания. Винаги проверявайте количеството и получаващите адреси преди изпращане на монети. </translation>
    </message>
    <message>
        <source>These are your Bitcoin addresses for receiving payments. Use the 'Create new receiving address' button in the receive tab to create new addresses.
Signing is only possible with addresses of the type 'legacy'.</source>
        <translation type="unfinished">Това са вашите биткойн адреси за получаване на плащания. Използвайте бутона „Създаване на нови адреси“ в раздела за получаване, за да създадете нови адреси. Подписването е възможно само с адреси от типа „наследени“.</translation>
    </message>
    <message>
        <source>&amp;Copy Address</source>
        <translation type="unfinished">Копирай адрес</translation>
    </message>
    <message>
        <source>Copy &amp;Label</source>
        <translation type="unfinished">Копирай етикет</translation>
    </message>
    <message>
        <source>&amp;Edit</source>
        <translation type="unfinished">Редактирай</translation>
    </message>
    <message>
        <source>Export Address List</source>
        <translation type="unfinished">Изнеси лист с адреси</translation>
    </message>
    <message>
        <source>Comma separated file</source>
        <extracomment>Expanded name of the CSV file format. See: https://en.wikipedia.org/wiki/Comma-separated_values.</extracomment>
        <translation type="unfinished">Файл, разделен със запетая</translation>
    </message>
    <message>
        <source>There was an error trying to save the address list to %1. Please try again.</source>
        <extracomment>An error message. %1 is a stand-in argument for the name of the file we attempted to save to.</extracomment>
        <translation type="unfinished">Получи се грешка при запазването на листа с адреси към %1. Моля опитайте пак.</translation>
    </message>
    <message>
        <source>Exporting Failed</source>
        <translation type="unfinished">Изнасянето се провали</translation>
    </message>
</context>
<context>
    <name>AddressTableModel</name>
    <message>
        <source>Label</source>
        <translation type="unfinished">Етикет</translation>
    </message>
    <message>
        <source>Address</source>
        <translation type="unfinished">Адрес</translation>
    </message>
    <message>
        <source>(no label)</source>
        <translation type="unfinished">(без етикет)</translation>
    </message>
</context>
<context>
    <name>AskPassphraseDialog</name>
    <message>
        <source>Passphrase Dialog</source>
        <translation type="unfinished">Диалог за пропуск</translation>
    </message>
    <message>
        <source>Enter passphrase</source>
        <translation type="unfinished">Въведи парола</translation>
    </message>
    <message>
        <source>New passphrase</source>
        <translation type="unfinished">Нова парола</translation>
    </message>
    <message>
        <source>Repeat new passphrase</source>
        <translation type="unfinished">Повтори парола</translation>
    </message>
    <message>
        <source>Show passphrase</source>
        <translation type="unfinished">Показване на парола</translation>
    </message>
    <message>
        <source>Encrypt wallet</source>
        <translation type="unfinished">Криптирай портфейл</translation>
    </message>
    <message>
        <source>This operation needs your wallet passphrase to unlock the wallet.</source>
        <translation type="unfinished">Тази операция изисква вашата парола на портфейла за отключването на портфейла.</translation>
    </message>
    <message>
        <source>Unlock wallet</source>
        <translation type="unfinished">Отключи портфейла</translation>
    </message>
    <message>
        <source>Change passphrase</source>
        <translation type="unfinished">Промени парола</translation>
    </message>
    <message>
        <source>Confirm wallet encryption</source>
        <translation type="unfinished">Потвърди криптирането на порфейла</translation>
    </message>
    <message>
        <source>Warning: If you encrypt your wallet and lose your passphrase, you will &lt;b&gt;LOSE ALL OF YOUR BITCOINS&lt;/b&gt;!</source>
        <translation type="unfinished">ВНИМАНИЕ: Ако шифрирате вашият портфейл и изгубите паролата си, &lt;b&gt;ЩЕ ИЗГУБИТЕ ВСИЧКИТЕ СИ БИТКОИНИ&lt;/b&gt;!</translation>
    </message>
    <message>
        <source>Are you sure you wish to encrypt your wallet?</source>
        <translation type="unfinished">Наистина ли желаете да шифрирате портфейла си?</translation>
    </message>
    <message>
        <source>Wallet encrypted</source>
        <translation type="unfinished">портфейлa е шифрован</translation>
    </message>
    <message>
        <source>Enter the new passphrase for the wallet.&lt;br/&gt;Please use a passphrase of &lt;b&gt;ten or more random characters&lt;/b&gt;, or &lt;b&gt;eight or more words&lt;/b&gt;.</source>
        <translation type="unfinished">Въведете нова пасфраза за уолета.&lt;br/&gt;Моля използвайте пасфраза от &lt;b&gt;десет или повече произволни символа &lt;/b&gt;, или &lt;b&gt;осем или повече думи&lt;/b&gt;.</translation>
    </message>
    <message>
        <source>Enter the old passphrase and new passphrase for the wallet.</source>
        <translation type="unfinished">Въведете старата и новата паролна фраза за портфейла.</translation>
    </message>
    <message>
        <source>Remember that encrypting your wallet cannot fully protect your bitcoins from being stolen by malware infecting your computer.</source>
        <translation type="unfinished">Не забравяйте, че криптирането на вашия портфейл не може напълно да защити вашите биткойни от кражба от зловреден софтуер, заразяващ компютъра ви.</translation>
    </message>
    <message>
        <source>Wallet to be encrypted</source>
        <translation type="unfinished">Портфейл за криптиране</translation>
    </message>
    <message>
        <source>Your wallet is about to be encrypted. </source>
        <translation type="unfinished">Портфейлът ви е на път да бъде шифрован.</translation>
    </message>
    <message>
        <source>Your wallet is now encrypted. </source>
        <translation type="unfinished">Вашият портфейл сега е криптиран.</translation>
    </message>
    <message>
        <source>IMPORTANT: Any previous backups you have made of your wallet file should be replaced with the newly generated, encrypted wallet file. For security reasons, previous backups of the unencrypted wallet file will become useless as soon as you start using the new, encrypted wallet.</source>
        <translation type="unfinished">ВАЖНО: Всички стари запазвания, които сте направили на Вашият портфейл трябва да замените с запазване на новополучения, шифриран портфейл. От съображения за сигурност, предишните запазвания на нешифрирани портфейли ще станат неизползваеми веднага, щом започнете да използвате новият, шифриран портфейл.</translation>
    </message>
    <message>
        <source>Wallet encryption failed</source>
        <translation type="unfinished">Шифрирането беше неуспешно</translation>
    </message>
    <message>
        <source>Wallet encryption failed due to an internal error. Your wallet was not encrypted.</source>
        <translation type="unfinished">Шифрирането на портфейла беше неуспешно, поради софтуерен проблем. Портфейлът не е шифриран.</translation>
    </message>
    <message>
        <source>The supplied passphrases do not match.</source>
        <translation type="unfinished">Паролите не съвпадат</translation>
    </message>
    <message>
        <source>Wallet unlock failed</source>
        <translation type="unfinished">Отключването не бе успешно</translation>
    </message>
    <message>
        <source>The passphrase entered for the wallet decryption was incorrect.</source>
        <translation type="unfinished">Паролата въведена за дешифриране на портфейла е грешна.</translation>
    </message>
    <message>
        <source>Wallet passphrase was successfully changed.</source>
        <translation type="unfinished">Паролата на портфейла беше променена успешно.</translation>
    </message>
    <message>
        <source>Passphrase change failed</source>
        <translation type="unfinished">Неуспешна промяна на фраза за достъп</translation>
    </message>
    <message>
        <source>Warning: The Caps Lock key is on!</source>
        <translation type="unfinished">Внимание:Бутонът Caps Lock е включен.</translation>
    </message>
</context>
<context>
    <name>BanTableModel</name>
    <message>
        <source>IP/Netmask</source>
        <translation type="unfinished">IP/Мрежова маска</translation>
    </message>
    <message>
        <source>Banned Until</source>
        <translation type="unfinished">Блокиран до</translation>
    </message>
</context>
<context>
    <name>BitcoinApplication</name>
    <message>
        <source>Settings file %1 might be corrupt or invalid.</source>
        <translation type="unfinished">Файлът с настройки %1 може да е повреден или невалиден.</translation>
    </message>
    <message>
        <source>Runaway exception</source>
        <translation type="unfinished">Изключи бягащите</translation>
    </message>
    <message>
        <source>A fatal error occurred. %1 can no longer continue safely and will quit.</source>
        <translation type="unfinished">Фатална грешка се появи. %1 не може да продължи безопастно и ще се затвори.</translation>
    </message>
    <message>
        <source>Internal error</source>
        <translation type="unfinished">Вътрешна грешка.</translation>
    </message>
    <message>
        <source>An internal error occurred. %1 will attempt to continue safely. This is an unexpected bug which can be reported as described below.</source>
        <translation type="unfinished">Възникна вътрешна грешка. %1 ще се опита да продължи безопасно. Това е неочакван бъг, който може да бъде докладван, както е описано по-долу.</translation>
    </message>
</context>
<context>
    <name>QObject</name>
    <message>
        <source>Do you want to reset settings to default values, or to abort without making changes?</source>
        <extracomment>Explanatory text shown on startup when the settings file cannot be read. Prompts user to make a choice between resetting or aborting.</extracomment>
        <translation type="unfinished">Искате ли да възстановите настройките към първичните им стойности или да напуснете без да правите промени ?</translation>
    </message>
    <message>
        <source>A fatal error occurred. Check that settings file is writable, or try running with -nosettings.</source>
        <extracomment>Explanatory text shown on startup when the settings file could not be written. Prompts user to check that we have the ability to write to the file. Explains that the user has the option of running without a settings file.</extracomment>
        <translation type="unfinished">Възникна фатална грешка. Проверете че файла с настройки е редактируем или опирайте да стартирате без настройки.</translation>
    </message>
    <message>
<<<<<<< HEAD
        <source>Error: Specified data directory "%1" does not exist.</source>
        <translation type="unfinished">Грешка:Избраната "%1" директория не съществува.</translation>
    </message>
    <message>
        <source>Error: Cannot parse configuration file: %1.</source>
        <translation type="unfinished">Грешка: Не може да се анализира конфигурационния файл: %1.</translation>
    </message>
    <message>
=======
>>>>>>> 7da4ae1f
        <source>Error: %1</source>
        <translation type="unfinished">Грешка: %1</translation>
    </message>
    <message>
        <source>%1 didn't yet exit safely…</source>
        <translation type="unfinished">%1 не излезе безопасно…</translation>
    </message>
    <message>
        <source>unknown</source>
        <translation type="unfinished">неизвестен</translation>
    </message>
    <message>
        <source>Amount</source>
        <translation type="unfinished">Количество</translation>
    </message>
    <message>
        <source>Enter a Bitcoin address (e.g. %1)</source>
        <translation type="unfinished">Въведете Биткойн адрес (например: %1)</translation>
    </message>
    <message>
        <source>Inbound</source>
        <extracomment>An inbound connection from a peer. An inbound connection is a connection initiated by a peer.</extracomment>
        <translation type="unfinished">Входящи</translation>
    </message>
    <message>
        <source>Outbound</source>
        <extracomment>An outbound connection to a peer. An outbound connection is a connection initiated by us.</extracomment>
        <translation type="unfinished">Изходящи</translation>
    </message>
    <message>
        <source>%1 d</source>
        <translation type="unfinished">%1 ден</translation>
    </message>
    <message>
        <source>%1 h</source>
        <translation type="unfinished">%1 час</translation>
    </message>
    <message>
        <source>%1 m</source>
        <translation type="unfinished">%1 минута</translation>
    </message>
    <message>
        <source>%1 s</source>
        <translation type="unfinished">%1 секунда</translation>
    </message>
    <message>
        <source>None</source>
        <translation type="unfinished">нито един</translation>
    </message>
    <message>
        <source>N/A</source>
        <translation type="unfinished">Несъществуващ</translation>
    </message>
    <message>
        <source>%1 ms</source>
        <translation type="unfinished">%1 милисекунда</translation>
    </message>
    <message numerus="yes">
        <source>%n second(s)</source>
        <translation type="unfinished">
            <numerusform />
            <numerusform />
        </translation>
    </message>
    <message numerus="yes">
        <source>%n minute(s)</source>
        <translation type="unfinished">
            <numerusform />
            <numerusform />
        </translation>
    </message>
    <message numerus="yes">
        <source>%n hour(s)</source>
        <translation type="unfinished">
            <numerusform />
            <numerusform />
        </translation>
    </message>
    <message numerus="yes">
        <source>%n day(s)</source>
        <translation type="unfinished">
            <numerusform />
            <numerusform />
        </translation>
    </message>
    <message numerus="yes">
        <source>%n week(s)</source>
        <translation type="unfinished">
            <numerusform />
            <numerusform />
        </translation>
    </message>
    <message>
        <source>%1 and %2</source>
        <translation type="unfinished">%1 и %2</translation>
    </message>
    <message numerus="yes">
        <source>%n year(s)</source>
        <translation type="unfinished">
            <numerusform />
            <numerusform />
        </translation>
    </message>
    <message>
        <source>%1 B</source>
        <translation type="unfinished">%1 Байт</translation>
    </message>
    <message>
        <source>%1 MB</source>
        <translation type="unfinished">%1 Мегабайт</translation>
    </message>
    <message>
        <source>%1 GB</source>
        <translation type="unfinished">%1 Гигабайт</translation>
    </message>
</context>
<context>
<<<<<<< HEAD
    <name>bitcoin-core</name>
    <message>
        <source>Settings file could not be read</source>
        <translation type="unfinished">Файла с настройки не може да бъде прочетен.</translation>
    </message>
    <message>
        <source>Settings file could not be written</source>
        <translation type="unfinished">Файла с настройки не може да бъде записан.</translation>
    </message>
    <message>
        <source>Config setting for %s only applied on %s network when in [%s] section.</source>
        <translation type="unfinished">Конфигурирай настройки за %s само когато са приложени на %s мрежа, когато са в [%s] секция.</translation>
    </message>
    <message>
        <source>Do you want to rebuild the block database now?</source>
        <translation type="unfinished">Желаете ли да пресъздадете базата данни с блокове сега?</translation>
    </message>
    <message>
        <source>Done loading</source>
        <translation type="unfinished">Зареждането е завършено</translation>
    </message>
    <message>
        <source>Error initializing block database</source>
        <translation type="unfinished">Грешка в пускането на базата данни с блокове</translation>
    </message>
    <message>
        <source>Failed to listen on any port. Use -listen=0 if you want this.</source>
        <translation type="unfinished">Провалено "слушане" на всеки порт. Използвайте -listen=0 ако искате това.</translation>
    </message>
    <message>
        <source>Insufficient funds</source>
        <translation type="unfinished">Недостатъчно средства</translation>
    </message>
    <message>
        <source>The wallet will avoid paying less than the minimum relay fee.</source>
        <translation type="unfinished">Портфейлът няма да плаша по-малко от миналата такса за препредаване.</translation>
    </message>
    <message>
        <source>This is experimental software.</source>
        <translation type="unfinished">Това е експериментален софтуер.</translation>
    </message>
    <message>
        <source>This is the minimum transaction fee you pay on every transaction.</source>
        <translation type="unfinished">Това е минималната такса за транзакция, която плащате за всяка транзакция.</translation>
    </message>
    <message>
        <source>This is the transaction fee you will pay if you send a transaction.</source>
        <translation type="unfinished">Това е таксата за транзакцията която ще платите ако изпратите транзакция.</translation>
    </message>
    <message>
        <source>Transaction amount too small</source>
        <translation type="unfinished">Сумата на транзакцията е твърде малка</translation>
    </message>
    <message>
        <source>Transaction amounts must not be negative</source>
        <translation type="unfinished">Сумите на транзакциите не могат да бъдат отрицателни</translation>
    </message>
    <message>
        <source>Transaction must have at least one recipient</source>
        <translation type="unfinished">Транзакцията трябва да има поне един получател.</translation>
    </message>
    <message>
        <source>Transaction too large</source>
        <translation type="unfinished">Транзакцията е твърде голяма</translation>
    </message>
    <message>
        <source>Unknown new rules activated (versionbit %i)</source>
        <translation type="unfinished">Активирани са неизвестни нови правила (versionbit %i)</translation>
    </message>
    <message>
        <source>Unsupported logging category %s=%s.</source>
        <translation type="unfinished">Неподдържана logging категория%s=%s.</translation>
    </message>
    <message>
        <source>User Agent comment (%s) contains unsafe characters.</source>
        <translation type="unfinished">Коментар потребителски агент (%s) съдържа не безопасни знаци. </translation>
    </message>
    <message>
        <source>Verifying blocks…</source>
        <translation type="unfinished">Секторите се проверяват...</translation>
    </message>
    <message>
        <source>Verifying wallet(s)…</source>
        <translation type="unfinished">Потвърждаване на портфейл(и)...</translation>
    </message>
    <message>
        <source>Wallet needed to be rewritten: restart %s to complete</source>
        <translation type="unfinished">Портфейлът трябва да бъде презаписан : рестартирай %s , за да завърши</translation>
    </message>
</context>
<context>
=======
>>>>>>> 7da4ae1f
    <name>BitcoinGUI</name>
    <message>
        <source>&amp;Overview</source>
        <translation type="unfinished">Преглед</translation>
    </message>
    <message>
        <source>Show general overview of wallet</source>
        <translation type="unfinished">Покажи общ преглед на портфейла</translation>
    </message>
    <message>
        <source>&amp;Transactions</source>
        <translation type="unfinished">Транзакции</translation>
    </message>
    <message>
        <source>Browse transaction history</source>
        <translation type="unfinished">Разгледай история на транзакциите</translation>
    </message>
    <message>
        <source>E&amp;xit</source>
        <translation type="unfinished">Изход</translation>
    </message>
    <message>
        <source>Quit application</source>
        <translation type="unfinished">Излез от приложението</translation>
    </message>
    <message>
        <source>&amp;About %1</source>
        <translation type="unfinished">За %1</translation>
    </message>
    <message>
        <source>Show information about %1</source>
        <translation type="unfinished">Покажи информация за %1</translation>
    </message>
    <message>
        <source>About &amp;Qt</source>
        <translation type="unfinished">Относно Qt</translation>
    </message>
    <message>
        <source>Show information about Qt</source>
        <translation type="unfinished">Покажи информация отностно Qt</translation>
    </message>
    <message>
        <source>Modify configuration options for %1</source>
        <translation type="unfinished">Промени конфигурации за %1</translation>
    </message>
    <message>
        <source>Create a new wallet</source>
        <translation type="unfinished">Създай нов портфейл</translation>
    </message>
    <message>
        <source>&amp;Minimize</source>
        <translation type="unfinished">Минимизирай</translation>
    </message>
    <message>
        <source>Wallet:</source>
        <translation type="unfinished">Портфейл</translation>
    </message>
    <message>
        <source>Network activity disabled.</source>
        <extracomment>A substring of the tooltip.</extracomment>
        <translation type="unfinished">Мрежата деактивирана</translation>
    </message>
    <message>
        <source>Proxy is &lt;b&gt;enabled&lt;/b&gt;: %1</source>
        <translation type="unfinished">Прокси е &lt;b&gt;разрешено&lt;/b&gt;: %1</translation>
    </message>
    <message>
        <source>Send coins to a Bitcoin address</source>
        <translation type="unfinished">Изпращане към Биткоин адрес</translation>
    </message>
    <message>
        <source>Backup wallet to another location</source>
        <translation type="unfinished">Запазване на портфейла на друго място</translation>
    </message>
    <message>
        <source>Change the passphrase used for wallet encryption</source>
        <translation type="unfinished">Променя паролата за портфейла</translation>
    </message>
    <message>
        <source>&amp;Send</source>
        <translation type="unfinished">Изпрати</translation>
    </message>
    <message>
        <source>&amp;Receive</source>
        <translation type="unfinished">Получи</translation>
    </message>
    <message>
        <source>&amp;Options…</source>
        <translation type="unfinished">Опций</translation>
    </message>
    <message>
        <source>&amp;Encrypt Wallet…</source>
        <translation type="unfinished">Шифровай портфейла</translation>
    </message>
    <message>
        <source>Encrypt the private keys that belong to your wallet</source>
        <translation type="unfinished">Шифроване на личните ключове,които принадлежат на портфейла Ви.</translation>
    </message>
    <message>
        <source>&amp;Backup Wallet…</source>
        <translation type="unfinished">&amp;Бекъп уолет.</translation>
    </message>
    <message>
        <source>&amp;Change Passphrase…</source>
        <translation type="unfinished">&amp;Промени пасфрейз.</translation>
    </message>
    <message>
        <source>Sign &amp;message…</source>
        <translation type="unfinished">Подпиши &amp;съобщение…</translation>
    </message>
    <message>
        <source>Sign messages with your Bitcoin addresses to prove you own them</source>
        <translation type="unfinished">Пишете съобщения със своя Биткойн адрес за да докажете,че е ваш.</translation>
    </message>
    <message>
        <source>&amp;Verify message…</source>
        <translation type="unfinished">&amp;Потвърди съобщение…</translation>
    </message>
    <message>
        <source>Verify messages to ensure they were signed with specified Bitcoin addresses</source>
        <translation type="unfinished">Потвърждаване на съобщения  за да се знае,че са написани с дадените Биткойн адреси.</translation>
    </message>
    <message>
        <source>&amp;Load PSBT from file…</source>
        <translation type="unfinished">&amp;Зареди PSBT от файл…</translation>
    </message>
    <message>
        <source>Open &amp;URI…</source>
        <translation type="unfinished">Отвори &amp;URI...</translation>
    </message>
    <message>
        <source>Close Wallet…</source>
        <translation type="unfinished">Затвори Портфейл...</translation>
    </message>
    <message>
        <source>Create Wallet…</source>
        <translation type="unfinished">Създай Портфейл...</translation>
    </message>
    <message>
        <source>Close All Wallets…</source>
        <translation type="unfinished">Затвори всички уолети</translation>
    </message>
    <message>
        <source>&amp;File</source>
        <translation type="unfinished">&amp;Файл</translation>
    </message>
    <message>
        <source>&amp;Settings</source>
        <translation type="unfinished">&amp;Настройки</translation>
    </message>
    <message>
        <source>&amp;Help</source>
        <translation type="unfinished">&amp;Помощ</translation>
    </message>
    <message>
        <source>Tabs toolbar</source>
        <translation type="unfinished">Лентата с инструменти</translation>
    </message>
    <message>
        <source>Syncing Headers (%1%)…</source>
        <translation type="unfinished">Синхронизиране на хедъри (%1%)</translation>
    </message>
    <message>
        <source>Synchronizing with network…</source>
        <translation type="unfinished">Синхронизиране с мрежа</translation>
    </message>
    <message>
        <source>Indexing blocks on disk…</source>
        <translation type="unfinished">Индексиране на блокове от диска...</translation>
    </message>
    <message>
        <source>Processing blocks on disk…</source>
<<<<<<< HEAD
        <translation type="unfinished">Обработват се блокове на диска...</translation>
    </message>
    <message>
        <source>Reindexing blocks on disk…</source>
        <translation type="unfinished">Преиндексиране на блоково от диска...</translation>
=======
        <translation type="unfinished">Обработване на сектори от диска...</translation>
>>>>>>> 7da4ae1f
    </message>
    <message>
        <source>Connecting to peers…</source>
        <translation type="unfinished">Свързване с рояк...</translation>
    </message>
    <message>
        <source>Request payments (generates QR codes and bitcoin: URIs)</source>
        <translation type="unfinished">Изискване на плащания(генерира QR кодове и биткойн: URIs)</translation>
    </message>
    <message>
        <source>Show the list of used sending addresses and labels</source>
        <translation type="unfinished">Показване на списъка с използвани адреси и имена</translation>
    </message>
    <message>
        <source>Show the list of used receiving addresses and labels</source>
        <translation type="unfinished">Покажи списък с използваните адреси и имена.</translation>
    </message>
    <message>
        <source>&amp;Command-line options</source>
        <translation type="unfinished">&amp;Налични команди</translation>
    </message>
    <message numerus="yes">
        <source>Processed %n block(s) of transaction history.</source>
        <translation type="unfinished">
            <numerusform>Обработени %n сектори от историята с трансакции.</numerusform>
            <numerusform>Обработени %n сектори от историята с трансакции.</numerusform>
        </translation>
    </message>
    <message>
        <source>%1 behind</source>
        <translation type="unfinished">%1 зад</translation>
    </message>
    <message>
        <source>Catching up…</source>
        <translation type="unfinished">Наваксвам...</translation>
    </message>
    <message>
        <source>Last received block was generated %1 ago.</source>
        <translation type="unfinished">Последния получен блок е генериран преди %1.</translation>
    </message>
    <message>
        <source>Transactions after this will not yet be visible.</source>
        <translation type="unfinished">Транзакции след това няма все още да бъдат видими.</translation>
    </message>
    <message>
        <source>Error</source>
        <translation type="unfinished">грешка</translation>
    </message>
    <message>
        <source>Warning</source>
        <translation type="unfinished">Внимание</translation>
    </message>
    <message>
        <source>Information</source>
        <translation type="unfinished">Информация</translation>
    </message>
    <message>
        <source>Up to date</source>
        <translation type="unfinished">Актуално</translation>
    </message>
    <message>
        <source>Ctrl+Q</source>
        <translation type="unfinished">Ctrl+Q </translation>
    </message>
    <message>
        <source>Load Partially Signed Bitcoin Transaction</source>
        <translation type="unfinished">Заредете частично подписана Bitcoin трансакция</translation>
    </message>
    <message>
        <source>Load PSBT from &amp;clipboard…</source>
<<<<<<< HEAD
        <translation type="unfinished">Заредете PSBT (частично подписана Bitcoin трансакция) от &amp;клипборд...</translation>
=======
        <translation type="unfinished">Заредете PSBT от &amp;клипборд...</translation>
>>>>>>> 7da4ae1f
    </message>
    <message>
        <source>Load Partially Signed Bitcoin Transaction from clipboard</source>
        <translation type="unfinished">Заредете частично подписана Bitcoin трансакция от клипборд</translation>
    </message>
    <message>
        <source>Node window</source>
        <translation type="unfinished">Прозорец на възела</translation>
    </message>
    <message>
        <source>Open node debugging and diagnostic console</source>
        <translation type="unfinished">Отвори конзола за отстраняване на грешки и диагностика на възела</translation>
    </message>
    <message>
        <source>&amp;Sending addresses</source>
        <translation type="unfinished">&amp;Изпращане на адреси</translation>
    </message>
    <message>
        <source>&amp;Receiving addresses</source>
        <translation type="unfinished">&amp;Получаване на адреси</translation>
    </message>
    <message>
        <source>Open a bitcoin: URI</source>
        <translation type="unfinished">Отвори bitcoin: URI</translation>
    </message>
    <message>
        <source>Open Wallet</source>
        <translation type="unfinished">Отворете портфейл</translation>
    </message>
    <message>
        <source>Open a wallet</source>
        <translation type="unfinished">Отвори портфейл</translation>
    </message>
    <message>
        <source>Close wallet</source>
        <translation type="unfinished">Затвори портфейла</translation>
    </message>
    <message>
        <source>Restore Wallet…</source>
        <extracomment>Name of the menu item that restores wallet from a backup file.</extracomment>
        <translation type="unfinished">Възстановяване на Портфейл...</translation>
    </message>
    <message>
        <source>Restore a wallet from a backup file</source>
        <extracomment>Status tip for Restore Wallet menu item</extracomment>
        <translation type="unfinished">Възстанови портфейла от резервен файл</translation>
    </message>
    <message>
        <source>Close all wallets</source>
        <translation type="unfinished">Затвори всички портфейли</translation>
    </message>
    <message>
        <source>Show the %1 help message to get a list with possible Bitcoin command-line options</source>
        <translation type="unfinished">Покажи %1 помощно съобщение за да получиш лист с възможни Биткойн команди</translation>
    </message>
    <message>
        <source>&amp;Mask values</source>
        <translation type="unfinished">§Маскирай стойностите</translation>
    </message>
    <message>
        <source>Mask the values in the Overview tab</source>
        <translation type="unfinished">Маскирай стойностите в раздела Преглед</translation>
    </message>
    <message>
        <source>default wallet</source>
        <translation type="unfinished">Портфейл по подразбиране</translation>
    </message>
    <message>
        <source>No wallets available</source>
        <translation type="unfinished">Няма достъпни портфейли</translation>
    </message>
    <message>
        <source>Wallet Data</source>
        <extracomment>Name of the wallet data file format.</extracomment>
        <translation type="unfinished">Данни от портфейла</translation>
    </message>
    <message>
        <source>Load Wallet Backup</source>
        <extracomment>The title for Restore Wallet File Windows</extracomment>
        <translation type="unfinished">Зареди резервно копие на портфейл</translation>
    </message>
    <message>
        <source>Restore Wallet</source>
        <extracomment>Title of pop-up window shown when the user is attempting to restore a wallet.</extracomment>
        <translation type="unfinished">Възстановяване на Портфейл</translation>
    </message>
    <message>
        <source>Wallet Name</source>
        <extracomment>Label of the input field where the name of the wallet is entered.</extracomment>
        <translation type="unfinished">Име на портфейл</translation>
    </message>
    <message>
        <source>&amp;Window</source>
        <translation type="unfinished">&amp;Прозорец</translation>
    </message>
    <message>
        <source>Ctrl+M</source>
        <translation type="unfinished">Ctrl+M </translation>
    </message>
    <message>
        <source>Zoom</source>
        <translation type="unfinished">Увеличи</translation>
    </message>
    <message>
        <source>Main Window</source>
        <translation type="unfinished">Главен Прозорец</translation>
    </message>
    <message>
        <source>%1 client</source>
        <translation type="unfinished">%1 клиент</translation>
    </message>
    <message>
        <source>&amp;Hide</source>
        <translation type="unfinished">&amp;Скрий</translation>
    </message>
    <message>
        <source>S&amp;how</source>
        <translation type="unfinished">&amp;Покажи</translation>
    </message>
    <message numerus="yes">
        <source>%n active connection(s) to Bitcoin network.</source>
        <extracomment>A substring of the tooltip.</extracomment>
        <translation type="unfinished">
            <numerusform>%n свързани активно към Bitcoin мрежата.</numerusform>
            <numerusform>%n активно свързани към Биткойн мрежата. </numerusform>
        </translation>
    </message>
    <message>
        <source>Click for more actions.</source>
        <extracomment>A substring of the tooltip. "More actions" are available via the context menu.</extracomment>
        <translation type="unfinished">Клик за повече действия</translation>
    </message>
    <message>
        <source>Show Peers tab</source>
        <extracomment>A context menu item. The "Peers tab" is an element of the "Node window".</extracomment>
        <translation type="unfinished">Показване на раздела с Пиъри</translation>
    </message>
    <message>
        <source>Disable network activity</source>
        <extracomment>A context menu item.</extracomment>
        <translation type="unfinished">Блокирай мрежова активност</translation>
    </message>
    <message>
        <source>Enable network activity</source>
        <extracomment>A context menu item. The network activity was disabled previously.</extracomment>
        <translation type="unfinished">Разреши мрежова активност</translation>
    </message>
    <message>
        <source>Error: %1</source>
        <translation type="unfinished">Грешка: %1</translation>
    </message>
    <message>
        <source>Warning: %1</source>
        <translation type="unfinished">Внимание: %1</translation>
    </message>
    <message>
        <source>Date: %1
</source>
        <translation type="unfinished">Дата: %1
</translation>
    </message>
    <message>
        <source>Amount: %1
</source>
        <translation type="unfinished">Сума: %1
</translation>
    </message>
    <message>
        <source>Wallet: %1
</source>
        <translation type="unfinished">Портфейл: %1
</translation>
    </message>
    <message>
        <source>Type: %1
</source>
        <translation type="unfinished">Тип: %1
</translation>
    </message>
    <message>
        <source>Label: %1
</source>
        <translation type="unfinished">Етикет: %1
</translation>
    </message>
    <message>
        <source>Address: %1
</source>
        <translation type="unfinished">Адрес: %1
</translation>
    </message>
    <message>
        <source>Sent transaction</source>
        <translation type="unfinished">Изпратена транзакция</translation>
    </message>
    <message>
        <source>Incoming transaction</source>
        <translation type="unfinished">Входяща транзакция</translation>
    </message>
    <message>
        <source>HD key generation is &lt;b&gt;enabled&lt;/b&gt;</source>
        <translation type="unfinished">Генерирането на HD ключ е &lt;b&gt;включено&lt;/b&gt;</translation>
    </message>
    <message>
        <source>HD key generation is &lt;b&gt;disabled&lt;/b&gt;</source>
        <translation type="unfinished">Генерирането на HD ключ е &lt;b&gt;изключено&lt;/b&gt;</translation>
    </message>
    <message>
        <source>Private key &lt;b&gt;disabled&lt;/b&gt;</source>
        <translation type="unfinished">Частнен ключ &lt;b&gt;изключен&lt;/b&gt;</translation>
    </message>
    <message>
        <source>Wallet is &lt;b&gt;encrypted&lt;/b&gt; and currently &lt;b&gt;unlocked&lt;/b&gt;</source>
        <translation type="unfinished">Портфейлът е &lt;b&gt;криптиран&lt;/b&gt; и &lt;b&gt;отключен&lt;/b&gt;</translation>
    </message>
    <message>
        <source>Wallet is &lt;b&gt;encrypted&lt;/b&gt; and currently &lt;b&gt;locked&lt;/b&gt;</source>
        <translation type="unfinished">Портфейлът е &lt;b&gt;криптиран&lt;/b&gt; и &lt;b&gt;заключен&lt;/b&gt;</translation>
    </message>
    <message>
        <source>Original message:</source>
        <translation type="unfinished">Оригинално съобщение:</translation>
    </message>
</context>
<context>
    <name>UnitDisplayStatusBarControl</name>
    <message>
        <source>Unit to show amounts in. Click to select another unit.</source>
        <translation type="unfinished">Елемент за показване на суми. Щракнете, за да изберете друга единица.</translation>
    </message>
</context>
<context>
    <name>CoinControlDialog</name>
    <message>
        <source>Coin Selection</source>
        <translation type="unfinished">Избор на монети</translation>
    </message>
    <message>
        <source>Quantity:</source>
        <translation type="unfinished">Количество:</translation>
    </message>
    <message>
        <source>Bytes:</source>
        <translation type="unfinished">Байтове:</translation>
    </message>
    <message>
        <source>Amount:</source>
        <translation type="unfinished">Количество:</translation>
    </message>
    <message>
        <source>Fee:</source>
        <translation type="unfinished">Такса:</translation>
    </message>
    <message>
        <source>Dust:</source>
        <translation type="unfinished">прах:</translation>
    </message>
    <message>
        <source>After Fee:</source>
        <translation type="unfinished">След такса:</translation>
    </message>
    <message>
        <source>Change:</source>
        <translation type="unfinished">Промяна:</translation>
    </message>
    <message>
        <source>(un)select all</source>
        <translation type="unfinished">(де)маркирай всички</translation>
    </message>
    <message>
        <source>Tree mode</source>
        <translation type="unfinished">Дървовиден режим</translation>
    </message>
    <message>
        <source>List mode</source>
        <translation type="unfinished">списък Режим</translation>
    </message>
    <message>
        <source>Amount</source>
        <translation type="unfinished">Количество</translation>
    </message>
    <message>
        <source>Received with label</source>
        <translation type="unfinished">Получени с име</translation>
    </message>
    <message>
        <source>Received with address</source>
        <translation type="unfinished">Получени с адрес</translation>
    </message>
    <message>
        <source>Date</source>
        <translation type="unfinished">Дата</translation>
    </message>
    <message>
        <source>Confirmations</source>
        <translation type="unfinished">потвърждения</translation>
    </message>
    <message>
        <source>Confirmed</source>
        <translation type="unfinished">Потвърдено</translation>
    </message>
    <message>
        <source>Copy amount</source>
        <translation type="unfinished">Копиране на сумата</translation>
    </message>
    <message>
        <source>&amp;Copy address</source>
        <translation type="unfinished">&amp;Копирай адрес</translation>
    </message>
    <message>
        <source>Copy &amp;label</source>
        <translation type="unfinished">Копиране на етикет</translation>
    </message>
    <message>
        <source>Copy &amp;amount</source>
        <translation type="unfinished">Копирай сума</translation>
    </message>
    <message>
        <source>Copy transaction &amp;ID and output index</source>
        <translation type="unfinished">Копирайте идентификатора &amp;ID на трансакцията и изходния индекс</translation>
    </message>
    <message>
        <source>L&amp;ock unspent</source>
        <translation type="unfinished">Заключи неизхарчено</translation>
    </message>
    <message>
        <source>&amp;Unlock unspent</source>
        <translation type="unfinished">Отключи неизхарчено</translation>
    </message>
    <message>
        <source>Copy quantity</source>
        <translation type="unfinished">Копиране на количеството</translation>
    </message>
    <message>
        <source>Copy fee</source>
        <translation type="unfinished">Копирай такса</translation>
    </message>
    <message>
        <source>Copy after fee</source>
        <translation type="unfinished">Копирайте след такса</translation>
    </message>
    <message>
        <source>Copy bytes</source>
        <translation type="unfinished">Копиране на байтовете</translation>
    </message>
    <message>
        <source>Copy dust</source>
        <translation type="unfinished">Копирай прахта:</translation>
    </message>
    <message>
        <source>Copy change</source>
        <translation type="unfinished">Промяна на копирането</translation>
    </message>
    <message>
        <source>(%1 locked)</source>
        <translation type="unfinished">(%1 заключен)</translation>
    </message>
    <message>
        <source>yes</source>
        <translation type="unfinished">да</translation>
    </message>
    <message>
        <source>no</source>
        <translation type="unfinished">не</translation>
    </message>
    <message>
        <source>This label turns red if any recipient receives an amount smaller than the current dust threshold.</source>
        <translation type="unfinished">Този етикет става червен ако някой получател получи количество, по-малко от текущия праг на прах</translation>
    </message>
    <message>
        <source>Can vary +/- %1 satoshi(s) per input.</source>
        <translation type="unfinished">Може да варира с +/- %1 байт(а).</translation>
    </message>
    <message>
        <source>(no label)</source>
        <translation type="unfinished">(без етикет)</translation>
    </message>
    <message>
        <source>change from %1 (%2)</source>
        <translation type="unfinished">ресто от %1 (%2)</translation>
    </message>
    <message>
        <source>(change)</source>
        <translation type="unfinished">(промени)</translation>
    </message>
</context>
<context>
    <name>CreateWalletActivity</name>
    <message>
        <source>Create Wallet</source>
        <extracomment>Title of window indicating the progress of creation of a new wallet.</extracomment>
        <translation type="unfinished">Създайте портфейл</translation>
    </message>
    <message>
        <source>Creating Wallet &lt;b&gt;%1&lt;/b&gt;…</source>
        <extracomment>Descriptive text of the create wallet progress window which indicates to the user which wallet is currently being created.</extracomment>
        <translation type="unfinished">Създаване на уолет 1 1%1 1</translation>
    </message>
    <message>
        <source>Create wallet failed</source>
        <translation type="unfinished">Създаването на портфейл не бе успешен</translation>
    </message>
    <message>
        <source>Create wallet warning</source>
        <translation type="unfinished">Създайте предупредителен портфейл </translation>
    </message>
    <message>
        <source>Can't list signers</source>
        <translation type="unfinished">Не мога да изброя подписите</translation>
    </message>
    <message>
        <source>Too many external signers found</source>
        <translation type="unfinished">Намерени са твърде много външни подписващи</translation>
    </message>
</context>
<context>
    <name>LoadWalletsActivity</name>
    <message>
        <source>Load Wallets</source>
        <extracomment>Title of progress window which is displayed when wallets are being loaded.</extracomment>
        <translation type="unfinished">Зареди уолети</translation>
    </message>
    <message>
        <source>Loading wallets…</source>
        <extracomment>Descriptive text of the load wallets progress window which indicates to the user that wallets are currently being loaded.</extracomment>
        <translation type="unfinished">Зареждане на уолети...</translation>
    </message>
</context>
<context>
    <name>OpenWalletActivity</name>
    <message>
        <source>Open wallet failed</source>
        <translation type="unfinished">Отварянето на уолет неупсешно</translation>
    </message>
    <message>
        <source>Open wallet warning</source>
        <translation type="unfinished">Внимание, отворен портфейл</translation>
    </message>
    <message>
        <source>default wallet</source>
        <translation type="unfinished">Портфейл по подразбиране</translation>
    </message>
    <message>
        <source>Open Wallet</source>
        <extracomment>Title of window indicating the progress of opening of a wallet.</extracomment>
        <translation type="unfinished">Отворете портфейл</translation>
    </message>
    <message>
        <source>Opening Wallet &lt;b&gt;%1&lt;/b&gt;…</source>
        <extracomment>Descriptive text of the open wallet progress window which indicates to the user which wallet is currently being opened.</extracomment>
        <translation type="unfinished">Отваряне на портфейл &lt;b&gt;%1&lt;/b&gt;…</translation>
    </message>
</context>
<context>
    <name>RestoreWalletActivity</name>
    <message>
        <source>Restore Wallet</source>
        <extracomment>Title of progress window which is displayed when wallets are being restored.</extracomment>
        <translation type="unfinished">Възстановяване на Портфейл</translation>
    </message>
    <message>
<<<<<<< HEAD
=======
        <source>Restoring Wallet &lt;b&gt;%1&lt;/b&gt;…</source>
        <extracomment>Descriptive text of the restore wallets progress window which indicates to the user that wallets are currently being restored.</extracomment>
        <translation type="unfinished">Възстановяване на портфейл &lt;b&gt;%1&lt;/b&gt;…</translation>
    </message>
    <message>
>>>>>>> 7da4ae1f
        <source>Restore wallet failed</source>
        <extracomment>Title of message box which is displayed when the wallet could not be restored.</extracomment>
        <translation type="unfinished">Възстановяването на портфейла не бе успешно</translation>
    </message>
    <message>
<<<<<<< HEAD
=======
        <source>Restore wallet warning</source>
        <extracomment>Title of message box which is displayed when the wallet is restored with some warning.</extracomment>
        <translation type="unfinished">Предупреждение за възстановяване на портфейл</translation>
    </message>
    <message>
>>>>>>> 7da4ae1f
        <source>Restore wallet message</source>
        <extracomment>Title of message box which is displayed when the wallet is successfully restored.</extracomment>
        <translation type="unfinished">Съобщение портфейлът е възстановен</translation>
    </message>
</context>
<context>
    <name>WalletController</name>
    <message>
        <source>Close wallet</source>
        <translation type="unfinished">Затвори портфейла</translation>
    </message>
    <message>
        <source>Are you sure you wish to close the wallet &lt;i&gt;%1&lt;/i&gt;?</source>
        <translation type="unfinished">Сигурни ли сте, че искате да затворите портфейла&lt;i&gt;%1&lt;/i&gt;?</translation>
    </message>
    <message>
        <source>Closing the wallet for too long can result in having to resync the entire chain if pruning is enabled.</source>
        <translation type="unfinished">Затварянето на портфейла за твърде дълго може да доведе до необходимост от повторно синхронизиране на цялата верига, ако съкращаването е активирано.</translation>
    </message>
    <message>
        <source>Close all wallets</source>
        <translation type="unfinished">Затвори всички портфейли</translation>
    </message>
    <message>
        <source>Are you sure you wish to close all wallets?</source>
        <translation type="unfinished">Сигурни ли сте, че искате да затворите всички портфейли?</translation>
    </message>
</context>
<context>
    <name>CreateWalletDialog</name>
    <message>
        <source>Create Wallet</source>
        <translation type="unfinished">Създайте портфейл</translation>
    </message>
    <message>
        <source>Wallet Name</source>
        <translation type="unfinished">Име на портфейл</translation>
    </message>
    <message>
        <source>Wallet</source>
        <translation type="unfinished">портфейл</translation>
    </message>
    <message>
        <source>Encrypt the wallet. The wallet will be encrypted with a passphrase of your choice.</source>
        <translation type="unfinished">Кодиране на портфейла. Портфейлът ще бъде криптиран с парола по ваш избор.</translation>
    </message>
    <message>
        <source>Encrypt Wallet</source>
        <translation type="unfinished">Криптирай портфейла</translation>
    </message>
    <message>
        <source>Advanced Options</source>
        <translation type="unfinished">Разширени настройки</translation>
    </message>
    <message>
        <source>Disable private keys for this wallet. Wallets with private keys disabled will have no private keys and cannot have an HD seed or imported private keys. This is ideal for watch-only wallets.</source>
        <translation type="unfinished">Деактивирайте частните ключове за този портфейл. Портфейлите с деактивирани частни ключове няма да имат частни ключове и не могат да имат HD seed или импортирани частни ключове. Това е идеално за портфейли, които служат само за наблюдение на баланса.</translation>
    </message>
    <message>
        <source>Disable Private Keys</source>
        <translation type="unfinished">Изключете частните (тайните) ключове</translation>
    </message>
    <message>
        <source>Make a blank wallet. Blank wallets do not initially have private keys or scripts. Private keys and addresses can be imported, or an HD seed can be set, at a later time.</source>
        <translation type="unfinished">Създайте празен портфейл.  Празните портфейли първоначално нямат частни ключове или скриптове. Частните ключове и адреси могат да бъдат импортирани или може да се зададе HD seed по-късно. </translation>
    </message>
    <message>
        <source>Make Blank Wallet</source>
        <translation type="unfinished">Създайте празен портфейл</translation>
    </message>
    <message>
        <source>Use descriptors for scriptPubKey management</source>
        <translation type="unfinished">Използвайте декодери за управление на scriptPubKey</translation>
    </message>
    <message>
        <source>Descriptor Wallet</source>
        <translation type="unfinished">Декодер за портфейл</translation>
    </message>
    <message>
        <source>Use an external signing device such as a hardware wallet. Configure the external signer script in wallet preferences first.</source>
        <translation type="unfinished">Използвайте външно устройство за подписване, като хардуерен портфейл. Конфигурирайте първо външния скрипт на подписа в предпочитания портфейл.</translation>
    </message>
    <message>
        <source>External signer</source>
        <translation type="unfinished">Външен подпис</translation>
    </message>
    <message>
        <source>Create</source>
        <translation type="unfinished">Създай</translation>
    </message>
    <message>
        <source>Compiled without sqlite support (required for descriptor wallets)</source>
        <translation type="unfinished">Компилиран без поддръжка на sqlite (изисква се за декодер на портфейли)</translation>
    </message>
    <message>
        <source>Compiled without external signing support (required for external signing)</source>
        <extracomment>"External signing" means using devices such as hardware wallets.</extracomment>
        <translation type="unfinished">Компилиран без поддръжка на външни подписи (изисква се за външно подписване)</translation>
    </message>
</context>
<context>
    <name>EditAddressDialog</name>
    <message>
        <source>Edit Address</source>
        <translation type="unfinished">Редактирайте адреса</translation>
    </message>
    <message>
        <source>&amp;Label</source>
        <translation type="unfinished">&amp;Етикет</translation>
    </message>
    <message>
        <source>The label associated with this address list entry</source>
        <translation type="unfinished">Етикетът свързан с това въведение в листа с адреси</translation>
    </message>
    <message>
        <source>The address associated with this address list entry. This can only be modified for sending addresses.</source>
        <translation type="unfinished">Адресът свързан с това въведение в листа с адреси. Това може да бъде променено само за адреси за изпращане.</translation>
    </message>
    <message>
        <source>&amp;Address</source>
        <translation type="unfinished">&amp;Адрес</translation>
    </message>
    <message>
        <source>New sending address</source>
        <translation type="unfinished">Нов адрес за изпращане</translation>
    </message>
    <message>
        <source>Edit receiving address</source>
        <translation type="unfinished">Редактиране на получаващия адрес</translation>
    </message>
    <message>
        <source>Edit sending address</source>
        <translation type="unfinished">Редактиране на адрес за изпращане</translation>
    </message>
    <message>
        <source>The entered address "%1" is not a valid Bitcoin address.</source>
        <translation type="unfinished">"%1" не е валиден Биткоин адрес.</translation>
    </message>
    <message>
        <source>Address "%1" already exists as a receiving address with label "%2" and so cannot be added as a sending address.</source>
        <translation type="unfinished">Адресът "%1" вече съществува като адрес за получаване с етикет "%2" и затова не може да бъде добавен като адрес за изпращане.</translation>
    </message>
    <message>
        <source>The entered address "%1" is already in the address book with label "%2".</source>
        <translation type="unfinished">Въведеният адрес "%1" вече е в адресната книга с етикет "%2".</translation>
    </message>
    <message>
        <source>Could not unlock wallet.</source>
        <translation type="unfinished">Не може да отключите портфейла.</translation>
    </message>
    <message>
        <source>New key generation failed.</source>
        <translation type="unfinished">Създаването на ключ беше неуспешно.</translation>
    </message>
</context>
<context>
    <name>FreespaceChecker</name>
    <message>
        <source>A new data directory will be created.</source>
        <translation type="unfinished">Ще се създаде нова папка за данни.</translation>
    </message>
    <message>
        <source>name</source>
        <translation type="unfinished">име</translation>
    </message>
    <message>
        <source>Directory already exists. Add %1 if you intend to create a new directory here.</source>
        <translation type="unfinished">Директорията вече съществува.Добавете %1 ако желаете да добавите нова директория тук.</translation>
    </message>
    <message>
        <source>Path already exists, and is not a directory.</source>
        <translation type="unfinished">Пътят вече съществува и не е папка.</translation>
    </message>
    <message>
        <source>Cannot create data directory here.</source>
        <translation type="unfinished">Не може да се създаде директория тук.</translation>
    </message>
</context>
<context>
    <name>Intro</name>
    <message>
        <source>Bitcoin</source>
        <translation type="unfinished">Биткоин</translation>
    </message>
    <message numerus="yes">
        <source>%n GB of space available</source>
        <translation type="unfinished">
<<<<<<< HEAD
            <numerusform />
            <numerusform />
=======
            <numerusform>%n ГБ свободни</numerusform>
            <numerusform>%nГигабайти свободни</numerusform>
>>>>>>> 7da4ae1f
        </translation>
    </message>
    <message numerus="yes">
        <source>(of %n GB needed)</source>
        <translation type="unfinished">
            <numerusform>фе</numerusform>
            <numerusform>(от %n гигабайта са нужни)</numerusform>
        </translation>
    </message>
    <message numerus="yes">
        <source>(%n GB needed for full chain)</source>
        <translation type="unfinished">
            <numerusform />
            <numerusform />
        </translation>
    </message>
    <message>
        <source>At least %1 GB of data will be stored in this directory, and it will grow over time.</source>
        <translation type="unfinished">Най малко %1 GB данни ще бъдат запаметени в тази директория, и ще нарастват през времето.</translation>
    </message>
    <message>
        <source>Approximately %1 GB of data will be stored in this directory.</source>
        <translation type="unfinished">Около %1 GB данни ще бъдат запаметени в тази директория.</translation>
    </message>
    <message numerus="yes">
        <source>(sufficient to restore backups %n day(s) old)</source>
        <extracomment>Explanatory text on the capability of the current prune target.</extracomment>
        <translation type="unfinished">
            <numerusform>(достатъчно за възстановяване на резервните копия %n от преди дни)</numerusform>
            <numerusform>(достатъчно за възстановяване на резервните копия %n от преди дни)</numerusform>
        </translation>
    </message>
    <message>
        <source>%1 will download and store a copy of the Bitcoin block chain.</source>
        <translation type="unfinished">%1 ще свали и съхрани копие на биткойн блокчейна.</translation>
    </message>
    <message>
        <source>The wallet will also be stored in this directory.</source>
        <translation type="unfinished">Портфейлът ще се съхранява и в тази директория.</translation>
    </message>
    <message>
        <source>Error: Specified data directory "%1" cannot be created.</source>
        <translation type="unfinished">Грешка: Не може да се създаде посочената директория за данни "%1"</translation>
    </message>
    <message>
        <source>Error</source>
        <translation type="unfinished">грешка</translation>
    </message>
    <message>
        <source>Welcome</source>
        <translation type="unfinished">Добре дошли</translation>
    </message>
    <message>
        <source>Welcome to %1.</source>
        <translation type="unfinished">Добре дошли в %1.</translation>
    </message>
    <message>
        <source>As this is the first time the program is launched, you can choose where %1 will store its data.</source>
        <translation type="unfinished">Програмата се стартира за първи път вие може да изберете къде %1 ще се запаметят данните.</translation>
    </message>
    <message>
        <source>Limit block chain storage to</source>
        <translation type="unfinished">Ограничете блокчейнното съхранение</translation>
    </message>
    <message>
        <source>Reverting this setting requires re-downloading the entire blockchain. It is faster to download the full chain first and prune it later. Disables some advanced features.</source>
        <translation type="unfinished">Връщането на тази настройка изисква повторно изтегляне на цялата секторна верига. По-бързо е първо да изтеглите пълната верига и да я подрязвате по-късно. Деактивира някои разширени функции.</translation>
    </message>
    <message>
        <source> GB</source>
        <translation type="unfinished">ГБ</translation>
    </message>
    <message>
        <source>This initial synchronisation is very demanding, and may expose hardware problems with your computer that had previously gone unnoticed. Each time you run %1, it will continue downloading where it left off.</source>
        <translation type="unfinished">Първоначалната синхронизация е изключително взискателна, и може да разкрие хардуерни проблеми с вашия компютър, които до сега са били незабелязани. Всеки път, когато включите %1,  свалянето ще започне от където е приключило.</translation>
    </message>
    <message>
        <source>If you have chosen to limit block chain storage (pruning), the historical data must still be downloaded and processed, but will be deleted afterward to keep your disk usage low.</source>
        <translation type="unfinished">Ако сте избрали да ограничите съхранението на блокови вериги (подрязване), историческите данни все още трябва да бъдат изтеглени и обработени, но ще бъдат изтрити след това, за да поддържате използването на вашия диск.</translation>
    </message>
    <message>
        <source>Use the default data directory</source>
        <translation type="unfinished">Използване на директория по подразбиране</translation>
    </message>
    <message>
        <source>Use a custom data directory:</source>
        <translation type="unfinished">Използване на директория ръчно</translation>
    </message>
</context>
<context>
    <name>HelpMessageDialog</name>
    <message>
        <source>version</source>
        <translation type="unfinished">версия</translation>
    </message>
    <message>
        <source>About %1</source>
        <translation type="unfinished">Относно %1</translation>
    </message>
    <message>
        <source>Command-line options</source>
        <translation type="unfinished">Списък с команди</translation>
    </message>
</context>
<context>
    <name>ShutdownWindow</name>
    <message>
        <source>%1 is shutting down…</source>
        <translation type="unfinished">%1 изключва се...</translation>
    </message>
    <message>
        <source>Do not shut down the computer until this window disappears.</source>
        <translation type="unfinished">Не изключвайте компютъра докато този прозорец не изчезне.</translation>
    </message>
</context>
<context>
    <name>ModalOverlay</name>
    <message>
        <source>Form</source>
        <translation type="unfinished">форма</translation>
    </message>
    <message>
        <source>Recent transactions may not yet be visible, and therefore your wallet's balance might be incorrect. This information will be correct once your wallet has finished synchronizing with the bitcoin network, as detailed below.</source>
        <translation type="unfinished">Последните трансакции все още не могат да се виждат и следователно балансът на портфейла ви може да бъде неправилен. Тази информация ще бъде правилна, след като портфейлът ви приключи синхронизирането с Bitcoin мрежата, както е подробно описано по-долу.</translation>
    </message>
    <message>
        <source>Attempting to spend bitcoins that are affected by not-yet-displayed transactions will not be accepted by the network.</source>
        <translation type="unfinished">Опитът да се изразходват биткойни, които са засегнати от все още показаните трансакции, няма да бъдат приети от мрежата.</translation>
    </message>
    <message>
        <source>Number of blocks left</source>
        <translation type="unfinished">Брой останали блокове</translation>
    </message>
    <message>
        <source>Unknown…</source>
        <translation type="unfinished">Неизвестно...</translation>
    </message>
    <message>
        <source>calculating…</source>
        <translation type="unfinished">изчисляване...</translation>
    </message>
    <message>
        <source>Last block time</source>
        <translation type="unfinished">Време на последния блок</translation>
    </message>
    <message>
        <source>Progress</source>
        <translation type="unfinished">прогрес</translation>
    </message>
    <message>
        <source>Progress increase per hour</source>
        <translation type="unfinished">Увеличаване на напредъка на час</translation>
    </message>
    <message>
        <source>Estimated time left until synced</source>
        <translation type="unfinished">Прогнозираното време остава до синхронизиране</translation>
    </message>
    <message>
        <source>Hide</source>
        <translation type="unfinished">Скрий</translation>
    </message>
    <message>
        <source>Esc</source>
        <translation type="unfinished">избягай</translation>
    </message>
    <message>
        <source>%1 is currently syncing.  It will download headers and blocks from peers and validate them until reaching the tip of the block chain.</source>
        <translation type="unfinished">%1 в момента синхронизира. Той ще изтегля заглавия и блокове от рояка и ще ги утвърди, докато достигне върха на секторната верига.</translation>
    </message>
    <message>
        <source>Unknown. Syncing Headers (%1, %2%)…</source>
        <translation type="unfinished">Неизвестно. Синхронизиране на Глави (%1, %2%)...</translation>
    </message>
    </context>
<context>
    <name>OpenURIDialog</name>
    <message>
        <source>Open bitcoin URI</source>
        <translation type="unfinished">Отвори bitcoin URI </translation>
    </message>
    <message>
        <source>Paste address from clipboard</source>
        <extracomment>Tooltip text for button that allows you to paste an address that is in your clipboard.</extracomment>
        <translation type="unfinished">Вмъкни от клипборда</translation>
    </message>
</context>
<context>
    <name>OptionsDialog</name>
    <message>
        <source>Options</source>
        <translation type="unfinished">Настроики</translation>
    </message>
    <message>
        <source>&amp;Main</source>
        <translation type="unfinished">&amp;Основни</translation>
    </message>
    <message>
        <source>Automatically start %1 after logging in to the system.</source>
        <translation type="unfinished">Автоматично стартиране %1 след влизане в системата.</translation>
    </message>
    <message>
        <source>&amp;Start %1 on system login</source>
        <translation type="unfinished">&amp;Стартиране %1 при влизане в системата</translation>
    </message>
    <message>
        <source>Enabling pruning significantly reduces the disk space required to store transactions. All blocks are still fully validated. Reverting this setting requires re-downloading the entire blockchain.</source>
        <translation type="unfinished">Активирането на подрязването значително намалява дисковото пространство, необходимо за съхраняване на трансакции. Всички блокове все още са напълно валидирани. Връщането на тази настройка изисква повторно изтегляне на целия блокчейн.</translation>
    </message>
    <message>
        <source>Size of &amp;database cache</source>
        <translation type="unfinished">Размер на кеша в &amp;базата данни</translation>
    </message>
    <message>
        <source>Number of script &amp;verification threads</source>
        <translation type="unfinished">Брой на скриптове и &amp;нишки за потвърждение</translation>
    </message>
    <message>
        <source>IP address of the proxy (e.g. IPv4: 127.0.0.1 / IPv6: ::1)</source>
        <translation type="unfinished">IP адрес на прокси (напр. за IPv4: 127.0.0.1 / за IPv6: ::1)</translation>
    </message>
    <message>
        <source>Shows if the supplied default SOCKS5 proxy is used to reach peers via this network type.</source>
        <translation type="unfinished">Показва дали предоставеният proxy по подразбиране Socks5 се използва за достигане до рояк чрез този тип мрежа.</translation>
    </message>
    <message>
        <source>Minimize instead of exit the application when the window is closed. When this option is enabled, the application will be closed only after selecting Exit in the menu.</source>
        <translation type="unfinished">Минимизиране вместо излизане от приложението, когато прозорецът е затворен. Когато тази опция е активирана, приложението ще се затвори само след избиране на Изход от менюто.</translation>
    </message>
    <message>
        <source>Options set in this dialog are overridden by the command line:</source>
        <translation type="unfinished">Опциите, зададени в този диалогов прозорец, се заменят от командния ред:</translation>
    </message>
    <message>
        <source>Open Configuration File</source>
        <translation type="unfinished">Отворете конфигурационния файл</translation>
    </message>
    <message>
        <source>Reset all client options to default.</source>
        <translation type="unfinished">Възстановете всички настройки по подразбиране.</translation>
    </message>
    <message>
        <source>&amp;Reset Options</source>
        <translation type="unfinished">&amp;Нулирай настройките</translation>
    </message>
    <message>
        <source>&amp;Network</source>
        <translation type="unfinished">&amp;Мрежа</translation>
    </message>
    <message>
        <source>Prune &amp;block storage to</source>
        <translation type="unfinished">Съкратете &amp;блоковото хранилище до</translation>
    </message>
    <message>
        <source>GB</source>
        <translation type="unfinished">ГБ</translation>
    </message>
    <message>
        <source>Reverting this setting requires re-downloading the entire blockchain.</source>
        <translation type="unfinished">Връщането на тази настройка изисква повторно изтегляне на цялата блокова верига.</translation>
    </message>
    <message>
        <source>Maximum database cache size. A larger cache can contribute to faster sync, after which the benefit is less pronounced for most use cases. Lowering the cache size will reduce memory usage. Unused mempool memory is shared for this cache.</source>
        <extracomment>Tooltip text for Options window setting that sets the size of the database cache. Explains the corresponding effects of increasing/decreasing this value.</extracomment>
        <translation type="unfinished">Максимален размер кеш за базата данни.  По-големият кеш може да допринесе за по-бърза синхронизация, след което ползата е по-малко изразена за повечето случаи на употреба. Намаляването на размера на кеша ще намали използването на паметта. Неизползваната mempool памет се споделя за този кеш.</translation>
    </message>
    <message>
        <source>Set the number of script verification threads. Negative values correspond to the number of cores you want to leave free to the system.</source>
        <extracomment>Tooltip text for Options window setting that sets the number of script verification threads. Explains that negative values mean to leave these many cores free to the system.</extracomment>
        <translation type="unfinished">Задайте броя на нишките за проверка на скрипта. Отрицателните стойности съответстват на броя ядра, които искате да оставите свободни за системата.</translation>
    </message>
    <message>
        <source>(0 = auto, &lt;0 = leave that many cores free)</source>
        <translation type="unfinished">(0 = авто, &lt;0 = оставете толкова свободни ядра) </translation>
    </message>
    <message>
        <source>This allows you or a third party tool to communicate with the node through command-line and JSON-RPC commands.</source>
        <extracomment>Tooltip text for Options window setting that enables the RPC server.</extracomment>
        <translation type="unfinished">Това позволява на вас или на инструмент на трета страна да комуникирате с възела чрез команден ред и JSON-RPC команди.</translation>
    </message>
    <message>
        <source>Enable R&amp;PC server</source>
        <extracomment>An Options window setting to enable the RPC server.</extracomment>
        <translation type="unfinished">Активиране на R&amp;PC сървър</translation>
    </message>
    <message>
        <source>W&amp;allet</source>
        <translation type="unfinished">По&amp;ртфейл</translation>
    </message>
    <message>
        <source>Whether to set subtract fee from amount as default or not.</source>
        <extracomment>Tooltip text for Options window setting that sets subtracting the fee from a sending amount as default.</extracomment>
        <translation type="unfinished">Дали да зададете изваждане на такса от сумата по подразбиране или не.</translation>
    </message>
    <message>
        <source>Subtract &amp;fee from amount by default</source>
        <extracomment>An Options window setting to set subtracting the fee from a sending amount as default.</extracomment>
        <translation type="unfinished">Изваждане &amp;такса от сума по подразбиране</translation>
    </message>
    <message>
        <source>Expert</source>
        <translation type="unfinished">Експерт</translation>
    </message>
    <message>
        <source>Enable coin &amp;control features</source>
        <translation type="unfinished">Позволяване на монетите и &amp;техните възможности</translation>
    </message>
    <message>
        <source>If you disable the spending of unconfirmed change, the change from a transaction cannot be used until that transaction has at least one confirmation. This also affects how your balance is computed.</source>
        <translation type="unfinished">Ако деактивирате разходите за непотвърдена промяна, промяната от трансакция не може да се използва, докато тази транзакция няма поне едно потвърждение. Това се отразява и на това как се изчислява вашият баланс.</translation>
    </message>
    <message>
        <source>&amp;Spend unconfirmed change</source>
        <translation type="unfinished">&amp;Похарчете непотвърденото ресто</translation>
    </message>
    <message>
        <source>Enable &amp;PSBT controls</source>
        <extracomment>An options window setting to enable PSBT controls.</extracomment>
        <translation type="unfinished">Активиране &amp;PSBT контроли</translation>
    </message>
    <message>
        <source>Whether to show PSBT controls.</source>
        <extracomment>Tooltip text for options window setting that enables PSBT controls.</extracomment>
        <translation type="unfinished">Дали да покажа PSBT контроли.</translation>
    </message>
    <message>
        <source>External Signer (e.g. hardware wallet)</source>
        <translation type="unfinished">Външен подпис (например хардуерен портфейл)</translation>
    </message>
    <message>
        <source>&amp;External signer script path</source>
        <translation type="unfinished">&amp;Външен път на скрипта на подписващия</translation>
    </message>
    <message>
<<<<<<< HEAD
        <source>Full path to a Bitcoin Core compatible script (e.g. C:\Downloads\hwi.exe or /Users/you/Downloads/hwi.py). Beware: malware can steal your coins!</source>
        <translation type="unfinished">Пълен път към съвместим с биткойн основен скрипт (например C: \ Downloads \ hwi.exe или /users/you/downloads/hwi.py). Внимавайте: злонамерен софтуер може да открадне вашите монети!</translation>
    </message>
    <message>
=======
>>>>>>> 7da4ae1f
        <source>Automatically open the Bitcoin client port on the router. This only works when your router supports UPnP and it is enabled.</source>
        <translation type="unfinished">Автоматично отваряне на входящия Bitcoin порт. Работи само с рутери поддържащи UPnP.</translation>
    </message>
    <message>
        <source>Map port using &amp;UPnP</source>
        <translation type="unfinished">Отваряне на входящия порт чрез &amp;UPnP</translation>
    </message>
    <message>
        <source>Accept connections from outside.</source>
        <translation type="unfinished">Позволи външни връзки</translation>
    </message>
    <message>
        <source>Allow incomin&amp;g connections</source>
        <translation type="unfinished">Позволи входящи връзки</translation>
    </message>
    <message>
        <source>Connect to the Bitcoin network through a SOCKS5 proxy.</source>
        <translation type="unfinished">Свързване с Биткойн мрежата чрез SOCKS5  прокси.</translation>
    </message>
    <message>
        <source>&amp;Connect through SOCKS5 proxy (default proxy):</source>
        <translation type="unfinished">&amp;Свързване чрез SOCKS5  прокси (прокси по подразбиране):</translation>
    </message>
    <message>
        <source>Proxy &amp;IP:</source>
        <translation type="unfinished">Прокси &amp; АйПи:</translation>
    </message>
    <message>
        <source>&amp;Port:</source>
        <translation type="unfinished">&amp;Порт:</translation>
    </message>
    <message>
        <source>Port of the proxy (e.g. 9050)</source>
        <translation type="unfinished">Порт на прокси сървъра (пр. 9050)</translation>
    </message>
    <message>
        <source>Tor</source>
        <translation type="unfinished">Тор</translation>
    </message>
    <message>
        <source>&amp;Window</source>
        <translation type="unfinished">&amp;Прозорец</translation>
    </message>
    <message>
        <source>Show only a tray icon after minimizing the window.</source>
        <translation type="unfinished">След минимизиране ще е видима само иконата в системния трей.</translation>
    </message>
    <message>
        <source>&amp;Minimize to the tray instead of the taskbar</source>
        <translation type="unfinished">&amp;Минимизиране в системния трей</translation>
    </message>
    <message>
        <source>M&amp;inimize on close</source>
        <translation type="unfinished">М&amp;инимизиране при затваряне</translation>
    </message>
    <message>
        <source>&amp;Display</source>
        <translation type="unfinished">&amp;Интерфейс</translation>
    </message>
    <message>
        <source>User Interface &amp;language:</source>
        <translation type="unfinished">Език:</translation>
    </message>
    <message>
        <source>&amp;Unit to show amounts in:</source>
        <translation type="unfinished">Мерна единица за показваните суми:</translation>
    </message>
    <message>
        <source>Choose the default subdivision unit to show in the interface and when sending coins.</source>
        <translation type="unfinished">Изберете единиците, показвани по подразбиране в интерфейса.</translation>
    </message>
    <message>
        <source>Whether to show coin control features or not.</source>
        <translation type="unfinished">Дали да покаже възможностите за контрол на монетите или не.</translation>
    </message>
    <message>
        <source>Monospaced font in the Overview tab:</source>
        <translation type="unfinished">Моноширинен шрифт в раздела Общ преглед:</translation>
    </message>
    <message>
        <source>&amp;OK</source>
        <translation type="unfinished">ОК</translation>
    </message>
    <message>
        <source>&amp;Cancel</source>
        <translation type="unfinished">Отказ</translation>
    </message>
    <message>
        <source>Compiled without external signing support (required for external signing)</source>
        <extracomment>"External signing" means using devices such as hardware wallets.</extracomment>
        <translation type="unfinished">Компилиран без поддръжка на външни подписи (изисква се за външно подписване)</translation>
    </message>
    <message>
        <source>default</source>
        <translation type="unfinished">подразбиране</translation>
    </message>
    <message>
        <source>none</source>
        <translation type="unfinished">нищо</translation>
    </message>
    <message>
        <source>Confirm options reset</source>
        <extracomment>Window title text of pop-up window shown when the user has chosen to reset options.</extracomment>
        <translation type="unfinished">Потвърдете опциите за нулиране</translation>
    </message>
    <message>
        <source>Client restart required to activate changes.</source>
        <extracomment>Text explaining that the settings changed will not come into effect until the client is restarted.</extracomment>
        <translation type="unfinished">Изисква се рестартиране на клиента за активиране на извършените промени.</translation>
    </message>
    <message>
        <source>Client will be shut down. Do you want to proceed?</source>
        <extracomment>Text asking the user to confirm if they would like to proceed with a client shutdown.</extracomment>
        <translation type="unfinished">Клиентът ще бъде изключен. Искате ли да продължите?</translation>
    </message>
    <message>
        <source>Configuration options</source>
        <extracomment>Window title text of pop-up box that allows opening up of configuration file.</extracomment>
        <translation type="unfinished">Опции за конфигуриране</translation>
    </message>
    <message>
        <source>Continue</source>
        <translation type="unfinished">Продължи</translation>
    </message>
    <message>
        <source>Cancel</source>
        <translation type="unfinished">Отказ</translation>
    </message>
    <message>
        <source>Error</source>
        <translation type="unfinished">грешка</translation>
    </message>
    <message>
        <source>This change would require a client restart.</source>
        <translation type="unfinished">Тази промяна изисква рестартиране на клиента Ви.</translation>
    </message>
    <message>
        <source>The supplied proxy address is invalid.</source>
        <translation type="unfinished">Текущият прокси адрес е невалиден.</translation>
    </message>
</context>
<context>
    <name>OverviewPage</name>
    <message>
        <source>Form</source>
        <translation type="unfinished">форма</translation>
    </message>
    <message>
        <source>The displayed information may be out of date. Your wallet automatically synchronizes with the Bitcoin network after a connection is established, but this process has not completed yet.</source>
        <translation type="unfinished">Текущата информация на екрана може да не е актуална. Вашият портфейл ще се синхронизира автоматично с мрежата на Биткоин, щом поне една връзката с нея се установи; този процес все още не е приключил.</translation>
    </message>
    <message>
        <source>Watch-only:</source>
        <translation type="unfinished">Гледайте само:</translation>
    </message>
    <message>
        <source>Available:</source>
        <translation type="unfinished">На разположение:</translation>
    </message>
    <message>
        <source>Your current spendable balance</source>
        <translation type="unfinished">Текущото Ви разходоносно салдо</translation>
    </message>
    <message>
        <source>Pending:</source>
        <translation type="unfinished">В очакване на:</translation>
    </message>
    <message>
        <source>Immature:</source>
        <translation type="unfinished">Незрялото:</translation>
    </message>
    <message>
        <source>Mined balance that has not yet matured</source>
        <translation type="unfinished">Миниран баланс,който все още не се е развил</translation>
    </message>
    <message>
        <source>Balances</source>
        <translation type="unfinished">баланс</translation>
    </message>
    <message>
        <source>Total:</source>
        <translation type="unfinished">Обща сума:</translation>
    </message>
    <message>
        <source>Your current total balance</source>
        <translation type="unfinished">Текущото Ви общо салдо</translation>
    </message>
    <message>
        <source>Spendable:</source>
        <translation type="unfinished">За харчене:</translation>
    </message>
    <message>
        <source>Recent transactions</source>
        <translation type="unfinished">Последни транзакции</translation>
    </message>
    </context>
<context>
    <name>PSBTOperationsDialog</name>
    <message>
<<<<<<< HEAD
=======
        <source>Sign Tx</source>
        <translation type="unfinished">Подпиши Тх</translation>
    </message>
    <message>
>>>>>>> 7da4ae1f
        <source>Save…</source>
        <translation type="unfinished">Запази...</translation>
    </message>
    <message>
        <source>Close</source>
        <translation type="unfinished">Затвори</translation>
    </message>
    <message>
<<<<<<< HEAD
=======
        <source>Total Amount</source>
        <translation type="unfinished">Тотално количество</translation>
    </message>
    <message>
>>>>>>> 7da4ae1f
        <source>or</source>
        <translation type="unfinished">или</translation>
    </message>
    </context>
<context>
    <name>PaymentServer</name>
    <message>
        <source>Payment request error</source>
        <translation type="unfinished">Възникна грешка по време назаявката за плащане</translation>
    </message>
    <message>
        <source>Cannot start bitcoin: click-to-pay handler</source>
        <translation type="unfinished">Биткойн не можe да се стартира: click-to-pay handler</translation>
    </message>
    <message>
        <source>URI handling</source>
        <translation type="unfinished">Справяне с URI</translation>
    </message>
    <message>
        <source>Payment request file handling</source>
        <translation type="unfinished">Файл за справяне със заявки</translation>
    </message>
</context>
<context>
    <name>PeerTableModel</name>
    <message>
        <source>User Agent</source>
        <extracomment>Title of Peers Table column which contains the peer's User Agent string.</extracomment>
        <translation type="unfinished">Потребителски агент</translation>
    </message>
    <message>
        <source>Ping</source>
        <extracomment>Title of Peers Table column which indicates the current latency of the connection with the peer.</extracomment>
        <translation type="unfinished">пинг</translation>
    </message>
    <message>
        <source>Age</source>
        <extracomment>Title of Peers Table column which indicates the duration (length of time) since the peer connection started.</extracomment>
        <translation type="unfinished">Възраст</translation>
    </message>
    <message>
        <source>Direction</source>
        <extracomment>Title of Peers Table column which indicates the direction the peer connection was initiated from.</extracomment>
        <translation type="unfinished">Посока</translation>
    </message>
    <message>
        <source>Sent</source>
        <extracomment>Title of Peers Table column which indicates the total amount of network information we have sent to the peer.</extracomment>
        <translation type="unfinished">Изпратени</translation>
    </message>
    <message>
        <source>Received</source>
        <extracomment>Title of Peers Table column which indicates the total amount of network information we have received from the peer.</extracomment>
        <translation type="unfinished">Получени</translation>
    </message>
    <message>
        <source>Address</source>
        <extracomment>Title of Peers Table column which contains the IP/Onion/I2P address of the connected peer.</extracomment>
        <translation type="unfinished">Адрес</translation>
    </message>
    <message>
        <source>Type</source>
        <extracomment>Title of Peers Table column which describes the type of peer connection. The "type" describes why the connection exists.</extracomment>
        <translation type="unfinished">Тип</translation>
    </message>
    <message>
        <source>Network</source>
        <extracomment>Title of Peers Table column which states the network the peer connected through.</extracomment>
        <translation type="unfinished">мрежа</translation>
    </message>
    <message>
        <source>Inbound</source>
        <extracomment>An Inbound Connection from a Peer.</extracomment>
        <translation type="unfinished">Входящи</translation>
    </message>
    <message>
        <source>Outbound</source>
        <extracomment>An Outbound Connection to a Peer.</extracomment>
        <translation type="unfinished">Изходящи</translation>
    </message>
</context>
<context>
    <name>QRImageWidget</name>
    <message>
        <source>&amp;Copy Image</source>
        <translation type="unfinished">&amp;Копирай изображение</translation>
    </message>
    <message>
        <source>Error encoding URI into QR Code.</source>
        <translation type="unfinished">Грешка при създаването на QR Code от URI.</translation>
    </message>
    <message>
        <source>QR code support not available.</source>
        <translation type="unfinished">QR код подръжка не е достъпна.</translation>
    </message>
    <message>
        <source>Save QR Code</source>
        <translation type="unfinished">Запази QR Код</translation>
    </message>
    </context>
<context>
    <name>RPCConsole</name>
    <message>
        <source>N/A</source>
        <translation type="unfinished">Несъществуващ</translation>
    </message>
    <message>
        <source>Client version</source>
        <translation type="unfinished">Клиентска версия</translation>
    </message>
    <message>
        <source>&amp;Information</source>
        <translation type="unfinished">Данни</translation>
    </message>
    <message>
        <source>General</source>
        <translation type="unfinished">Общ</translation>
    </message>
    <message>
        <source>Startup time</source>
        <translation type="unfinished">Време за стартиране</translation>
    </message>
    <message>
        <source>Network</source>
        <translation type="unfinished">мрежа</translation>
    </message>
    <message>
        <source>Name</source>
        <translation type="unfinished">име</translation>
    </message>
    <message>
        <source>Number of connections</source>
        <translation type="unfinished">Брой връзки</translation>
    </message>
    <message>
        <source>Block chain</source>
        <translation type="unfinished">Блокчейн</translation>
    </message>
    <message>
        <source>Memory usage</source>
        <translation type="unfinished">Използвана памет</translation>
    </message>
    <message>
        <source>Wallet: </source>
        <translation type="unfinished">Портфейл:</translation>
    </message>
    <message>
        <source>Received</source>
        <translation type="unfinished">Получени</translation>
    </message>
    <message>
        <source>Sent</source>
        <translation type="unfinished">Изпратени</translation>
    </message>
    <message>
        <source>&amp;Peers</source>
        <translation type="unfinished">&amp;Пиъри</translation>
    </message>
    <message>
        <source>Select a peer to view detailed information.</source>
        <translation type="unfinished">Избери пиър за детайлна информация.</translation>
    </message>
    <message>
        <source>Version</source>
        <translation type="unfinished">Версия</translation>
    </message>
    <message>
        <source>Synced Blocks</source>
        <translation type="unfinished">Синхронизирани блокове</translation>
    </message>
    <message>
        <source>User Agent</source>
        <translation type="unfinished">Потребителски агент</translation>
    </message>
    <message>
        <source>Node window</source>
        <translation type="unfinished">Прозорец на възела</translation>
    </message>
    <message>
        <source>Decrease font size</source>
        <translation type="unfinished">Намали размера на шрифта</translation>
    </message>
    <message>
        <source>Permissions</source>
        <translation type="unfinished">Разрешения</translation>
    </message>
    <message>
        <source>Services</source>
        <translation type="unfinished">Услуги</translation>
    </message>
    <message>
        <source>Connection Time</source>
        <translation type="unfinished">Продължителност на връзката</translation>
    </message>
    <message>
        <source>Last Send</source>
        <translation type="unfinished">Изпратени за последно</translation>
    </message>
    <message>
        <source>Last Receive</source>
        <translation type="unfinished">Получени за последно</translation>
    </message>
    <message>
        <source>Ping Time</source>
        <translation type="unfinished">Време за отговор</translation>
    </message>
    <message>
        <source>Last block time</source>
        <translation type="unfinished">Време на последния блок</translation>
    </message>
    <message>
        <source>&amp;Open</source>
        <translation type="unfinished">&amp;Отвори</translation>
    </message>
    <message>
        <source>&amp;Console</source>
        <translation type="unfinished">&amp;Конзола</translation>
    </message>
    <message>
        <source>&amp;Network Traffic</source>
        <translation type="unfinished">&amp;Мрежов Трафик</translation>
    </message>
    <message>
        <source>Totals</source>
        <translation type="unfinished">Общо:</translation>
    </message>
    <message>
        <source>Debug log file</source>
        <translation type="unfinished">Лог файл,съдържащ грешките</translation>
    </message>
    <message>
        <source>Clear console</source>
        <translation type="unfinished">Изчисти конзолата</translation>
    </message>
    <message>
        <source>In:</source>
        <translation type="unfinished">Входящи:</translation>
    </message>
    <message>
        <source>Out:</source>
        <translation type="unfinished">Изходящи</translation>
    </message>
    <message>
        <source>Ctrl++</source>
        <extracomment>Main shortcut to increase the RPC console font size.</extracomment>
        <translation type="unfinished">Контрол++</translation>
    </message>
    <message>
        <source>Ctrl+=</source>
        <extracomment>Secondary shortcut to increase the RPC console font size.</extracomment>
        <translation type="unfinished">Контрол+=</translation>
    </message>
    <message>
        <source>&amp;Copy address</source>
        <extracomment>Context menu action to copy the address of a peer.</extracomment>
        <translation type="unfinished">&amp;Копирай адрес</translation>
    </message>
    <message>
        <source>Executing command without any wallet</source>
        <translation type="unfinished">Извършване на команда без портфейл</translation>
    </message>
    <message>
        <source>via %1</source>
        <translation type="unfinished">посредством %1</translation>
    </message>
    <message>
        <source>Yes</source>
        <translation type="unfinished">Да</translation>
    </message>
    <message>
        <source>No</source>
        <translation type="unfinished">Не</translation>
    </message>
    <message>
        <source>To</source>
        <translation type="unfinished">към</translation>
    </message>
    <message>
        <source>From</source>
        <translation type="unfinished">от</translation>
    </message>
    <message>
        <source>Unknown</source>
        <translation type="unfinished">Неизвестен</translation>
    </message>
</context>
<context>
    <name>ReceiveCoinsDialog</name>
    <message>
        <source>&amp;Amount:</source>
        <translation type="unfinished">&amp;Сума</translation>
    </message>
    <message>
        <source>&amp;Label:</source>
        <translation type="unfinished">&amp;Име:</translation>
    </message>
    <message>
        <source>&amp;Message:</source>
        <translation type="unfinished">&amp;Съобщение:</translation>
    </message>
    <message>
        <source>Use this form to request payments. All fields are &lt;b&gt;optional&lt;/b&gt;.</source>
        <translation type="unfinished">Използвате този формуляр за заявяване на плащания. Всички полета са &lt;b&gt;незадължителни&lt;/b&gt;.</translation>
    </message>
    <message>
        <source>An optional amount to request. Leave this empty or zero to not request a specific amount.</source>
        <translation type="unfinished">Незадължително заявяване на сума. Оставете полето празно или нулево, за да не заявите конкретна сума.</translation>
    </message>
    <message>
        <source>Clear all fields of the form.</source>
        <translation type="unfinished">Изчисти всички полета от формуляра.</translation>
    </message>
    <message>
        <source>Clear</source>
        <translation type="unfinished">Изчистване</translation>
    </message>
    <message>
        <source>Requested payments history</source>
        <translation type="unfinished">Изискана история на плащанията</translation>
    </message>
    <message>
        <source>Show</source>
        <translation type="unfinished">Показване</translation>
    </message>
    <message>
        <source>Remove</source>
        <translation type="unfinished">Премахване</translation>
    </message>
    <message>
        <source>Copy &amp;URI</source>
        <translation type="unfinished">Копиране на &amp;URI</translation>
    </message>
    <message>
        <source>&amp;Copy address</source>
        <translation type="unfinished">&amp;Копирай адрес</translation>
    </message>
    <message>
        <source>Copy &amp;label</source>
        <translation type="unfinished">Копиране на етикет</translation>
    </message>
    <message>
        <source>Copy &amp;amount</source>
        <translation type="unfinished">Копирай сума</translation>
    </message>
    <message>
        <source>Could not unlock wallet.</source>
        <translation type="unfinished">Не може да отключите портфейла.</translation>
    </message>
    </context>
<context>
    <name>ReceiveRequestDialog</name>
    <message>
        <source>Amount:</source>
        <translation type="unfinished">Количество:</translation>
    </message>
    <message>
        <source>Label:</source>
        <translation type="unfinished">Име:</translation>
    </message>
    <message>
        <source>Message:</source>
        <translation type="unfinished">Съобщение:</translation>
    </message>
    <message>
        <source>Wallet:</source>
        <translation type="unfinished">Портфейл</translation>
    </message>
    <message>
        <source>Copy &amp;URI</source>
        <translation type="unfinished">Копиране на &amp;URI</translation>
    </message>
    <message>
        <source>Copy &amp;Address</source>
        <translation type="unfinished">&amp;Копирай адрес</translation>
    </message>
    <message>
        <source>Payment information</source>
        <translation type="unfinished">Данни за плащането</translation>
    </message>
    <message>
        <source>Request payment to %1</source>
        <translation type="unfinished">Изискване на плащане от %1</translation>
    </message>
</context>
<context>
    <name>RecentRequestsTableModel</name>
    <message>
        <source>Date</source>
        <translation type="unfinished">Дата</translation>
    </message>
    <message>
        <source>Label</source>
        <translation type="unfinished">Етикет</translation>
    </message>
    <message>
        <source>Message</source>
        <translation type="unfinished">Съобщение</translation>
    </message>
    <message>
        <source>(no label)</source>
        <translation type="unfinished">(без етикет)</translation>
    </message>
    <message>
        <source>(no message)</source>
        <translation type="unfinished">(без съобщение)</translation>
    </message>
    </context>
<context>
    <name>SendCoinsDialog</name>
    <message>
        <source>Send Coins</source>
        <translation type="unfinished">Изпращане</translation>
    </message>
    <message>
        <source>Coin Control Features</source>
        <translation type="unfinished">Настройки за контрол на монетите</translation>
    </message>
    <message>
        <source>automatically selected</source>
        <translation type="unfinished">астоматично избран</translation>
    </message>
    <message>
        <source>Insufficient funds!</source>
        <translation type="unfinished">Нямате достатъчно налични пари!</translation>
    </message>
    <message>
        <source>Quantity:</source>
        <translation type="unfinished">Количество:</translation>
    </message>
    <message>
        <source>Bytes:</source>
        <translation type="unfinished">Байтове:</translation>
    </message>
    <message>
        <source>Amount:</source>
        <translation type="unfinished">Количество:</translation>
    </message>
    <message>
        <source>Fee:</source>
        <translation type="unfinished">Такса:</translation>
    </message>
    <message>
        <source>After Fee:</source>
        <translation type="unfinished">След такса:</translation>
    </message>
    <message>
        <source>Change:</source>
        <translation type="unfinished">Промяна:</translation>
    </message>
    <message>
        <source>If this is activated, but the change address is empty or invalid, change will be sent to a newly generated address.</source>
        <translation type="unfinished">Ако тази опция е активирана,но адресът на промяна е празен или невалиден,промяната ще бъде изпратена на новосъздаден адрес.</translation>
    </message>
    <message>
        <source>Transaction Fee:</source>
        <translation type="unfinished">Такса за транзакцията:</translation>
    </message>
    <message>
        <source>per kilobyte</source>
        <translation type="unfinished">за килобайт</translation>
    </message>
    <message>
        <source>Hide</source>
        <translation type="unfinished">Скрий</translation>
    </message>
    <message>
        <source>Recommended:</source>
        <translation type="unfinished">Препоръчителна:</translation>
    </message>
    <message>
        <source>Custom:</source>
        <translation type="unfinished">По избор:</translation>
    </message>
    <message>
        <source>Send to multiple recipients at once</source>
        <translation type="unfinished">Изпращане към повече от един получател</translation>
    </message>
    <message>
        <source>Add &amp;Recipient</source>
        <translation type="unfinished">Добави &amp;получател</translation>
    </message>
    <message>
        <source>Clear all fields of the form.</source>
        <translation type="unfinished">Изчисти всички полета от формуляра.</translation>
    </message>
    <message>
        <source>Dust:</source>
        <translation type="unfinished">прах:</translation>
    </message>
    <message>
        <source>Clear &amp;All</source>
        <translation type="unfinished">&amp;Изчисти</translation>
    </message>
    <message>
        <source>Balance:</source>
        <translation type="unfinished">Баланс:</translation>
    </message>
    <message>
        <source>Confirm the send action</source>
        <translation type="unfinished">Потвърдете изпращането</translation>
    </message>
    <message>
        <source>S&amp;end</source>
        <translation type="unfinished">И&amp;зпрати</translation>
    </message>
    <message>
        <source>Copy quantity</source>
        <translation type="unfinished">Копиране на количеството</translation>
    </message>
    <message>
        <source>Copy amount</source>
        <translation type="unfinished">Копиране на сумата</translation>
    </message>
    <message>
        <source>Copy fee</source>
        <translation type="unfinished">Копирай такса</translation>
    </message>
    <message>
        <source>Copy after fee</source>
        <translation type="unfinished">Копирайте след такса</translation>
    </message>
    <message>
        <source>Copy bytes</source>
        <translation type="unfinished">Копиране на байтовете</translation>
    </message>
    <message>
        <source>Copy dust</source>
        <translation type="unfinished">Копирай прахта:</translation>
    </message>
    <message>
        <source>Copy change</source>
        <translation type="unfinished">Промяна на копирането</translation>
    </message>
    <message>
        <source>or</source>
        <translation type="unfinished">или</translation>
    </message>
    <message>
        <source>Transaction fee</source>
        <translation type="unfinished">Такса</translation>
    </message>
    <message>
        <source>Total Amount</source>
        <translation type="unfinished">Тотално количество</translation>
    </message>
    <message>
        <source>Confirm send coins</source>
        <translation type="unfinished">Потвърждаване</translation>
    </message>
    <message>
        <source>The amount to pay must be larger than 0.</source>
        <translation type="unfinished">Сумата трябва да е по-голяма от 0.</translation>
    </message>
    <message>
        <source>The amount exceeds your balance.</source>
        <translation type="unfinished">Сумата надвишава текущия баланс</translation>
    </message>
    <message>
        <source>The total exceeds your balance when the %1 transaction fee is included.</source>
        <translation type="unfinished">Сумата при добавяне на данък добавена стойност по %1 транзакцията надвишава сумата по вашата сметка.</translation>
    </message>
    <message>
        <source>Transaction creation failed!</source>
        <translation type="unfinished">Грешка при създаването на транзакция!</translation>
    </message>
    <message numerus="yes">
        <source>Estimated to begin confirmation within %n block(s).</source>
        <translation type="unfinished">
            <numerusform />
            <numerusform />
        </translation>
    </message>
    <message>
        <source>Warning: Invalid Bitcoin address</source>
        <translation type="unfinished">Внимание: Невалиден Биткойн адрес</translation>
    </message>
    <message>
        <source>Warning: Unknown change address</source>
        <translation type="unfinished">Внимание:Неизвестен адрес за промяна</translation>
    </message>
    <message>
        <source>(no label)</source>
        <translation type="unfinished">(без етикет)</translation>
    </message>
</context>
<context>
    <name>SendCoinsEntry</name>
    <message>
        <source>A&amp;mount:</source>
        <translation type="unfinished">С&amp;ума:</translation>
    </message>
    <message>
        <source>Pay &amp;To:</source>
        <translation type="unfinished">Плати &amp;На:</translation>
    </message>
    <message>
        <source>&amp;Label:</source>
        <translation type="unfinished">&amp;Име:</translation>
    </message>
    <message>
        <source>Choose previously used address</source>
        <translation type="unfinished">Изберете използван преди адрес</translation>
    </message>
    <message>
        <source>Paste address from clipboard</source>
        <translation type="unfinished">Вмъкни от клипборда</translation>
    </message>
    <message>
        <source>Remove this entry</source>
        <translation type="unfinished">Премахване на този запис</translation>
    </message>
    <message>
        <source>Use available balance</source>
        <translation type="unfinished">Ползвай достъпен баланс</translation>
    </message>
    <message>
        <source>Message:</source>
        <translation type="unfinished">Съобщение:</translation>
    </message>
    </context>
<context>
    <name>SignVerifyMessageDialog</name>
    <message>
        <source>Signatures - Sign / Verify a Message</source>
        <translation type="unfinished">Подпиши / Провери съобщение</translation>
    </message>
    <message>
        <source>&amp;Sign Message</source>
        <translation type="unfinished">&amp;Подпиши</translation>
    </message>
    <message>
        <source>Choose previously used address</source>
        <translation type="unfinished">Изберете използван преди адрес</translation>
    </message>
    <message>
        <source>Paste address from clipboard</source>
        <translation type="unfinished">Вмъкни от клипборда</translation>
    </message>
    <message>
        <source>Enter the message you want to sign here</source>
        <translation type="unfinished">Въведете съобщението тук</translation>
    </message>
    <message>
        <source>Signature</source>
        <translation type="unfinished">Подпис</translation>
    </message>
    <message>
        <source>Copy the current signature to the system clipboard</source>
        <translation type="unfinished">Копиране на текущия подпис</translation>
    </message>
    <message>
        <source>Sign the message to prove you own this Bitcoin address</source>
        <translation type="unfinished">Подпишете съобщение като доказателство, че притежавате определен адрес</translation>
    </message>
    <message>
        <source>Sign &amp;Message</source>
        <translation type="unfinished">Подпиши &amp;съобщение</translation>
    </message>
    <message>
        <source>Clear &amp;All</source>
        <translation type="unfinished">&amp;Изчисти</translation>
    </message>
    <message>
        <source>&amp;Verify Message</source>
        <translation type="unfinished">&amp;Провери</translation>
    </message>
    <message>
        <source>Verify the message to ensure it was signed with the specified Bitcoin address</source>
        <translation type="unfinished">Проверете съобщение, за да сте сигурни че е подписано с определен Биткоин адрес</translation>
    </message>
    <message>
        <source>Verify &amp;Message</source>
        <translation type="unfinished">Потвърди &amp;съобщението</translation>
    </message>
    <message>
        <source>Click "Sign Message" to generate signature</source>
        <translation type="unfinished">Натиснете "Подписване на съобщение" за да създадете подпис</translation>
    </message>
    <message>
        <source>The entered address is invalid.</source>
        <translation type="unfinished">Въведеният адрес е невалиден.</translation>
    </message>
    <message>
        <source>Please check the address and try again.</source>
        <translation type="unfinished">Моля проверете адреса и опитайте отново.</translation>
    </message>
    <message>
        <source>The entered address does not refer to a key.</source>
        <translation type="unfinished">Въведеният адрес не може да се съпостави с валиден ключ.</translation>
    </message>
    <message>
        <source>Wallet unlock was cancelled.</source>
        <translation type="unfinished">Отключването на портфейла беше отменено.</translation>
    </message>
    <message>
        <source>Private key for the entered address is not available.</source>
        <translation type="unfinished">Не е наличен частен ключ за въведеният адрес.</translation>
    </message>
    <message>
        <source>Message signing failed.</source>
        <translation type="unfinished">Подписването на съобщение беше неуспешно.</translation>
    </message>
    <message>
        <source>Message signed.</source>
        <translation type="unfinished">Съобщението е подписано.</translation>
    </message>
    <message>
        <source>The signature could not be decoded.</source>
        <translation type="unfinished">Подписът не може да бъде декодиран.</translation>
    </message>
    <message>
        <source>Please check the signature and try again.</source>
        <translation type="unfinished">Проверете подписа и опитайте отново.</translation>
    </message>
    <message>
        <source>The signature did not match the message digest.</source>
        <translation type="unfinished">Подписът не отговаря на комбинацията от съобщение и адрес.</translation>
    </message>
    <message>
        <source>Message verification failed.</source>
        <translation type="unfinished">Проверката на съобщението беше неуспешна.</translation>
    </message>
    <message>
        <source>Message verified.</source>
        <translation type="unfinished">Съобщението е потвърдено.</translation>
    </message>
</context>
<context>
    <name>TransactionDesc</name>
    <message>
        <source>%1/unconfirmed</source>
        <extracomment>Text explaining the current status of a transaction, shown in the status field of the details window for this transaction. This status represents a transaction confirmed in at least one block, but less than 6 blocks.</extracomment>
        <translation type="unfinished">%1/непотвърдени</translation>
    </message>
    <message>
        <source>%1 confirmations</source>
        <extracomment>Text explaining the current status of a transaction, shown in the status field of the details window for this transaction. This status represents a transaction confirmed in 6 or more blocks.</extracomment>
        <translation type="unfinished">включена в %1 блока</translation>
    </message>
    <message>
        <source>Status</source>
        <translation type="unfinished">Статус</translation>
    </message>
    <message>
        <source>Date</source>
        <translation type="unfinished">Дата</translation>
    </message>
    <message>
        <source>Source</source>
        <translation type="unfinished">източник</translation>
    </message>
    <message>
        <source>Generated</source>
        <translation type="unfinished">Генериран</translation>
    </message>
    <message>
        <source>From</source>
        <translation type="unfinished">от</translation>
    </message>
    <message>
        <source>unknown</source>
        <translation type="unfinished">неизвестен</translation>
    </message>
    <message>
        <source>To</source>
        <translation type="unfinished">към</translation>
    </message>
    <message>
        <source>own address</source>
        <translation type="unfinished">собствен адрес</translation>
    </message>
    <message>
        <source>watch-only</source>
        <translation type="unfinished">само гледане</translation>
    </message>
    <message>
        <source>label</source>
        <translation type="unfinished">име</translation>
    </message>
    <message>
        <source>Credit</source>
        <translation type="unfinished">кредит</translation>
    </message>
    <message numerus="yes">
        <source>matures in %n more block(s)</source>
        <translation type="unfinished">
            <numerusform />
            <numerusform />
        </translation>
    </message>
    <message>
        <source>not accepted</source>
        <translation type="unfinished">не е приет</translation>
    </message>
    <message>
        <source>Debit</source>
        <translation type="unfinished">Дебит</translation>
    </message>
    <message>
        <source>Total debit</source>
        <translation type="unfinished">Общ дълг</translation>
    </message>
    <message>
        <source>Total credit</source>
        <translation type="unfinished">Общ дълг</translation>
    </message>
    <message>
        <source>Transaction fee</source>
        <translation type="unfinished">Такса</translation>
    </message>
    <message>
        <source>Net amount</source>
        <translation type="unfinished">Нетна сума</translation>
    </message>
    <message>
        <source>Message</source>
        <translation type="unfinished">Съобщение</translation>
    </message>
    <message>
        <source>Comment</source>
        <translation type="unfinished">Коментар</translation>
    </message>
    <message>
        <source>Transaction ID</source>
        <translation type="unfinished">ID</translation>
    </message>
    <message>
        <source>Merchant</source>
        <translation type="unfinished">Търговец</translation>
    </message>
    <message>
        <source>Generated coins must mature %1 blocks before they can be spent. When you generated this block, it was broadcast to the network to be added to the block chain. If it fails to get into the chain, its state will change to "not accepted" and it won't be spendable. This may occasionally happen if another node generates a block within a few seconds of yours.</source>
        <translation type="unfinished">Генерираните монети трябва да отлежат %1 блока преди да могат да бъдат похарчени. Когато генерираш блока, той се разпространява в мрежата, за да се добави в блок-веригата. Ако не успее да се добави във веригата, неговия статус  ще се стане "неприет" и няма да може да се похарчи. Това е възможно да се случи случайно, ако друг възел генерира блок няколко секунди след твоя.</translation>
    </message>
    <message>
        <source>Debug information</source>
        <translation type="unfinished">Информация за грешките</translation>
    </message>
    <message>
        <source>Transaction</source>
        <translation type="unfinished">Транзакция</translation>
    </message>
    <message>
        <source>Amount</source>
        <translation type="unfinished">Количество</translation>
    </message>
    </context>
<context>
    <name>TransactionDescDialog</name>
    <message>
        <source>This pane shows a detailed description of the transaction</source>
        <translation type="unfinished">Описание на транзакцията</translation>
    </message>
    </context>
<context>
    <name>TransactionTableModel</name>
    <message>
        <source>Date</source>
        <translation type="unfinished">Дата</translation>
    </message>
    <message>
        <source>Type</source>
        <translation type="unfinished">Тип</translation>
    </message>
    <message>
        <source>Label</source>
        <translation type="unfinished">Етикет</translation>
    </message>
    <message>
        <source>Unconfirmed</source>
        <translation type="unfinished">Непотвърдено</translation>
    </message>
    <message>
        <source>Confirming (%1 of %2 recommended confirmations)</source>
        <translation type="unfinished">Потвърждаване (%1 от %2 препоръчвани потвърждения)</translation>
    </message>
    <message>
        <source>Confirmed (%1 confirmations)</source>
        <translation type="unfinished">Потвърдени (%1 потвърждения)</translation>
    </message>
    <message>
        <source>Conflicted</source>
        <translation type="unfinished">Конфликтно</translation>
    </message>
    <message>
        <source>Immature (%1 confirmations, will be available after %2)</source>
        <translation type="unfinished">Неплатим (%1 потвърждения, ще бъде платим след %2)</translation>
    </message>
    <message>
        <source>Generated but not accepted</source>
        <translation type="unfinished">Генерирана, но отхвърлена от мрежата</translation>
    </message>
    <message>
        <source>Received with</source>
        <translation type="unfinished">Получени</translation>
    </message>
    <message>
        <source>Received from</source>
        <translation type="unfinished">Получен от</translation>
    </message>
    <message>
        <source>Sent to</source>
        <translation type="unfinished">Изпратени на</translation>
    </message>
    <message>
        <source>Payment to yourself</source>
        <translation type="unfinished">Плащане към себе си</translation>
    </message>
    <message>
        <source>Mined</source>
        <translation type="unfinished">Емитирани</translation>
    </message>
    <message>
        <source>watch-only</source>
        <translation type="unfinished">само гледане</translation>
    </message>
    <message>
        <source>(no label)</source>
        <translation type="unfinished">(без етикет)</translation>
    </message>
    <message>
        <source>Transaction status. Hover over this field to show number of confirmations.</source>
        <translation type="unfinished">Състояние на транзакцията. Задръжте върху това поле за брой потвърждения.</translation>
    </message>
    <message>
        <source>Date and time that the transaction was received.</source>
        <translation type="unfinished">Дата и час на получаване на транзакцията.</translation>
    </message>
    <message>
        <source>Type of transaction.</source>
        <translation type="unfinished">Вид транзакция.</translation>
    </message>
    <message>
        <source>Amount removed from or added to balance.</source>
        <translation type="unfinished">Сума извадена или добавена към баланса.</translation>
    </message>
</context>
<context>
    <name>TransactionView</name>
    <message>
        <source>All</source>
        <translation type="unfinished">Всички</translation>
    </message>
    <message>
        <source>Today</source>
        <translation type="unfinished">Днес</translation>
    </message>
    <message>
        <source>This week</source>
        <translation type="unfinished">Тази седмица</translation>
    </message>
    <message>
        <source>This month</source>
        <translation type="unfinished">Този месец</translation>
    </message>
    <message>
        <source>Last month</source>
        <translation type="unfinished">Предния месец</translation>
    </message>
    <message>
        <source>This year</source>
        <translation type="unfinished">Тази година</translation>
    </message>
    <message>
        <source>Received with</source>
        <translation type="unfinished">Получени</translation>
    </message>
    <message>
        <source>Sent to</source>
        <translation type="unfinished">Изпратени на</translation>
    </message>
    <message>
        <source>To yourself</source>
        <translation type="unfinished">Собствени</translation>
    </message>
    <message>
        <source>Mined</source>
        <translation type="unfinished">Емитирани</translation>
    </message>
    <message>
        <source>Other</source>
        <translation type="unfinished">Други</translation>
    </message>
    <message>
        <source>Min amount</source>
        <translation type="unfinished">Минимална сума</translation>
    </message>
    <message>
        <source>&amp;Copy address</source>
        <translation type="unfinished">&amp;Копирай адрес</translation>
    </message>
    <message>
        <source>Copy &amp;label</source>
        <translation type="unfinished">Копиране на етикет</translation>
    </message>
    <message>
        <source>Copy &amp;amount</source>
        <translation type="unfinished">Копирай сума</translation>
    </message>
    <message>
        <source>Export Transaction History</source>
        <translation type="unfinished">Изнасяне историята на транзакциите</translation>
    </message>
    <message>
        <source>Comma separated file</source>
        <extracomment>Expanded name of the CSV file format. See: https://en.wikipedia.org/wiki/Comma-separated_values.</extracomment>
        <translation type="unfinished">Файл, разделен със запетая</translation>
    </message>
    <message>
        <source>Confirmed</source>
        <translation type="unfinished">Потвърдено</translation>
    </message>
    <message>
        <source>Watch-only</source>
        <translation type="unfinished">само гледане</translation>
    </message>
    <message>
        <source>Date</source>
        <translation type="unfinished">Дата</translation>
    </message>
    <message>
        <source>Type</source>
        <translation type="unfinished">Тип</translation>
    </message>
    <message>
        <source>Label</source>
        <translation type="unfinished">Етикет</translation>
    </message>
    <message>
        <source>Address</source>
        <translation type="unfinished">Адрес</translation>
    </message>
    <message>
        <source>ID</source>
        <translation type="unfinished">ИД</translation>
    </message>
    <message>
        <source>Exporting Failed</source>
        <translation type="unfinished">Изнасянето се провали</translation>
    </message>
    <message>
        <source>Exporting Successful</source>
        <translation type="unfinished">Изнасянето е успешна</translation>
    </message>
    <message>
        <source>The transaction history was successfully saved to %1.</source>
        <translation type="unfinished">Историята с транзакциите беше успешно запазена в %1.</translation>
    </message>
    <message>
        <source>Range:</source>
        <translation type="unfinished">От:</translation>
    </message>
    <message>
        <source>to</source>
        <translation type="unfinished">до</translation>
    </message>
</context>
<context>
    <name>WalletFrame</name>
    <message>
        <source>Create a new wallet</source>
        <translation type="unfinished">Създай нов портфейл</translation>
    </message>
    <message>
        <source>Error</source>
        <translation type="unfinished">грешка</translation>
    </message>
    <message>
        <source>Partially Signed Transaction (*.psbt)</source>
        <translation type="unfinished">Частично Подписана Транзакция (*.psbt)</translation>
    </message>
    </context>
<context>
    <name>WalletModel</name>
    <message>
        <source>Send Coins</source>
        <translation type="unfinished">Изпращане</translation>
    </message>
    <message>
        <source>default wallet</source>
        <translation type="unfinished">Портфейл по подразбиране</translation>
    </message>
</context>
<context>
    <name>WalletView</name>
    <message>
        <source>&amp;Export</source>
        <translation type="unfinished">Изнеси</translation>
    </message>
    <message>
        <source>Export the data in the current tab to a file</source>
        <translation type="unfinished">Изнеси данните в избрания раздел към файл</translation>
    </message>
    <message>
        <source>Backup Wallet</source>
        <translation type="unfinished">Запазване на портфейла</translation>
    </message>
    <message>
        <source>Wallet Data</source>
        <extracomment>Name of the wallet data file format.</extracomment>
        <translation type="unfinished">Данни от портфейла</translation>
    </message>
    <message>
        <source>Backup Failed</source>
        <translation type="unfinished">Неуспешно запазване на портфейла</translation>
    </message>
    <message>
        <source>There was an error trying to save the wallet data to %1.</source>
        <translation type="unfinished">Възникна грешка при запазването на информацията за портфейла в %1.</translation>
    </message>
    <message>
        <source>Backup Successful</source>
        <translation type="unfinished">Успешно запазване на портфейла</translation>
    </message>
    <message>
        <source>The wallet data was successfully saved to %1.</source>
        <translation type="unfinished">Информацията за портфейла беше успешно запазена в %1.</translation>
    </message>
    <message>
        <source>Cancel</source>
        <translation type="unfinished">Отказ</translation>
    </message>
</context>
<context>
    <name>bitcoin-core</name>
    <message>
        <source>Config setting for %s only applied on %s network when in [%s] section.</source>
        <translation type="unfinished">Конфигурирай настройки за %s само когато са приложени на %s мрежа, когато са в [%s] секция.</translation>
    </message>
    <message>
        <source>Do you want to rebuild the block database now?</source>
        <translation type="unfinished">Желаете ли да пресъздадете базата данни с блокове сега?</translation>
    </message>
    <message>
        <source>Done loading</source>
        <translation type="unfinished">Зареждането е завършено</translation>
    </message>
    <message>
        <source>Error initializing block database</source>
        <translation type="unfinished">Грешка в пускането на базата данни с блокове</translation>
    </message>
    <message>
        <source>Failed to listen on any port. Use -listen=0 if you want this.</source>
        <translation type="unfinished">Провалено "слушане" на всеки порт. Използвайте -listen=0 ако искате това.</translation>
    </message>
    <message>
        <source>Insufficient funds</source>
        <translation type="unfinished">Недостатъчно средства</translation>
    </message>
    <message>
        <source>The wallet will avoid paying less than the minimum relay fee.</source>
        <translation type="unfinished">Портфейлът няма да плаша по-малко от миналата такса за препредаване.</translation>
    </message>
    <message>
        <source>This is experimental software.</source>
        <translation type="unfinished">Това е експериментален софтуер.</translation>
    </message>
    <message>
        <source>This is the minimum transaction fee you pay on every transaction.</source>
        <translation type="unfinished">Това е минималната такса за транзакция, която плащате за всяка транзакция.</translation>
    </message>
    <message>
        <source>This is the transaction fee you will pay if you send a transaction.</source>
        <translation type="unfinished">Това е таксата за транзакцията която ще платите ако изпратите транзакция.</translation>
    </message>
    <message>
        <source>Transaction amount too small</source>
        <translation type="unfinished">Сумата на транзакцията е твърде малка</translation>
    </message>
    <message>
        <source>Transaction amounts must not be negative</source>
        <translation type="unfinished">Сумите на транзакциите не могат да бъдат отрицателни</translation>
    </message>
    <message>
        <source>Transaction must have at least one recipient</source>
        <translation type="unfinished">Транзакцията трябва да има поне един получател.</translation>
    </message>
    <message>
        <source>Transaction too large</source>
        <translation type="unfinished">Транзакцията е твърде голяма</translation>
    </message>
    <message>
        <source>Unknown new rules activated (versionbit %i)</source>
        <translation type="unfinished">Активирани са неизвестни нови правила (versionbit %i)</translation>
    </message>
    <message>
        <source>Unsupported logging category %s=%s.</source>
        <translation type="unfinished">Неподдържана logging категория%s=%s.</translation>
    </message>
    <message>
        <source>User Agent comment (%s) contains unsafe characters.</source>
        <translation type="unfinished">Коментар потребителски агент (%s) съдържа не безопасни знаци. </translation>
    </message>
    <message>
        <source>Verifying blocks…</source>
        <translation type="unfinished">Секторите се проверяват...</translation>
    </message>
    <message>
        <source>Verifying wallet(s)…</source>
        <translation type="unfinished">Потвърждаване на портфейл(и)...</translation>
    </message>
    <message>
        <source>Wallet needed to be rewritten: restart %s to complete</source>
        <translation type="unfinished">Портфейлът трябва да бъде презаписан : рестартирай %s , за да завърши</translation>
    </message>
    <message>
        <source>Settings file could not be read</source>
        <translation type="unfinished">Файла с настройки не може да бъде прочетен.</translation>
    </message>
    <message>
        <source>Settings file could not be written</source>
        <translation type="unfinished">Файла с настройки не може да бъде записан.</translation>
    </message>
</context>
</TS><|MERGE_RESOLUTION|>--- conflicted
+++ resolved
@@ -282,17 +282,6 @@
         <translation type="unfinished">Възникна фатална грешка. Проверете че файла с настройки е редактируем или опирайте да стартирате без настройки.</translation>
     </message>
     <message>
-<<<<<<< HEAD
-        <source>Error: Specified data directory "%1" does not exist.</source>
-        <translation type="unfinished">Грешка:Избраната "%1" директория не съществува.</translation>
-    </message>
-    <message>
-        <source>Error: Cannot parse configuration file: %1.</source>
-        <translation type="unfinished">Грешка: Не може да се анализира конфигурационния файл: %1.</translation>
-    </message>
-    <message>
-=======
->>>>>>> 7da4ae1f
         <source>Error: %1</source>
         <translation type="unfinished">Грешка: %1</translation>
     </message>
@@ -410,100 +399,6 @@
     </message>
 </context>
 <context>
-<<<<<<< HEAD
-    <name>bitcoin-core</name>
-    <message>
-        <source>Settings file could not be read</source>
-        <translation type="unfinished">Файла с настройки не може да бъде прочетен.</translation>
-    </message>
-    <message>
-        <source>Settings file could not be written</source>
-        <translation type="unfinished">Файла с настройки не може да бъде записан.</translation>
-    </message>
-    <message>
-        <source>Config setting for %s only applied on %s network when in [%s] section.</source>
-        <translation type="unfinished">Конфигурирай настройки за %s само когато са приложени на %s мрежа, когато са в [%s] секция.</translation>
-    </message>
-    <message>
-        <source>Do you want to rebuild the block database now?</source>
-        <translation type="unfinished">Желаете ли да пресъздадете базата данни с блокове сега?</translation>
-    </message>
-    <message>
-        <source>Done loading</source>
-        <translation type="unfinished">Зареждането е завършено</translation>
-    </message>
-    <message>
-        <source>Error initializing block database</source>
-        <translation type="unfinished">Грешка в пускането на базата данни с блокове</translation>
-    </message>
-    <message>
-        <source>Failed to listen on any port. Use -listen=0 if you want this.</source>
-        <translation type="unfinished">Провалено "слушане" на всеки порт. Използвайте -listen=0 ако искате това.</translation>
-    </message>
-    <message>
-        <source>Insufficient funds</source>
-        <translation type="unfinished">Недостатъчно средства</translation>
-    </message>
-    <message>
-        <source>The wallet will avoid paying less than the minimum relay fee.</source>
-        <translation type="unfinished">Портфейлът няма да плаша по-малко от миналата такса за препредаване.</translation>
-    </message>
-    <message>
-        <source>This is experimental software.</source>
-        <translation type="unfinished">Това е експериментален софтуер.</translation>
-    </message>
-    <message>
-        <source>This is the minimum transaction fee you pay on every transaction.</source>
-        <translation type="unfinished">Това е минималната такса за транзакция, която плащате за всяка транзакция.</translation>
-    </message>
-    <message>
-        <source>This is the transaction fee you will pay if you send a transaction.</source>
-        <translation type="unfinished">Това е таксата за транзакцията която ще платите ако изпратите транзакция.</translation>
-    </message>
-    <message>
-        <source>Transaction amount too small</source>
-        <translation type="unfinished">Сумата на транзакцията е твърде малка</translation>
-    </message>
-    <message>
-        <source>Transaction amounts must not be negative</source>
-        <translation type="unfinished">Сумите на транзакциите не могат да бъдат отрицателни</translation>
-    </message>
-    <message>
-        <source>Transaction must have at least one recipient</source>
-        <translation type="unfinished">Транзакцията трябва да има поне един получател.</translation>
-    </message>
-    <message>
-        <source>Transaction too large</source>
-        <translation type="unfinished">Транзакцията е твърде голяма</translation>
-    </message>
-    <message>
-        <source>Unknown new rules activated (versionbit %i)</source>
-        <translation type="unfinished">Активирани са неизвестни нови правила (versionbit %i)</translation>
-    </message>
-    <message>
-        <source>Unsupported logging category %s=%s.</source>
-        <translation type="unfinished">Неподдържана logging категория%s=%s.</translation>
-    </message>
-    <message>
-        <source>User Agent comment (%s) contains unsafe characters.</source>
-        <translation type="unfinished">Коментар потребителски агент (%s) съдържа не безопасни знаци. </translation>
-    </message>
-    <message>
-        <source>Verifying blocks…</source>
-        <translation type="unfinished">Секторите се проверяват...</translation>
-    </message>
-    <message>
-        <source>Verifying wallet(s)…</source>
-        <translation type="unfinished">Потвърждаване на портфейл(и)...</translation>
-    </message>
-    <message>
-        <source>Wallet needed to be rewritten: restart %s to complete</source>
-        <translation type="unfinished">Портфейлът трябва да бъде презаписан : рестартирай %s , за да завърши</translation>
-    </message>
-</context>
-<context>
-=======
->>>>>>> 7da4ae1f
     <name>BitcoinGUI</name>
     <message>
         <source>&amp;Overview</source>
@@ -676,15 +571,7 @@
     </message>
     <message>
         <source>Processing blocks on disk…</source>
-<<<<<<< HEAD
-        <translation type="unfinished">Обработват се блокове на диска...</translation>
-    </message>
-    <message>
-        <source>Reindexing blocks on disk…</source>
-        <translation type="unfinished">Преиндексиране на блоково от диска...</translation>
-=======
         <translation type="unfinished">Обработване на сектори от диска...</translation>
->>>>>>> 7da4ae1f
     </message>
     <message>
         <source>Connecting to peers…</source>
@@ -755,11 +642,7 @@
     </message>
     <message>
         <source>Load PSBT from &amp;clipboard…</source>
-<<<<<<< HEAD
-        <translation type="unfinished">Заредете PSBT (частично подписана Bitcoin трансакция) от &amp;клипборд...</translation>
-=======
         <translation type="unfinished">Заредете PSBT от &amp;клипборд...</translation>
->>>>>>> 7da4ae1f
     </message>
     <message>
         <source>Load Partially Signed Bitcoin Transaction from clipboard</source>
@@ -1221,27 +1104,21 @@
         <translation type="unfinished">Възстановяване на Портфейл</translation>
     </message>
     <message>
-<<<<<<< HEAD
-=======
         <source>Restoring Wallet &lt;b&gt;%1&lt;/b&gt;…</source>
         <extracomment>Descriptive text of the restore wallets progress window which indicates to the user that wallets are currently being restored.</extracomment>
         <translation type="unfinished">Възстановяване на портфейл &lt;b&gt;%1&lt;/b&gt;…</translation>
     </message>
     <message>
->>>>>>> 7da4ae1f
         <source>Restore wallet failed</source>
         <extracomment>Title of message box which is displayed when the wallet could not be restored.</extracomment>
         <translation type="unfinished">Възстановяването на портфейла не бе успешно</translation>
     </message>
     <message>
-<<<<<<< HEAD
-=======
         <source>Restore wallet warning</source>
         <extracomment>Title of message box which is displayed when the wallet is restored with some warning.</extracomment>
         <translation type="unfinished">Предупреждение за възстановяване на портфейл</translation>
     </message>
     <message>
->>>>>>> 7da4ae1f
         <source>Restore wallet message</source>
         <extracomment>Title of message box which is displayed when the wallet is successfully restored.</extracomment>
         <translation type="unfinished">Съобщение портфейлът е възстановен</translation>
@@ -1429,13 +1306,8 @@
     <message numerus="yes">
         <source>%n GB of space available</source>
         <translation type="unfinished">
-<<<<<<< HEAD
-            <numerusform />
-            <numerusform />
-=======
             <numerusform>%n ГБ свободни</numerusform>
             <numerusform>%nГигабайти свободни</numerusform>
->>>>>>> 7da4ae1f
         </translation>
     </message>
     <message numerus="yes">
@@ -1769,13 +1641,6 @@
         <translation type="unfinished">&amp;Външен път на скрипта на подписващия</translation>
     </message>
     <message>
-<<<<<<< HEAD
-        <source>Full path to a Bitcoin Core compatible script (e.g. C:\Downloads\hwi.exe or /Users/you/Downloads/hwi.py). Beware: malware can steal your coins!</source>
-        <translation type="unfinished">Пълен път към съвместим с биткойн основен скрипт (например C: \ Downloads \ hwi.exe или /users/you/downloads/hwi.py). Внимавайте: злонамерен софтуер може да открадне вашите монети!</translation>
-    </message>
-    <message>
-=======
->>>>>>> 7da4ae1f
         <source>Automatically open the Bitcoin client port on the router. This only works when your router supports UPnP and it is enabled.</source>
         <translation type="unfinished">Автоматично отваряне на входящия Bitcoin порт. Работи само с рутери поддържащи UPnP.</translation>
     </message>
@@ -1975,13 +1840,10 @@
 <context>
     <name>PSBTOperationsDialog</name>
     <message>
-<<<<<<< HEAD
-=======
         <source>Sign Tx</source>
         <translation type="unfinished">Подпиши Тх</translation>
     </message>
     <message>
->>>>>>> 7da4ae1f
         <source>Save…</source>
         <translation type="unfinished">Запази...</translation>
     </message>
@@ -1990,13 +1852,10 @@
         <translation type="unfinished">Затвори</translation>
     </message>
     <message>
-<<<<<<< HEAD
-=======
         <source>Total Amount</source>
         <translation type="unfinished">Тотално количество</translation>
     </message>
     <message>
->>>>>>> 7da4ae1f
         <source>or</source>
         <translation type="unfinished">или</translation>
     </message>
