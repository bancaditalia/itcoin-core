--- conflicted
+++ resolved
@@ -72,11 +72,7 @@
     <message>
         <source>These are your Bitcoin addresses for receiving payments. Use the 'Create new receiving address' button in the receive tab to create new addresses.
 Signing is only possible with addresses of the type 'legacy'.</source>
-<<<<<<< HEAD
-        <translation>Ово су твоје Биткоин адресе за приманје уплата. Користи дугме „Направи нову адресу за примање” у картици за примање за креирање нових адреса.
-=======
         <translation type="unfinished">Ово су твоје Биткоин адресе за приманје уплата. Користи дугме „Направи нову адресу за примање” у картици за примање за креирање нових адреса.
->>>>>>> f6a356d2
 Потписивање је могуће само за адресе типа 'legacy'.</translation>
     </message>
     <message>
@@ -349,13 +345,8 @@
         <translation type="unfinished">%s девелопери</translation>
     </message>
     <message>
-<<<<<<< HEAD
-        <source>Create Wallet...</source>
-        <translation>Направи новчаник...</translation>
-=======
         <source>-maxtxfee is set very high! Fees this large could be paid on a single transaction.</source>
         <translation type="unfinished">-maxtxfee је постављен сувише високо! Овако велике провизије могу бити наплаћене на само једној трансакцији.</translation>
->>>>>>> f6a356d2
     </message>
     <message>
         <source>Cannot obtain a lock on data directory %s. %s is probably already running.</source>
@@ -418,13 +409,8 @@
         <translation type="unfinished">Ово је провизија за трансакцију коју можете платити када процена провизије није доступна.</translation>
     </message>
     <message>
-<<<<<<< HEAD
-        <source>Show or hide the main Window</source>
-        <translation>Прикажи или сакриј главни прозор</translation>
-=======
         <source>Total length of network version string (%i) exceeds maximum length (%i). Reduce the number or size of uacomments.</source>
         <translation type="unfinished">Укупна дужина мрежне верзије низа (%i) је већа од максималне дужине (%i). Смањити број или величину корисничких коментара.</translation>
->>>>>>> f6a356d2
     </message>
     <message>
         <source>Unable to replay blocks. You will need to rebuild the database using -reindex-chainstate.</source>
@@ -563,17 +549,8 @@
         <translation type="unfinished">Неважећа -proxy адреса или име хоста: '%s'</translation>
     </message>
     <message>
-<<<<<<< HEAD
-        <source>&amp;Window</source>
-        <translation>&amp;Прозор</translation>
-    </message>
-    <message>
-        <source>Minimize</source>
-        <translation>Умањи</translation>
-=======
         <source>Invalid P2P permission: '%s'</source>
         <translation type="unfinished">Неважећа P2P дозвола: '%s'</translation>
->>>>>>> f6a356d2
     </message>
     <message>
         <source>Invalid amount for -%s=&lt;amount&gt;: '%s'</source>
@@ -655,16 +632,6 @@
         <source>This is experimental software.</source>
         <translation type="unfinished">Ово је експерименталн софтвер.</translation>
     </message>
-<<<<<<< HEAD
-    <message>
-        <source>Original message:</source>
-        <translation>Оригинална порука:</translation>
-    </message>
-    </context>
-<context>
-    <name>CoinControlDialog</name>
-=======
->>>>>>> f6a356d2
     <message>
         <source>This is the minimum transaction fee you pay on every transaction.</source>
         <translation type="unfinished">Ово је минимални износ провизије за трансакцију коју ћете платити на свакој трансакцији.</translation>
@@ -682,13 +649,8 @@
         <translation type="unfinished">Износ трансакције не може бити негативан</translation>
     </message>
     <message>
-<<<<<<< HEAD
-        <source>Fee:</source>
-        <translation>Провизија:</translation>
-=======
         <source>Transaction has too long of a mempool chain</source>
         <translation type="unfinished">Трансакција има предугачак ланац у удруженој меморији</translation>
->>>>>>> f6a356d2
     </message>
     <message>
         <source>Transaction must have at least one recipient</source>
@@ -831,17 +793,8 @@
         <translation type="unfinished">Мењање лозинке којом се шифрује новчаник</translation>
     </message>
     <message>
-<<<<<<< HEAD
-        <source>Wallet</source>
-        <translation>Новчаник</translation>
-    </message>
-    <message>
-        <source>Wallet Name</source>
-        <translation>Име Новчаника</translation>
-=======
         <source>&amp;Send</source>
         <translation type="unfinished">&amp;Пошаљи</translation>
->>>>>>> f6a356d2
     </message>
     <message>
         <source>&amp;Receive</source>
@@ -871,12 +824,6 @@
         <source>Sign &amp;message…</source>
         <translation type="unfinished">Потпиши &amp;поруку</translation>
     </message>
-<<<<<<< HEAD
-    </context>
-<context>
-    <name>EditAddressDialog</name>
-=======
->>>>>>> f6a356d2
     <message>
         <source>Sign messages with your Bitcoin addresses to prove you own them</source>
         <translation type="unfinished">Потписуј поруку са своје Биткоин адресе као доказ да си њихов власник</translation>
@@ -958,13 +905,8 @@
         <translation type="unfinished">Трансакције након овога још неће бити видљиве.</translation>
     </message>
     <message>
-<<<<<<< HEAD
-        <source>About %1</source>
-        <translation>О %1</translation>
-=======
         <source>Error</source>
         <translation type="unfinished">Грешка</translation>
->>>>>>> f6a356d2
     </message>
     <message>
         <source>Warning</source>
@@ -1062,18 +1004,6 @@
 </translation>
     </message>
     <message>
-<<<<<<< HEAD
-        <source>Recent transactions may not yet be visible, and therefore your wallet's balance might be incorrect. This information will be correct once your wallet has finished synchronizing with the bitcoin network, as detailed below.</source>
-        <translation>Недавне трансакције можда не буду видљиве, зато салдо твог новчаника може бити нетачан. Ова информација биће тачна када новчаник заврши са синхронизацијом биткоин мреже, приказаном испод.</translation>
-    </message>
-    <message>
-        <source>Attempting to spend bitcoins that are affected by not-yet-displayed transactions will not be accepted by the network.</source>
-        <translation>Покушај трошења биткоина на које утичу још увек неприказане трансакције мрежа неће прихватити.</translation>
-    </message>
-    <message>
-        <source>Number of blocks left</source>
-        <translation>Број преосталих блокова</translation>
-=======
         <source>Amount: %1
 </source>
         <translation type="unfinished">Износ: %1
@@ -1090,7 +1020,6 @@
 </source>
         <translation type="unfinished">Тип: %1
 </translation>
->>>>>>> f6a356d2
     </message>
     <message>
         <source>Label: %1
@@ -1109,13 +1038,8 @@
         <translation type="unfinished">Послата трансакција</translation>
     </message>
     <message>
-<<<<<<< HEAD
-        <source>Progress increase per hour</source>
-        <translation>Повећање напретка по часу</translation>
-=======
         <source>Incoming transaction</source>
         <translation type="unfinished">Долазна трансакција</translation>
->>>>>>> f6a356d2
     </message>
     <message>
         <source>HD key generation is &lt;b&gt;enabled&lt;/b&gt;</source>
@@ -1315,11 +1239,7 @@
         <extracomment>Title of window indicating the progress of opening of a wallet.</extracomment>
         <translation type="unfinished">Отвори новчаник</translation>
     </message>
-    <message>
-        <source>Transaction status is unknown.</source>
-        <translation>Статус трансакције је непознат.</translation>
-    </message>
-</context>
+    </context>
 <context>
     <name>WalletController</name>
     <message>
@@ -1543,13 +1463,8 @@
 <context>
     <name>HelpMessageDialog</name>
     <message>
-<<<<<<< HEAD
-        <source>&amp;Network Traffic</source>
-        <translation>&amp;Мрежни саобраћај</translation>
-=======
         <source>version</source>
         <translation type="unfinished">верзија</translation>
->>>>>>> f6a356d2
     </message>
     <message>
         <source>About %1</source>
@@ -1867,13 +1782,8 @@
         <translation type="unfinished">Ова промена захтева да се рачунар поново покрене.</translation>
     </message>
     <message>
-<<<<<<< HEAD
-        <source>Fee:</source>
-        <translation>Провизија:</translation>
-=======
         <source>The supplied proxy address is invalid.</source>
         <translation type="unfinished">Достављена прокси адреса није валидна.</translation>
->>>>>>> f6a356d2
     </message>
 </context>
 <context>
@@ -1931,13 +1841,8 @@
         <translation type="unfinished">Твој тренутни салдо са гледај-само адресама</translation>
     </message>
     <message>
-<<<<<<< HEAD
-        <source>(Smart fee not initialized yet. This usually takes a few blocks...)</source>
-        <translation>(Паметна провизија још није покренута. Ово уобичајено траје неколико блокова...)</translation>
-=======
         <source>Spendable:</source>
         <translation type="unfinished">Могуће потрошити:</translation>
->>>>>>> f6a356d2
     </message>
     <message>
         <source>Recent transactions</source>
@@ -1967,13 +1872,8 @@
         <translation type="unfinished">Потпиши Трансакцију</translation>
     </message>
     <message>
-<<<<<<< HEAD
-        <source>A too low fee might result in a never confirming transaction (read the tooltip)</source>
-        <translation>Сувише ниска провизија може резултовати да трансакција никада не  буде потврђена (прочитајте опис)</translation>
-=======
         <source>Broadcast Tx</source>
         <translation type="unfinished">Емитуј Трансакцију</translation>
->>>>>>> f6a356d2
     </message>
     <message>
         <source>Copy to Clipboard</source>
@@ -2039,14 +1939,9 @@
         <translation type="unfinished">Кориснички агент</translation>
     </message>
     <message>
-<<<<<<< HEAD
-        <source>%1 (%2 blocks)</source>
-        <translation>%1 (%2 блокова)</translation>
-=======
         <source>Ping</source>
         <extracomment>Title of Peers Table column which indicates the current latency of the connection with the peer.</extracomment>
         <translation type="unfinished">Пинг</translation>
->>>>>>> f6a356d2
     </message>
     <message>
         <source>Direction</source>
@@ -2941,26 +2836,16 @@
         <translation type="unfinished">Потпис &amp;Порука</translation>
     </message>
     <message>
-<<<<<<< HEAD
-        <source>Current fee:</source>
-        <translation>Тренутна провизија:</translation>
-=======
         <source>Reset all sign message fields</source>
         <translation type="unfinished">Поништите сва поља за потписивање поруке</translation>
->>>>>>> f6a356d2
     </message>
     <message>
         <source>Clear &amp;All</source>
         <translation type="unfinished">Очисти &amp;Све</translation>
     </message>
     <message>
-<<<<<<< HEAD
-        <source>New fee:</source>
-        <translation>Нова провизија:</translation>
-=======
         <source>&amp;Verify Message</source>
         <translation type="unfinished">&amp;Потврди поруку</translation>
->>>>>>> f6a356d2
     </message>
     <message>
         <source>Enter the receiver's address, message (ensure you copy line breaks, spaces, tabs, etc. exactly) and signature below to verify the message. Be careful not to read more into the signature than what is in the signed message itself, to avoid being tricked by a man-in-the-middle attack. Note that this only proves the signing party receives with the address, it cannot prove sendership of any transaction!</source>
@@ -3102,13 +2987,8 @@
         <translation type="unfinished">За</translation>
     </message>
     <message>
-<<<<<<< HEAD
-        <source>This is the transaction fee you may discard if change is smaller than dust at this level</source>
-        <translation>Ову провизију можете обрисати уколико је кусур мањи од нивоа прашине</translation>
-=======
         <source>own address</source>
         <translation type="unfinished">сопствена адреса</translation>
->>>>>>> f6a356d2
     </message>
     <message>
         <source>watch-only</source>
@@ -3474,10 +3354,6 @@
         <translation type="unfinished">Повећавање провизије за трансакцију није успело</translation>
     </message>
     <message>
-<<<<<<< HEAD
-        <source>Starting network threads...</source>
-        <translation>Покретање мрежних тема...</translation>
-=======
         <source>Do you want to increase the fee?</source>
         <extracomment>Asks a user if they would like to manually increase the fee of a transaction that has already been created.</extracomment>
         <translation type="unfinished">Да ли желиш да увећаш накнаду?</translation>
@@ -3485,7 +3361,6 @@
     <message>
         <source>Current fee:</source>
         <translation type="unfinished">Тренутна провизија:</translation>
->>>>>>> f6a356d2
     </message>
     <message>
         <source>Increase:</source>
