--- conflicted
+++ resolved
@@ -265,14 +265,9 @@
 <context>
     <name>QObject</name>
     <message>
-<<<<<<< HEAD
-        <source>Error: Specified data directory "%1" does not exist.</source>
-        <translation type="unfinished">Грешка: Одабрани директорјиум датотеке "%1" не постоји.</translation>
-=======
         <source>Do you want to reset settings to default values, or to abort without making changes?</source>
         <extracomment>Explanatory text shown on startup when the settings file cannot be read. Prompts user to make a choice between resetting or aborting.</extracomment>
         <translation type="unfinished">Da li želiš da poništiš podešavanja na početne vrednosti, ili da prekineš bez promena?</translation>
->>>>>>> 7da4ae1f
     </message>
     <message>
         <source>Error: %1</source>
@@ -299,13 +294,6 @@
         <translation type="unfinished">Немогуће преусмерити</translation>
     </message>
     <message>
-<<<<<<< HEAD
-        <source>Internal</source>
-        <translation type="unfinished">Унутрашње</translation>
-    </message>
-    <message>
-=======
->>>>>>> 7da4ae1f
         <source>Inbound</source>
         <extracomment>An inbound connection from a peer. An inbound connection is a connection initiated by a peer.</extracomment>
         <translation type="unfinished">Долазеће</translation>
@@ -400,76 +388,58 @@
             <numerusform />
         </translation>
     </message>
-<<<<<<< HEAD
     <message>
         <source>%1 kB</source>
         <translation type="unfinished">%1 килобајта</translation>
     </message>
     </context>
 <context>
-    <name>bitcoin-core</name>
-    <message>
-        <source>Settings file could not be read</source>
-        <translation type="unfinished">Datoteka sa podešavanjima nije mogla biti iščitana</translation>
-    </message>
-    <message>
-        <source>Settings file could not be written</source>
-        <translation type="unfinished">Фајл са подешавањима се не може записати</translation>
-=======
-    <message>
-        <source>%1 kB</source>
-        <translation type="unfinished">%1 килобајта</translation>
->>>>>>> 7da4ae1f
-    </message>
-    <message>
-        <source>The %s developers</source>
-        <translation type="unfinished">%s девелопери</translation>
-    </message>
-    <message>
-        <source>-maxtxfee is set very high! Fees this large could be paid on a single transaction.</source>
-        <translation type="unfinished">-maxtxfee је постављен сувише високо! Овако велике провизије могу бити наплаћене на само једној трансакцији.</translation>
-    </message>
-    <message>
-        <source>Cannot obtain a lock on data directory %s. %s is probably already running.</source>
-        <translation type="unfinished">Директоријум података се не може закључати %s. %s је вероватно већ покренут.</translation>
-    </message>
-    <message>
-        <source>Distributed under the MIT software license, see the accompanying file %s or %s</source>
-        <translation type="unfinished">Дистрибуирано под MIT софтверском лиценцом, погледајте придружени документ %s или %s</translation>
-    </message>
-    <message>
-        <source>Error reading %s! All keys read correctly, but transaction data or address book entries might be missing or incorrect.</source>
-        <translation type="unfinished">Грешка у читању %s! Сви кључеви су прочитани коректно, али подаци о трансакцији или уноси у адресар могу недостајати или бити нетачни.</translation>
-    </message>
-    <message>
-        <source>Fee estimation failed. Fallbackfee is disabled. Wait a few blocks or enable -fallbackfee.</source>
-        <translation type="unfinished">Процена провизије није успела. Промена провизије током трансакције је онемогућена. Сачекајте неколико блокова или омогућите -fallbackfee.</translation>
-    </message>
-    <message>
-        <source>Invalid amount for -maxtxfee=&lt;amount&gt;: '%s' (must be at least the minrelay fee of %s to prevent stuck transactions)</source>
-        <translation type="unfinished">Неважећи износ за -maxtxfee=&lt;amount&gt;: '%s' (мора бити minrelay провизија од %s да би се спречило да се трансакција заглави)</translation>
-    </message>
-    <message>
-        <source>Please check that your computer's date and time are correct! If your clock is wrong, %s will not work properly.</source>
-        <translation type="unfinished">Молим проверите да су време и датум на вашем рачунару тачни. Уколико је сат нетачан, %s неће радити исправно.</translation>
-    </message>
-    <message>
-        <source>Please contribute if you find %s useful. Visit %s for further information about the software.</source>
-        <translation type="unfinished">Молим донирајте, уколико сматрате %s корисним. Посетите %s за више информација о софтверу.</translation>
-    </message>
-    <message>
-        <source>Prune configured below the minimum of %d MiB.  Please use a higher number.</source>
-        <translation type="unfinished">Скраћивање је конфигурисано испод минимума од %d MiB. Молимо користите већи број.</translation>
-    </message>
-    <message>
-        <source>Prune: last wallet synchronisation goes beyond pruned data. You need to -reindex (download the whole blockchain again in case of pruned node)</source>
-        <translation type="unfinished">Скраћивање: последња синхронизација иде преко одрезаних података. Потребно је урадити ре-индексирање (преузети комплетан ланац блокова поново у случају одсеченог чвора)</translation>
-    </message>
-    <message>
-<<<<<<< HEAD
-        <source>The block database contains a block which appears to be from the future. This may be due to your computer's date and time being set incorrectly. Only rebuild the block database if you are sure that your computer's date and time are correct</source>
-        <translation type="unfinished">База података о блоковима садржи блок, за који се чини да је из будућности. Ово може бити услед тога што су време и датум на вашем рачунару нису подешени коректно. Покушајте обнову базе података о блоковима, само уколико сте сигурни да су време и датум на вашем рачунару исправни.</translation>
-=======
+    <name>BitcoinGUI</name>
+    <message>
+        <source>&amp;Overview</source>
+        <translation type="unfinished">&amp;Pregled</translation>
+    </message>
+    <message>
+        <source>Show general overview of wallet</source>
+        <translation type="unfinished">Prikaži opšti pregled novčanika</translation>
+    </message>
+    <message>
+        <source>&amp;Transactions</source>
+        <translation type="unfinished">&amp;Transakcije</translation>
+    </message>
+    <message>
+        <source>Browse transaction history</source>
+        <translation type="unfinished">Pregled istorije transakcija</translation>
+    </message>
+    <message>
+        <source>E&amp;xit</source>
+        <translation type="unfinished">I&amp;zađi</translation>
+    </message>
+    <message>
+        <source>Quit application</source>
+        <translation type="unfinished">Isključi aplikaciju</translation>
+    </message>
+    <message>
+        <source>&amp;About %1</source>
+        <translation type="unfinished">&amp;Otprilike %1</translation>
+    </message>
+    <message>
+        <source>Show information about %1</source>
+        <translation type="unfinished">Prikaži informacije za otprilike %1</translation>
+    </message>
+    <message>
+        <source>About &amp;Qt</source>
+        <translation type="unfinished">O &amp;Qt</translation>
+    </message>
+    <message>
+        <source>Show information about Qt</source>
+        <translation type="unfinished">Prikaži informacije o Qt</translation>
+    </message>
+    <message>
+        <source>Modify configuration options for %1</source>
+        <translation type="unfinished">Izmeni podešavanja za %1</translation>
+    </message>
+    <message>
         <source>Create a new wallet</source>
         <translation type="unfinished">Направи нови ночаник</translation>
     </message>
@@ -480,58 +450,37 @@
     <message>
         <source>Wallet:</source>
         <translation type="unfinished">Novčanik:</translation>
->>>>>>> 7da4ae1f
-    </message>
-    <message>
-        <source>The transaction amount is too small to send after the fee has been deducted</source>
-        <translation type="unfinished">Износ трансакције је толико мали за слање након што се одузме провизија</translation>
-    </message>
-    <message>
-<<<<<<< HEAD
-        <source>This is a pre-release test build - use at your own risk - do not use for mining or merchant applications</source>
-        <translation type="unfinished">Ово је тестна верзија пред издавање - користите на ваш ризик - не користити за рударење или трговачку примену</translation>
-=======
+    </message>
+    <message>
+        <source>Network activity disabled.</source>
+        <extracomment>A substring of the tooltip.</extracomment>
+        <translation type="unfinished">Aktivnost na mreži je prekinuta.</translation>
+    </message>
+    <message>
         <source>Proxy is &lt;b&gt;enabled&lt;/b&gt;: %1</source>
         <translation type="unfinished">Прокси је &lt;b&gt;омогућен&lt;/b&gt;: %1</translation>
     </message>
     <message>
         <source>Send coins to a Bitcoin address</source>
         <translation type="unfinished">Pošalji novčiće na Bitcoin adresu</translation>
->>>>>>> 7da4ae1f
-    </message>
-    <message>
-        <source>This is the transaction fee you may discard if change is smaller than dust at this level</source>
-        <translation type="unfinished">Ову провизију можете обрисати уколико је кусур мањи од нивоа прашине</translation>
-    </message>
-    <message>
-        <source>This is the transaction fee you may pay when fee estimates are not available.</source>
-        <translation type="unfinished">Ово је провизија за трансакцију коју можете платити када процена провизије није доступна.</translation>
-    </message>
-    <message>
-        <source>Total length of network version string (%i) exceeds maximum length (%i). Reduce the number or size of uacomments.</source>
-        <translation type="unfinished">Укупна дужина мрежне верзије низа (%i) је већа од максималне дужине (%i). Смањити број или величину корисничких коментара.</translation>
-    </message>
-    <message>
-        <source>Unable to replay blocks. You will need to rebuild the database using -reindex-chainstate.</source>
-        <translation type="unfinished">Блокове није могуће поново репродуковати. Ви ћете морати да обновите базу података користећи -reindex-chainstate.</translation>
-    </message>
-    <message>
-<<<<<<< HEAD
-        <source>Warning: Private keys detected in wallet {%s} with disabled private keys</source>
-        <translation type="unfinished">Упозорење: Приватни кључеви су пронађени у новчанику {%s} са онемогућеним приватним кључевима.</translation>
-    </message>
-    <message>
-        <source>Warning: We do not appear to fully agree with our peers! You may need to upgrade, or other nodes may need to upgrade.</source>
-        <translation type="unfinished">Упозорење: Изгледа да се ми у потпуности не слажемо са нашим чворовима! Можда постоји потреба да урадите надоградњу, или други чворови морају да ураде надоградњу.</translation>
-    </message>
-    <message>
-        <source>You need to rebuild the database using -reindex to go back to unpruned mode.  This will redownload the entire blockchain</source>
-        <translation type="unfinished">Обновите базу података користећи -reindex да би се вратили у нескраћени мод. Ово ће урадити поновно преузимање комплетног ланца података</translation>
-    </message>
-    <message>
-        <source>%s is set very high!</source>
-        <translation type="unfinished">%s је постављен врло високо!</translation>
-=======
+    </message>
+    <message>
+        <source>Backup wallet to another location</source>
+        <translation type="unfinished">Napravite rezervnu kopiju novčanika na drugom mestu</translation>
+    </message>
+    <message>
+        <source>Change the passphrase used for wallet encryption</source>
+        <translation type="unfinished">Promenite pristupnu frazu za enkiptovanje novčanika</translation>
+    </message>
+    <message>
+        <source>&amp;Send</source>
+        <translation type="unfinished">&amp;Pošalji</translation>
+    </message>
+    <message>
+        <source>&amp;Receive</source>
+        <translation type="unfinished">&amp;Primi</translation>
+    </message>
+    <message>
         <source>&amp;Options…</source>
         <translation type="unfinished">&amp;Опције...</translation>
     </message>
@@ -590,33 +539,20 @@
     <message>
         <source>&amp;File</source>
         <translation type="unfinished">&amp;Fajl</translation>
->>>>>>> 7da4ae1f
-    </message>
-    <message>
-        <source>-maxmempool must be at least %d MB</source>
-        <translation type="unfinished">-maxmempool мора бити минимално %d MB</translation>
-    </message>
-    <message>
-        <source>Cannot resolve -%s address: '%s'</source>
-        <translation type="unfinished">Не могу решити -%s адреса: '%s'</translation>
-    </message>
-    <message>
-        <source>Cannot write to data directory '%s'; check permissions.</source>
-        <translation type="unfinished">Није могуће извршити упис у директоријум података '%s'; проверите дозволе за упис.</translation>
-    </message>
-    <message>
-<<<<<<< HEAD
-        <source>Config setting for %s only applied on %s network when in [%s] section.</source>
-        <translation type="unfinished">Подешавање конфигурације за %s је само примењено на %s мрежи када је у [%s] секцији.</translation>
-    </message>
-    <message>
-        <source>Copyright (C) %i-%i</source>
-        <translation type="unfinished">Ауторско право (C) %i-%i</translation>
-    </message>
-    <message>
-        <source>Corrupted block database detected</source>
-        <translation type="unfinished">Детектована је оштећена база података блокова</translation>
-=======
+    </message>
+    <message>
+        <source>&amp;Settings</source>
+        <translation type="unfinished">&amp;Podešavanja</translation>
+    </message>
+    <message>
+        <source>&amp;Help</source>
+        <translation type="unfinished">&amp;Pomoć</translation>
+    </message>
+    <message>
+        <source>Tabs toolbar</source>
+        <translation type="unfinished">Alatke za tabove</translation>
+    </message>
+    <message>
         <source>Synchronizing with network…</source>
         <translation type="unfinished">Синхронизација са мрежом...</translation>
     </message>
@@ -675,33 +611,16 @@
     <message>
         <source>Error</source>
         <translation type="unfinished">Greska</translation>
->>>>>>> 7da4ae1f
-    </message>
-    <message>
-        <source>Could not find asmap file %s</source>
-        <translation type="unfinished">Не могу пронаћи датотеку asmap %s</translation>
-    </message>
-    <message>
-        <source>Could not parse asmap file %s</source>
-        <translation type="unfinished">Не могу рашчланити датотеку asmap %s</translation>
-    </message>
-    <message>
-<<<<<<< HEAD
-        <source>Disk space is too low!</source>
-        <translation type="unfinished">Премало простора на диску!</translation>
-    </message>
-    <message>
-        <source>Do you want to rebuild the block database now?</source>
-        <translation type="unfinished">Да ли желите да сада обновите базу података блокова?</translation>
-    </message>
-    <message>
-        <source>Done loading</source>
-        <translation type="unfinished">Zavrseno ucitavanje</translation>
-    </message>
-    <message>
-        <source>Error initializing block database</source>
-        <translation type="unfinished">Грешка у иницијализацији базе података блокова</translation>
-=======
+    </message>
+    <message>
+        <source>Warning</source>
+        <translation type="unfinished">Upozorenje</translation>
+    </message>
+    <message>
+        <source>Information</source>
+        <translation type="unfinished">Informacije</translation>
+    </message>
+    <message>
         <source>Up to date</source>
         <translation type="unfinished">Ажурирано</translation>
     </message>
@@ -836,17 +755,14 @@
 </source>
         <translation type="unfinished">Datum: %1
 </translation>
->>>>>>> 7da4ae1f
-    </message>
-    <message>
-        <source>Error initializing wallet database environment %s!</source>
-        <translation type="unfinished">Грешка код иницијализације окружења базе података новчаника %s!</translation>
-    </message>
-    <message>
-<<<<<<< HEAD
-        <source>Error loading %s</source>
-        <translation type="unfinished">Грешка током учитавања %s</translation>
-=======
+    </message>
+    <message>
+        <source>Amount: %1
+</source>
+        <translation type="unfinished">Iznos: %1
+</translation>
+    </message>
+    <message>
         <source>Wallet: %1
 </source>
         <translation type="unfinished">Новчаник: %1
@@ -857,791 +773,6 @@
 </source>
         <translation type="unfinished">Tip: %1
 </translation>
->>>>>>> 7da4ae1f
-    </message>
-    <message>
-        <source>Error loading %s: Private keys can only be disabled during creation</source>
-        <translation type="unfinished">Грешка током учитавања %s: Приватни кључеви могу бити онемогућени само приликом креирања</translation>
-    </message>
-    <message>
-        <source>Error loading %s: Wallet corrupted</source>
-        <translation type="unfinished">Грешка током учитавања %s: Новчаник је оштећен</translation>
-    </message>
-<<<<<<< HEAD
-    <message>
-        <source>Error loading %s: Wallet requires newer version of %s</source>
-        <translation type="unfinished">Грешка током учитавања %s: Новчаник захтева новију верзију %s</translation>
-    </message>
-    <message>
-        <source>Error loading block database</source>
-        <translation type="unfinished">Грешка у учитавању базе података блокова</translation>
-=======
-    <message>
-        <source>Sent transaction</source>
-        <translation type="unfinished">Послата трансакција</translation>
-    </message>
-    <message>
-        <source>Incoming transaction</source>
-        <translation type="unfinished">Долазна трансакција</translation>
-    </message>
-    <message>
-        <source>HD key generation is &lt;b&gt;enabled&lt;/b&gt;</source>
-        <translation type="unfinished">Генерисање ХД кључа је &lt;b&gt;омогућено&lt;/b&gt;</translation>
-    </message>
-    <message>
-        <source>HD key generation is &lt;b&gt;disabled&lt;/b&gt;</source>
-        <translation type="unfinished">Генерисање ХД кључа је &lt;b&gt;онеомогућено&lt;/b&gt;</translation>
-    </message>
-    <message>
-        <source>Private key &lt;b&gt;disabled&lt;/b&gt;</source>
-        <translation type="unfinished">Приватни кључ &lt;b&gt;онемогућен&lt;/b&gt;</translation>
-    </message>
-    <message>
-        <source>Wallet is &lt;b&gt;encrypted&lt;/b&gt; and currently &lt;b&gt;unlocked&lt;/b&gt;</source>
-        <translation type="unfinished">Новчаник јс &lt;b&gt;шифриран&lt;/b&gt; и тренутно &lt;b&gt;откључан&lt;/b&gt;</translation>
-    </message>
-    <message>
-        <source>Wallet is &lt;b&gt;encrypted&lt;/b&gt; and currently &lt;b&gt;locked&lt;/b&gt;</source>
-        <translation type="unfinished">Новчаник јс &lt;b&gt;шифрован&lt;/b&gt; и тренутно &lt;b&gt;закључан&lt;/b&gt;</translation>
-    </message>
-    <message>
-        <source>Original message:</source>
-        <translation type="unfinished">Оригинална порука:</translation>
-    </message>
-</context>
-<context>
-    <name>UnitDisplayStatusBarControl</name>
-    <message>
-        <source>Unit to show amounts in. Click to select another unit.</source>
-        <translation type="unfinished">Јединица у којој се приказују износи. Притисни да се прикаже друга јединица.</translation>
-    </message>
-</context>
-<context>
-    <name>CoinControlDialog</name>
-    <message>
-        <source>Coin Selection</source>
-        <translation type="unfinished">Избор новчића</translation>
-    </message>
-    <message>
-        <source>Quantity:</source>
-        <translation type="unfinished">Količina:</translation>
-    </message>
-    <message>
-        <source>Bytes:</source>
-        <translation type="unfinished">Бајта:</translation>
-    </message>
-    <message>
-        <source>Amount:</source>
-        <translation type="unfinished">Iznos:</translation>
->>>>>>> 7da4ae1f
-    </message>
-    <message>
-        <source>Error opening block database</source>
-        <translation type="unfinished">Грешка приликом отварања базе података блокова</translation>
-    </message>
-    <message>
-<<<<<<< HEAD
-        <source>Error reading from database, shutting down.</source>
-        <translation type="unfinished">Грешка приликом читања из базе података, искључивање у току.</translation>
-    </message>
-    <message>
-        <source>Error: Disk space is low for %s</source>
-        <translation type="unfinished">Грешка: Простор на диску је мали за %s</translation>
-    </message>
-    <message>
-        <source>Failed to listen on any port. Use -listen=0 if you want this.</source>
-        <translation type="unfinished">Преслушавање није успело ни на једном порту. Користите -listen=0 уколико желите то.</translation>
-    </message>
-    <message>
-        <source>Failed to rescan the wallet during initialization</source>
-        <translation type="unfinished">Није успело поновно скенирање новчаника приликом иницијализације.</translation>
-    </message>
-    <message>
-        <source>Incorrect or no genesis block found. Wrong datadir for network?</source>
-        <translation type="unfinished">Почетни блок је погрешан или се не може пронаћи. Погрешан datadir за мрежу?</translation>
-    </message>
-    <message>
-        <source>Initialization sanity check failed. %s is shutting down.</source>
-        <translation type="unfinished">Провера исправности иницијализације није успела. %s се искључује.</translation>
-    </message>
-    <message>
-        <source>Insufficient funds</source>
-        <translation type="unfinished">Nedovoljno sredstava</translation>
-    </message>
-    <message>
-        <source>Invalid -onion address or hostname: '%s'</source>
-        <translation type="unfinished">Неважећа -onion адреса или име хоста: '%s'</translation>
-    </message>
-    <message>
-        <source>Invalid -proxy address or hostname: '%s'</source>
-        <translation type="unfinished">Неважећа -proxy адреса или име хоста: '%s'</translation>
-    </message>
-    <message>
-        <source>Invalid P2P permission: '%s'</source>
-        <translation type="unfinished">Неважећа P2P дозвола: '%s'</translation>
-    </message>
-    <message>
-        <source>Invalid amount for -%s=&lt;amount&gt;: '%s'</source>
-        <translation type="unfinished">Неважећи износ за %s=&lt;amount&gt;: '%s'</translation>
-    </message>
-    <message>
-        <source>Invalid amount for -discardfee=&lt;amount&gt;: '%s'</source>
-        <translation type="unfinished">Неважећи износ за -discardfee=&lt;amount&gt;: '%s'</translation>
-    </message>
-    <message>
-        <source>Invalid amount for -fallbackfee=&lt;amount&gt;: '%s'</source>
-        <translation type="unfinished">Неважећи износ за -fallbackfee=&lt;amount&gt;: '%s'</translation>
-    </message>
-    <message>
-        <source>Invalid amount for -paytxfee=&lt;amount&gt;: '%s' (must be at least %s)</source>
-        <translation type="unfinished">Неважећи износ за -paytxfee=&lt;amount&gt;: '%s' (мора бити бар %s)</translation>
-    </message>
-    <message>
-        <source>Invalid netmask specified in -whitelist: '%s'</source>
-        <translation type="unfinished">Неважећа мрежна маска наведена у -whitelist: '%s'</translation>
-    </message>
-    <message>
-        <source>Need to specify a port with -whitebind: '%s'</source>
-        <translation type="unfinished">Ви морате одредити порт са -whitebind: '%s'</translation>
-    </message>
-    <message>
-        <source>Not enough file descriptors available.</source>
-        <translation type="unfinished">Нема довољно доступних дескриптора датотеке.</translation>
-    </message>
-    <message>
-        <source>Prune cannot be configured with a negative value.</source>
-        <translation type="unfinished">Скраћење се не може конфигурисати са негативном вредношћу.</translation>
-    </message>
-    <message>
-        <source>Prune mode is incompatible with -txindex.</source>
-        <translation type="unfinished">Мод скраћивања није компатибилан са -txindex.</translation>
-    </message>
-    <message>
-        <source>Reducing -maxconnections from %d to %d, because of system limitations.</source>
-        <translation type="unfinished">Смањивање -maxconnections са %d на %d, због ограничења система.</translation>
-    </message>
-    <message>
-        <source>Section [%s] is not recognized.</source>
-        <translation type="unfinished">Одељак [%s] није препознат.</translation>
-    </message>
-    <message>
-        <source>Signing transaction failed</source>
-        <translation type="unfinished">Потписивање трансакције није успело</translation>
-=======
-        <source>Dust:</source>
-        <translation type="unfinished">Прашина:</translation>
-    </message>
-    <message>
-        <source>After Fee:</source>
-        <translation type="unfinished">Nakon Naknade:</translation>
-    </message>
-    <message>
-        <source>Change:</source>
-        <translation type="unfinished">Кусур:</translation>
-    </message>
-    <message>
-        <source>(un)select all</source>
-        <translation type="unfinished">(Де)Селектуј све</translation>
-    </message>
-    <message>
-        <source>Tree mode</source>
-        <translation type="unfinished">Прикажи као стабло</translation>
-    </message>
-    <message>
-        <source>List mode</source>
-        <translation type="unfinished">Прикажи као листу</translation>
-    </message>
-    <message>
-        <source>Amount</source>
-        <translation type="unfinished">Kolicina</translation>
-    </message>
-    <message>
-        <source>Received with label</source>
-        <translation type="unfinished">Примљено са ознаком</translation>
-    </message>
-    <message>
-        <source>Received with address</source>
-        <translation type="unfinished">Примљено са адресом</translation>
-    </message>
-    <message>
-        <source>Date</source>
-        <translation type="unfinished">Datum</translation>
-    </message>
-    <message>
-        <source>Confirmations</source>
-        <translation type="unfinished">Потврде</translation>
-    </message>
-    <message>
-        <source>Confirmed</source>
-        <translation type="unfinished">Потврђено</translation>
-    </message>
-    <message>
-        <source>Copy amount</source>
-        <translation type="unfinished">Копирај износ</translation>
-    </message>
-    <message>
-        <source>&amp;Copy address</source>
-        <translation type="unfinished">&amp;Копирај адресу</translation>
-    </message>
-    <message>
-        <source>Copy &amp;label</source>
-        <translation type="unfinished">Копирај &amp;означи</translation>
-    </message>
-    <message>
-        <source>Copy &amp;amount</source>
-        <translation type="unfinished">Копирај &amp;износ</translation>
-    </message>
-    <message>
-        <source>L&amp;ock unspent</source>
-        <translation type="unfinished">Закључај непотрошено</translation>
-    </message>
-    <message>
-        <source>&amp;Unlock unspent</source>
-        <translation type="unfinished">Откључај непотрошено</translation>
-    </message>
-    <message>
-        <source>Copy quantity</source>
-        <translation type="unfinished">Копирај количину</translation>
-    </message>
-    <message>
-        <source>Copy fee</source>
-        <translation type="unfinished">Копирај провизију</translation>
-    </message>
-    <message>
-        <source>Copy after fee</source>
-        <translation type="unfinished">Копирај након провизије</translation>
-    </message>
-    <message>
-        <source>Copy bytes</source>
-        <translation type="unfinished">Копирај бајтове</translation>
-    </message>
-    <message>
-        <source>Copy dust</source>
-        <translation type="unfinished">Копирај прашину</translation>
-    </message>
-    <message>
-        <source>Copy change</source>
-        <translation type="unfinished">Копирај кусур</translation>
-    </message>
-    <message>
-        <source>(%1 locked)</source>
-        <translation type="unfinished">(%1 закључан)</translation>
-    </message>
-    <message>
-        <source>yes</source>
-        <translation type="unfinished">да</translation>
-    </message>
-    <message>
-        <source>no</source>
-        <translation type="unfinished">не</translation>
-    </message>
-    <message>
-        <source>This label turns red if any recipient receives an amount smaller than the current dust threshold.</source>
-        <translation type="unfinished">Ознака постаје црвена уколико прималац прими износ мањи од износа прашине - сићушног износа.</translation>
-    </message>
-    <message>
-        <source>Can vary +/- %1 satoshi(s) per input.</source>
-        <translation type="unfinished">Може варирати  +/- %1 сатоши(ја) по инпуту.</translation>
->>>>>>> 7da4ae1f
-    </message>
-    <message>
-        <source>Specified -walletdir "%s" does not exist</source>
-        <translation type="unfinished">Наведени -walletdir "%s" не постоји</translation>
-    </message>
-    <message>
-<<<<<<< HEAD
-        <source>Specified -walletdir "%s" is a relative path</source>
-        <translation type="unfinished">Наведени -walletdir "%s" је релативна путања</translation>
-    </message>
-    <message>
-        <source>Specified -walletdir "%s" is not a directory</source>
-        <translation type="unfinished">Наведени -walletdir "%s" није директоријум</translation>
-    </message>
-    <message>
-        <source>Specified blocks directory "%s" does not exist.</source>
-        <translation type="unfinished">Наведени директоријум блокова "%s" не постоји.</translation>
-    </message>
-    <message>
-        <source>The source code is available from %s.</source>
-        <translation type="unfinished">Изворни код је доступан из %s.</translation>
-    </message>
-    <message>
-        <source>The transaction amount is too small to pay the fee</source>
-        <translation type="unfinished">Износ трансакције је сувише мали да се плати трансакција</translation>
-    </message>
-    <message>
-        <source>The wallet will avoid paying less than the minimum relay fee.</source>
-        <translation type="unfinished">Новчаник ће избећи плаћање износа мањег него што је минимална повезана провизија.</translation>
-    </message>
-    <message>
-        <source>This is experimental software.</source>
-        <translation type="unfinished">Ово је експерименталн софтвер.</translation>
-    </message>
-    <message>
-        <source>This is the minimum transaction fee you pay on every transaction.</source>
-        <translation type="unfinished">Ово је минимални износ провизије за трансакцију коју ћете платити на свакој трансакцији.</translation>
-    </message>
-    <message>
-        <source>This is the transaction fee you will pay if you send a transaction.</source>
-        <translation type="unfinished">Ово је износ провизије за трансакцију коју ћете платити уколико шаљете трансакцију.</translation>
-    </message>
-    <message>
-        <source>Transaction amount too small</source>
-        <translation type="unfinished">Износ трансакције премали.</translation>
-    </message>
-    <message>
-        <source>Transaction amounts must not be negative</source>
-        <translation type="unfinished">Износ трансакције не може бити негативан</translation>
-    </message>
-    <message>
-        <source>Transaction has too long of a mempool chain</source>
-        <translation type="unfinished">Трансакција има предугачак ланац у удруженој меморији</translation>
-    </message>
-    <message>
-        <source>Transaction must have at least one recipient</source>
-        <translation type="unfinished">Трансакција мора имати бар једног примаоца</translation>
-    </message>
-    <message>
-        <source>Transaction too large</source>
-        <translation type="unfinished">Трансакција превелика.</translation>
-    </message>
-    <message>
-        <source>Unable to bind to %s on this computer (bind returned error %s)</source>
-        <translation type="unfinished">Није могуће повезати %s на овом рачунару (веза враћа грешку %s)</translation>
-    </message>
-    <message>
-        <source>Unable to bind to %s on this computer. %s is probably already running.</source>
-        <translation type="unfinished">Није могуће повезивање са %s на овом рачунару. %s је вероватно већ покренут.</translation>
-    </message>
-    <message>
-        <source>Unable to create the PID file '%s': %s</source>
-        <translation type="unfinished">Стварање PID документа '%s': %s није могуће</translation>
-    </message>
-    <message>
-        <source>Unable to generate initial keys</source>
-        <translation type="unfinished">Генерисање кључева за иницијализацију није могуће</translation>
-    </message>
-    <message>
-        <source>Unable to generate keys</source>
-        <translation type="unfinished">Није могуће генерисати кључеве</translation>
-    </message>
-    <message>
-        <source>Unable to start HTTP server. See debug log for details.</source>
-        <translation type="unfinished">Стартовање HTTP сервера није могуће. Погледати дневник исправљених грешака за детаље.</translation>
-    </message>
-    <message>
-        <source>Unknown -blockfilterindex value %s.</source>
-        <translation type="unfinished">Непозната вредност -blockfilterindex %s.</translation>
-    </message>
-    <message>
-        <source>Unknown address type '%s'</source>
-        <translation type="unfinished">Непознати тип адресе '%s'</translation>
-    </message>
-    <message>
-        <source>Unknown change type '%s'</source>
-        <translation type="unfinished">Непознати тип промене '%s'</translation>
-    </message>
-    <message>
-        <source>Unknown network specified in -onlynet: '%s'</source>
-        <translation type="unfinished">Непозната мрежа је наведена у -onlynet: '%s'</translation>
-    </message>
-    <message>
-        <source>Unsupported logging category %s=%s.</source>
-        <translation type="unfinished">Категорија записа није подржана %s=%s.</translation>
-    </message>
-    <message>
-        <source>User Agent comment (%s) contains unsafe characters.</source>
-        <translation type="unfinished">Коментар агента корисника (%s) садржи небезбедне знакове.</translation>
-    </message>
-    <message>
-        <source>Wallet needed to be rewritten: restart %s to complete</source>
-        <translation type="unfinished">Новчаник треба да буде преписан: поновно покрените %s да завршите</translation>
-    </message>
-</context>
-<context>
-    <name>BitcoinGUI</name>
-    <message>
-        <source>&amp;Overview</source>
-        <translation type="unfinished">&amp;Pregled</translation>
-    </message>
-    <message>
-        <source>Show general overview of wallet</source>
-        <translation type="unfinished">Prikaži opšti pregled novčanika</translation>
-    </message>
-    <message>
-        <source>&amp;Transactions</source>
-        <translation type="unfinished">&amp;Transakcije</translation>
-    </message>
-    <message>
-        <source>Browse transaction history</source>
-        <translation type="unfinished">Pregled istorije transakcija</translation>
-    </message>
-    <message>
-        <source>E&amp;xit</source>
-        <translation type="unfinished">I&amp;zađi</translation>
-    </message>
-    <message>
-        <source>Quit application</source>
-        <translation type="unfinished">Isključi aplikaciju</translation>
-    </message>
-    <message>
-        <source>&amp;About %1</source>
-        <translation type="unfinished">&amp;Otprilike %1</translation>
-    </message>
-    <message>
-        <source>Show information about %1</source>
-        <translation type="unfinished">Prikaži informacije za otprilike %1</translation>
-    </message>
-    <message>
-        <source>About &amp;Qt</source>
-        <translation type="unfinished">O &amp;Qt</translation>
-    </message>
-    <message>
-        <source>Show information about Qt</source>
-        <translation type="unfinished">Prikaži informacije o Qt</translation>
-    </message>
-    <message>
-        <source>Modify configuration options for %1</source>
-        <translation type="unfinished">Izmeni podešavanja za %1</translation>
-    </message>
-    <message>
-        <source>Create a new wallet</source>
-        <translation type="unfinished">Napravi novi novčanik</translation>
-    </message>
-    <message>
-        <source>&amp;Minimize</source>
-        <translation type="unfinished">&amp;Minimiziraj</translation>
-    </message>
-    <message>
-        <source>Wallet:</source>
-        <translation type="unfinished">Novčanik:</translation>
-    </message>
-    <message>
-        <source>Network activity disabled.</source>
-        <extracomment>A substring of the tooltip.</extracomment>
-        <translation type="unfinished">Aktivnost na mreži je prekinuta.</translation>
-    </message>
-    <message>
-        <source>Proxy is &lt;b&gt;enabled&lt;/b&gt;: %1</source>
-        <translation type="unfinished">Прокси је &lt;b&gt;омогућен&lt;/b&gt;: %1</translation>
-    </message>
-    <message>
-        <source>Send coins to a Bitcoin address</source>
-        <translation type="unfinished">Pošalji novčiće na Bitcoin adresu</translation>
-    </message>
-    <message>
-        <source>Backup wallet to another location</source>
-        <translation type="unfinished">Napravite rezervnu kopiju novčanika na drugom mestu</translation>
-    </message>
-    <message>
-        <source>Change the passphrase used for wallet encryption</source>
-        <translation type="unfinished">Promenite pristupnu frazu za enkiptovanje novčanika</translation>
-    </message>
-    <message>
-        <source>&amp;Send</source>
-        <translation type="unfinished">&amp;Pošalji</translation>
-    </message>
-    <message>
-        <source>&amp;Receive</source>
-        <translation type="unfinished">&amp;Primi</translation>
-    </message>
-    <message>
-        <source>&amp;Options…</source>
-        <translation type="unfinished">&amp;Opcije…</translation>
-    </message>
-    <message>
-        <source>&amp;Encrypt Wallet…</source>
-        <translation type="unfinished">&amp;Šifruj novčanik…</translation>
-    </message>
-    <message>
-        <source>Encrypt the private keys that belong to your wallet</source>
-        <translation type="unfinished">Enkriptuj privatne ključeve novčanika</translation>
-    </message>
-    <message>
-        <source>&amp;Backup Wallet…</source>
-        <translation type="unfinished">&amp;Резервна копија новчаника</translation>
-    </message>
-    <message>
-        <source>&amp;Change Passphrase…</source>
-        <translation type="unfinished">&amp;Promeni lozinku…</translation>
-    </message>
-    <message>
-        <source>Sign &amp;message…</source>
-        <translation type="unfinished">Потпиши &amp;поруку</translation>
-    </message>
-    <message>
-        <source>Sign messages with your Bitcoin addresses to prove you own them</source>
-        <translation type="unfinished">Potpišite poruke sa svojim Bitcoin adresama da biste dokazali njihovo vlasništvo</translation>
-    </message>
-    <message>
-        <source>&amp;Verify message…</source>
-        <translation type="unfinished">&amp;Verifikuj poruku…</translation>
-    </message>
-    <message>
-        <source>Verify messages to ensure they were signed with specified Bitcoin addresses</source>
-        <translation type="unfinished">Proverite poruke da biste utvrdili sa kojim Bitcoin adresama su potpisane</translation>
-    </message>
-    <message>
-        <source>&amp;Load PSBT from file…</source>
-        <translation type="unfinished">&amp;Учитава ”PSBT” из датотеке…</translation>
-    </message>
-    <message>
-        <source>Open &amp;URI…</source>
-        <translation type="unfinished">Отвори &amp;URI</translation>
-    </message>
-    <message>
-        <source>Close Wallet…</source>
-        <translation type="unfinished">Zatvori novčanik…</translation>
-    </message>
-    <message>
-        <source>Create Wallet…</source>
-        <translation type="unfinished">Napravi novčanik…</translation>
-    </message>
-    <message>
-        <source>Close All Wallets…</source>
-        <translation type="unfinished">Zatvori sve novčanike…</translation>
-    </message>
-    <message>
-        <source>&amp;File</source>
-        <translation type="unfinished">&amp;Fajl</translation>
-    </message>
-    <message>
-        <source>&amp;Settings</source>
-        <translation type="unfinished">&amp;Podešavanja</translation>
-    </message>
-    <message>
-        <source>&amp;Help</source>
-        <translation type="unfinished">&amp;Pomoć</translation>
-    </message>
-    <message>
-        <source>Tabs toolbar</source>
-        <translation type="unfinished">Alatke za tabove</translation>
-    </message>
-    <message>
-        <source>Synchronizing with network…</source>
-        <translation type="unfinished">Синхронизација са мрежом...</translation>
-    </message>
-    <message>
-        <source>Indexing blocks on disk…</source>
-        <translation type="unfinished">Индексирање блокова на диску…</translation>
-    </message>
-    <message>
-        <source>Processing blocks on disk…</source>
-        <translation type="unfinished">Процесуирање блокова на диску</translation>
-    </message>
-    <message>
-        <source>Reindexing blocks on disk…</source>
-        <translation type="unfinished">Реиндексирање блокова на диску…</translation>
-    </message>
-    <message>
-        <source>Connecting to peers…</source>
-        <translation type="unfinished">Повезивање са клијентима...</translation>
-    </message>
-    <message>
-        <source>Request payments (generates QR codes and bitcoin: URIs)</source>
-        <translation type="unfinished">Zatražite plaćanje (generiše QR kodove i bitcoin: URI-e)</translation>
-    </message>
-    <message>
-        <source>Show the list of used sending addresses and labels</source>
-        <translation type="unfinished">Прегледајте листу коришћених адреса и етикета за слање уплата</translation>
-    </message>
-    <message>
-        <source>Show the list of used receiving addresses and labels</source>
-        <translation type="unfinished">Прегледајте листу коришћених адреса и етикета за пријем уплата</translation>
-    </message>
-    <message>
-        <source>&amp;Command-line options</source>
-        <translation type="unfinished">&amp;Опције командне линије</translation>
-    </message>
-    <message numerus="yes">
-        <source>Processed %n block(s) of transaction history.</source>
-        <translation type="unfinished">
-            <numerusform />
-            <numerusform />
-            <numerusform />
-        </translation>
-    </message>
-    <message>
-        <source>%1 behind</source>
-        <translation type="unfinished">%1 уназад</translation>
-    </message>
-    <message>
-        <source>Catching up…</source>
-        <translation type="unfinished">Ажурирање у току...</translation>
-    </message>
-    <message>
-        <source>Last received block was generated %1 ago.</source>
-        <translation type="unfinished">Последњи примљени блок је направљен пре %1.</translation>
-    </message>
-    <message>
-        <source>Transactions after this will not yet be visible.</source>
-        <translation type="unfinished">Трансакције након овога још неће бити видљиве.</translation>
-    </message>
-    <message>
-        <source>Error</source>
-        <translation type="unfinished">Greska</translation>
-    </message>
-    <message>
-        <source>Warning</source>
-        <translation type="unfinished">Upozorenje</translation>
-    </message>
-    <message>
-        <source>Information</source>
-        <translation type="unfinished">Informacije</translation>
-    </message>
-    <message>
-        <source>Up to date</source>
-        <translation type="unfinished">Ажурирано</translation>
-    </message>
-    <message>
-        <source>Load Partially Signed Bitcoin Transaction</source>
-        <translation type="unfinished">Учитај делимично потписану Bitcoin трансакцију</translation>
-    </message>
-    <message>
-        <source>Load Partially Signed Bitcoin Transaction from clipboard</source>
-        <translation type="unfinished">Учитај делимично потписану Bitcoin трансакцију из clipboard-a</translation>
-    </message>
-    <message>
-        <source>Node window</source>
-        <translation type="unfinished">Ноде прозор</translation>
-    </message>
-    <message>
-        <source>Open node debugging and diagnostic console</source>
-        <translation type="unfinished">Отвори конзолу за ноде дебуг и дијагностику</translation>
-    </message>
-    <message>
-        <source>&amp;Sending addresses</source>
-        <translation type="unfinished">&amp;Адресе за слање</translation>
-    </message>
-    <message>
-        <source>&amp;Receiving addresses</source>
-        <translation type="unfinished">&amp;Адресе за примање</translation>
-    </message>
-    <message>
-        <source>Open a bitcoin: URI</source>
-        <translation type="unfinished">Отвори биткоин: URI</translation>
-    </message>
-    <message>
-        <source>Open Wallet</source>
-        <translation type="unfinished">Otvori novčanik</translation>
-    </message>
-    <message>
-        <source>Open a wallet</source>
-        <translation type="unfinished">Отвори новчаник</translation>
-    </message>
-    <message>
-        <source>Close wallet</source>
-        <translation type="unfinished">Затвори новчаник</translation>
-    </message>
-    <message>
-        <source>Close all wallets</source>
-        <translation type="unfinished">Затвори све новчанике</translation>
-    </message>
-    <message>
-        <source>Show the %1 help message to get a list with possible Bitcoin command-line options</source>
-        <translation type="unfinished">Прикажи  поруку помоћи %1 за листу са могућим опцијама Биткоин командне линије</translation>
-    </message>
-    <message>
-        <source>&amp;Mask values</source>
-        <translation type="unfinished">&amp;Маскирај вредности</translation>
-    </message>
-    <message>
-        <source>Mask the values in the Overview tab</source>
-        <translation type="unfinished">Филтрирај вредности у картици за преглед</translation>
-    </message>
-    <message>
-        <source>default wallet</source>
-        <translation type="unfinished">подразумевани новчаник</translation>
-    </message>
-    <message>
-        <source>No wallets available</source>
-        <translation type="unfinished">Нема доступних новчаника</translation>
-    </message>
-    <message>
-        <source>Wallet Name</source>
-        <extracomment>Label of the input field where the name of the wallet is entered.</extracomment>
-        <translation type="unfinished">Име Новчаника</translation>
-    </message>
-    <message>
-        <source>Zoom</source>
-        <translation type="unfinished">Увећај</translation>
-    </message>
-    <message>
-        <source>Main Window</source>
-        <translation type="unfinished">Главни прозор</translation>
-    </message>
-    <message>
-        <source>%1 client</source>
-        <translation type="unfinished">%1 klijent</translation>
-    </message>
-    <message>
-        <source>&amp;Hide</source>
-        <translation type="unfinished">&amp;Sakrij</translation>
-    </message>
-    <message>
-        <source>S&amp;how</source>
-        <translation type="unfinished">&amp;Прикажи</translation>
-    </message>
-    <message numerus="yes">
-        <source>%n active connection(s) to Bitcoin network.</source>
-        <extracomment>A substring of the tooltip.</extracomment>
-        <translation type="unfinished">
-            <numerusform>%n активних конекција са Биткоин мрежом</numerusform>
-            <numerusform>%n активних конекција са Биткоин мрежом</numerusform>
-            <numerusform>%n активних конекција са Биткоин мрежом</numerusform>
-        </translation>
-    </message>
-    <message>
-        <source>Click for more actions.</source>
-        <extracomment>A substring of the tooltip. "More actions" are available via the context menu.</extracomment>
-        <translation type="unfinished">Клик за више акција</translation>
-    </message>
-    <message>
-        <source>Show Peers tab</source>
-        <extracomment>A context menu item. The "Peers tab" is an element of the "Node window".</extracomment>
-        <translation type="unfinished">Прикажи картицу са ”Клијентима”</translation>
-    </message>
-    <message>
-        <source>Disable network activity</source>
-        <extracomment>A context menu item.</extracomment>
-        <translation type="unfinished">Онемогући мрежне активности</translation>
-    </message>
-    <message>
-        <source>Enable network activity</source>
-        <extracomment>A context menu item. The network activity was disabled previously.</extracomment>
-        <translation type="unfinished">Омогући мрежне активности</translation>
-    </message>
-    <message>
-        <source>Error: %1</source>
-        <translation type="unfinished">Greška: %1</translation>
-    </message>
-    <message>
-        <source>Warning: %1</source>
-        <translation type="unfinished">Упозорење: %1</translation>
-    </message>
-    <message>
-        <source>Date: %1
-</source>
-        <translation type="unfinished">Datum: %1
-</translation>
-    </message>
-    <message>
-        <source>Amount: %1
-</source>
-        <translation type="unfinished">Iznos: %1
-</translation>
-    </message>
-    <message>
-        <source>Wallet: %1
-</source>
-        <translation type="unfinished">Новчаник: %1
-</translation>
-    </message>
-    <message>
-        <source>Type: %1
-</source>
-        <translation type="unfinished">Tip: %1
-</translation>
     </message>
     <message>
         <source>Label: %1
@@ -1943,7 +1074,7 @@
     </message>
     <message>
         <source>Encrypt the wallet. The wallet will be encrypted with a passphrase of your choice.</source>
-        <translation type="unfinished">Šifrujte novčanik. Novčanik će biti šifrovan koristeći lozinku po Vašem izboru.</translation>
+        <translation type="unfinished">Шифрирај новчаник. Новчаник ће бити шифриран лозинком коју одаберете.</translation>
     </message>
     <message>
         <source>Encrypt Wallet</source>
@@ -2383,10 +1514,6 @@
         <translation type="unfinished">&amp;Путања скрипте спољног потписника</translation>
     </message>
     <message>
-        <source>Full path to a Bitcoin Core compatible script (e.g. C:\Downloads\hwi.exe or /Users/you/Downloads/hwi.py). Beware: malware can steal your coins!</source>
-        <translation type="unfinished">Пуна путања до скрипте компатибилне са Битцоин Цоре (нпр. Ц:\Довнлоадс\хви.еке или /Усерс/иоу/Довнлоадс/хви.пи). Пазите: злонамерни софтвер може украсти ваше новчиће</translation>
-    </message>
-    <message>
         <source>Automatically open the Bitcoin client port on the router. This only works when your router supports UPnP and it is enabled.</source>
         <translation type="unfinished">Аутоматски отвори Биткоин клијент порт на рутеру. Ова опција ради само уколико твој рутер подржава и има омогућен UPnP.</translation>
     </message>
@@ -2654,10 +1781,6 @@
 </context>
 <context>
     <name>PSBTOperationsDialog</name>
-    <message>
-        <source>Dialog</source>
-        <translation type="unfinished">Дијалог</translation>
-    </message>
     <message>
         <source>Sign Tx</source>
         <translation type="unfinished">Потпиши Трансакцију</translation>
@@ -3058,14 +2181,6 @@
     <message>
         <source>Services</source>
         <translation type="unfinished">Услуге</translation>
-    </message>
-    <message>
-        <source>Whether the peer requested us to relay transactions.</source>
-        <translation type="unfinished">Да ли је колега тражио од нас да пренесемо трансакције</translation>
-    </message>
-    <message>
-        <source>Wants Tx Relay</source>
-        <translation type="unfinished">Жели Тк Релаciju</translation>
     </message>
     <message>
         <source>High bandwidth BIP152 compact block relay: %1</source>
@@ -3736,6 +2851,7 @@
     </message>
     <message>
         <source>PSBT saved</source>
+        <extracomment>Popup message when a PSBT has been saved to a file</extracomment>
         <translation type="unfinished">PSBT сачуван</translation>
     </message>
     <message>
@@ -4063,2558 +3179,6 @@
     <message>
         <source>kB/s</source>
         <translation type="unfinished">KB/s</translation>
-=======
-        <source>change from %1 (%2)</source>
-        <translation type="unfinished">Измени од %1 (%2)</translation>
-    </message>
-    <message>
-        <source>(change)</source>
-        <translation type="unfinished">(промени)</translation>
-    </message>
-</context>
-<context>
-    <name>CreateWalletActivity</name>
-    <message>
-        <source>Create Wallet</source>
-        <extracomment>Title of window indicating the progress of creation of a new wallet.</extracomment>
-        <translation type="unfinished">Направи новчаник</translation>
-    </message>
-    <message>
-        <source>Create wallet failed</source>
-        <translation type="unfinished">Креирање новчаника неуспешно</translation>
-    </message>
-    <message>
-        <source>Create wallet warning</source>
-        <translation type="unfinished">Направи упозорење за новчаник</translation>
-    </message>
-    <message>
-        <source>Can't list signers</source>
-        <translation type="unfinished">Не могу да излистам потписнике</translation>
-    </message>
-    </context>
-<context>
-    <name>LoadWalletsActivity</name>
-    <message>
-        <source>Load Wallets</source>
-        <extracomment>Title of progress window which is displayed when wallets are being loaded.</extracomment>
-        <translation type="unfinished">Učitaj Novčanik</translation>
-    </message>
-    <message>
-        <source>Loading wallets…</source>
-        <extracomment>Descriptive text of the load wallets progress window which indicates to the user that wallets are currently being loaded.</extracomment>
-        <translation type="unfinished">Učitavanje Novčanika</translation>
-    </message>
-</context>
-<context>
-    <name>OpenWalletActivity</name>
-    <message>
-        <source>Open wallet failed</source>
-        <translation type="unfinished">Отварање новчаника неуспешно</translation>
-    </message>
-    <message>
-        <source>Open wallet warning</source>
-        <translation type="unfinished">Упозорење приликом отварања новчаника</translation>
-    </message>
-    <message>
-        <source>default wallet</source>
-        <translation type="unfinished">подразумевани новчаник</translation>
-    </message>
-    <message>
-        <source>Open Wallet</source>
-        <extracomment>Title of window indicating the progress of opening of a wallet.</extracomment>
-        <translation type="unfinished">Otvori novčanik</translation>
-    </message>
-    <message>
-        <source>Opening Wallet &lt;b&gt;%1&lt;/b&gt;…</source>
-        <extracomment>Descriptive text of the open wallet progress window which indicates to the user which wallet is currently being opened.</extracomment>
-        <translation type="unfinished">Отвањаре новчаника &lt;b&gt;%1&lt;/b&gt;</translation>
->>>>>>> 7da4ae1f
-    </message>
-</context>
-<context>
-    <name>WalletController</name>
-    <message>
-<<<<<<< HEAD
-        <source>abandoned</source>
-        <extracomment>Text explaining the current status of a transaction, shown in the status field of the details window for this transaction. This status represents an abandoned transaction.</extracomment>
-        <translation type="unfinished">напуштено</translation>
-    </message>
-    <message>
-        <source>%1/unconfirmed</source>
-        <extracomment>Text explaining the current status of a transaction, shown in the status field of the details window for this transaction. This status represents a transaction confirmed in at least one block, but less than 6 blocks.</extracomment>
-        <translation type="unfinished">%1/nepotvrdjeno</translation>
-    </message>
-    <message>
-        <source>%1 confirmations</source>
-        <extracomment>Text explaining the current status of a transaction, shown in the status field of the details window for this transaction. This status represents a transaction confirmed in 6 or more blocks.</extracomment>
-        <translation type="unfinished">%1 potvrdjeno/ih</translation>
-=======
-        <source>Close wallet</source>
-        <translation type="unfinished">Затвори новчаник</translation>
-    </message>
-    <message>
-        <source>Are you sure you wish to close the wallet &lt;i&gt;%1&lt;/i&gt;?</source>
-        <translation type="unfinished">Да ли сте сигурни да желите да затворите новчаник &lt;i&gt;%1&lt;/i&gt;?</translation>
->>>>>>> 7da4ae1f
-    </message>
-    <message>
-        <source>Closing the wallet for too long can result in having to resync the entire chain if pruning is enabled.</source>
-        <translation type="unfinished">Услед затварања новчаника на дугачки период времена може се десити да је потребна поновна синхронизација комплетног ланца, уколико је дозвољено резање.</translation>
-    </message>
-    <message>
-        <source>Close all wallets</source>
-        <translation type="unfinished">Затвори све новчанике</translation>
-    </message>
-    <message>
-        <source>Are you sure you wish to close all wallets?</source>
-        <translation type="unfinished">Да ли сигурно желите да затворите све новчанике?</translation>
-    </message>
-</context>
-<context>
-    <name>CreateWalletDialog</name>
-    <message>
-        <source>Create Wallet</source>
-        <translation type="unfinished">Направи новчаник</translation>
-    </message>
-    <message>
-        <source>Wallet Name</source>
-        <translation type="unfinished">Име Новчаника</translation>
-    </message>
-    <message>
-        <source>Wallet</source>
-        <translation type="unfinished">Novčanik</translation>
-    </message>
-    <message>
-        <source>Encrypt the wallet. The wallet will be encrypted with a passphrase of your choice.</source>
-        <translation type="unfinished">Шифрирај новчаник. Новчаник ће бити шифриран лозинком коју одаберете.</translation>
-    </message>
-    <message>
-        <source>Encrypt Wallet</source>
-        <translation type="unfinished">Шифрирај новчаник</translation>
-    </message>
-    <message>
-        <source>Advanced Options</source>
-        <translation type="unfinished">Напредне опције</translation>
-    </message>
-    <message>
-        <source>Disable private keys for this wallet. Wallets with private keys disabled will have no private keys and cannot have an HD seed or imported private keys. This is ideal for watch-only wallets.</source>
-        <translation type="unfinished">Onemogućite privatne ključeve za ovaj novčanik. Novčanici sa isključenim privatnim ključevima neće imati privatne ključeve i ne mogu imati HD seme ili uvezene privatne ključeve. Ovo je idealno za novčanike samo za gledanje.</translation>
-    </message>
-    <message>
-        <source>Disable Private Keys</source>
-        <translation type="unfinished">Онемогући Приватне Кључеве</translation>
-    </message>
-    <message>
-        <source>Make a blank wallet. Blank wallets do not initially have private keys or scripts. Private keys and addresses can be imported, or an HD seed can be set, at a later time.</source>
-        <translation type="unfinished">Направи празан новчаник. Празни новчанци немају приватане кључеве или скрипте. Приватни кључеви могу се увести, или HD семе може бити постављено касније.</translation>
-    </message>
-    <message>
-        <source>Make Blank Wallet</source>
-        <translation type="unfinished">Направи Празан Новчаник</translation>
-    </message>
-    <message>
-        <source>Use descriptors for scriptPubKey management</source>
-        <translation type="unfinished">Користите дескрипторе за управљање сцриптПубКеи-ом</translation>
-    </message>
-    <message>
-        <source>Descriptor Wallet</source>
-        <translation type="unfinished">Дескриптор Новчаник</translation>
-    </message>
-    <message>
-        <source>Use an external signing device such as a hardware wallet. Configure the external signer script in wallet preferences first.</source>
-        <translation type="unfinished">Користите спољни уређај за потписивање као што је хардверски новчаник. Прво конфигуришите скрипту спољног потписника у подешавањима новчаника.
-</translation>
-    </message>
-    <message>
-        <source>External signer</source>
-        <translation type="unfinished">Екстерни потписник</translation>
-    </message>
-    <message>
-        <source>Create</source>
-        <translation type="unfinished">Направи</translation>
-    </message>
-    <message>
-        <source>Compiled without sqlite support (required for descriptor wallets)</source>
-        <translation type="unfinished">Састављено без склите подршке (потребно за новчанике дескриптора)</translation>
-    </message>
-    <message>
-        <source>Compiled without external signing support (required for external signing)</source>
-        <extracomment>"External signing" means using devices such as hardware wallets.</extracomment>
-        <translation type="unfinished">Састављено без подршке за спољно потписивање (потребно за спољно потписивање)</translation>
-    </message>
-</context>
-<context>
-    <name>EditAddressDialog</name>
-    <message>
-        <source>Edit Address</source>
-        <translation type="unfinished">Izmeni Adresu</translation>
-    </message>
-    <message>
-<<<<<<< HEAD
-        <source>Transaction total size</source>
-        <translation type="unfinished">Укупна величина трансакције</translation>
-    </message>
-    <message>
-        <source>Transaction virtual size</source>
-        <translation type="unfinished">Виртуелна величина трансакције</translation>
-    </message>
-    <message>
-        <source>Output index</source>
-        <translation type="unfinished">Излазни индекс</translation>
-    </message>
-    <message>
-        <source> (Certificate was not verified)</source>
-        <translation type="unfinished">(Сертификат још није проверен)</translation>
-    </message>
-    <message>
-        <source>Merchant</source>
-        <translation type="unfinished">Trgovac</translation>
-    </message>
-    <message>
-        <source>Generated coins must mature %1 blocks before they can be spent. When you generated this block, it was broadcast to the network to be added to the block chain. If it fails to get into the chain, its state will change to "not accepted" and it won't be spendable. This may occasionally happen if another node generates a block within a few seconds of yours.</source>
-        <translation type="unfinished">Генерисани новчићи морају доспети %1 блокова пре него што могу бити потрошени. Када генеришете овај блок, он се емитује у мрежу, да би био придодат на ланац блокова. Укупно не успе да се придода на ланац, његово стање се мења у "није прихваћен" и неће га бити могуће потрошити. Ово се може повремено десити уколико други чвор генерише блок у периоду од неколико секунди од вашег.</translation>
-    </message>
-    <message>
-        <source>Debug information</source>
-        <translation type="unfinished">Informacije debugovanja</translation>
-=======
-        <source>&amp;Label</source>
-        <translation type="unfinished">&amp;Oznaka</translation>
-    </message>
-    <message>
-        <source>The label associated with this address list entry</source>
-        <translation type="unfinished">Ознака повезана са овом ставком из листе адреса</translation>
->>>>>>> 7da4ae1f
-    </message>
-    <message>
-        <source>The address associated with this address list entry. This can only be modified for sending addresses.</source>
-        <translation type="unfinished">Адреса повезана са овом ставком из листе адреса. Ово можете променити једини у случају адреса за плаћање.</translation>
-    </message>
-    <message>
-        <source>&amp;Address</source>
-        <translation type="unfinished">&amp;Adresa</translation>
-    </message>
-    <message>
-        <source>New sending address</source>
-        <translation type="unfinished">Нова адреса за слање</translation>
-    </message>
-    <message>
-        <source>Edit receiving address</source>
-        <translation type="unfinished">Измени адресу за примање</translation>
-    </message>
-    <message>
-        <source>Edit sending address</source>
-        <translation type="unfinished">Измени адресу за слање</translation>
-    </message>
-    <message>
-        <source>The entered address "%1" is not a valid Bitcoin address.</source>
-        <translation type="unfinished">Унета адреса "%1" није важећа Биткоин адреса.</translation>
-    </message>
-    <message>
-        <source>Address "%1" already exists as a receiving address with label "%2" and so cannot be added as a sending address.</source>
-        <translation type="unfinished">Адреса "%1" већ постоји као примајућа адреса са ознаком "%2" и не може бити додата као адреса за слање.</translation>
-    </message>
-    <message>
-        <source>The entered address "%1" is already in the address book with label "%2".</source>
-        <translation type="unfinished">Унета адреса "%1" већ постоји у адресару са ознаком "%2".</translation>
-    </message>
-    <message>
-        <source>Could not unlock wallet.</source>
-        <translation type="unfinished">Новчаник није могуће откључати.</translation>
-    </message>
-    <message>
-        <source>New key generation failed.</source>
-        <translation type="unfinished">Генерисање новог кључа није успело.</translation>
-    </message>
-</context>
-<context>
-<<<<<<< HEAD
-    <name>TransactionDescDialog</name>
-    <message>
-        <source>This pane shows a detailed description of the transaction</source>
-        <translation type="unfinished">Овај одељак приказује детањан приказ трансакције</translation>
-    </message>
-    <message>
-        <source>Details for %1</source>
-        <translation type="unfinished">Детаљи за %1</translation>
-    </message>
-</context>
-<context>
-    <name>TransactionTableModel</name>
-=======
-    <name>FreespaceChecker</name>
->>>>>>> 7da4ae1f
-    <message>
-        <source>A new data directory will be created.</source>
-        <translation type="unfinished">Нови директоријум података биће креиран.</translation>
-    </message>
-    <message>
-        <source>name</source>
-        <translation type="unfinished">име</translation>
-    </message>
-    <message>
-        <source>Directory already exists. Add %1 if you intend to create a new directory here.</source>
-        <translation type="unfinished">Директоријум већ постоји. Додајте %1 ако намеравате да креирате нови директоријум овде.</translation>
-    </message>
-    <message>
-<<<<<<< HEAD
-        <source>Unconfirmed</source>
-        <translation type="unfinished">Непотврђено</translation>
-    </message>
-    <message>
-        <source>Abandoned</source>
-        <translation type="unfinished">Напуштено</translation>
-    </message>
-    <message>
-        <source>Confirming (%1 of %2 recommended confirmations)</source>
-        <translation type="unfinished">Потврђивање у току (%1 од %2 препоручене потврде)</translation>
-    </message>
-    <message>
-        <source>Confirmed (%1 confirmations)</source>
-        <translation type="unfinished">Potvrdjena (%1 potvrdjenih)</translation>
-    </message>
-    <message>
-        <source>Conflicted</source>
-        <translation type="unfinished">Неуслагашен</translation>
-    </message>
-    <message>
-        <source>Immature (%1 confirmations, will be available after %2)</source>
-        <translation type="unfinished">Није доспео (%1 потврде, биће доступан након %2)</translation>
-    </message>
-    <message>
-        <source>Generated but not accepted</source>
-        <translation type="unfinished">Генерисан али није прихваћен</translation>
-    </message>
-    <message>
-        <source>Received with</source>
-        <translation type="unfinished">Primljeno uz</translation>
-=======
-        <source>Path already exists, and is not a directory.</source>
-        <translation type="unfinished">Путања већ постоји и није директоријум.</translation>
->>>>>>> 7da4ae1f
-    </message>
-    <message>
-        <source>Cannot create data directory here.</source>
-        <translation type="unfinished">Не можете креирати директоријум података овде.</translation>
-    </message>
-</context>
-<context>
-    <name>Intro</name>
-    <message numerus="yes">
-        <source>%n GB of space available</source>
-        <translation type="unfinished">
-            <numerusform />
-            <numerusform />
-            <numerusform />
-        </translation>
-    </message>
-    <message numerus="yes">
-        <source>(of %n GB needed)</source>
-        <translation type="unfinished">
-            <numerusform>(од потребних %n GB)</numerusform>
-            <numerusform>(од потребних %n GB)</numerusform>
-            <numerusform>(од  потребних  %n GB)</numerusform>
-        </translation>
-    </message>
-    <message numerus="yes">
-        <source>(%n GB needed for full chain)</source>
-        <translation type="unfinished">
-            <numerusform>(%n GB потребно за цео ланац)</numerusform>
-            <numerusform>(%n GB потребно за цео ланац)</numerusform>
-            <numerusform>(%n GB потребно за цео ланац)</numerusform>
-        </translation>
-    </message>
-    <message>
-        <source>At least %1 GB of data will be stored in this directory, and it will grow over time.</source>
-        <translation type="unfinished">Најмање %1 GB подататака биће складиштен у овај директорјиум који ће временом порасти.</translation>
-    </message>
-    <message>
-        <source>Approximately %1 GB of data will be stored in this directory.</source>
-        <translation type="unfinished">Најмање %1 GB подататака биће складиштен у овај директорјиум.</translation>
-    </message>
-    <message numerus="yes">
-        <source>(sufficient to restore backups %n day(s) old)</source>
-        <extracomment>Explanatory text on the capability of the current prune target.</extracomment>
-        <translation type="unfinished">
-            <numerusform>(довољно за враћање резервних копија старих %n дана)</numerusform>
-            <numerusform>(довољно за враћање резервних копија старих %n дана)</numerusform>
-            <numerusform>(довољно за враћање резервних копија старих %n дана)</numerusform>
-        </translation>
-    </message>
-    <message>
-        <source>%1 will download and store a copy of the Bitcoin block chain.</source>
-        <translation type="unfinished">%1 биће преузеће и складиштити копију Биткоин ланца блокова.</translation>
-    </message>
-    <message>
-        <source>The wallet will also be stored in this directory.</source>
-        <translation type="unfinished">Новчаник ће бити складиштен у овом директоријуму.</translation>
-    </message>
-    <message>
-        <source>Error: Specified data directory "%1" cannot be created.</source>
-        <translation type="unfinished">Грешка: Одабрана датотека  "%1" не може бити креирана.</translation>
-    </message>
-<<<<<<< HEAD
-    <message>
-        <source>Transaction status. Hover over this field to show number of confirmations.</source>
-        <translation type="unfinished">Статус трансакције. Пређи мишем преко поља за приказ броја трансакција.</translation>
-    </message>
-    <message>
-        <source>Date and time that the transaction was received.</source>
-        <translation type="unfinished">Датум и време пријема трансакције</translation>
-    </message>
-    <message>
-        <source>Type of transaction.</source>
-        <translation type="unfinished">Тип трансакције.</translation>
-    </message>
-    <message>
-        <source>Whether or not a watch-only address is involved in this transaction.</source>
-        <translation type="unfinished">Без обзира да ли је у ову трансакције укључена или није - адреса само за гледање.</translation>
-    </message>
-    <message>
-        <source>User-defined intent/purpose of the transaction.</source>
-        <translation type="unfinished">Намена / сврха трансакције коју одређује корисник.</translation>
-    </message>
-    <message>
-        <source>Amount removed from or added to balance.</source>
-        <translation type="unfinished">Износ одбијен или додат салду.</translation>
-    </message>
-</context>
-<context>
-    <name>TransactionView</name>
-    <message>
-        <source>All</source>
-        <translation type="unfinished">Све</translation>
-    </message>
-    <message>
-        <source>Today</source>
-        <translation type="unfinished">Данас</translation>
-    </message>
-    <message>
-        <source>This week</source>
-        <translation type="unfinished">Oве недеље</translation>
-    </message>
-    <message>
-        <source>This month</source>
-        <translation type="unfinished">Овог месеца</translation>
-    </message>
-    <message>
-        <source>Last month</source>
-        <translation type="unfinished">Претходног месеца</translation>
-    </message>
-    <message>
-        <source>This year</source>
-        <translation type="unfinished">Ове године</translation>
-    </message>
-    <message>
-        <source>Received with</source>
-        <translation type="unfinished">Primljeno uz</translation>
-=======
-    <message>
-        <source>Error</source>
-        <translation type="unfinished">Greska</translation>
->>>>>>> 7da4ae1f
-    </message>
-    <message>
-        <source>Welcome</source>
-        <translation type="unfinished">Добродошли</translation>
-    </message>
-    <message>
-<<<<<<< HEAD
-        <source>To yourself</source>
-        <translation type="unfinished">Теби</translation>
-    </message>
-    <message>
-        <source>Mined</source>
-        <translation type="unfinished">Iskopano</translation>
-    </message>
-    <message>
-        <source>Other</source>
-        <translation type="unfinished">Други</translation>
-    </message>
-    <message>
-        <source>Enter address, transaction id, or label to search</source>
-        <translation type="unfinished">Унесите адресу, ознаку трансакције, или назив за претрагу</translation>
-    </message>
-    <message>
-        <source>Min amount</source>
-        <translation type="unfinished">Минимални износ</translation>
-    </message>
-    <message>
-        <source>Range…</source>
-        <translation type="unfinished">Опсег:</translation>
-    </message>
-    <message>
-        <source>&amp;Copy address</source>
-        <translation type="unfinished">&amp;Копирај адресу</translation>
-    </message>
-    <message>
-        <source>Copy &amp;label</source>
-        <translation type="unfinished">Копирај &amp;означи</translation>
-    </message>
-    <message>
-        <source>Copy &amp;amount</source>
-        <translation type="unfinished">Копирај &amp;износ</translation>
-    </message>
-    <message>
-        <source>Copy transaction &amp;ID</source>
-        <translation type="unfinished">Копирај трансакцију &amp;ID</translation>
-    </message>
-    <message>
-        <source>Copy &amp;raw transaction</source>
-        <translation type="unfinished">Копирајте &amp;необрађену трансакцију</translation>
-    </message>
-    <message>
-        <source>Copy full transaction &amp;details</source>
-        <translation type="unfinished">Копирајте све детаље трансакције</translation>
-    </message>
-    <message>
-        <source>&amp;Show transaction details</source>
-        <translation type="unfinished">&amp;Прикажи детаље транакције</translation>
-    </message>
-    <message>
-        <source>Increase transaction &amp;fee</source>
-        <translation type="unfinished">Повећај провизију трансакције</translation>
-    </message>
-    <message>
-        <source>&amp;Edit address label</source>
-        <translation type="unfinished">&amp;Promeni adresu etikete</translation>
-    </message>
-    <message>
-        <source>Export Transaction History</source>
-        <translation type="unfinished">Извези Детаље Трансакције</translation>
-    </message>
-    <message>
-        <source>Comma separated file</source>
-        <extracomment>Expanded name of the CSV file format. See: https://en.wikipedia.org/wiki/Comma-separated_values.</extracomment>
-        <translation type="unfinished">CSV фајл</translation>
-    </message>
-    <message>
-        <source>Confirmed</source>
-        <translation type="unfinished">Потврђено</translation>
-    </message>
-    <message>
-        <source>Watch-only</source>
-        <translation type="unfinished">Само-гледање</translation>
-    </message>
-    <message>
-        <source>Date</source>
-        <translation type="unfinished">Datum</translation>
-=======
-        <source>Welcome to %1.</source>
-        <translation type="unfinished">Добродошли на  %1.</translation>
-    </message>
-    <message>
-        <source>As this is the first time the program is launched, you can choose where %1 will store its data.</source>
-        <translation type="unfinished">Пошто је ово први пут да је програм покренут, можете изабрати где ће %1 чувати своје податке.</translation>
->>>>>>> 7da4ae1f
-    </message>
-    <message>
-        <source>Limit block chain storage to</source>
-        <translation type="unfinished">Ограничите складиштење блок ланца на</translation>
-    </message>
-    <message>
-        <source>Reverting this setting requires re-downloading the entire blockchain. It is faster to download the full chain first and prune it later. Disables some advanced features.</source>
-        <translation type="unfinished">Враћање ове опције захтева поновно преузимање целокупног блокчејна - ланца блокова. Брже је преузети цели ланац и касније га скратити. Онемогућава неке напредне опције.</translation>
-    </message>
-    <message>
-        <source> GB</source>
-        <translation type="unfinished">Гигабајт</translation>
-    </message>
-    <message>
-        <source>This initial synchronisation is very demanding, and may expose hardware problems with your computer that had previously gone unnoticed. Each time you run %1, it will continue downloading where it left off.</source>
-        <translation type="unfinished">Првобитна синхронизација веома је захтевна и може изложити ваш рачунар хардверским проблемима који раније нису били примећени. Сваки пут када покренете %1, преузимање ће се наставити тамо где је било прекинуто.</translation>
-    </message>
-    <message>
-<<<<<<< HEAD
-        <source>There was an error trying to save the transaction history to %1.</source>
-        <translation type="unfinished">Десила се грешка приликом покушаја да се сними историја трансакција на %1.</translation>
-    </message>
-    <message>
-        <source>Exporting Successful</source>
-        <translation type="unfinished">Извоз Успешан</translation>
-    </message>
-    <message>
-        <source>The transaction history was successfully saved to %1.</source>
-        <translation type="unfinished">Историја трансакција је успешно снимљена на %1.</translation>
-    </message>
-    <message>
-        <source>Range:</source>
-        <translation type="unfinished">Опсег:</translation>
-    </message>
-    <message>
-        <source>to</source>
-        <translation type="unfinished">до</translation>
-=======
-        <source>If you have chosen to limit block chain storage (pruning), the historical data must still be downloaded and processed, but will be deleted afterward to keep your disk usage low.</source>
-        <translation type="unfinished">Ако сте одлучили да ограничите складиштење ланаца блокова (тримовање), историјски подаци се ипак морају преузети и обрадити, али ће након тога бити избрисани како би се ограничила употреба диска.</translation>
-    </message>
-    <message>
-        <source>Use the default data directory</source>
-        <translation type="unfinished">Користите подразумевани директоријум података</translation>
-    </message>
-    <message>
-        <source>Use a custom data directory:</source>
-        <translation type="unfinished">Користите прилагођени директоријум података:</translation>
->>>>>>> 7da4ae1f
-    </message>
-</context>
-<context>
-    <name>HelpMessageDialog</name>
-    <message>
-<<<<<<< HEAD
-        <source>Create a new wallet</source>
-        <translation type="unfinished">Napravi novi novčanik</translation>
-    </message>
-    <message>
-        <source>Error</source>
-        <translation type="unfinished">Greska</translation>
-    </message>
-    <message>
-        <source>Unable to decode PSBT from clipboard (invalid base64)</source>
-        <translation type="unfinished">Није могуће декодирати PSBT из клипборд-а (неважећи base64)</translation>
-    </message>
-    <message>
-        <source>Load Transaction Data</source>
-        <translation type="unfinished">Учитај Податке Трансакције</translation>
-    </message>
-    <message>
-        <source>Partially Signed Transaction (*.psbt)</source>
-        <translation type="unfinished">Делимично Потписана Трансакција (*.psbt)</translation>
-    </message>
-    <message>
-        <source>PSBT file must be smaller than 100 MiB</source>
-        <translation type="unfinished">PSBT фајл мора бити мањи од 100 MiB</translation>
-    </message>
-    <message>
-        <source>Unable to decode PSBT</source>
-        <translation type="unfinished">Немогуће декодирати PSBT</translation>
-    </message>
-</context>
-<context>
-    <name>WalletModel</name>
-    <message>
-        <source>Send Coins</source>
-        <translation type="unfinished">Пошаљи новчиће</translation>
-    </message>
-    <message>
-        <source>Fee bump error</source>
-        <translation type="unfinished">Изненадна грешка у накнади</translation>
-    </message>
-    <message>
-        <source>Increasing transaction fee failed</source>
-        <translation type="unfinished">Повећавање провизије за трансакцију није успело</translation>
-    </message>
-    <message>
-        <source>Do you want to increase the fee?</source>
-        <extracomment>Asks a user if they would like to manually increase the fee of a transaction that has already been created.</extracomment>
-        <translation type="unfinished">Да ли желиш да увећаш накнаду?</translation>
-    </message>
-    <message>
-        <source>Current fee:</source>
-        <translation type="unfinished">Тренутна провизија:</translation>
-    </message>
-    <message>
-        <source>Increase:</source>
-        <translation type="unfinished">Увећај:</translation>
-    </message>
-    <message>
-        <source>New fee:</source>
-        <translation type="unfinished">Нова провизија:</translation>
-    </message>
-    <message>
-        <source>Confirm fee bump</source>
-        <translation type="unfinished">Потврдите ударну провизију</translation>
-    </message>
-    <message>
-        <source>Can't draft transaction.</source>
-        <translation type="unfinished">Није могуће саставити трансакцију.</translation>
-    </message>
-    <message>
-        <source>PSBT copied</source>
-        <translation type="unfinished">PSBT је копиран</translation>
-    </message>
-    <message>
-        <source>Can't sign transaction.</source>
-        <translation type="unfinished">Није могуће потписати трансакцију.</translation>
-    </message>
-    <message>
-        <source>Could not commit transaction</source>
-        <translation type="unfinished">Трансакција није могућа</translation>
-    </message>
-    <message>
-        <source>default wallet</source>
-        <translation type="unfinished">подразумевани новчаник</translation>
-=======
-        <source>version</source>
-        <translation type="unfinished">верзија</translation>
-    </message>
-    <message>
-        <source>About %1</source>
-        <translation type="unfinished">О %1</translation>
-    </message>
-    <message>
-        <source>Command-line options</source>
-        <translation type="unfinished">Опције командне линије</translation>
->>>>>>> 7da4ae1f
-    </message>
-</context>
-<context>
-    <name>ShutdownWindow</name>
-    <message>
-        <source>%1 is shutting down…</source>
-        <translation type="unfinished">%1 се искључује...</translation>
-    </message>
-    <message>
-        <source>Do not shut down the computer until this window disappears.</source>
-        <translation type="unfinished">Немојте искључити рачунар док овај прозор не нестане.</translation>
-    </message>
-<<<<<<< HEAD
-=======
-</context>
-<context>
-    <name>ModalOverlay</name>
-    <message>
-        <source>Form</source>
-        <translation type="unfinished">Форма</translation>
-    </message>
-    <message>
-        <source>Recent transactions may not yet be visible, and therefore your wallet's balance might be incorrect. This information will be correct once your wallet has finished synchronizing with the bitcoin network, as detailed below.</source>
-        <translation type="unfinished">Недавне трансакције можда не буду видљиве, зато салдо твог новчаника може бити нетачан. Ова информација биће тачна када новчаник заврши са синхронизацијом биткоин мреже, приказаном испод.</translation>
-    </message>
-    <message>
-        <source>Attempting to spend bitcoins that are affected by not-yet-displayed transactions will not be accepted by the network.</source>
-        <translation type="unfinished">Покушај трошења биткоина на које утичу још увек неприказане трансакције мрежа неће прихватити.</translation>
-    </message>
-    <message>
-        <source>Number of blocks left</source>
-        <translation type="unfinished">Број преосталих блокова</translation>
-    </message>
-    <message>
-        <source>Unknown…</source>
-        <translation type="unfinished">Непознато...</translation>
-    </message>
-    <message>
-        <source>calculating…</source>
-        <translation type="unfinished">рачунање...</translation>
-    </message>
-    <message>
-        <source>Last block time</source>
-        <translation type="unfinished">Време последњег блока</translation>
-    </message>
-    <message>
-        <source>Progress</source>
-        <translation type="unfinished">Напредак</translation>
-    </message>
-    <message>
-        <source>Progress increase per hour</source>
-        <translation type="unfinished">Повећање напретка по часу</translation>
-    </message>
-    <message>
-        <source>Estimated time left until synced</source>
-        <translation type="unfinished">Оквирно време до краја синхронизације</translation>
-    </message>
-    <message>
-        <source>Hide</source>
-        <translation type="unfinished">Сакриј</translation>
-    </message>
-    <message>
-        <source>Esc</source>
-        <translation type="unfinished">Есц</translation>
-    </message>
-    <message>
-        <source>%1 is currently syncing.  It will download headers and blocks from peers and validate them until reaching the tip of the block chain.</source>
-        <translation type="unfinished">%1 се синхронузује. Преузеће заглавља и блокове од клијената и потврдити их док не стигне на крај ланца блокова.</translation>
-    </message>
-    <message>
-        <source>Unknown. Syncing Headers (%1, %2%)…</source>
-        <translation type="unfinished">Непознато. Синхронизација заглавља (%1, %2%)...</translation>
-    </message>
-    </context>
-<context>
-    <name>OpenURIDialog</name>
-    <message>
-        <source>Open bitcoin URI</source>
-        <translation type="unfinished">Отвори биткоин URI</translation>
-    </message>
-    <message>
-        <source>Paste address from clipboard</source>
-        <extracomment>Tooltip text for button that allows you to paste an address that is in your clipboard.</extracomment>
-        <translation type="unfinished">Налепите адресу из базе за копирање</translation>
-    </message>
-</context>
-<context>
-    <name>OptionsDialog</name>
-    <message>
-        <source>Options</source>
-        <translation type="unfinished">Поставке</translation>
-    </message>
-    <message>
-        <source>&amp;Main</source>
-        <translation type="unfinished">&amp;Главни</translation>
-    </message>
-    <message>
-        <source>Automatically start %1 after logging in to the system.</source>
-        <translation type="unfinished">Аутоматски почети %1 након пријање на систем.</translation>
-    </message>
-    <message>
-        <source>&amp;Start %1 on system login</source>
-        <translation type="unfinished">&amp;Покрени %1 приликом пријаве на систем</translation>
-    </message>
-    <message>
-        <source>Enabling pruning significantly reduces the disk space required to store transactions. All blocks are still fully validated. Reverting this setting requires re-downloading the entire blockchain.</source>
-        <translation type="unfinished">Омогућавање смањења значајно смањује простор на диску потребан за складиштење трансакција. Сви блокови су још увек у потпуности валидирани. Враћање ове поставке захтева поновно преузимање целог блоцкцхаина.</translation>
-    </message>
-    <message>
-        <source>Size of &amp;database cache</source>
-        <translation type="unfinished">Величина кеша базе података</translation>
-    </message>
-    <message>
-        <source>Number of script &amp;verification threads</source>
-        <translation type="unfinished">Број скрипти и CPU за верификацију</translation>
-    </message>
-    <message>
-        <source>IP address of the proxy (e.g. IPv4: 127.0.0.1 / IPv6: ::1)</source>
-        <translation type="unfinished">ИП адреса проксија (нпр. IPv4: 127.0.0.1 / IPv6: ::1)</translation>
-    </message>
-    <message>
-        <source>Shows if the supplied default SOCKS5 proxy is used to reach peers via this network type.</source>
-        <translation type="unfinished">Приказује се ако је испоручени уобичајени SOCKS5 проxy коришћен ради проналажења клијената преко овог типа мреже. </translation>
-    </message>
-    <message>
-        <source>Minimize instead of exit the application when the window is closed. When this option is enabled, the application will be closed only after selecting Exit in the menu.</source>
-        <translation type="unfinished">Минимизирање уместо искључивања апликације када се прозор затвори. Када је ова опција омогућена, апликација ће бити затворена тек након одабира Излаз у менију. </translation>
-    </message>
-    <message>
-        <source>Open the %1 configuration file from the working directory.</source>
-        <translation type="unfinished">Отвори  %1 конфигурациони фајл из директоријума у употреби.</translation>
-    </message>
-    <message>
-        <source>Open Configuration File</source>
-        <translation type="unfinished">Отвори Конфигурациону Датотеку</translation>
-    </message>
-    <message>
-        <source>Reset all client options to default.</source>
-        <translation type="unfinished">Ресетуј све опције клијента на почетна подешавања.</translation>
-    </message>
-    <message>
-        <source>&amp;Reset Options</source>
-        <translation type="unfinished">&amp;Ресет Опције</translation>
-    </message>
-    <message>
-        <source>&amp;Network</source>
-        <translation type="unfinished">&amp;Мрежа</translation>
-    </message>
-    <message>
-        <source>Prune &amp;block storage to</source>
-        <translation type="unfinished">Сакрати &amp;block складиштење на</translation>
-    </message>
-    <message>
-        <source>Reverting this setting requires re-downloading the entire blockchain.</source>
-        <translation type="unfinished">Враћање ове опције захтева да поновно преузимање целокупонг блокчејна.</translation>
-    </message>
-    <message>
-        <source>(0 = auto, &lt;0 = leave that many cores free)</source>
-        <translation type="unfinished">(0 = аутоматски одреди, &lt;0 = остави слободно толико језгара)</translation>
-    </message>
-    <message>
-        <source>Enable R&amp;PC server</source>
-        <extracomment>An Options window setting to enable the RPC server.</extracomment>
-        <translation type="unfinished">Omogući R&amp;PC server</translation>
-    </message>
-    <message>
-        <source>W&amp;allet</source>
-        <translation type="unfinished">Н&amp;овчаник</translation>
-    </message>
-    <message>
-        <source>Expert</source>
-        <translation type="unfinished">Експерт</translation>
-    </message>
-    <message>
-        <source>Enable coin &amp;control features</source>
-        <translation type="unfinished">Омогући опцију контроле новчића</translation>
-    </message>
-    <message>
-        <source>If you disable the spending of unconfirmed change, the change from a transaction cannot be used until that transaction has at least one confirmation. This also affects how your balance is computed.</source>
-        <translation type="unfinished">Уколико онемогућиш трошење непотврђеног кусура, кусур трансакције неће моћи да се користи док транскација нема макар једну потврду. Ово такође утиче како ће се салдо рачунати.</translation>
-    </message>
-    <message>
-        <source>&amp;Spend unconfirmed change</source>
-        <translation type="unfinished">&amp;Троши непотврђени кусур</translation>
-    </message>
-    <message>
-        <source>External Signer (e.g. hardware wallet)</source>
-        <translation type="unfinished">Екстерни потписник (нпр. хардверски новчаник)</translation>
-    </message>
-    <message>
-        <source>&amp;External signer script path</source>
-        <translation type="unfinished">&amp;Путања скрипте спољног потписника</translation>
-    </message>
-    <message>
-        <source>Automatically open the Bitcoin client port on the router. This only works when your router supports UPnP and it is enabled.</source>
-        <translation type="unfinished">Аутоматски отвори Биткоин клијент порт на рутеру. Ова опција ради само уколико твој рутер подржава и има омогућен UPnP.</translation>
-    </message>
-    <message>
-        <source>Map port using &amp;UPnP</source>
-        <translation type="unfinished">Мапирај порт користећи &amp;UPnP</translation>
-    </message>
-    <message>
-        <source>Automatically open the Bitcoin client port on the router. This only works when your router supports NAT-PMP and it is enabled. The external port could be random.</source>
-        <translation type="unfinished">Аутоматски отворите порт за Битцоин клијент на рутеру. Ово функционише само када ваш рутер подржава НАТ-ПМП и када је омогућен. Спољни порт би могао бити насумичан.</translation>
-    </message>
-    <message>
-        <source>Map port using NA&amp;T-PMP</source>
-        <translation type="unfinished">Мапирајте порт користећи НА&amp;Т-ПМП</translation>
-    </message>
-    <message>
-        <source>Accept connections from outside.</source>
-        <translation type="unfinished">Прихвати спољашње концекције.</translation>
-    </message>
-    <message>
-        <source>Allow incomin&amp;g connections</source>
-        <translation type="unfinished">Дозволи долазеће конекције.</translation>
-    </message>
-    <message>
-        <source>Connect to the Bitcoin network through a SOCKS5 proxy.</source>
-        <translation type="unfinished">Конектуј се на Биткоин мрежу кроз SOCKS5 проксијем.</translation>
-    </message>
-    <message>
-        <source>&amp;Connect through SOCKS5 proxy (default proxy):</source>
-        <translation type="unfinished">&amp;Конектуј се кроз SOCKS5 прокси (уобичајени прокси):</translation>
-    </message>
-    <message>
-        <source>Proxy &amp;IP:</source>
-        <translation type="unfinished">Прокси &amp;IP:</translation>
-    </message>
-    <message>
-        <source>&amp;Port:</source>
-        <translation type="unfinished">&amp;Порт:</translation>
-    </message>
-    <message>
-        <source>Port of the proxy (e.g. 9050)</source>
-        <translation type="unfinished">Прокси порт (нпр. 9050)</translation>
-    </message>
-    <message>
-        <source>Used for reaching peers via:</source>
-        <translation type="unfinished">Коришћен за приступ другим чворовима преко:</translation>
-    </message>
-    <message>
-        <source>Tor</source>
-        <translation type="unfinished">Тор</translation>
-    </message>
-    <message>
-        <source>Show the icon in the system tray.</source>
-        <translation type="unfinished">Прикажите икону у системској палети.</translation>
-    </message>
-    <message>
-        <source>&amp;Show tray icon</source>
-        <translation type="unfinished">&amp;Прикажи икону у траци</translation>
-    </message>
-    <message>
-        <source>Show only a tray icon after minimizing the window.</source>
-        <translation type="unfinished">Покажи само иконицу у панелу након минимизирања прозора</translation>
-    </message>
-    <message>
-        <source>&amp;Minimize to the tray instead of the taskbar</source>
-        <translation type="unfinished">&amp;минимизирај у доњу линију, уместо у програмску траку</translation>
-    </message>
-    <message>
-        <source>M&amp;inimize on close</source>
-        <translation type="unfinished">Минимизирај при затварању</translation>
-    </message>
-    <message>
-        <source>&amp;Display</source>
-        <translation type="unfinished">&amp;Прикажи</translation>
-    </message>
-    <message>
-        <source>User Interface &amp;language:</source>
-        <translation type="unfinished">&amp;Језик корисничког интерфејса:</translation>
-    </message>
-    <message>
-        <source>The user interface language can be set here. This setting will take effect after restarting %1.</source>
-        <translation type="unfinished">Језик корисничког интерфејса може се овде поставити. Ово својство биће на снази након поновног покреања %1.</translation>
-    </message>
-    <message>
-        <source>&amp;Unit to show amounts in:</source>
-        <translation type="unfinished">&amp;Јединица за приказивање износа:</translation>
-    </message>
-    <message>
-        <source>Choose the default subdivision unit to show in the interface and when sending coins.</source>
-        <translation type="unfinished">Одабери уобичајену подјединицу која се приказује у интерфејсу и када се шаљу новчићи.</translation>
-    </message>
-    <message>
-        <source>Whether to show coin control features or not.</source>
-        <translation type="unfinished">Да ли да се прикажу опције контроле новчића или не.</translation>
-    </message>
-    <message>
-        <source>Connect to the Bitcoin network through a separate SOCKS5 proxy for Tor onion services.</source>
-        <translation type="unfinished">Повежите се на Битцоин мрежу преко засебног СОЦКС5 проксија за Тор онион услуге.</translation>
-    </message>
-    <message>
-        <source>Use separate SOCKS&amp;5 proxy to reach peers via Tor onion services:</source>
-        <translation type="unfinished">Користите посебан СОЦКС&amp;5 прокси да бисте дошли до вршњака преко услуга Тор онион:</translation>
-    </message>
-    <message>
-        <source>Monospaced font in the Overview tab:</source>
-        <translation type="unfinished">Једноразредни фонт на картици Преглед:</translation>
-    </message>
-    <message>
-        <source>embedded "%1"</source>
-        <translation type="unfinished">уграђено ”%1”</translation>
-    </message>
-    <message>
-        <source>closest matching "%1"</source>
-        <translation type="unfinished">Најближа сличност ”%1”</translation>
-    </message>
-    <message>
-        <source>&amp;OK</source>
-        <translation type="unfinished">&amp;Уреду</translation>
-    </message>
-    <message>
-        <source>&amp;Cancel</source>
-        <translation type="unfinished">&amp;Откажи</translation>
-    </message>
-    <message>
-        <source>Compiled without external signing support (required for external signing)</source>
-        <extracomment>"External signing" means using devices such as hardware wallets.</extracomment>
-        <translation type="unfinished">Састављено без подршке за спољно потписивање (потребно за спољно потписивање)</translation>
-    </message>
-    <message>
-        <source>default</source>
-        <translation type="unfinished">подразумевано</translation>
-    </message>
-    <message>
-        <source>none</source>
-        <translation type="unfinished">ниједно</translation>
-    </message>
-    <message>
-        <source>Confirm options reset</source>
-        <extracomment>Window title text of pop-up window shown when the user has chosen to reset options.</extracomment>
-        <translation type="unfinished">Потврди ресет опција</translation>
-    </message>
-    <message>
-        <source>Client restart required to activate changes.</source>
-        <extracomment>Text explaining that the settings changed will not come into effect until the client is restarted.</extracomment>
-        <translation type="unfinished">Рестарт клијента захтеван како би се промене активирале.</translation>
-    </message>
-    <message>
-        <source>Client will be shut down. Do you want to proceed?</source>
-        <extracomment>Text asking the user to confirm if they would like to proceed with a client shutdown.</extracomment>
-        <translation type="unfinished">Клијент ће се искључити. Да ли желите да наставите?</translation>
-    </message>
-    <message>
-        <source>Configuration options</source>
-        <extracomment>Window title text of pop-up box that allows opening up of configuration file.</extracomment>
-        <translation type="unfinished">Конфигурација својстава</translation>
-    </message>
-    <message>
-        <source>The configuration file is used to specify advanced user options which override GUI settings. Additionally, any command-line options will override this configuration file.</source>
-        <extracomment>Explanatory text about the priority order of instructions considered by client. The order from high to low being: command-line, configuration file, GUI settings.</extracomment>
-        <translation type="unfinished">Конфигурациона датотека се користи да одреди напредне корисничке опције које поништају подешавања у графичком корисничком интерфејсу.</translation>
-    </message>
-    <message>
-        <source>Continue</source>
-        <translation type="unfinished">Nastavi</translation>
-    </message>
-    <message>
-        <source>Cancel</source>
-        <translation type="unfinished">Откажи</translation>
-    </message>
-    <message>
-        <source>Error</source>
-        <translation type="unfinished">Greska</translation>
-    </message>
-    <message>
-        <source>The configuration file could not be opened.</source>
-        <translation type="unfinished">Ова конфигурациона датотека не може бити отворена.</translation>
-    </message>
-    <message>
-        <source>This change would require a client restart.</source>
-        <translation type="unfinished">Ова промена захтева да се рачунар поново покрене.</translation>
-    </message>
-    <message>
-        <source>The supplied proxy address is invalid.</source>
-        <translation type="unfinished">Достављена прокси адреса није валидна.</translation>
-    </message>
-</context>
-<context>
-    <name>OverviewPage</name>
-    <message>
-        <source>Form</source>
-        <translation type="unfinished">Форма</translation>
-    </message>
-    <message>
-        <source>The displayed information may be out of date. Your wallet automatically synchronizes with the Bitcoin network after a connection is established, but this process has not completed yet.</source>
-        <translation type="unfinished">Приказана информација може бити застарела. Ваш новчаник се аутоматски синхронизује са Биткоин мрежом након успостављања конекције, али овај процес је још увек у току.</translation>
-    </message>
-    <message>
-        <source>Watch-only:</source>
-        <translation type="unfinished">Само гледање:</translation>
-    </message>
-    <message>
-        <source>Available:</source>
-        <translation type="unfinished">Доступно:</translation>
-    </message>
-    <message>
-        <source>Your current spendable balance</source>
-        <translation type="unfinished">Салдо који можете потрошити</translation>
-    </message>
-    <message>
-        <source>Pending:</source>
-        <translation type="unfinished">На чекању:</translation>
-    </message>
-    <message>
-        <source>Total of transactions that have yet to be confirmed, and do not yet count toward the spendable balance</source>
-        <translation type="unfinished">Укупан број трансакција које још увек нису потврђене, и не рачунају се у салдо рачуна који је могуће потрошити</translation>
-    </message>
-    <message>
-        <source>Immature:</source>
-        <translation type="unfinished">Недоспело:</translation>
-    </message>
-    <message>
-        <source>Mined balance that has not yet matured</source>
-        <translation type="unfinished">Салдо рударења који још увек није доспео</translation>
-    </message>
-    <message>
-        <source>Balances</source>
-        <translation type="unfinished">Салдо</translation>
-    </message>
-    <message>
-        <source>Total:</source>
-        <translation type="unfinished">Укупно:</translation>
-    </message>
-    <message>
-        <source>Your current total balance</source>
-        <translation type="unfinished">Твој тренутни салдо</translation>
-    </message>
-    <message>
-        <source>Your current balance in watch-only addresses</source>
-        <translation type="unfinished">Твој тренутни салдо са гледај-само адресама</translation>
-    </message>
-    <message>
-        <source>Spendable:</source>
-        <translation type="unfinished">Могуће потрошити:</translation>
-    </message>
-    <message>
-        <source>Recent transactions</source>
-        <translation type="unfinished">Недавне трансакције</translation>
-    </message>
-    <message>
-        <source>Unconfirmed transactions to watch-only addresses</source>
-        <translation type="unfinished">Трансакције за гледај-само адресе које нису потврђене</translation>
-    </message>
-    <message>
-        <source>Mined balance in watch-only addresses that has not yet matured</source>
-        <translation type="unfinished">Салдорударења у адресама које су у моду само гледање, који још увек није доспео</translation>
-    </message>
-    <message>
-        <source>Current total balance in watch-only addresses</source>
-        <translation type="unfinished">Тренутни укупни салдо у адресама у опцији само-гледај</translation>
-    </message>
-    <message>
-        <source>Privacy mode activated for the Overview tab. To unmask the values, uncheck Settings-&gt;Mask values.</source>
-        <translation type="unfinished">Режим приватности је активиран за картицу Преглед. Да бисте демаскирали вредности, поништите избор Подешавања-&gt;Маск вредности.</translation>
-    </message>
-</context>
-<context>
-    <name>PSBTOperationsDialog</name>
-    <message>
-        <source>Sign Tx</source>
-        <translation type="unfinished">Потпиши Трансакцију</translation>
-    </message>
-    <message>
-        <source>Broadcast Tx</source>
-        <translation type="unfinished">Емитуј Трансакцију</translation>
-    </message>
-    <message>
-        <source>Copy to Clipboard</source>
-        <translation type="unfinished">Копирајте у клипборд.</translation>
-    </message>
-    <message>
-        <source>Save…</source>
-        <translation type="unfinished">Сачувај...</translation>
-    </message>
-    <message>
-        <source>Close</source>
-        <translation type="unfinished">Затвори</translation>
-    </message>
-    <message>
-        <source>Failed to load transaction: %1</source>
-        <translation type="unfinished">Неуспело учитавање трансакције: %1</translation>
-    </message>
-    <message>
-        <source>Failed to sign transaction: %1</source>
-        <translation type="unfinished">Неуспело потписивање трансакције: %1</translation>
-    </message>
-    <message>
-        <source>Could not sign any more inputs.</source>
-        <translation type="unfinished">Није могуће потписати више уноса.</translation>
-    </message>
-    <message>
-        <source>Signed %1 inputs, but more signatures are still required.</source>
-        <translation type="unfinished">Потписано %1 поље, али је потребно још потписа.</translation>
-    </message>
-    <message>
-        <source>Signed transaction successfully. Transaction is ready to broadcast.</source>
-        <translation type="unfinished">Потписана трансакција је успешно. Трансакција је спремна за емитовање.</translation>
-    </message>
-    <message>
-        <source>Unknown error processing transaction.</source>
-        <translation type="unfinished">Непозната грешка у обради трансакције.</translation>
-    </message>
-    <message>
-        <source>Transaction broadcast successfully! Transaction ID: %1</source>
-        <translation type="unfinished">Трансакција је успешно емитована! Идентификација трансакције (ID): %1</translation>
-    </message>
-    <message>
-        <source>Transaction broadcast failed: %1</source>
-        <translation type="unfinished">Неуспело емитовање трансакције: %1</translation>
-    </message>
-    <message>
-        <source>PSBT copied to clipboard.</source>
-        <translation type="unfinished">ПСБТ је копиран у међуспремник.</translation>
-    </message>
-    <message>
-        <source>Save Transaction Data</source>
-        <translation type="unfinished">Сачувај Податке Трансакције</translation>
-    </message>
-    <message>
-        <source>Partially Signed Transaction (Binary)</source>
-        <extracomment>Expanded name of the binary PSBT file format. See: BIP 174.</extracomment>
-        <translation type="unfinished">Делимично потписана трансакција (бинарна)</translation>
-    </message>
-    <message>
-        <source>PSBT saved to disk.</source>
-        <translation type="unfinished">ПСБТ је сачуван на диску.</translation>
-    </message>
-    <message>
-        <source> * Sends %1 to %2</source>
-        <translation type="unfinished">*Шаље %1 до %2</translation>
-    </message>
-    <message>
-        <source>Unable to calculate transaction fee or total transaction amount.</source>
-        <translation type="unfinished">Није могуће израчунати накнаду за трансакцију или укупан износ трансакције.</translation>
-    </message>
-    <message>
-        <source>Pays transaction fee: </source>
-        <translation type="unfinished">Плаћа накнаду за трансакцију:</translation>
-    </message>
-    <message>
-        <source>Total Amount</source>
-        <translation type="unfinished">Укупан износ</translation>
-    </message>
-    <message>
-        <source>or</source>
-        <translation type="unfinished">или</translation>
-    </message>
-    <message>
-        <source>Transaction has %1 unsigned inputs.</source>
-        <translation type="unfinished">Трансакција има %1 непотписана поља.</translation>
-    </message>
-    <message>
-        <source>Transaction is missing some information about inputs.</source>
-        <translation type="unfinished">Трансакцији недостају неке информације о улазима.</translation>
-    </message>
-    <message>
-        <source>Transaction still needs signature(s).</source>
-        <translation type="unfinished">Трансакција и даље треба потпис(е).</translation>
-    </message>
-    <message>
-        <source>(But this wallet cannot sign transactions.)</source>
-        <translation type="unfinished">(Али овај новчаник не може да потписује трансакције.)</translation>
-    </message>
-    <message>
-        <source>(But this wallet does not have the right keys.)</source>
-        <translation type="unfinished">(Али овај новчаник нема праве кључеве.)</translation>
-    </message>
-    <message>
-        <source>Transaction is fully signed and ready for broadcast.</source>
-        <translation type="unfinished">Трансакција је у потпуности потписана и спремна за емитовање.</translation>
-    </message>
-    <message>
-        <source>Transaction status is unknown.</source>
-        <translation type="unfinished">Статус трансакције је непознат.</translation>
-    </message>
-</context>
-<context>
-    <name>PaymentServer</name>
-    <message>
-        <source>Payment request error</source>
-        <translation type="unfinished">Грешка у захтеву за плаћање</translation>
-    </message>
-    <message>
-        <source>Cannot start bitcoin: click-to-pay handler</source>
-        <translation type="unfinished">Не могу покренути биткоин: "кликни-да-платиш" механизам</translation>
-    </message>
-    <message>
-        <source>URI handling</source>
-        <translation type="unfinished">URI руковање</translation>
-    </message>
-    <message>
-        <source>'bitcoin://' is not a valid URI. Use 'bitcoin:' instead.</source>
-        <translation type="unfinished">'bitcoin://' није важећи URI. Уместо тога користити  'bitcoin:'.</translation>
-    </message>
-    <message>
-        <source>Cannot process payment request because BIP70 is not supported.
-Due to widespread security flaws in BIP70 it's strongly recommended that any merchant instructions to switch wallets be ignored.
-If you are receiving this error you should request the merchant provide a BIP21 compatible URI.</source>
-        <translation type="unfinished">Није могуће обрадити захтев за плаћање јер БИП70 није подржан.
-Због широко распрострањених безбедносних пропуста у БИП70, топло се препоручује да се игноришу сва упутства трговца за промену новчаника.
-Ако добијете ову грешку, требало би да затражите од трговца да достави УРИ компатибилан са БИП21.</translation>
-    </message>
-    <message>
-        <source>URI cannot be parsed! This can be caused by an invalid Bitcoin address or malformed URI parameters.</source>
-        <translation type="unfinished">URI се не може рашчланити! Ово може бити проузроковано неважећом Биткоин адресом или погрешно форматираним URI параметрима.</translation>
-    </message>
-    <message>
-        <source>Payment request file handling</source>
-        <translation type="unfinished">Руковање датотеком захтева за плаћање</translation>
-    </message>
-</context>
-<context>
-    <name>PeerTableModel</name>
-    <message>
-        <source>User Agent</source>
-        <extracomment>Title of Peers Table column which contains the peer's User Agent string.</extracomment>
-        <translation type="unfinished">Кориснички агент</translation>
-    </message>
-    <message>
-        <source>Ping</source>
-        <extracomment>Title of Peers Table column which indicates the current latency of the connection with the peer.</extracomment>
-        <translation type="unfinished">Пинг</translation>
-    </message>
-    <message>
-        <source>Peer</source>
-        <extracomment>Title of Peers Table column which contains a unique number used to identify a connection.</extracomment>
-        <translation type="unfinished">Пеер</translation>
-    </message>
-    <message>
-        <source>Direction</source>
-        <extracomment>Title of Peers Table column which indicates the direction the peer connection was initiated from.</extracomment>
-        <translation type="unfinished">Правац</translation>
-    </message>
-    <message>
-        <source>Sent</source>
-        <extracomment>Title of Peers Table column which indicates the total amount of network information we have sent to the peer.</extracomment>
-        <translation type="unfinished">Послато</translation>
-    </message>
-    <message>
-        <source>Received</source>
-        <extracomment>Title of Peers Table column which indicates the total amount of network information we have received from the peer.</extracomment>
-        <translation type="unfinished">Примљено</translation>
-    </message>
-    <message>
-        <source>Address</source>
-        <extracomment>Title of Peers Table column which contains the IP/Onion/I2P address of the connected peer.</extracomment>
-        <translation type="unfinished">Adresa</translation>
-    </message>
-    <message>
-        <source>Type</source>
-        <extracomment>Title of Peers Table column which describes the type of peer connection. The "type" describes why the connection exists.</extracomment>
-        <translation type="unfinished">Tip</translation>
-    </message>
-    <message>
-        <source>Network</source>
-        <extracomment>Title of Peers Table column which states the network the peer connected through.</extracomment>
-        <translation type="unfinished">Мрежа</translation>
-    </message>
-    <message>
-        <source>Inbound</source>
-        <extracomment>An Inbound Connection from a Peer.</extracomment>
-        <translation type="unfinished">Долазеће</translation>
-    </message>
-    <message>
-        <source>Outbound</source>
-        <extracomment>An Outbound Connection to a Peer.</extracomment>
-        <translation type="unfinished">Одлазеће</translation>
-    </message>
-</context>
-<context>
-    <name>QRImageWidget</name>
-    <message>
-        <source>&amp;Save Image…</source>
-        <translation type="unfinished">&amp;Сачували слику…</translation>
-    </message>
-    <message>
-        <source>&amp;Copy Image</source>
-        <translation type="unfinished">&amp;Копирај Слику</translation>
-    </message>
-    <message>
-        <source>Resulting URI too long, try to reduce the text for label / message.</source>
-        <translation type="unfinished">Дати резултат URI  предуг, покушај да сманиш текст за ознаку / поруку.</translation>
-    </message>
-    <message>
-        <source>Error encoding URI into QR Code.</source>
-        <translation type="unfinished">Грешка током енкодирања URI у QR Код.</translation>
-    </message>
-    <message>
-        <source>QR code support not available.</source>
-        <translation type="unfinished">QR код подршка није доступна.</translation>
-    </message>
-    <message>
-        <source>Save QR Code</source>
-        <translation type="unfinished">Упамти QR Код</translation>
-    </message>
-    <message>
-        <source>PNG Image</source>
-        <extracomment>Expanded name of the PNG file format. See: https://en.wikipedia.org/wiki/Portable_Network_Graphics.</extracomment>
-        <translation type="unfinished">ПНГ слика</translation>
-    </message>
-</context>
-<context>
-    <name>RPCConsole</name>
-    <message>
-        <source>N/A</source>
-        <translation type="unfinished">Није применљиво</translation>
-    </message>
-    <message>
-        <source>Client version</source>
-        <translation type="unfinished">Верзија клијента</translation>
-    </message>
-    <message>
-        <source>&amp;Information</source>
-        <translation type="unfinished">&amp;Информације</translation>
-    </message>
-    <message>
-        <source>General</source>
-        <translation type="unfinished">Опште</translation>
-    </message>
-    <message>
-        <source>To specify a non-default location of the data directory use the '%1' option.</source>
-        <translation type="unfinished">Да би сте одредили локацију која није унапред задата за директоријум података користите '%1' опцију.</translation>
-    </message>
-    <message>
-        <source>To specify a non-default location of the blocks directory use the '%1' option.</source>
-        <translation type="unfinished">Да би сте одредили локацију која није унапред задата за директоријум блокова користите '%1' опцију.</translation>
-    </message>
-    <message>
-        <source>Startup time</source>
-        <translation type="unfinished">Време подизања система</translation>
-    </message>
-    <message>
-        <source>Network</source>
-        <translation type="unfinished">Мрежа</translation>
-    </message>
-    <message>
-        <source>Name</source>
-        <translation type="unfinished">Име</translation>
-    </message>
-    <message>
-        <source>Number of connections</source>
-        <translation type="unfinished">Број конекција</translation>
-    </message>
-    <message>
-        <source>Block chain</source>
-        <translation type="unfinished">Блокчејн</translation>
-    </message>
-    <message>
-        <source>Memory Pool</source>
-        <translation type="unfinished">Удружена меморија</translation>
-    </message>
-    <message>
-        <source>Current number of transactions</source>
-        <translation type="unfinished">Тренутни број трансакција</translation>
-    </message>
-    <message>
-        <source>Memory usage</source>
-        <translation type="unfinished">Употреба меморије</translation>
-    </message>
-    <message>
-        <source>Wallet: </source>
-        <translation type="unfinished">Новчаник</translation>
-    </message>
-    <message>
-        <source>(none)</source>
-        <translation type="unfinished">(ниједан)</translation>
-    </message>
-    <message>
-        <source>&amp;Reset</source>
-        <translation type="unfinished">&amp;Ресетуј</translation>
-    </message>
-    <message>
-        <source>Received</source>
-        <translation type="unfinished">Примљено</translation>
-    </message>
-    <message>
-        <source>Sent</source>
-        <translation type="unfinished">Послато</translation>
-    </message>
-    <message>
-        <source>&amp;Peers</source>
-        <translation type="unfinished">&amp;Колеге</translation>
-    </message>
-    <message>
-        <source>Banned peers</source>
-        <translation type="unfinished">Забрањене колеге на мрежи</translation>
-    </message>
-    <message>
-        <source>Select a peer to view detailed information.</source>
-        <translation type="unfinished">Одабери колегу да би видели детаљне информације</translation>
-    </message>
-    <message>
-        <source>Version</source>
-        <translation type="unfinished">Верзија</translation>
-    </message>
-    <message>
-        <source>Starting Block</source>
-        <translation type="unfinished">Почетни блок</translation>
-    </message>
-    <message>
-        <source>Synced Headers</source>
-        <translation type="unfinished">Синхронизована заглавља</translation>
-    </message>
-    <message>
-        <source>Synced Blocks</source>
-        <translation type="unfinished">Синхронизовани блокови</translation>
-    </message>
-    <message>
-        <source>The mapped Autonomous System used for diversifying peer selection.</source>
-        <translation type="unfinished">Мапирани аутономни систем који се користи за диверсификацију селекције колега чворова.</translation>
-    </message>
-    <message>
-        <source>Mapped AS</source>
-        <translation type="unfinished">Мапирани АС</translation>
-    </message>
-    <message>
-        <source>User Agent</source>
-        <translation type="unfinished">Кориснички агент</translation>
-    </message>
-    <message>
-        <source>Node window</source>
-        <translation type="unfinished">Ноде прозор</translation>
-    </message>
-    <message>
-        <source>Current block height</source>
-        <translation type="unfinished">Тренутна висина блока</translation>
-    </message>
-    <message>
-        <source>Open the %1 debug log file from the current data directory. This can take a few seconds for large log files.</source>
-        <translation type="unfinished">Отворите %1 датотеку са записима о отклоњеним грешкама из тренутног директоријума датотека. Ово може потрајати неколико секунди за велике датотеке записа.</translation>
-    </message>
-    <message>
-        <source>Decrease font size</source>
-        <translation type="unfinished">Смањи величину фонта</translation>
-    </message>
-    <message>
-        <source>Increase font size</source>
-        <translation type="unfinished">Увећај величину фонта</translation>
-    </message>
-    <message>
-        <source>Permissions</source>
-        <translation type="unfinished">Дозволе</translation>
-    </message>
-    <message>
-        <source>The direction and type of peer connection: %1</source>
-        <translation type="unfinished">Смер и тип конекције клијената: %1</translation>
-    </message>
-    <message>
-        <source>Direction/Type</source>
-        <translation type="unfinished">Смер/Тип</translation>
-    </message>
-    <message>
-        <source>The network protocol this peer is connected through: IPv4, IPv6, Onion, I2P, or CJDNS.</source>
-        <translation type="unfinished">Мрежни протокол који је овај пеер повезан преко: ИПв4, ИПв6, Онион, И2П или ЦЈДНС.</translation>
-    </message>
-    <message>
-        <source>Services</source>
-        <translation type="unfinished">Услуге</translation>
-    </message>
-    <message>
-        <source>High bandwidth BIP152 compact block relay: %1</source>
-        <translation type="unfinished">Висок проток ”BIP152” преноса компактних блокова: %1</translation>
-    </message>
-    <message>
-        <source>High Bandwidth</source>
-        <translation type="unfinished">Висок проток</translation>
-    </message>
-    <message>
-        <source>Connection Time</source>
-        <translation type="unfinished">Време конекције</translation>
-    </message>
-    <message>
-        <source>Elapsed time since a novel block passing initial validity checks was received from this peer.</source>
-        <translation type="unfinished">Прошло је време од када је нови блок који је прошао почетне провере валидности примљен од овог равноправног корисника.</translation>
-    </message>
-    <message>
-        <source>Last Block</source>
-        <translation type="unfinished">Последњи блок</translation>
-    </message>
-    <message>
-        <source>Elapsed time since a novel transaction accepted into our mempool was received from this peer.</source>
-        <extracomment>Tooltip text for the Last Transaction field in the peer details area.</extracomment>
-        <translation type="unfinished">Прошло је време од када је нова трансакција прихваћена у наш мемпул примљена од овог партнера</translation>
-    </message>
-    <message>
-        <source>Last Send</source>
-        <translation type="unfinished">Последње послато</translation>
-    </message>
-    <message>
-        <source>Last Receive</source>
-        <translation type="unfinished">Последње примљено</translation>
-    </message>
-    <message>
-        <source>Ping Time</source>
-        <translation type="unfinished">Пинг време</translation>
-    </message>
-    <message>
-        <source>The duration of a currently outstanding ping.</source>
-        <translation type="unfinished">Трајање тренутно неразрешеног пинга.</translation>
-    </message>
-    <message>
-        <source>Ping Wait</source>
-        <translation type="unfinished">Чекање на пинг</translation>
-    </message>
-    <message>
-        <source>Min Ping</source>
-        <translation type="unfinished">Мин Пинг</translation>
-    </message>
-    <message>
-        <source>Time Offset</source>
-        <translation type="unfinished">Помак времена</translation>
-    </message>
-    <message>
-        <source>Last block time</source>
-        <translation type="unfinished">Време последњег блока</translation>
-    </message>
-    <message>
-        <source>&amp;Open</source>
-        <translation type="unfinished">&amp;Отвори</translation>
-    </message>
-    <message>
-        <source>&amp;Console</source>
-        <translation type="unfinished">&amp;Конзола</translation>
-    </message>
-    <message>
-        <source>&amp;Network Traffic</source>
-        <translation type="unfinished">&amp;Мрежни саобраћај</translation>
-    </message>
-    <message>
-        <source>Totals</source>
-        <translation type="unfinished">Укупно</translation>
-    </message>
-    <message>
-        <source>Debug log file</source>
-        <translation type="unfinished">Дебугуј лог фајл</translation>
-    </message>
-    <message>
-        <source>Clear console</source>
-        <translation type="unfinished">Очисти конзолу</translation>
-    </message>
-    <message>
-        <source>In:</source>
-        <translation type="unfinished">Долазно:</translation>
-    </message>
-    <message>
-        <source>Out:</source>
-        <translation type="unfinished">Одлазно:</translation>
-    </message>
-    <message>
-        <source>Inbound: initiated by peer</source>
-        <extracomment>Explanatory text for an inbound peer connection.</extracomment>
-        <translation type="unfinished">Долазни: покренут од стране вршњака</translation>
-    </message>
-    <message>
-        <source>Outbound Full Relay: default</source>
-        <extracomment>Explanatory text for an outbound peer connection that relays all network information. This is the default behavior for outbound connections.</extracomment>
-        <translation type="unfinished">Одлазни пуни релеј: подразумевано</translation>
-    </message>
-    <message>
-        <source>Outbound Block Relay: does not relay transactions or addresses</source>
-        <extracomment>Explanatory text for an outbound peer connection that relays network information about blocks and not transactions or addresses.</extracomment>
-        <translation type="unfinished">Оутбоунд Блоцк Релаи: не преноси трансакције или адресе</translation>
-    </message>
-    <message>
-        <source>Outbound Manual: added using RPC %1 or %2/%3 configuration options</source>
-        <extracomment>Explanatory text for an outbound peer connection that was established manually through one of several methods. The numbered arguments are stand-ins for the methods available to establish manual connections.</extracomment>
-        <translation type="unfinished">Изворно упутство: додато је коришћење ”RPC” %1 или %2 / %3 конфигурационих опција</translation>
-    </message>
-    <message>
-        <source>Outbound Feeler: short-lived, for testing addresses</source>
-        <extracomment>Explanatory text for a short-lived outbound peer connection that is used to test the aliveness of known addresses.</extracomment>
-        <translation type="unfinished">Оутбоунд Феелер: краткотрајан, за тестирање адреса</translation>
-    </message>
-    <message>
-        <source>Outbound Address Fetch: short-lived, for soliciting addresses</source>
-        <extracomment>Explanatory text for a short-lived outbound peer connection that is used to request addresses from a peer.</extracomment>
-        <translation type="unfinished">Дохваћање излазне адресе: краткотрајно, за тражење адреса</translation>
-    </message>
-    <message>
-        <source>we selected the peer for high bandwidth relay</source>
-        <translation type="unfinished">одабрали смо клијента за висок пренос података</translation>
-    </message>
-    <message>
-        <source>the peer selected us for high bandwidth relay</source>
-        <translation type="unfinished">клијент нас је одабрао за висок пренос података</translation>
-    </message>
-    <message>
-        <source>no high bandwidth relay selected</source>
-        <translation type="unfinished">није одабран проток за висок пренос података</translation>
-    </message>
-    <message>
-        <source>&amp;Copy address</source>
-        <extracomment>Context menu action to copy the address of a peer.</extracomment>
-        <translation type="unfinished">&amp;Копирај адресу</translation>
-    </message>
-    <message>
-        <source>&amp;Disconnect</source>
-        <translation type="unfinished">&amp;Прекини везу</translation>
-    </message>
-    <message>
-        <source>1 &amp;hour</source>
-        <translation type="unfinished">1 &amp;Сат</translation>
-    </message>
-    <message>
-        <source>1 d&amp;ay</source>
-        <translation type="unfinished">1 дан</translation>
-    </message>
-    <message>
-        <source>1 &amp;week</source>
-        <translation type="unfinished">1 &amp;недеља</translation>
-    </message>
-    <message>
-        <source>1 &amp;year</source>
-        <translation type="unfinished">1 &amp;година</translation>
-    </message>
-    <message>
-        <source>&amp;Copy IP/Netmask</source>
-        <extracomment>Context menu action to copy the IP/Netmask of a banned peer. IP/Netmask is the combination of a peer's IP address and its Netmask. For IP address, see: https://en.wikipedia.org/wiki/IP_address.</extracomment>
-        <translation type="unfinished">&amp;Kopiraj IP/Netmask</translation>
-    </message>
-    <message>
-        <source>&amp;Unban</source>
-        <translation type="unfinished">&amp;Уклони забрану</translation>
-    </message>
-    <message>
-        <source>Network activity disabled</source>
-        <translation type="unfinished">Активност мреже онемогућена</translation>
-    </message>
-    <message>
-        <source>Executing command without any wallet</source>
-        <translation type="unfinished">Извршење команде без новчаника</translation>
-    </message>
-    <message>
-        <source>Executing command using "%1" wallet</source>
-        <translation type="unfinished">Извршење команде коришћењем  "%1" новчаника</translation>
-    </message>
-    <message>
-        <source>Welcome to the %1 RPC console.
-Use up and down arrows to navigate history, and %2 to clear screen.
-Use %3 and %4 to increase or decrease the font size.
-Type %5 for an overview of available commands.
-For more information on using this console, type %6.
-
-%7WARNING: Scammers have been active, telling users to type commands here, stealing their wallet contents. Do not use this console without fully understanding the ramifications of a command.%8</source>
-        <extracomment>RPC console welcome message. Placeholders %7 and %8 are style tags for the warning content, and they are not space separated from the rest of the text intentionally.</extracomment>
-        <translation type="unfinished">Добродошли у %1 "RPC” конзолу.
-Користи тастере за горе и доле да наводиш историју, и %2 да очистиш екран.
-Користи %3 и %4 да увећаш и смањиш величину фонта.
-Унеси %5 за преглед доступних комади.
-За више информација о коришћењу конзоле, притисни %6
-%7 УПОЗОРЕЊЕ: Преваранти су се активирали, говорећи корисницима да уносе команде овде, и тако краду садржај новчаника. Не користи ову конзолу без потпуног схватања комплексности ове команде. %8</translation>
-    </message>
-    <message>
-        <source>Executing…</source>
-        <extracomment>A console message indicating an entered command is currently being executed.</extracomment>
-        <translation type="unfinished">Обрада...</translation>
-    </message>
-    <message>
-        <source>(peer: %1)</source>
-        <translation type="unfinished">(клијент: %1)</translation>
-    </message>
-    <message>
-        <source>via %1</source>
-        <translation type="unfinished">преко %1</translation>
-    </message>
-    <message>
-        <source>Yes</source>
-        <translation type="unfinished">Да</translation>
-    </message>
-    <message>
-        <source>No</source>
-        <translation type="unfinished">Не</translation>
-    </message>
-    <message>
-        <source>To</source>
-        <translation type="unfinished">Kome</translation>
-    </message>
-    <message>
-        <source>From</source>
-        <translation type="unfinished">Od</translation>
-    </message>
-    <message>
-        <source>Ban for</source>
-        <translation type="unfinished">Забрани за</translation>
-    </message>
-    <message>
-        <source>Never</source>
-        <translation type="unfinished">Никада</translation>
-    </message>
-    <message>
-        <source>Unknown</source>
-        <translation type="unfinished">Непознато</translation>
-    </message>
-</context>
-<context>
-    <name>ReceiveCoinsDialog</name>
-    <message>
-        <source>&amp;Amount:</source>
-        <translation type="unfinished">&amp;Износ:</translation>
-    </message>
-    <message>
-        <source>&amp;Label:</source>
-        <translation type="unfinished">&amp;Ознака</translation>
-    </message>
-    <message>
-        <source>&amp;Message:</source>
-        <translation type="unfinished">Poruka:</translation>
-    </message>
-    <message>
-        <source>An optional message to attach to the payment request, which will be displayed when the request is opened. Note: The message will not be sent with the payment over the Bitcoin network.</source>
-        <translation type="unfinished">Опциона порука коју можеш прикачити уз захтев за плаћање, која ће бити приказана када захтев буде отворен. Напомена: Порука неће бити послата са уплатом на Биткоин мрежи.</translation>
-    </message>
-    <message>
-        <source>An optional label to associate with the new receiving address.</source>
-        <translation type="unfinished">Опционална ознака за поистовећивање са новом примајућом адресом.</translation>
-    </message>
-    <message>
-        <source>Use this form to request payments. All fields are &lt;b&gt;optional&lt;/b&gt;.</source>
-        <translation type="unfinished">Користи ову форму како би захтевао уплату. Сва поља су &lt;b&gt;опционална&lt;/b&gt;.</translation>
-    </message>
-    <message>
-        <source>An optional amount to request. Leave this empty or zero to not request a specific amount.</source>
-        <translation type="unfinished">Опциони износ за захтев. Остави празно или нула уколико не желиш прецизирати износ.</translation>
-    </message>
-    <message>
-        <source>An optional label to associate with the new receiving address (used by you to identify an invoice).  It is also attached to the payment request.</source>
-        <translation type="unfinished">Опционална ознака за поистовећивање са новом адресом примаоца (користите је за идентификацију рачуна). Она је такође придодата захтеву за плаћање.</translation>
-    </message>
-    <message>
-        <source>An optional message that is attached to the payment request and may be displayed to the sender.</source>
-        <translation type="unfinished">Опциона порука која је придодата захтеву за плаћање и може бити приказана пошиљаоцу.</translation>
-    </message>
-    <message>
-        <source>&amp;Create new receiving address</source>
-        <translation type="unfinished">&amp;Направи нову адресу за примање</translation>
-    </message>
-    <message>
-        <source>Clear all fields of the form.</source>
-        <translation type="unfinished">Очисти сва поља форме.</translation>
-    </message>
-    <message>
-        <source>Clear</source>
-        <translation type="unfinished">Очисти</translation>
-    </message>
-    <message>
-        <source>Requested payments history</source>
-        <translation type="unfinished">Историја захтева за плаћање</translation>
-    </message>
-    <message>
-        <source>Show the selected request (does the same as double clicking an entry)</source>
-        <translation type="unfinished">Прикажи селектовани захтев (има исту сврху као и дупли клик на одговарајући унос)</translation>
-    </message>
-    <message>
-        <source>Show</source>
-        <translation type="unfinished">Прикажи</translation>
-    </message>
-    <message>
-        <source>Remove the selected entries from the list</source>
-        <translation type="unfinished">Уклони одабрани унос из листе</translation>
-    </message>
-    <message>
-        <source>Remove</source>
-        <translation type="unfinished">Уклони</translation>
-    </message>
-    <message>
-        <source>Copy &amp;URI</source>
-        <translation type="unfinished">Копирај &amp;URI</translation>
-    </message>
-    <message>
-        <source>&amp;Copy address</source>
-        <translation type="unfinished">&amp;Копирај адресу</translation>
-    </message>
-    <message>
-        <source>Copy &amp;label</source>
-        <translation type="unfinished">Копирај &amp;означи</translation>
-    </message>
-    <message>
-        <source>Copy &amp;message</source>
-        <translation type="unfinished">Копирај &amp;поруку</translation>
-    </message>
-    <message>
-        <source>Copy &amp;amount</source>
-        <translation type="unfinished">Копирај &amp;износ</translation>
-    </message>
-    <message>
-        <source>Could not unlock wallet.</source>
-        <translation type="unfinished">Новчаник није могуће откључати.</translation>
-    </message>
-    <message>
-        <source>Could not generate new %1 address</source>
-        <translation type="unfinished">Немогуће је генерисати нову %1 адресу</translation>
-    </message>
-</context>
-<context>
-    <name>ReceiveRequestDialog</name>
-    <message>
-        <source>Request payment to …</source>
-        <translation type="unfinished">Захтевај уплату ка ...</translation>
-    </message>
-    <message>
-        <source>Address:</source>
-        <translation type="unfinished">Адреса:</translation>
-    </message>
-    <message>
-        <source>Amount:</source>
-        <translation type="unfinished">Iznos:</translation>
-    </message>
-    <message>
-        <source>Label:</source>
-        <translation type="unfinished">Етикета</translation>
-    </message>
-    <message>
-        <source>Message:</source>
-        <translation type="unfinished">Порука:</translation>
-    </message>
-    <message>
-        <source>Wallet:</source>
-        <translation type="unfinished">Novčanik:</translation>
-    </message>
-    <message>
-        <source>Copy &amp;URI</source>
-        <translation type="unfinished">Копирај &amp;URI</translation>
-    </message>
-    <message>
-        <source>Copy &amp;Address</source>
-        <translation type="unfinished">Копирај &amp;Адресу</translation>
-    </message>
-    <message>
-        <source>&amp;Verify</source>
-        <translation type="unfinished">&amp;Верификуј</translation>
-    </message>
-    <message>
-        <source>Verify this address on e.g. a hardware wallet screen</source>
-        <translation type="unfinished">Верификуј ову адресу на пример на екрану хардвер новчаника</translation>
-    </message>
-    <message>
-        <source>&amp;Save Image…</source>
-        <translation type="unfinished">&amp;Сачували слику…</translation>
-    </message>
-    <message>
-        <source>Payment information</source>
-        <translation type="unfinished">Информације о плаћању</translation>
-    </message>
-    <message>
-        <source>Request payment to %1</source>
-        <translation type="unfinished">Захтевај уплату ка %1</translation>
-    </message>
-</context>
-<context>
-    <name>RecentRequestsTableModel</name>
-    <message>
-        <source>Date</source>
-        <translation type="unfinished">Datum</translation>
-    </message>
-    <message>
-        <source>Label</source>
-        <translation type="unfinished">Oznaka</translation>
-    </message>
-    <message>
-        <source>Message</source>
-        <translation type="unfinished">Poruka</translation>
-    </message>
-    <message>
-        <source>(no label)</source>
-        <translation type="unfinished">(bez oznake)</translation>
-    </message>
-    <message>
-        <source>(no message)</source>
-        <translation type="unfinished">(нема поруке)</translation>
-    </message>
-    <message>
-        <source>(no amount requested)</source>
-        <translation type="unfinished">(нема захтеваног износа)</translation>
-    </message>
-    <message>
-        <source>Requested</source>
-        <translation type="unfinished">Захтевано</translation>
-    </message>
-</context>
-<context>
-    <name>SendCoinsDialog</name>
-    <message>
-        <source>Send Coins</source>
-        <translation type="unfinished">Пошаљи новчиће</translation>
-    </message>
-    <message>
-        <source>Coin Control Features</source>
-        <translation type="unfinished">Опција контроле новчића</translation>
-    </message>
-    <message>
-        <source>automatically selected</source>
-        <translation type="unfinished">аутоматски одабрано</translation>
-    </message>
-    <message>
-        <source>Insufficient funds!</source>
-        <translation type="unfinished">Недовољно средстава!</translation>
-    </message>
-    <message>
-        <source>Quantity:</source>
-        <translation type="unfinished">Količina:</translation>
-    </message>
-    <message>
-        <source>Bytes:</source>
-        <translation type="unfinished">Бајта:</translation>
-    </message>
-    <message>
-        <source>Amount:</source>
-        <translation type="unfinished">Iznos:</translation>
-    </message>
-    <message>
-        <source>Fee:</source>
-        <translation type="unfinished">Naknada:</translation>
-    </message>
-    <message>
-        <source>After Fee:</source>
-        <translation type="unfinished">Nakon Naknade:</translation>
-    </message>
-    <message>
-        <source>Change:</source>
-        <translation type="unfinished">Кусур:</translation>
-    </message>
-    <message>
-        <source>If this is activated, but the change address is empty or invalid, change will be sent to a newly generated address.</source>
-        <translation type="unfinished">Уколико је ово активирано, али је промењена адреса празна или неважећа, промена ће бити послата на ново-генерисану адресу.</translation>
-    </message>
-    <message>
-        <source>Custom change address</source>
-        <translation type="unfinished">Прилагођена промењена адреса</translation>
-    </message>
-    <message>
-        <source>Transaction Fee:</source>
-        <translation type="unfinished">Провизија за трансакцију:</translation>
-    </message>
-    <message>
-        <source>Using the fallbackfee can result in sending a transaction that will take several hours or days (or never) to confirm. Consider choosing your fee manually or wait until you have validated the complete chain.</source>
-        <translation type="unfinished">Коришћење безбедносне накнаде може резултовати у времену потребно за потврду трансакције од неколико сати или дана (или никад). Размислите о ручном одабиру провизије или сачекајте док нисте потврдили комплетан ланац.</translation>
-    </message>
-    <message>
-        <source>Warning: Fee estimation is currently not possible.</source>
-        <translation type="unfinished">Упозорење: Процена провизије тренутно није могућа.</translation>
-    </message>
-    <message>
-        <source>per kilobyte</source>
-        <translation type="unfinished">по килобајту</translation>
-    </message>
-    <message>
-        <source>Hide</source>
-        <translation type="unfinished">Сакриј</translation>
-    </message>
-    <message>
-        <source>Recommended:</source>
-        <translation type="unfinished">Препоручено:</translation>
-    </message>
-    <message>
-        <source>Custom:</source>
-        <translation type="unfinished">Прилагођено:</translation>
-    </message>
-    <message>
-        <source>Send to multiple recipients at once</source>
-        <translation type="unfinished">Пошаљи већем броју примаоца одједанпут</translation>
-    </message>
-    <message>
-        <source>Add &amp;Recipient</source>
-        <translation type="unfinished">Додај &amp;Примаоца</translation>
-    </message>
-    <message>
-        <source>Clear all fields of the form.</source>
-        <translation type="unfinished">Очисти сва поља форме.</translation>
-    </message>
-    <message>
-        <source>Inputs…</source>
-        <translation type="unfinished">Поља...</translation>
-    </message>
-    <message>
-        <source>Dust:</source>
-        <translation type="unfinished">Прашина:</translation>
-    </message>
-    <message>
-        <source>Choose…</source>
-        <translation type="unfinished">Одабери...</translation>
-    </message>
-    <message>
-        <source>Hide transaction fee settings</source>
-        <translation type="unfinished">Сакријте износ накнаде за трансакцију</translation>
-    </message>
-    <message>
-        <source>Specify a custom fee per kB (1,000 bytes) of the transaction's virtual size.
-
-Note:  Since the fee is calculated on a per-byte basis, a fee rate of "100 satoshis per kvB" for a transaction size of 500 virtual bytes (half of 1 kvB) would ultimately yield a fee of only 50 satoshis.</source>
-        <translation type="unfinished">Одредити прилагођену провизију по kB (1,000 битова) виртуелне величине трансакције. 
-
-Напомена: С обзиром да се провизија рачуна на основу броја бајтова, провизија за "100 сатошија по kB" за величину трансакције од 500 бајтова (пола од 1 kB) ће аутоматски износити само 50 сатошија.</translation>
-    </message>
-    <message>
-        <source>When there is less transaction volume than space in the blocks, miners as well as relaying nodes may enforce a minimum fee. Paying only this minimum fee is just fine, but be aware that this can result in a never confirming transaction once there is more demand for bitcoin transactions than the network can process.</source>
-        <translation type="unfinished">Када је мањи обим трансакција од простора у блоку, рудари, као и повезани нодови могу применити минималну провизију. Плаћање само минималне накнаде - провизије је добро, али треба бити свестан да ово може резултовати трансакцијом која неће никада бити потврђена, у случају када је број захтева за биткоин трансакцијама већи од могућности мреже да обради.</translation>
-    </message>
-    <message>
-        <source>A too low fee might result in a never confirming transaction (read the tooltip)</source>
-        <translation type="unfinished">Сувише ниска провизија може резултовати да трансакција никада не  буде потврђена (прочитајте опис)</translation>
-    </message>
-    <message>
-        <source>(Smart fee not initialized yet. This usually takes a few blocks…)</source>
-        <translation type="unfinished">(Паметна провизија још није покренута. Ово уобичајено траје неколико блокова...)</translation>
-    </message>
-    <message>
-        <source>Confirmation time target:</source>
-        <translation type="unfinished">Циљно време потврде:</translation>
-    </message>
-    <message>
-        <source>Enable Replace-By-Fee</source>
-        <translation type="unfinished">Омогући Замени-за-Провизију</translation>
-    </message>
-    <message>
-        <source>With Replace-By-Fee (BIP-125) you can increase a transaction's fee after it is sent. Without this, a higher fee may be recommended to compensate for increased transaction delay risk.</source>
-        <translation type="unfinished">Са Замени-за-Провизију (BIP-125) се може повећати висина провизије за трансакцију након што је послата. Без овога, виша провизија може бити препоручена да се смањи ризик од кашњења трансакције. </translation>
-    </message>
-    <message>
-        <source>Clear &amp;All</source>
-        <translation type="unfinished">Очисти &amp;Све</translation>
-    </message>
-    <message>
-        <source>Balance:</source>
-        <translation type="unfinished">Салдо:</translation>
-    </message>
-    <message>
-        <source>Confirm the send action</source>
-        <translation type="unfinished">Потврди акцију слања</translation>
-    </message>
-    <message>
-        <source>S&amp;end</source>
-        <translation type="unfinished">&amp;Пошаљи</translation>
-    </message>
-    <message>
-        <source>Copy quantity</source>
-        <translation type="unfinished">Копирај количину</translation>
-    </message>
-    <message>
-        <source>Copy amount</source>
-        <translation type="unfinished">Копирај износ</translation>
-    </message>
-    <message>
-        <source>Copy fee</source>
-        <translation type="unfinished">Копирај провизију</translation>
-    </message>
-    <message>
-        <source>Copy after fee</source>
-        <translation type="unfinished">Копирај након провизије</translation>
-    </message>
-    <message>
-        <source>Copy bytes</source>
-        <translation type="unfinished">Копирај бајтове</translation>
-    </message>
-    <message>
-        <source>Copy dust</source>
-        <translation type="unfinished">Копирај прашину</translation>
-    </message>
-    <message>
-        <source>Copy change</source>
-        <translation type="unfinished">Копирај кусур</translation>
-    </message>
-    <message>
-        <source>%1 (%2 blocks)</source>
-        <translation type="unfinished">%1 (%2 блокова)</translation>
-    </message>
-    <message>
-        <source>Sign on device</source>
-        <extracomment>"device" usually means a hardware wallet.</extracomment>
-        <translation type="unfinished">Потпиши на уређају</translation>
-    </message>
-    <message>
-        <source>Connect your hardware wallet first.</source>
-        <translation type="unfinished">Повежи прво свој хардвер новчаник.</translation>
-    </message>
-    <message>
-        <source>Set external signer script path in Options -&gt; Wallet</source>
-        <extracomment>"External signer" means using devices such as hardware wallets.</extracomment>
-        <translation type="unfinished">Подси екстерну скрипту за потписивање у : Options -&gt; Wallet</translation>
-    </message>
-    <message>
-        <source>Cr&amp;eate Unsigned</source>
-        <translation type="unfinished">Креирај непотписано</translation>
-    </message>
-    <message>
-        <source>Creates a Partially Signed Bitcoin Transaction (PSBT) for use with e.g. an offline %1 wallet, or a PSBT-compatible hardware wallet.</source>
-        <translation type="unfinished">Креира делимично потписану Биткоин трансакцију (PSBT) за коришћење са нпр. офлајн %1 новчаником, или PSBT компатибилним хардверским новчаником. </translation>
-    </message>
-    <message>
-        <source> from wallet '%1'</source>
-        <translation type="unfinished">из новчаника '%1'</translation>
-    </message>
-    <message>
-        <source>%1 to '%2'</source>
-        <translation type="unfinished">%1 до '%2'</translation>
-    </message>
-    <message>
-        <source>%1 to %2</source>
-        <translation type="unfinished">%1 до %2</translation>
-    </message>
-    <message>
-        <source>To review recipient list click "Show Details…"</source>
-        <translation type="unfinished">Да би сте прегледали листу примаоца кликните на "Прикажи детаље..."</translation>
-    </message>
-    <message>
-        <source>Sign failed</source>
-        <translation type="unfinished">Потписивање је неуспело</translation>
-    </message>
-    <message>
-        <source>External signer not found</source>
-        <extracomment>"External signer" means using devices such as hardware wallets.</extracomment>
-        <translation type="unfinished">Екстерни потписник није пронађен</translation>
-    </message>
-    <message>
-        <source>External signer failure</source>
-        <extracomment>"External signer" means using devices such as hardware wallets.</extracomment>
-        <translation type="unfinished">Грешка при екстерном потписивању</translation>
-    </message>
-    <message>
-        <source>Save Transaction Data</source>
-        <translation type="unfinished">Сачувај Податке Трансакције</translation>
-    </message>
-    <message>
-        <source>Partially Signed Transaction (Binary)</source>
-        <extracomment>Expanded name of the binary PSBT file format. See: BIP 174.</extracomment>
-        <translation type="unfinished">Делимично потписана трансакција (бинарна)</translation>
-    </message>
-    <message>
-        <source>PSBT saved</source>
-        <extracomment>Popup message when a PSBT has been saved to a file</extracomment>
-        <translation type="unfinished">PSBT сачуван</translation>
-    </message>
-    <message>
-        <source>External balance:</source>
-        <translation type="unfinished">Екстерни баланс (стање):</translation>
-    </message>
-    <message>
-        <source>or</source>
-        <translation type="unfinished">или</translation>
-    </message>
-    <message>
-        <source>You can increase the fee later (signals Replace-By-Fee, BIP-125).</source>
-        <translation type="unfinished">Можете повећати провизију касније (сигнали Замени-са-Провизијом, BIP-125).</translation>
-    </message>
-    <message>
-        <source>Please, review your transaction proposal. This will produce a Partially Signed Bitcoin Transaction (PSBT) which you can save or copy and then sign with e.g. an offline %1 wallet, or a PSBT-compatible hardware wallet.</source>
-        <extracomment>Text to inform a user attempting to create a transaction of their current options. At this stage, a user can only create a PSBT. This string is displayed when private keys are disabled and an external signer is not available.</extracomment>
-        <translation type="unfinished">Молимо, проверите ваш предлог трансакције. Ово ће произвести делимично потписану Биткоин трансакцију (PSBT) коју можете копирати и онда потписати са нпр. офлајн %1 новчаником, или PSBT компатибилним хардверским новчаником.</translation>
-    </message>
-    <message>
-        <source>Do you want to create this transaction?</source>
-        <extracomment>Message displayed when attempting to create a transaction. Cautionary text to prompt the user to verify that the displayed transaction details represent the transaction the user intends to create.</extracomment>
-        <translation type="unfinished">Da li želite da napravite ovu transakciju?</translation>
-    </message>
-    <message>
-        <source>Please, review your transaction.</source>
-        <extracomment>Text to prompt a user to review the details of the transaction they are attempting to send.</extracomment>
-        <translation type="unfinished">Молим, размотрите вашу трансакцију.</translation>
-    </message>
-    <message>
-        <source>Transaction fee</source>
-        <translation type="unfinished">Taksa transakcije</translation>
-    </message>
-    <message>
-        <source>Not signalling Replace-By-Fee, BIP-125.</source>
-        <translation type="unfinished">Не сигнализира Замени-са-Провизијом, BIP-125.</translation>
-    </message>
-    <message>
-        <source>Total Amount</source>
-        <translation type="unfinished">Укупан износ</translation>
-    </message>
-    <message>
-        <source>Confirm send coins</source>
-        <translation type="unfinished">Потврдите слање новчића</translation>
-    </message>
-    <message>
-        <source>Watch-only balance:</source>
-        <translation type="unfinished">Само-гледање Стање:</translation>
-    </message>
-    <message>
-        <source>The recipient address is not valid. Please recheck.</source>
-        <translation type="unfinished">Адреса примаоца није валидна. Молим проверите поново.</translation>
-    </message>
-    <message>
-        <source>The amount to pay must be larger than 0.</source>
-        <translation type="unfinished">Овај износ за плаћање мора бити већи од 0.</translation>
-    </message>
-    <message>
-        <source>The amount exceeds your balance.</source>
-        <translation type="unfinished">Овај износ је већи од вашег салда.</translation>
-    </message>
-    <message>
-        <source>The total exceeds your balance when the %1 transaction fee is included.</source>
-        <translation type="unfinished">Укупни износ премашује ваш салдо, када се %1 провизија за трансакцију укључи у износ.</translation>
-    </message>
-    <message>
-        <source>Duplicate address found: addresses should only be used once each.</source>
-        <translation type="unfinished">Пронађена је дуплирана адреса: адресе се требају користити само једном.</translation>
-    </message>
-    <message>
-        <source>Transaction creation failed!</source>
-        <translation type="unfinished">Израда трансакције није успела!</translation>
-    </message>
-    <message>
-        <source>A fee higher than %1 is considered an absurdly high fee.</source>
-        <translation type="unfinished">Провизија већа од %1 се сматра апсурдно високом провизијом.</translation>
-    </message>
-    <message numerus="yes">
-        <source>Estimated to begin confirmation within %n block(s).</source>
-        <translation type="unfinished">
-            <numerusform />
-            <numerusform />
-            <numerusform />
-        </translation>
-    </message>
-    <message>
-        <source>Warning: Invalid Bitcoin address</source>
-        <translation type="unfinished">Упозорење: Неважећа Биткоин адреса</translation>
-    </message>
-    <message>
-        <source>Warning: Unknown change address</source>
-        <translation type="unfinished">Упозорење: Непозната адреса за промену</translation>
-    </message>
-    <message>
-        <source>Confirm custom change address</source>
-        <translation type="unfinished">Потврдите прилагођену адресу за промену</translation>
-    </message>
-    <message>
-        <source>The address you selected for change is not part of this wallet. Any or all funds in your wallet may be sent to this address. Are you sure?</source>
-        <translation type="unfinished">Адреса коју сте одабрали за промену није део овог новчаника. Део или цео износ вашег новчаника може бити послат на ову адресу. Да ли сте сигурни?</translation>
-    </message>
-    <message>
-        <source>(no label)</source>
-        <translation type="unfinished">(bez oznake)</translation>
-    </message>
-</context>
-<context>
-    <name>SendCoinsEntry</name>
-    <message>
-        <source>A&amp;mount:</source>
-        <translation type="unfinished">&amp;Износ:</translation>
-    </message>
-    <message>
-        <source>Pay &amp;To:</source>
-        <translation type="unfinished">Плати &amp;За:</translation>
-    </message>
-    <message>
-        <source>&amp;Label:</source>
-        <translation type="unfinished">&amp;Ознака</translation>
-    </message>
-    <message>
-        <source>Choose previously used address</source>
-        <translation type="unfinished">Одабери претходно коришћену адресу</translation>
-    </message>
-    <message>
-        <source>The Bitcoin address to send the payment to</source>
-        <translation type="unfinished">Биткоин адреса на коју се шаље уплата</translation>
-    </message>
-    <message>
-        <source>Paste address from clipboard</source>
-        <translation type="unfinished">Налепите адресу из базе за копирање</translation>
-    </message>
-    <message>
-        <source>Remove this entry</source>
-        <translation type="unfinished">Уклоните овај унос</translation>
-    </message>
-    <message>
-        <source>The amount to send in the selected unit</source>
-        <translation type="unfinished">Износ који ће бити послат у одабрану јединицу</translation>
-    </message>
-    <message>
-        <source>The fee will be deducted from the amount being sent. The recipient will receive less bitcoins than you enter in the amount field. If multiple recipients are selected, the fee is split equally.</source>
-        <translation type="unfinished">Провизија ће бити одузета од износа који је послат. Примаоц ће добити мање биткоина него што је унесено у поље за износ. Уколико је одабрано више примаоца, провизија се дели равномерно.</translation>
-    </message>
-    <message>
-        <source>S&amp;ubtract fee from amount</source>
-        <translation type="unfinished">&amp;Одузми провизију од износа</translation>
-    </message>
-    <message>
-        <source>Use available balance</source>
-        <translation type="unfinished">Користи расположиви салдо</translation>
-    </message>
-    <message>
-        <source>Message:</source>
-        <translation type="unfinished">Порука:</translation>
-    </message>
-    <message>
-        <source>Enter a label for this address to add it to the list of used addresses</source>
-        <translation type="unfinished">Унесите ознаку за ову адресу да бисте је додали на листу коришћених адреса</translation>
-    </message>
-    <message>
-        <source>A message that was attached to the bitcoin: URI which will be stored with the transaction for your reference. Note: This message will not be sent over the Bitcoin network.</source>
-        <translation type="unfinished">Порука која је приложена биткоину: URI која ће бити сачувана уз трансакцију ради референце. Напомена: Ова порука се шаље преко Биткоин мреже.</translation>
-    </message>
-</context>
-<context>
-    <name>SendConfirmationDialog</name>
-    <message>
-        <source>Send</source>
-        <translation type="unfinished">Пошаљи</translation>
-    </message>
-    <message>
-        <source>Create Unsigned</source>
-        <translation type="unfinished">Креирај непотписано</translation>
-    </message>
-</context>
-<context>
-    <name>SignVerifyMessageDialog</name>
-    <message>
-        <source>Signatures - Sign / Verify a Message</source>
-        <translation type="unfinished">Потписи - Потпиши / Потврди поруку</translation>
-    </message>
-    <message>
-        <source>You can sign messages/agreements with your addresses to prove you can receive bitcoins sent to them. Be careful not to sign anything vague or random, as phishing attacks may try to trick you into signing your identity over to them. Only sign fully-detailed statements you agree to.</source>
-        <translation type="unfinished">Можете потписати поруку/споразум са вашом адресом да би сте доказали да можете примити биткоин послат ка њима. Будите опрезни да не потписујете ништа нејасно или случајно, јер се може десити напад крађе идентитета, да потпишете ваш идентитет нападачу. Потпишите само потпуно детаљне изјаве са којима се слажете.</translation>
-    </message>
-    <message>
-        <source>The Bitcoin address to sign the message with</source>
-        <translation type="unfinished">Биткоин адреса са којом ћете потписати поруку</translation>
-    </message>
-    <message>
-        <source>Choose previously used address</source>
-        <translation type="unfinished">Одабери претходно коришћену адресу</translation>
-    </message>
-    <message>
-        <source>Paste address from clipboard</source>
-        <translation type="unfinished">Налепите адресу из базе за копирање</translation>
-    </message>
-    <message>
-        <source>Enter the message you want to sign here</source>
-        <translation type="unfinished">Унесите поруку коју желите да потпишете овде</translation>
-    </message>
-    <message>
-        <source>Signature</source>
-        <translation type="unfinished">Потпис</translation>
-    </message>
-    <message>
-        <source>Copy the current signature to the system clipboard</source>
-        <translation type="unfinished">Копирајте тренутни потпис у системску базу за копирање</translation>
-    </message>
-    <message>
-        <source>Sign the message to prove you own this Bitcoin address</source>
-        <translation type="unfinished">Потпишите поруку да докажете да сте власник ове Биткоин адресе</translation>
-    </message>
-    <message>
-        <source>Sign &amp;Message</source>
-        <translation type="unfinished">Потпис &amp;Порука</translation>
-    </message>
-    <message>
-        <source>Reset all sign message fields</source>
-        <translation type="unfinished">Поништите сва поља за потписивање поруке</translation>
-    </message>
-    <message>
-        <source>Clear &amp;All</source>
-        <translation type="unfinished">Очисти &amp;Све</translation>
-    </message>
-    <message>
-        <source>&amp;Verify Message</source>
-        <translation type="unfinished">&amp;Потврди поруку</translation>
-    </message>
-    <message>
-        <source>Enter the receiver's address, message (ensure you copy line breaks, spaces, tabs, etc. exactly) and signature below to verify the message. Be careful not to read more into the signature than what is in the signed message itself, to avoid being tricked by a man-in-the-middle attack. Note that this only proves the signing party receives with the address, it cannot prove sendership of any transaction!</source>
-        <translation type="unfinished">Унесите адресу примаоца, поруку (осигурајте да тачно копирате прекиде линија, размаке, картице итд) и потпишите испод да потврдите поруку. Будите опрезни да не убаците више у потпис од онога што је у потписаној поруци, да би сте избегли напад посредника. Имајте на уму да потпис само доказује да потписник прима са потписаном адресом, а не може да докаже слање било које трансакције!</translation>
-    </message>
-    <message>
-        <source>The Bitcoin address the message was signed with</source>
-        <translation type="unfinished">Биткоин адреса са којом је потписана порука</translation>
-    </message>
-    <message>
-        <source>The signed message to verify</source>
-        <translation type="unfinished">Потписана порука за потврду</translation>
-    </message>
-    <message>
-        <source>The signature given when the message was signed</source>
-        <translation type="unfinished">Потпис који је дат приликом потписивања поруке</translation>
-    </message>
-    <message>
-        <source>Verify the message to ensure it was signed with the specified Bitcoin address</source>
-        <translation type="unfinished">Потврдите поруку да осигурате да је потписана са одговарајућом Биткоин адресом</translation>
-    </message>
-    <message>
-        <source>Verify &amp;Message</source>
-        <translation type="unfinished">Потврди &amp;Поруку</translation>
-    </message>
-    <message>
-        <source>Reset all verify message fields</source>
-        <translation type="unfinished">Поништите сва поља за потврду поруке</translation>
-    </message>
-    <message>
-        <source>Click "Sign Message" to generate signature</source>
-        <translation type="unfinished">Притисни "Потпиши поруку" за израду потписа</translation>
-    </message>
-    <message>
-        <source>The entered address is invalid.</source>
-        <translation type="unfinished">Унесена адреса није важећа.</translation>
-    </message>
-    <message>
-        <source>Please check the address and try again.</source>
-        <translation type="unfinished">Молим проверите адресу и покушајте поново.</translation>
-    </message>
-    <message>
-        <source>The entered address does not refer to a key.</source>
-        <translation type="unfinished">Унесена адреса се не односи на кључ.</translation>
-    </message>
-    <message>
-        <source>Wallet unlock was cancelled.</source>
-        <translation type="unfinished">Откључавање новчаника је отказано.</translation>
-    </message>
-    <message>
-        <source>No error</source>
-        <translation type="unfinished">Нема грешке</translation>
-    </message>
-    <message>
-        <source>Private key for the entered address is not available.</source>
-        <translation type="unfinished">Приватни кључ за унесену адресу није доступан.</translation>
-    </message>
-    <message>
-        <source>Message signing failed.</source>
-        <translation type="unfinished">Потписивање поруке није успело.</translation>
-    </message>
-    <message>
-        <source>Message signed.</source>
-        <translation type="unfinished">Порука је потписана.</translation>
-    </message>
-    <message>
-        <source>The signature could not be decoded.</source>
-        <translation type="unfinished">Потпис не може бити декодиран.</translation>
-    </message>
-    <message>
-        <source>Please check the signature and try again.</source>
-        <translation type="unfinished">Молим проверите потпис и покушајте поново.</translation>
-    </message>
-    <message>
-        <source>The signature did not match the message digest.</source>
-        <translation type="unfinished">Потпис се не подудара са прегледом порука.</translation>
-    </message>
-    <message>
-        <source>Message verification failed.</source>
-        <translation type="unfinished">Провера поруке није успела.</translation>
-    </message>
-    <message>
-        <source>Message verified.</source>
-        <translation type="unfinished">Порука је проверена.</translation>
-    </message>
-</context>
-<context>
-    <name>SplashScreen</name>
-    <message>
-        <source>press q to shutdown</source>
-        <translation type="unfinished">pritisni q za gašenje</translation>
-    </message>
-</context>
-<context>
-    <name>TrafficGraphWidget</name>
-    <message>
-        <source>kB/s</source>
-        <translation type="unfinished">KB/s</translation>
     </message>
 </context>
 <context>
@@ -7126,7 +3690,6 @@
         <source>Export the data in the current tab to a file</source>
         <translation type="unfinished">Izvoz podataka iz trenutne kartice u datoteku</translation>
     </message>
->>>>>>> 7da4ae1f
     <message>
         <source>Backup Wallet</source>
         <translation type="unfinished">Резервна копија новчаника</translation>
@@ -7152,8 +3715,6 @@
         <translation type="unfinished">Откажи</translation>
     </message>
 </context>
-<<<<<<< HEAD
-=======
 <context>
     <name>bitcoin-core</name>
     <message>
@@ -7505,5 +4066,4 @@
         <translation type="unfinished">Фајл са подешавањима се не може записати</translation>
     </message>
 </context>
->>>>>>> 7da4ae1f
 </TS>