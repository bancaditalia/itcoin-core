--- conflicted
+++ resolved
@@ -508,11 +508,7 @@
     <name>CreateWalletDialog</name>
     <message>
         <source>Wallet</source>
-<<<<<<< HEAD
-        <translation>Novčanik</translation>
-=======
         <translation type="unfinished">Novčanik</translation>
->>>>>>> f6a356d2
     </message>
     <message>
         <source>Disable private keys for this wallet. Wallets with private keys disabled will have no private keys and cannot have an HD seed or imported private keys. This is ideal for watch-only wallets.</source>
