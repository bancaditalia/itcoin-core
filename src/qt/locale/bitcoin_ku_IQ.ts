--- conflicted
+++ resolved
@@ -20,6 +20,10 @@
     <message>
         <source>&amp;Copy</source>
         <translation type="unfinished">&amp;ڕوونووس</translation>
+    </message>
+    <message>
+        <source>C&amp;lose</source>
+        <translation type="unfinished">C&amp;داخستن</translation>
     </message>
     <message>
         <source>Delete the currently selected address from the list</source>
@@ -109,7 +113,9 @@
     </message>
     <message>
         <source>(no label)</source>
-        <translation type="unfinished">(ناونیشان نییە)</translation>
+        <translation type="unfinished">(بێ ناونیشان)
+
+</translation>
     </message>
 </context>
 <context>
@@ -143,8 +149,6 @@
         <translation type="unfinished">او شوله بو ور کرنا کیف پاره گرکه رمزا کیفه وؤ یه پاره بزانی</translation>
     </message>
     <message>
-<<<<<<< HEAD
-=======
         <source>Unlock wallet</source>
         <translation type="unfinished">Kilîda cizdên veke</translation>
     </message>
@@ -157,20 +161,16 @@
         <translation type="unfinished">Şîfrekirina cizdên bipejirîne</translation>
     </message>
     <message>
->>>>>>> 3116ccd7
         <source>Are you sure you wish to encrypt your wallet?</source>
         <translation type="unfinished">به راستی اون هشیارن کا دخازن بو کیف خو یه پاره رمزه دانین</translation>
     </message>
     <message>
-<<<<<<< HEAD
-=======
         <source>Wallet encrypted</source>
         <translation type="unfinished">Cizdan hate şîfrekirin</translation>
     </message>
     <message>
->>>>>>> 3116ccd7
         <source>Enter the new passphrase for the wallet.&lt;br/&gt;Please use a passphrase of &lt;b&gt;ten or more random characters&lt;/b&gt;, or &lt;b&gt;eight or more words&lt;/b&gt;.</source>
-        <translation type="unfinished">دەستەواژەی تێپەڕەوی نوێ بنووسە بۆ جزدان. &lt;br/&gt;تکایە دەستەواژەی تێپەڕێک بەکاربێنە لە &lt;b&gt;دە یان زیاتر لە هێما هەڕەمەکییەکان&lt;/b&gt;یان &lt;b&gt;هەشت یان وشەی زیاتر&lt;/b&gt;.</translation>
+        <translation type="unfinished">دەستەواژەی تێپەڕەوی نوێ تێبنووسە بۆ جزدان.1 تکایە دەستەواژەی تێپەڕێک بەکاربێنە لە 2ten یان زیاتر لە هێما هەڕەمەکیەکان2، یان 38 یان زیاتر ووشەکان3.</translation>
     </message>
     <message>
         <source>Remember that encrypting your wallet cannot fully protect your bitcoins from being stolen by malware infecting your computer.</source>
@@ -276,23 +276,20 @@
         <translation type="unfinished">&amp;دەربارەی %1</translation>
     </message>
     <message>
-<<<<<<< HEAD
-=======
         <source>Wallet:</source>
         <translation type="unfinished">Cizdan:</translation>
     </message>
     <message>
->>>>>>> 3116ccd7
         <source>&amp;Send</source>
         <translation type="unfinished">&amp;ناردن</translation>
     </message>
     <message>
         <source>&amp;File</source>
-        <translation type="unfinished">&amp;فایل</translation>
+        <translation type="unfinished">&amp;پەرگە</translation>
     </message>
     <message>
         <source>&amp;Settings</source>
-        <translation type="unfinished">&amp;ڕێکخستنەکان</translation>
+        <translation type="unfinished">&amp;سازکارییەکان</translation>
     </message>
     <message>
         <source>&amp;Help</source>
@@ -330,7 +327,7 @@
     <name>UnitDisplayStatusBarControl</name>
     <message>
         <source>Unit to show amounts in. Click to select another unit.</source>
-        <translation type="unfinished">یەکە بۆ نیشاندانی بڕی لەناو. کرتە بکە بۆ دیاریکردنی یەکەیەکی تر.</translation>
+        <translation type="unfinished">یەکە بۆ نیشاندانی بڕی کرتە بکە بۆ دیاریکردنی یەکەیەکی تر.</translation>
     </message>
 </context>
 <context>
