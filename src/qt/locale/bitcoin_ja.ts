<TS version="2.1" language="ja">
<context>
    <name>AddressBookPage</name>
    <message>
        <source>Right-click to edit address or label</source>
        <translation type="unfinished">右クリックでアドレスまたはラベルを編集</translation>
    </message>
    <message>
        <source>Create a new address</source>
        <translation type="unfinished">アドレスの新規作成</translation>
    </message>
    <message>
        <source>&amp;New</source>
        <translation type="unfinished">新規(&amp;N)</translation>
    </message>
    <message>
        <source>Copy the currently selected address to the system clipboard</source>
        <translation type="unfinished">現在選択されているアドレスをシステムのクリップボードにコピー</translation>
    </message>
    <message>
        <source>&amp;Copy</source>
        <translation type="unfinished">コピー(&amp;C)</translation>
    </message>
    <message>
        <source>C&amp;lose</source>
        <translation type="unfinished">閉じる(&amp;C)</translation>
    </message>
    <message>
        <source>Delete the currently selected address from the list</source>
        <translation type="unfinished">選択されたアドレスを一覧から削除</translation>
    </message>
    <message>
        <source>Enter address or label to search</source>
        <translation type="unfinished">検索したいアドレスまたはラベルを入力</translation>
    </message>
    <message>
        <source>Export the data in the current tab to a file</source>
        <translation type="unfinished">このタブのデータをファイルにエクスポート</translation>
    </message>
    <message>
        <source>&amp;Export</source>
        <translation type="unfinished">エクスポート (&amp;E)</translation>
    </message>
    <message>
        <source>&amp;Delete</source>
        <translation type="unfinished">削除(&amp;D)</translation>
    </message>
    <message>
        <source>Choose the address to send coins to</source>
        <translation type="unfinished">コインを送りたいアドレスを選択</translation>
    </message>
    <message>
        <source>Choose the address to receive coins with</source>
        <translation type="unfinished">コインを受け取りたいアドレスを選択</translation>
    </message>
    <message>
        <source>C&amp;hoose</source>
        <translation type="unfinished">選択(&amp;C)</translation>
    </message>
    <message>
        <source>Sending addresses</source>
        <translation type="unfinished">送金先アドレス</translation>
    </message>
    <message>
        <source>Receiving addresses</source>
        <translation type="unfinished">受取用アドレス</translation>
    </message>
    <message>
        <source>These are your Bitcoin addresses for sending payments. Always check the amount and the receiving address before sending coins.</source>
        <translation type="unfinished">これらは、あなたが知っている送信先の Bitcoin アドレスです。コインを送る前に必ず、金額と受取用アドレスを確認してください。</translation>
    </message>
    <message>
        <source>These are your Bitcoin addresses for receiving payments. Use the 'Create new receiving address' button in the receive tab to create new addresses.
Signing is only possible with addresses of the type 'legacy'.</source>
        <translation type="unfinished">これらは支払いを受け取るための、あなたの Bitcoin アドレスです。新しいアドレスを作成するには受取タブ内の「新しい受取用アドレスを作成」ボタンを使用します。
署名は、タイプが「レガシー」のアドレスのみ可能です。</translation>
    </message>
    <message>
        <source>&amp;Copy Address</source>
        <translation type="unfinished">アドレスをコピー(&amp;C)</translation>
    </message>
    <message>
        <source>Copy &amp;Label</source>
        <translation type="unfinished">ラベルをコピー(&amp;L)</translation>
    </message>
    <message>
        <source>&amp;Edit</source>
        <translation type="unfinished">編集(&amp;E)</translation>
    </message>
    <message>
        <source>Export Address List</source>
        <translation type="unfinished">アドレス帳をエクスポート</translation>
    </message>
    <message>
        <source>Comma separated file</source>
        <extracomment>Expanded name of the CSV file format. See: https://en.wikipedia.org/wiki/Comma-separated_values.</extracomment>
        <translation type="unfinished">CSVファイル</translation>
    </message>
    <message>
        <source>There was an error trying to save the address list to %1. Please try again.</source>
        <extracomment>An error message. %1 is a stand-in argument for the name of the file we attempted to save to.</extracomment>
        <translation type="unfinished">トランザクション履歴を %1 へ保存する際にエラーが発生しました。再試行してください。</translation>
    </message>
    <message>
        <source>Exporting Failed</source>
        <translation type="unfinished">エクスポートに失敗しました</translation>
    </message>
</context>
<context>
    <name>AddressTableModel</name>
    <message>
        <source>Label</source>
        <translation type="unfinished">ラベル</translation>
    </message>
    <message>
        <source>Address</source>
        <translation type="unfinished">アドレス</translation>
    </message>
    <message>
        <source>(no label)</source>
        <translation type="unfinished">（ラベル無し）</translation>
    </message>
</context>
<context>
    <name>AskPassphraseDialog</name>
    <message>
        <source>Passphrase Dialog</source>
        <translation type="unfinished">パスフレーズ ダイアログ</translation>
    </message>
    <message>
        <source>Enter passphrase</source>
        <translation type="unfinished">パスフレーズを入力</translation>
    </message>
    <message>
        <source>New passphrase</source>
        <translation type="unfinished">新しいパスフレーズ</translation>
    </message>
    <message>
        <source>Repeat new passphrase</source>
        <translation type="unfinished">新しいパスフレーズをもう一度入力</translation>
    </message>
    <message>
        <source>Show passphrase</source>
        <translation type="unfinished">パスフレーズを表示</translation>
    </message>
    <message>
        <source>Encrypt wallet</source>
        <translation type="unfinished">ウォレットを暗号化</translation>
    </message>
    <message>
        <source>This operation needs your wallet passphrase to unlock the wallet.</source>
        <translation type="unfinished">この操作を続行するには、パスフレーズを入力してウォレットをアンロックする必要があります。</translation>
    </message>
    <message>
        <source>Unlock wallet</source>
        <translation type="unfinished">ウォレットをアンロック</translation>
    </message>
    <message>
        <source>Change passphrase</source>
        <translation type="unfinished">パスフレーズの変更</translation>
    </message>
    <message>
        <source>Confirm wallet encryption</source>
        <translation type="unfinished">ウォレットの暗号化の承諾</translation>
    </message>
    <message>
        <source>Warning: If you encrypt your wallet and lose your passphrase, you will &lt;b&gt;LOSE ALL OF YOUR BITCOINS&lt;/b&gt;!</source>
        <translation type="unfinished">警告: ウォレットの暗号化後にパスフレーズを忘れてしまった場合、&lt;b&gt;あなたの Bitcoin はすべて失われます&lt;/b&gt;！</translation>
    </message>
    <message>
        <source>Are you sure you wish to encrypt your wallet?</source>
        <translation type="unfinished">本当にウォレットを暗号化しますか?</translation>
    </message>
    <message>
        <source>Wallet encrypted</source>
        <translation type="unfinished">ウォレットの暗号化の完了</translation>
    </message>
    <message>
        <source>Enter the new passphrase for the wallet.&lt;br/&gt;Please use a passphrase of &lt;b&gt;ten or more random characters&lt;/b&gt;, or &lt;b&gt;eight or more words&lt;/b&gt;.</source>
        <translation type="unfinished">新しいウォレットのパスフレーズを入力してください。
パスフレーズは、ランダムな10文字以上の文字か、８語以上の単語を使用してください。</translation>
    </message>
    <message>
        <source>Enter the old passphrase and new passphrase for the wallet.</source>
        <translation type="unfinished">ウォレット用の旧パスフレーズと新パスフレーズを入力してください。</translation>
    </message>
    <message>
        <source>Remember that encrypting your wallet cannot fully protect your bitcoins from being stolen by malware infecting your computer.</source>
        <translation type="unfinished">ウォレットを暗号化しても、コンピュータに感染したマルウェアなどによる Bitcoin の盗難を完全に防ぐことはできないことにご注意ください。</translation>
    </message>
    <message>
        <source>Wallet to be encrypted</source>
        <translation type="unfinished">暗号化するウォレット</translation>
    </message>
    <message>
        <source>Your wallet is about to be encrypted. </source>
        <translation type="unfinished">ウォレットは暗号化されようとしています。 </translation>
    </message>
    <message>
        <source>Your wallet is now encrypted. </source>
        <translation type="unfinished">ウォレットは暗号化されました。 </translation>
    </message>
    <message>
        <source>IMPORTANT: Any previous backups you have made of your wallet file should be replaced with the newly generated, encrypted wallet file. For security reasons, previous backups of the unencrypted wallet file will become useless as soon as you start using the new, encrypted wallet.</source>
        <translation type="unfinished">重要: 今までに作成されたウォレットファイルのバックアップは、暗号化された新しいウォレットファイルに置き換える必要があります。セキュリティ上の理由により、暗号化された新しいウォレットを使い始めると、暗号化されていないウォレットファイルのバックアップはすぐに使えなくなります。</translation>
    </message>
    <message>
        <source>Wallet encryption failed</source>
        <translation type="unfinished">ウォレットの暗号化に失敗</translation>
    </message>
    <message>
        <source>Wallet encryption failed due to an internal error. Your wallet was not encrypted.</source>
        <translation type="unfinished">内部エラーによりウォレットの暗号化に失敗しました。ウォレットは暗号化されませんでした。</translation>
    </message>
    <message>
        <source>The supplied passphrases do not match.</source>
        <translation type="unfinished">入力されたパスフレーズが一致しません。</translation>
    </message>
    <message>
        <source>Wallet unlock failed</source>
        <translation type="unfinished">ウォレットのアンロックに失敗</translation>
    </message>
    <message>
        <source>The passphrase entered for the wallet decryption was incorrect.</source>
        <translation type="unfinished">ウォレットの暗号化解除のパスフレーズが正しくありません。</translation>
    </message>
    <message>
        <source>Wallet passphrase was successfully changed.</source>
        <translation type="unfinished">ウォレットのパスフレーズが正常に変更されました。</translation>
    </message>
    <message>
        <source>Warning: The Caps Lock key is on!</source>
        <translation type="unfinished">警告: Caps Lock キーがオンになっています！</translation>
    </message>
</context>
<context>
    <name>BanTableModel</name>
    <message>
        <source>IP/Netmask</source>
        <translation type="unfinished">IPアドレス/ネットマスク</translation>
    </message>
    <message>
        <source>Banned Until</source>
        <translation type="unfinished">Ban 解除予定時刻</translation>
    </message>
</context>
<context>
    <name>BitcoinApplication</name>
    <message>
        <source>Settings file %1 might be corrupt or invalid.</source>
        <translation type="unfinished">設定ファイル %1 が壊れているか無効である可能性があります。</translation>
    </message>
    <message>
        <source>Runaway exception</source>
        <translation type="unfinished">暴走例外が発生</translation>
    </message>
    <message>
        <source>A fatal error occurred. %1 can no longer continue safely and will quit.</source>
        <translation type="unfinished">致命的なエラーが発生しました。%1 は安全に継続することができず終了するでしょう。</translation>
    </message>
    <message>
        <source>Internal error</source>
        <translation type="unfinished">内部エラー</translation>
    </message>
    <message>
        <source>An internal error occurred. %1 will attempt to continue safely. This is an unexpected bug which can be reported as described below.</source>
        <translation type="unfinished">内部エラーが発生。 %1 は安全な継続をトライ中。これは予期せぬバグであり、次に説明するようにリポートできます。</translation>
    </message>
</context>
<context>
    <name>QObject</name>
    <message>
        <source>Do you want to reset settings to default values, or to abort without making changes?</source>
        <extracomment>Explanatory text shown on startup when the settings file cannot be read. Prompts user to make a choice between resetting or aborting.</extracomment>
        <translation type="unfinished">設定をデフォルト値にリセットしますか、それとも変更せずに中止しますか？</translation>
    </message>
    <message>
        <source>A fatal error occurred. Check that settings file is writable, or try running with -nosettings.</source>
        <extracomment>Explanatory text shown on startup when the settings file could not be written. Prompts user to check that we have the ability to write to the file. Explains that the user has the option of running without a settings file.</extracomment>
        <translation type="unfinished">致命的なエラーが発生しました。 設定ファイルが書き込み可能であることを確認するか、 -nosettings を指定して実行してみてください。</translation>
    </message>
    <message>
        <source>Error: Specified data directory "%1" does not exist.</source>
        <translation type="unfinished">エラー: 指定されたデータ ディレクトリ "%1" は存在しません。</translation>
    </message>
    <message>
        <source>Error: Cannot parse configuration file: %1.</source>
        <translation type="unfinished">エラー: 設定ファイルが読み込めません: %1.</translation>
    </message>
    <message>
        <source>Error: %1</source>
        <translation type="unfinished">エラー: %1</translation>
    </message>
    <message>
        <source>%1 didn't yet exit safely…</source>
        <translation type="unfinished">%1 はまだ安全に終了していません...</translation>
    </message>
    <message>
        <source>unknown</source>
        <translation type="unfinished">不明</translation>
    </message>
    <message>
        <source>Amount</source>
        <translation type="unfinished">金額</translation>
    </message>
    <message>
        <source>Enter a Bitcoin address (e.g. %1)</source>
        <translation type="unfinished">Bitcoin アドレスを入力してください (例: %1)</translation>
    </message>
    <message>
        <source>Unroutable</source>
        <translation type="unfinished">ルーティング不可能</translation>
    </message>
    <message>
        <source>Internal</source>
        <translation type="unfinished">内部の</translation>
    </message>
    <message>
        <source>Inbound</source>
        <extracomment>An inbound connection from a peer. An inbound connection is a connection initiated by a peer.</extracomment>
        <translation type="unfinished">内向き</translation>
    </message>
    <message>
        <source>Outbound</source>
        <extracomment>An outbound connection to a peer. An outbound connection is a connection initiated by us.</extracomment>
        <translation type="unfinished">外向き</translation>
    </message>
    <message>
        <source>Full Relay</source>
        <extracomment>Peer connection type that relays all network information.</extracomment>
        <translation type="unfinished">フルリレー</translation>
    </message>
    <message>
        <source>Block Relay</source>
        <extracomment>Peer connection type that relays network information about blocks and not transactions or addresses.</extracomment>
        <translation type="unfinished">ブロックリレー</translation>
    </message>
    <message>
        <source>Manual</source>
        <extracomment>Peer connection type established manually through one of several methods.</extracomment>
        <translation type="unfinished">マニュアル</translation>
    </message>
    <message>
        <source>Feeler</source>
        <extracomment>Short-lived peer connection type that tests the aliveness of known addresses.</extracomment>
        <translation type="unfinished">探索</translation>
    </message>
    <message>
        <source>Address Fetch</source>
        <extracomment>Short-lived peer connection type that solicits known addresses from a peer.</extracomment>
        <translation type="unfinished">アドレスのフェッチ</translation>
    </message>
    <message>
        <source>%1 d</source>
        <translation type="unfinished">%1日</translation>
    </message>
    <message>
        <source>%1 h</source>
        <translation type="unfinished">%1時間</translation>
    </message>
    <message>
        <source>%1 m</source>
        <translation type="unfinished">%1分</translation>
    </message>
    <message>
        <source>%1 s</source>
        <translation type="unfinished">%1秒</translation>
    </message>
    <message>
        <source>None</source>
        <translation type="unfinished">なし</translation>
    </message>
    <message>
        <source>%1 ms</source>
        <translation type="unfinished">%1ミリ秒</translation>
    </message>
    <message numerus="yes">
        <source>%n second(s)</source>
        <translation type="unfinished">
            <numerusform>%n 秒</numerusform>
        </translation>
    </message>
    <message numerus="yes">
        <source>%n minute(s)</source>
        <translation type="unfinished">
            <numerusform>%n 記録</numerusform>
        </translation>
    </message>
    <message numerus="yes">
        <source>%n hour(s)</source>
        <translation type="unfinished">
            <numerusform>%n 時間</numerusform>
        </translation>
    </message>
    <message numerus="yes">
        <source>%n day(s)</source>
        <translation type="unfinished">
            <numerusform>%n 日々</numerusform>
        </translation>
    </message>
    <message numerus="yes">
        <source>%n week(s)</source>
        <translation type="unfinished">
            <numerusform>%n 週</numerusform>
        </translation>
    </message>
    <message>
        <source>%1 and %2</source>
        <translation type="unfinished">%1 %2</translation>
    </message>
    <message numerus="yes">
        <source>%n year(s)</source>
        <translation type="unfinished">
            <numerusform>%n 年</numerusform>
        </translation>
    </message>
    <message>
        <source>%1 kB</source>
        <translation type="unfinished">%1 KB</translation>
    </message>
    </context>
<context>
    <name>bitcoin-core</name>
    <message>
        <source>Settings file could not be read</source>
        <translation type="unfinished">設定ファイルを読めません</translation>
    </message>
    <message>
        <source>Settings file could not be written</source>
        <translation type="unfinished">設定ファイルを書けません</translation>
    </message>
    <message>
        <source>The %s developers</source>
        <translation type="unfinished">%s の開発者</translation>
    </message>
    <message>
        <source>%s corrupt. Try using the wallet tool bitcoin-wallet to salvage or restoring a backup.</source>
        <translation type="unfinished">%sが破損しています。ウォレットのツールbitcoin-walletを使って復旧するか、バックアップから復元してみてください。</translation>
    </message>
    <message>
        <source>-maxtxfee is set very high! Fees this large could be paid on a single transaction.</source>
        <translation type="unfinished">-maxtxfee が非常に高く設定されています！ ひとつの取引でこの金額の手数料が支払われてしまうことがあります。</translation>
    </message>
    <message>
        <source>Cannot downgrade wallet from version %i to version %i. Wallet version unchanged.</source>
        <translation type="unfinished">ウォレットをバージョン%iからバージョン%iにダウングレードできません。ウォレットバージョンは変更されていません。</translation>
    </message>
    <message>
        <source>Cannot obtain a lock on data directory %s. %s is probably already running.</source>
        <translation type="unfinished">データ ディレクトリ %s のロックを取得することができません。%s がおそらく既に実行中です。</translation>
    </message>
    <message>
        <source>Cannot upgrade a non HD split wallet from version %i to version %i without upgrading to support pre-split keypool. Please use version %i or no version specified.</source>
        <translation type="unfinished">事前分割キープールをサポートするようアップグレードせずに、非HD分割ウォレットをバージョン%iからバージョン%iにアップグレードすることはできません。バージョン%iを使用するか、バージョンを指定しないでください。</translation>
    </message>
    <message>
        <source>Distributed under the MIT software license, see the accompanying file %s or %s</source>
        <translation type="unfinished">MIT ソフトウェアライセンスのもとで配布されています。付属の %s ファイルか、 %s を参照してください</translation>
    </message>
    <message>
        <source>Error reading %s! All keys read correctly, but transaction data or address book entries might be missing or incorrect.</source>
        <translation type="unfinished">%s の読み込み中にエラーが発生しました！ 全ての鍵は正しく読み込めましたが、取引データやアドレス帳の項目が失われたか、正しくない可能性があります。</translation>
    </message>
    <message>
        <source>Error reading %s! Transaction data may be missing or incorrect. Rescanning wallet.</source>
        <translation type="unfinished">%s が読めません！ 取引データが欠落しているか誤っている可能性があります。ウォレットを再スキャンしています。</translation>
    </message>
    <message>
        <source>Error: Dumpfile format record is incorrect. Got "%s", expected "format".</source>
        <translation type="unfinished">エラー: Dumpfileのフォーマットレコードが不正です。"%s"が得られましたが、期待値は"format"です。</translation>
    </message>
    <message>
        <source>Error: Dumpfile identifier record is incorrect. Got "%s", expected "%s".</source>
        <translation type="unfinished">エラー: Dumpfileの識別子レコードが不正です。得られた値は"%s"で、期待値は"%s"です。</translation>
    </message>
    <message>
        <source>Error: Dumpfile version is not supported. This version of bitcoin-wallet only supports version 1 dumpfiles. Got dumpfile with version %s</source>
        <translation type="unfinished">エラー: Dumpfileのバージョンが未指定です。このバージョンのbitcoin-walletは、バージョン1のDumpfileのみをサポートします。バージョン%sのDumpfileを取得しました。</translation>
    </message>
    <message>
        <source>Error: Legacy wallets only support the "legacy", "p2sh-segwit", and "bech32" address types</source>
        <translation type="unfinished">エラー: レガシーウォレットは、アドレスタイプ「legacy」および「p2sh-segwit」、「bech32」のみをサポートします</translation>
    </message>
    <message>
        <source>Fee estimation failed. Fallbackfee is disabled. Wait a few blocks or enable -fallbackfee.</source>
        <translation type="unfinished">手数料推定に失敗しました。代替手数料が無効です。数ブロック待つか、-fallbackfee オプションを有効にしてください。</translation>
    </message>
    <message>
        <source>File %s already exists. If you are sure this is what you want, move it out of the way first.</source>
        <translation type="unfinished">ファイル%sは既に存在します。これが必要なものである場合、まず邪魔にならない場所に移動してください。</translation>
    </message>
    <message>
        <source>Invalid amount for -maxtxfee=&lt;amount&gt;: '%s' (must be at least the minrelay fee of %s to prevent stuck transactions)</source>
        <translation type="unfinished">-maxtxfee=&lt;amount&gt; オプションに対する不正な amount: '%s'（トランザクション詰まり防止のため、最小中継手数料の %s より大きくする必要があります）</translation>
    </message>
    <message>
        <source>Invalid or corrupt peers.dat (%s). If you believe this is a bug, please report it to %s. As a workaround, you can move the file (%s) out of the way (rename, move, or delete) to have a new one created on the next start.</source>
        <translation type="unfinished">peers.dat (%s) が無効または破損しています。 これがバグだと思われる場合は、 %s に報告してください。 回避策として、ファイル (%s) を邪魔にならない場所に移動 (名前の変更、移動、または削除) して、次回の起動時に新しいファイルを作成することができます。</translation>
    </message>
    <message>
        <source>More than one onion bind address is provided. Using %s for the automatically created Tor onion service.</source>
        <translation type="unfinished">2つ以上のonionアドレスが与えられました。%sを自動的に作成されたTorのonionサービスとして使用します。</translation>
    </message>
    <message>
        <source>No dump file provided. To use createfromdump, -dumpfile=&lt;filename&gt; must be provided.</source>
        <translation type="unfinished">ダンプファイルが指定されていません。createfromdumpを使用するには、-dumpfile=&lt;filename&gt;を指定する必要があります。</translation>
    </message>
    <message>
        <source>No dump file provided. To use dump, -dumpfile=&lt;filename&gt; must be provided.</source>
        <translation type="unfinished">ダンプファイルが指定されていません。dumpを使用するには、-dumpfile=&lt;filename&gt;を指定する必要があります。</translation>
    </message>
    <message>
        <source>No wallet file format provided. To use createfromdump, -format=&lt;format&gt; must be provided.</source>
        <translation type="unfinished">ウォレットファイルフォーマットが指定されていません。createfromdumpを使用するには、-format=&lt;format&gt;を指定する必要があります。</translation>
    </message>
    <message>
        <source>Please check that your computer's date and time are correct! If your clock is wrong, %s will not work properly.</source>
        <translation type="unfinished">お使いのコンピューターの日付と時刻が正しいことを確認してください！ PCの時計が正しくない場合 %s は正確に動作しません。</translation>
    </message>
    <message>
        <source>Please contribute if you find %s useful. Visit %s for further information about the software.</source>
        <translation type="unfinished">%s が有用だと感じられた方はぜひプロジェクトへの貢献をお願いします。ソフトウェアのより詳細な情報については %s をご覧ください。</translation>
    </message>
    <message>
        <source>Prune configured below the minimum of %d MiB.  Please use a higher number.</source>
        <translation type="unfinished">剪定設定が、設定可能最小値の %d MiBより低く設定されています。より大きい値を使用してください。</translation>
    </message>
    <message>
        <source>Prune mode is incompatible with -reindex-chainstate. Use full -reindex instead.</source>
        <translation type="unfinished">プルーン モードは -reindex-chainstate と互換性がありません。代わりに完全再インデックスを使用してください。</translation>
    </message>
    <message>
        <source>Prune: last wallet synchronisation goes beyond pruned data. You need to -reindex (download the whole blockchain again in case of pruned node)</source>
        <translation type="unfinished">剪定: 最後のウォレット同期ポイントが、剪定されたデータを越えています。-reindex を実行する必要があります (剪定されたノードの場合、ブロックチェーン全体を再ダウンロードします)</translation>
    </message>
    <message>
        <source>SQLiteDatabase: Unknown sqlite wallet schema version %d. Only version %d is supported</source>
        <translation type="unfinished">SQLiteDatabase: 未知のsqliteウォレットスキーマバージョン %d 。バージョン %d のみがサポートされています</translation>
    </message>
    <message>
        <source>The block database contains a block which appears to be from the future. This may be due to your computer's date and time being set incorrectly. Only rebuild the block database if you are sure that your computer's date and time are correct</source>
        <translation type="unfinished">ブロックデータベースに未来の時刻のブロックが含まれています。お使いのコンピューターの日付と時刻が間違っている可能性があります。コンピュータの日付と時刻が本当に正しい場合にのみ、ブロックデータベースの再構築を実行してください</translation>
    </message>
    <message>
        <source>The block index db contains a legacy 'txindex'. To clear the occupied disk space, run a full -reindex, otherwise ignore this error. This error message will not be displayed again.</source>
        <translation type="unfinished">ブロックインデックスのDBには、レガシーの 'txindex' が含まれています。 占有されているディスク領域を開放するには -reindex を実行してください。あるいはこのエラーを無視してください。 このエラーメッセージは今後表示されません。</translation>
    </message>
    <message>
        <source>The transaction amount is too small to send after the fee has been deducted</source>
        <translation type="unfinished">取引の手数料差引後金額が小さすぎるため、送金できません</translation>
    </message>
    <message>
        <source>This error could occur if this wallet was not shutdown cleanly and was last loaded using a build with a newer version of Berkeley DB. If so, please use the software that last loaded this wallet</source>
        <translation type="unfinished">このエラーはこのウォレットが正常にシャットダウンされず、前回ウォレットが読み込まれたときに新しいバージョンのBerkeley DBを使ったソフトウェアを利用していた場合に起こる可能性があります。もしそうであれば、このウォレットを前回読み込んだソフトウェアを使ってください</translation>
    </message>
    <message>
        <source>This is a pre-release test build - use at your own risk - do not use for mining or merchant applications</source>
        <translation type="unfinished">これはリリース前のテストビルドです - 自己責任で使用してください - 採掘や商取引に使用しないでください</translation>
    </message>
    <message>
        <source>This is the maximum transaction fee you pay (in addition to the normal fee) to prioritize partial spend avoidance over regular coin selection.</source>
        <translation type="unfinished">これは、通常のコイン選択よりも部分支払いの回避を優先するコイン選択を行う際に(通常の手数料に加えて)支払う最大のトランザクション手数料です。</translation>
    </message>
    <message>
        <source>This is the transaction fee you may discard if change is smaller than dust at this level</source>
        <translation type="unfinished">これは、このレベルでダストよりもお釣りが小さい場合に破棄されるトランザクション手数料です</translation>
    </message>
    <message>
        <source>This is the transaction fee you may pay when fee estimates are not available.</source>
        <translation type="unfinished">これは、手数料推定機能が利用できない場合に支払う取引手数料です。</translation>
    </message>
    <message>
        <source>Total length of network version string (%i) exceeds maximum length (%i). Reduce the number or size of uacomments.</source>
        <translation type="unfinished">ネットワークバージョン文字列の長さ（%i）が、最大の長さ（%i） を超えています。UAコメントの数や長さを削減してください。</translation>
    </message>
    <message>
        <source>Unable to replay blocks. You will need to rebuild the database using -reindex-chainstate.</source>
        <translation type="unfinished">ブロックのリプレイができませんでした。-reindex-chainstate オプションを指定してデータベースを再構築する必要があります。</translation>
    </message>
    <message>
        <source>Unknown wallet file format "%s" provided. Please provide one of "bdb" or "sqlite".</source>
        <translation type="unfinished">未知のウォレットフォーマット"%s"が指定されました。"bdb"もしくは"sqlite"のどちらかを指定してください。</translation>
    </message>
    <message>
        <source>Unsupported chainstate database format found. Please restart with -reindex-chainstate. This will rebuild the chainstate database.</source>
        <translation type="unfinished">サポートされていないチェーンステート データベース形式が見つかりました。 -reindex-chainstate で再起動してください。これにより、チェーンステート データベースが再構築されます。</translation>
    </message>
    <message>
        <source>Wallet created successfully. The legacy wallet type is being deprecated and support for creating and opening legacy wallets will be removed in the future.</source>
        <translation type="unfinished">ウォレットが正常に作成されました。レガシー ウォレット タイプは非推奨になり、レガシー ウォレットの作成とオープンのサポートは将来的に削除される予定です。</translation>
    </message>
    <message>
        <source>Warning: Dumpfile wallet format "%s" does not match command line specified format "%s".</source>
        <translation type="unfinished">警告: ダンプファイルウォレットフォーマット"%s"は、コマンドラインで指定されたフォーマット"%s"と合致していません。</translation>
    </message>
    <message>
        <source>Warning: Private keys detected in wallet {%s} with disabled private keys</source>
        <translation type="unfinished">警告: 秘密鍵が無効なウォレット {%s} で秘密鍵を検出しました</translation>
    </message>
    <message>
        <source>Warning: We do not appear to fully agree with our peers! You may need to upgrade, or other nodes may need to upgrade.</source>
        <translation type="unfinished">警告: ピアと完全に合意が取れていないようです！ このノードもしくは他のノードのアップグレードが必要な可能性があります。</translation>
    </message>
    <message>
        <source>Witness data for blocks after height %d requires validation. Please restart with -reindex.</source>
        <translation type="unfinished">高さ%d以降のブロックのwitnessデータには検証が必要です。-reindexを付けて再起動してください。</translation>
    </message>
    <message>
        <source>You need to rebuild the database using -reindex to go back to unpruned mode.  This will redownload the entire blockchain</source>
        <translation type="unfinished">非剪定モードに戻るためには -reindex オプションを指定してデータベースを再構築する必要があります。 ブロックチェーン全体の再ダウンロードが必要となります</translation>
    </message>
    <message>
        <source>%s is set very high!</source>
        <translation type="unfinished">%s の設定値が高すぎです！</translation>
    </message>
    <message>
        <source>-maxmempool must be at least %d MB</source>
        <translation type="unfinished">-maxmempoolは最低でも %d MB必要です</translation>
    </message>
    <message>
        <source>A fatal internal error occurred, see debug.log for details</source>
        <translation type="unfinished">致命的な内部エラーが発生しました。詳細はデバッグ用のログファイル debug.log を参照してください</translation>
    </message>
    <message>
        <source>Cannot resolve -%s address: '%s'</source>
        <translation type="unfinished">-%s アドレス '%s' を解決できません</translation>
    </message>
    <message>
        <source>Cannot set -forcednsseed to true when setting -dnsseed to false.</source>
        <translation type="unfinished">-dnsseed を false に設定する場合、 -forcednsseed を true に設定することはできません。</translation>
    </message>
    <message>
        <source>Cannot set -peerblockfilters without -blockfilterindex.</source>
        <translation type="unfinished">-blockfilterindex のオプション無しでは  -peerblockfilters を設定できません。</translation>
    </message>
    <message>
        <source>Cannot write to data directory '%s'; check permissions.</source>
        <translation type="unfinished">データディレクトリ '%s' に書き込むことができません。アクセス権を確認してください。</translation>
    </message>
    <message>
        <source>The -txindex upgrade started by a previous version cannot be completed. Restart with the previous version or run a full -reindex.</source>
        <translation type="unfinished">以前のバージョンで開始された -txindex アップグレードを完了できません。 以前のバージョンで再起動するか、 -reindex を実行してください。</translation>
    </message>
    <message>
<<<<<<< HEAD
=======
        <source>%s request to listen on port %u. This port is considered "bad" and thus it is unlikely that any Bitcoin Core peers connect to it. See doc/p2p-bad-ports.md for details and a full list.</source>
        <translation type="unfinished">%s ポート %u でリッスンするように要求します。このポートは「不良」と見なされるため、Bitcoin Core ピアが接続する可能性はほとんどありません。詳細と完全なリストについては、doc/p2p-bad-ports.md を参照してください。</translation>
    </message>
    <message>
        <source>-reindex-chainstate option is not compatible with -blockfilterindex. Please temporarily disable blockfilterindex while using -reindex-chainstate, or replace -reindex-chainstate with -reindex to fully rebuild all indexes.</source>
        <translation type="unfinished">-reindex-chainstate オプションは -blockfilterindex と互換性がありません。 -reindex-chainstate の使用中は blockfilterindex を一時的に無効にするか、-reindex-chainstate を -reindex に置き換えてすべてのインデックスを完全に再構築してください。</translation>
    </message>
    <message>
        <source>-reindex-chainstate option is not compatible with -coinstatsindex. Please temporarily disable coinstatsindex while using -reindex-chainstate, or replace -reindex-chainstate with -reindex to fully rebuild all indexes.</source>
        <translation type="unfinished">-reindex-chainstate オプションは -coinstatsindex と互換性がありません。 -reindex-chainstate の使用中は一時的に coinstatsindex を無効にするか、-reindex-chainstate を -reindex に置き換えてすべてのインデックスを完全に再構築してください。</translation>
    </message>
    <message>
        <source>-reindex-chainstate option is not compatible with -txindex. Please temporarily disable txindex while using -reindex-chainstate, or replace -reindex-chainstate with -reindex to fully rebuild all indexes.</source>
        <translation type="unfinished">-reindex-chainstate オプションは -txindex と互換性がありません。 -reindex-chainstate の使用中は一時的に txindex を無効にするか、-reindex-chainstate を -reindex に置き換えてすべてのインデックスを完全に再構築してください。</translation>
    </message>
    <message>
        <source>Assumed-valid: last wallet synchronisation goes beyond available block data. You need to wait for the background validation chain to download more blocks.</source>
        <translation type="unfinished">有効とみなされる: 最後のウォレット同期は、利用可能なブロック データを超えています。バックグラウンド検証チェーンがさらにブロックをダウンロードするまで待つ必要があります。</translation>
    </message>
    <message>
        <source>Cannot provide specific connections and have addrman find outgoing connections at the same time.</source>
        <translation type="unfinished">特定の接続を提供することはできず、同時に addrman に発信接続を見つけさせることはできません。</translation>
    </message>
    <message>
>>>>>>> 3116ccd7
        <source>Error loading %s: External signer wallet being loaded without external signer support compiled</source>
        <translation type="unfinished">%s のロード中にエラーが発生しました：外​​部署名者ウォレットがロードされています</translation>
    </message>
    <message>
<<<<<<< HEAD
=======
        <source>Error: Address book data in wallet cannot be identified to belong to migrated wallets</source>
        <translation type="unfinished">エラー: ウォレット内のアドレス帳データが、移行されたウォレットに属していると識別できません</translation>
    </message>
    <message>
        <source>Error: Duplicate descriptors created during migration. Your wallet may be corrupted.</source>
        <translation type="unfinished">エラー: 移行中に作成された重複した記述子。ウォレットが破損している可能性があります。</translation>
    </message>
    <message>
        <source>Error: Transaction %s in wallet cannot be identified to belong to migrated wallets</source>
        <translation type="unfinished">エラー: ウォレット内のトランザクション %s は、移行されたウォレットに属していると識別できません</translation>
    </message>
    <message>
        <source>Error: Unable to produce descriptors for this legacy wallet. Make sure the wallet is unlocked first</source>
        <translation type="unfinished">エラー: このレガシー ウォレットの記述子を生成できません。最初にウォレットのロックが解除されていることを確認してください</translation>
    </message>
    <message>
        <source>Failed to rename invalid peers.dat file. Please move or delete it and try again.</source>
        <translation type="unfinished">無効な peers.dat ファイルの名前を変更できませんでした。移動または削除してから、もう一度お試しください。</translation>
    </message>
    <message>
        <source>Incompatible options: -dnsseed=1 was explicitly specified, but -onlynet forbids connections to IPv4/IPv6</source>
        <translation type="unfinished">互換性のないオプション: -dnsseed=1 が明示的に指定されましたが、-onlynet は IPv4/IPv6 への接続を禁止します</translation>
    </message>
    <message>
        <source>Outbound connections restricted to Tor (-onlynet=onion) but the proxy for reaching the Tor network is explicitly forbidden: -onion=0</source>
        <translation type="unfinished">アウトバウンド接続は Tor (-onlynet=onion) に制限されていますが、Tor ネットワークに到達するためのプロキシは明示的に禁止されています: -onion=0</translation>
    </message>
    <message>
        <source>Outbound connections restricted to Tor (-onlynet=onion) but the proxy for reaching the Tor network is not provided: none of -proxy, -onion or -listenonion is given</source>
        <translation type="unfinished">アウトバウンド接続は Tor (-onlynet=onion) に制限されていますが、Tor ネットワークに到達するためのプロキシは提供されていません: -proxy、-onion、または -listenonion のいずれも指定されていません</translation>
    </message>
    <message>
        <source>Unrecognized descriptor found. Loading wallet %s

The wallet might had been created on a newer version.
Please try running the latest software version.
</source>
        <translation type="unfinished">認識できない記述子が見つかりました。ウォレットをロードしています %s

ウォレットが新しいバージョンで作成された可能性があります。
最新のソフトウェア バージョンを実行してみてください。
</translation>
    </message>
    <message>
        <source>Unsupported category-specific logging level -loglevel=%s. Expected -loglevel=&lt;category&gt;:&lt;loglevel&gt;. Valid categories: %s. Valid loglevels: %s.</source>
        <translation type="unfinished">サポートされていないカテゴリ固有のログ レベル -loglevel=%s。 -loglevel=&lt;category&gt;:&lt;loglevel&gt;. が必要です。有効なカテゴリ:%s 。有効なログレベル:%s .</translation>
    </message>
    <message>
        <source>
Unable to cleanup failed migration</source>
        <translation type="unfinished">
失敗した移行をクリーンアップできません</translation>
    </message>
    <message>
        <source>
Unable to restore backup of wallet.</source>
        <translation type="unfinished">
ウォレットのバックアップを復元できません。</translation>
    </message>
    <message>
>>>>>>> 3116ccd7
        <source>Config setting for %s only applied on %s network when in [%s] section.</source>
        <translation type="unfinished">%s の設定は、 [%s] セクションに書かれた場合のみ %s ネットワークへ適用されます。</translation>
    </message>
    <message>
        <source>Corrupted block database detected</source>
        <translation type="unfinished">破損したブロック データベースが見つかりました</translation>
    </message>
    <message>
        <source>Could not find asmap file %s</source>
        <translation type="unfinished">Asmapファイル%sが見つかりませんでした</translation>
    </message>
    <message>
        <source>Could not parse asmap file %s</source>
        <translation type="unfinished">Asmapファイル%sを解析できませんでした</translation>
    </message>
    <message>
        <source>Disk space is too low!</source>
        <translation type="unfinished">ディスク容量不足!</translation>
    </message>
    <message>
        <source>Do you want to rebuild the block database now?</source>
        <translation type="unfinished">ブロック データベースを今すぐ再構築しますか？</translation>
    </message>
    <message>
        <source>Done loading</source>
        <translation type="unfinished">読み込み完了</translation>
    </message>
    <message>
        <source>Dump file %s does not exist.</source>
        <translation type="unfinished">ダンプファイル%sは存在しません。</translation>
    </message>
    <message>
        <source>Error creating %s</source>
        <translation type="unfinished">%sの作成エラー</translation>
    </message>
    <message>
        <source>Error initializing block database</source>
        <translation type="unfinished">ブロックデータベースの初期化時にエラーが発生しました</translation>
    </message>
    <message>
        <source>Error initializing wallet database environment %s!</source>
        <translation type="unfinished">ウォレットデータベース環境 %s の初期化時にエラーが発生しました！</translation>
    </message>
    <message>
        <source>Error loading %s</source>
        <translation type="unfinished">%s の読み込みエラー</translation>
    </message>
    <message>
        <source>Error loading %s: Private keys can only be disabled during creation</source>
        <translation type="unfinished">%s の読み込みエラー: 秘密鍵の無効化はウォレットの生成時のみ可能です</translation>
    </message>
    <message>
        <source>Error loading %s: Wallet corrupted</source>
        <translation type="unfinished">%s の読み込みエラー: ウォレットが壊れています</translation>
    </message>
    <message>
        <source>Error loading %s: Wallet requires newer version of %s</source>
        <translation type="unfinished">%s の読み込みエラー: より新しいバージョンの %s が必要です</translation>
    </message>
    <message>
        <source>Error loading block database</source>
        <translation type="unfinished">ブロックデータベースの読み込み時にエラーが発生しました</translation>
    </message>
    <message>
        <source>Error opening block database</source>
        <translation type="unfinished">ブロックデータベースのオープン時にエラーが発生しました</translation>
    </message>
    <message>
        <source>Error reading from database, shutting down.</source>
        <translation type="unfinished">データベースの読み込みエラー。シャットダウンします。</translation>
    </message>
    <message>
        <source>Error reading next record from wallet database</source>
        <translation type="unfinished">ウォレットデータベースから次のレコードの読み取りでエラー</translation>
    </message>
    <message>
        <source>Error: Could not add watchonly tx to watchonly wallet</source>
        <translation type="unfinished">¡エラー: watchonly tx を watchonly ウォレットに追加できませんでした</translation>
    </message>
    <message>
        <source>Error: Could not delete watchonly transactions</source>
        <translation type="unfinished">エラー: watchonly トランザクションを削除できませんでした</translation>
    </message>
    <message>
        <source>Error: Couldn't create cursor into database</source>
        <translation type="unfinished">エラー: データベースにカーソルを作成できませんでした</translation>
    </message>
    <message>
        <source>Error: Disk space is low for %s</source>
        <translation type="unfinished">エラー: %s 用のディスク容量が不足しています</translation>
    </message>
    <message>
        <source>Error: Dumpfile checksum does not match. Computed %s, expected %s</source>
        <translation type="unfinished">エラー: ダンプファイルのチェックサムが合致しません。計算された値%s、期待される値%s</translation>
    </message>
    <message>
        <source>Error: Failed to create new watchonly wallet</source>
        <translation type="unfinished">エラー: 新しい watchonly ウォレットを作成できませんでした</translation>
    </message>
    <message>
        <source>Error: Got key that was not hex: %s</source>
        <translation type="unfinished">エラー: hexではない鍵を取得しました: %s</translation>
    </message>
    <message>
        <source>Error: Got value that was not hex: %s</source>
        <translation type="unfinished">エラー: hexではない値を取得しました: %s</translation>
    </message>
    <message>
        <source>Error: Keypool ran out, please call keypoolrefill first</source>
        <translation type="unfinished">エラー: 鍵プールが枯渇しました。まずはじめに keypoolrefill を呼び出してください</translation>
    </message>
    <message>
        <source>Error: Missing checksum</source>
        <translation type="unfinished">エラー: チェックサムがありません</translation>
    </message>
    <message>
        <source>Error: No %s addresses available.</source>
        <translation type="unfinished">エラー:  %sアドレスはありません。</translation>
    </message>
    <message>
        <source>Error: Not all watchonly txs could be deleted</source>
        <translation type="unfinished">エラー: 一部の watchonly tx を削除できませんでした</translation>
    </message>
    <message>
        <source>Error: This wallet already uses SQLite</source>
        <translation type="unfinished">エラー: このウォレットはすでに SQLite を使用しています</translation>
    </message>
    <message>
        <source>Error: This wallet is already a descriptor wallet</source>
        <translation type="unfinished">エラー: このウォレットはすでに記述子ウォレットです</translation>
    </message>
    <message>
        <source>Error: Unable to begin reading all records in the database</source>
        <translation type="unfinished">エラー: データベース内のすべてのレコードの読み取りを開始できません</translation>
    </message>
    <message>
        <source>Error: Unable to make a backup of your wallet</source>
        <translation type="unfinished">エラー: ウォレットのバックアップを作成できません</translation>
    </message>
    <message>
        <source>Error: Unable to parse version %u as a uint32_t</source>
        <translation type="unfinished">エラー: バージョン%uをuint32_tとしてパースできませんでした</translation>
    </message>
    <message>
        <source>Error: Unable to read all records in the database</source>
        <translation type="unfinished">エラー: データベース内のすべてのレコードを読み取ることができません</translation>
    </message>
    <message>
        <source>Error: Unable to remove watchonly address book data</source>
        <translation type="unfinished">エラー: watchonly アドレス帳データを削除できません</translation>
    </message>
    <message>
        <source>Error: Unable to write record to new wallet</source>
        <translation type="unfinished">エラー: 新しいウォレットにレコードを書き込めません</translation>
    </message>
    <message>
        <source>Failed to listen on any port. Use -listen=0 if you want this.</source>
        <translation type="unfinished">ポートのリッスンに失敗しました。必要であれば -listen=0 を指定してください。</translation>
    </message>
    <message>
        <source>Failed to rescan the wallet during initialization</source>
        <translation type="unfinished">初期化中にウォレットの再スキャンに失敗しました</translation>
    </message>
    <message>
        <source>Failed to verify database</source>
        <translation type="unfinished">データベースの検証に失敗しました</translation>
    </message>
    <message>
        <source>Fee rate (%s) is lower than the minimum fee rate setting (%s)</source>
        <translation type="unfinished">手数料率(%s)が最低手数料率の設定(%s)を下回っています</translation>
    </message>
    <message>
        <source>Ignoring duplicate -wallet %s.</source>
        <translation type="unfinished">重複するウォレット%sを無視します。</translation>
    </message>
    <message>
        <source>Importing…</source>
        <translation type="unfinished">インポート中…</translation>
    </message>
    <message>
        <source>Incorrect or no genesis block found. Wrong datadir for network?</source>
        <translation type="unfinished">ジェネシスブロックが不正であるか、見つかりません。ネットワークの datadir が間違っていませんか？</translation>
    </message>
    <message>
        <source>Initialization sanity check failed. %s is shutting down.</source>
        <translation type="unfinished">初期化時の健全性検査に失敗しました。%s を終了します。</translation>
    </message>
    <message>
        <source>Input not found or already spent</source>
        <translation type="unfinished">インプットが見つからないか、既に使用されています</translation>
    </message>
    <message>
        <source>Insufficient funds</source>
        <translation type="unfinished">残高不足</translation>
    </message>
    <message>
        <source>Invalid -i2psam address or hostname: '%s'</source>
        <translation type="unfinished">無効な -i2psamアドレス、もしくはホスト名: '%s'</translation>
    </message>
    <message>
        <source>Invalid -onion address or hostname: '%s'</source>
        <translation type="unfinished">-onion オプションに対する不正なアドレスまたはホスト名: '%s'</translation>
    </message>
    <message>
        <source>Invalid -proxy address or hostname: '%s'</source>
        <translation type="unfinished">-proxy オプションに対する不正なアドレスまたはホスト名: '%s'</translation>
    </message>
    <message>
        <source>Invalid P2P permission: '%s'</source>
        <translation type="unfinished">無効なP2Pアクセス権: '%s'</translation>
    </message>
    <message>
        <source>Invalid amount for -%s=&lt;amount&gt;: '%s'</source>
        <translation type="unfinished">-%s=&lt;amount&gt; オプションに対する不正な amount: '%s'</translation>
    </message>
    <message>
        <source>Invalid amount for -discardfee=&lt;amount&gt;: '%s'</source>
        <translation type="unfinished">-discardfee=&lt;amount&gt; オプションに対する不正な amount: '%s'</translation>
    </message>
    <message>
        <source>Invalid amount for -fallbackfee=&lt;amount&gt;: '%s'</source>
        <translation type="unfinished">-fallbackfee=&lt;amount&gt; オプションに対する不正な amount: '%s'</translation>
    </message>
    <message>
        <source>Invalid amount for -paytxfee=&lt;amount&gt;: '%s' (must be at least %s)</source>
        <translation type="unfinished">-paytxfee=&lt;amount&gt; オプションにに対する不正な amount: '%s'（最低でも %s である必要があります）</translation>
    </message>
    <message>
        <source>Invalid netmask specified in -whitelist: '%s'</source>
        <translation type="unfinished">-whitelist オプションに対する不正なネットマスク: '%s'</translation>
    </message>
    <message>
        <source>Listening for incoming connections failed (listen returned error %s)</source>
        <translation type="unfinished">着信接続のリッスンに失敗しました (listen が error を返しました %s)</translation>
    </message>
    <message>
        <source>Loading P2P addresses…</source>
        <translation type="unfinished">P2Pアドレスの読み込み中…</translation>
    </message>
    <message>
        <source>Loading banlist…</source>
        <translation type="unfinished">banリストの読み込み中…</translation>
    </message>
    <message>
        <source>Loading block index…</source>
        <translation type="unfinished">ブロックインデックスの読み込み中…</translation>
    </message>
    <message>
        <source>Loading wallet…</source>
        <translation type="unfinished">ウォレットの読み込み中…</translation>
    </message>
    <message>
        <source>Missing amount</source>
        <translation type="unfinished">金額不足</translation>
    </message>
    <message>
        <source>Missing solving data for estimating transaction size</source>
        <translation type="unfinished">取引サイズを見積もるためのデータが足りません</translation>
    </message>
    <message>
        <source>Need to specify a port with -whitebind: '%s'</source>
        <translation type="unfinished">-whitebind オプションでポートを指定する必要があります: '%s'</translation>
    </message>
    <message>
        <source>No addresses available</source>
        <translation type="unfinished">アドレスが使えません</translation>
    </message>
    <message>
        <source>Not enough file descriptors available.</source>
        <translation type="unfinished">使用可能なファイルディスクリプタが不足しています。</translation>
    </message>
    <message>
        <source>Prune cannot be configured with a negative value.</source>
        <translation type="unfinished">剪定モードの設定値は負の値にはできません。</translation>
    </message>
    <message>
        <source>Prune mode is incompatible with -txindex.</source>
        <translation type="unfinished">剪定モードは -txindex オプションと互換性がありません。</translation>
    </message>
    <message>
        <source>Pruning blockstore…</source>
        <translation type="unfinished">プロックストアを剪定中…</translation>
    </message>
    <message>
        <source>Reducing -maxconnections from %d to %d, because of system limitations.</source>
        <translation type="unfinished">システム上の制約から、-maxconnections を %d から %d に削減しました。</translation>
    </message>
    <message>
        <source>Replaying blocks…</source>
        <translation type="unfinished">プロックをリプレイ中…</translation>
    </message>
    <message>
        <source>Rescanning…</source>
        <translation type="unfinished">再スキャン中…</translation>
    </message>
    <message>
        <source>SQLiteDatabase: Failed to execute statement to verify database: %s</source>
        <translation type="unfinished">SQLiteDatabase: データベースを検証するステートメントの実行に失敗しました: %s</translation>
    </message>
    <message>
        <source>SQLiteDatabase: Failed to prepare statement to verify database: %s</source>
        <translation type="unfinished">SQLiteDatabase: データベースを検証するプリペアドステートメントの作成に失敗しました: %s</translation>
    </message>
    <message>
        <source>SQLiteDatabase: Failed to read database verification error: %s</source>
        <translation type="unfinished">SQLiteDatabase: データベース検証エラーの読み込みに失敗しました: %s</translation>
    </message>
    <message>
        <source>SQLiteDatabase: Unexpected application id. Expected %u, got %u</source>
        <translation type="unfinished">SQLiteDatabase: 予期しないアプリケーションIDです。期待したものは%uで、%uを受け取りました</translation>
    </message>
    <message>
        <source>Section [%s] is not recognized.</source>
        <translation type="unfinished">セクション名 [%s] は認識されません。</translation>
    </message>
    <message>
        <source>Signing transaction failed</source>
        <translation type="unfinished">取引の署名に失敗しました</translation>
    </message>
    <message>
        <source>Specified -walletdir "%s" does not exist</source>
        <translation type="unfinished">指定された -walletdir "%s" は存在しません</translation>
    </message>
    <message>
        <source>Specified -walletdir "%s" is a relative path</source>
        <translation type="unfinished">指定された -walletdir "%s" は相対パスです</translation>
    </message>
    <message>
        <source>Specified -walletdir "%s" is not a directory</source>
        <translation type="unfinished">指定された-walletdir "%s" はディレクトリではありません</translation>
    </message>
    <message>
        <source>Specified blocks directory "%s" does not exist.</source>
        <translation type="unfinished">指定されたブロックディレクトリ "%s" は存在しません</translation>
    </message>
    <message>
        <source>Starting network threads…</source>
        <translation type="unfinished">ネットワークスレッドの起動中…</translation>
    </message>
    <message>
        <source>The source code is available from %s.</source>
        <translation type="unfinished">ソースコードは %s から入手できます。</translation>
    </message>
    <message>
        <source>The specified config file %s does not exist</source>
        <translation type="unfinished">指定された設定ファイル %s は存在しません</translation>
    </message>
    <message>
        <source>The transaction amount is too small to pay the fee</source>
        <translation type="unfinished">取引の手数料差引後金額が小さすぎるため、送金できません</translation>
    </message>
    <message>
        <source>The wallet will avoid paying less than the minimum relay fee.</source>
        <translation type="unfinished">ウォレットは最小中継手数料を下回る金額は支払いません。</translation>
    </message>
    <message>
        <source>This is experimental software.</source>
        <translation type="unfinished">これは実験用のソフトウェアです。</translation>
    </message>
    <message>
        <source>This is the minimum transaction fee you pay on every transaction.</source>
        <translation type="unfinished">これは、全ての取引に対して最低限支払うべき手数料です。</translation>
    </message>
    <message>
        <source>This is the transaction fee you will pay if you send a transaction.</source>
        <translation type="unfinished">これは、取引を送信する場合に支払う取引手数料です。</translation>
    </message>
    <message>
        <source>Transaction amount too small</source>
        <translation type="unfinished">取引の金額が小さすぎます</translation>
    </message>
    <message>
        <source>Transaction amounts must not be negative</source>
        <translation type="unfinished">取引の金額は負の値にはできません</translation>
    </message>
    <message>
        <source>Transaction change output index out of range</source>
        <translation type="unfinished">取引のお釣りのアウトプットインデックスが規定の範囲外です</translation>
    </message>
    <message>
        <source>Transaction has too long of a mempool chain</source>
        <translation type="unfinished">トランザクションのmempoolチェーンが長すぎます</translation>
    </message>
    <message>
        <source>Transaction must have at least one recipient</source>
        <translation type="unfinished">トランザクションは最低ひとつの受取先が必要です</translation>
    </message>
    <message>
        <source>Transaction needs a change address, but we can't generate it.</source>
        <translation type="unfinished">取引にはお釣りのアドレスが必要ですが、生成することができません。</translation>
    </message>
    <message>
        <source>Transaction too large</source>
        <translation type="unfinished">トランザクションが大きすぎます</translation>
    </message>
    <message>
        <source>Unable to allocate memory for -maxsigcachesize: '%s' MiB</source>
        <translation type="unfinished">-maxsigcachesize にメモリを割り当てることができません: '%s' MiB</translation>
    </message>
    <message>
        <source>Unable to bind to %s on this computer (bind returned error %s)</source>
        <translation type="unfinished">このコンピュータの %s にバインドすることができません（%s エラーが返却されました）</translation>
    </message>
    <message>
        <source>Unable to bind to %s on this computer. %s is probably already running.</source>
        <translation type="unfinished">このコンピュータの %s にバインドすることができません。%s がおそらく既に実行中です。</translation>
    </message>
    <message>
        <source>Unable to create the PID file '%s': %s</source>
        <translation type="unfinished">PIDファイルの作成に失敗しました ('%s': %s)</translation>
    </message>
    <message>
        <source>Unable to find UTXO for external input</source>
        <translation type="unfinished">外部入力用のUTXOが見つかりません</translation>
    </message>
    <message>
        <source>Unable to generate initial keys</source>
        <translation type="unfinished">イニシャル鍵を生成できません</translation>
    </message>
    <message>
        <source>Unable to generate keys</source>
        <translation type="unfinished">鍵を生成できません</translation>
    </message>
    <message>
        <source>Unable to open %s for writing</source>
        <translation type="unfinished">書き込み用に%sを開くことができません</translation>
    </message>
    <message>
        <source>Unable to parse -maxuploadtarget: '%s'</source>
        <translation type="unfinished">-maxuploadtarget: '%s' を解析できません</translation>
    </message>
    <message>
        <source>Unable to start HTTP server. See debug log for details.</source>
        <translation type="unfinished">HTTPサーバを開始できませんでした。詳細は debug.log を参照してください。</translation>
    </message>
    <message>
        <source>Unable to unload the wallet before migrating</source>
        <translation type="unfinished">移行前にウォレットをアンロードできません</translation>
    </message>
    <message>
        <source>Unknown -blockfilterindex value %s.</source>
        <translation type="unfinished">不明な -blockfilterindex の値 %s。</translation>
    </message>
    <message>
        <source>Unknown address type '%s'</source>
        <translation type="unfinished">未知のアドレス形式 '%s' です</translation>
    </message>
    <message>
        <source>Unknown change type '%s'</source>
        <translation type="unfinished">未知のおつり用アドレス形式 '%s' です</translation>
    </message>
    <message>
        <source>Unknown network specified in -onlynet: '%s'</source>
        <translation type="unfinished">-onlynet オプションに対する不明なネットワーク: '%s'</translation>
    </message>
    <message>
        <source>Unknown new rules activated (versionbit %i)</source>
        <translation type="unfinished">不明な新ルールがアクティベートされました (versionbit %i)</translation>
    </message>
    <message>
        <source>Unsupported global logging level -loglevel=%s. Valid values: %s.</source>
        <translation type="unfinished">サポートされていないグローバル ログ レベル -loglevel=%s。有効な値: %s.</translation>
    </message>
    <message>
        <source>Unsupported logging category %s=%s.</source>
        <translation type="unfinished">サポートされていないログカテゴリ %s=%s 。</translation>
    </message>
    <message>
        <source>User Agent comment (%s) contains unsafe characters.</source>
        <translation type="unfinished">ユーザエージェントのコメント ( %s ) に安全でない文字が含まれています。</translation>
    </message>
    <message>
        <source>Verifying blocks…</source>
        <translation type="unfinished">ブロックの検証中…</translation>
    </message>
    <message>
        <source>Verifying wallet(s)…</source>
        <translation type="unfinished">ウォレットの検証中…</translation>
    </message>
    <message>
        <source>Wallet needed to be rewritten: restart %s to complete</source>
        <translation type="unfinished">ウォレットの書き直しが必要です: 完了するために %s を再起動します</translation>
    </message>
</context>
<context>
    <name>BitcoinGUI</name>
    <message>
        <source>&amp;Overview</source>
        <translation type="unfinished">概要(&amp;O)</translation>
    </message>
    <message>
        <source>Show general overview of wallet</source>
        <translation type="unfinished">ウォレットの概要を見る</translation>
    </message>
    <message>
        <source>&amp;Transactions</source>
        <translation type="unfinished">取引(&amp;T)</translation>
    </message>
    <message>
        <source>Browse transaction history</source>
        <translation type="unfinished">取引履歴を見る</translation>
    </message>
    <message>
        <source>E&amp;xit</source>
        <translation type="unfinished">終了(&amp;E)</translation>
    </message>
    <message>
        <source>Quit application</source>
        <translation type="unfinished">アプリケーションを終了する</translation>
    </message>
    <message>
        <source>&amp;About %1</source>
        <translation type="unfinished">%1 について(&amp;A)</translation>
    </message>
    <message>
        <source>Show information about %1</source>
        <translation type="unfinished">%1 の情報を表示する</translation>
    </message>
    <message>
        <source>About &amp;Qt</source>
        <translation type="unfinished">Qt について(&amp;Q)</translation>
    </message>
    <message>
        <source>Show information about Qt</source>
        <translation type="unfinished">Qt の情報を表示する</translation>
    </message>
    <message>
        <source>Modify configuration options for %1</source>
        <translation type="unfinished">%1 の設定を変更する</translation>
    </message>
    <message>
        <source>Create a new wallet</source>
        <translation type="unfinished">新しいウォレットを作成</translation>
    </message>
    <message>
        <source>&amp;Minimize</source>
        <translation type="unfinished">最小化 &amp;M</translation>
    </message>
    <message>
        <source>Wallet:</source>
        <translation type="unfinished">ウォレット:</translation>
    </message>
    <message>
        <source>Network activity disabled.</source>
        <extracomment>A substring of the tooltip.</extracomment>
        <translation type="unfinished">ネットワーク活動は無効化されました。</translation>
    </message>
    <message>
        <source>Proxy is &lt;b&gt;enabled&lt;/b&gt;: %1</source>
        <translation type="unfinished">プロキシは&lt;b&gt;有効&lt;/b&gt;: %1</translation>
    </message>
    <message>
        <source>Send coins to a Bitcoin address</source>
        <translation type="unfinished">Bitcoin アドレスにコインを送る</translation>
    </message>
    <message>
        <source>Backup wallet to another location</source>
        <translation type="unfinished">ウォレットを他の場所にバックアップする</translation>
    </message>
    <message>
        <source>Change the passphrase used for wallet encryption</source>
        <translation type="unfinished">ウォレット暗号化用パスフレーズを変更する</translation>
    </message>
    <message>
        <source>&amp;Send</source>
        <translation type="unfinished">送金(&amp;S)</translation>
    </message>
    <message>
        <source>&amp;Receive</source>
        <translation type="unfinished">受取(&amp;R)</translation>
    </message>
    <message>
        <source>&amp;Options…</source>
        <translation type="unfinished">オプション(&amp;O)…</translation>
    </message>
    <message>
        <source>&amp;Encrypt Wallet…</source>
        <translation type="unfinished">ウォレットを暗号化…(&amp;E)</translation>
    </message>
    <message>
        <source>Encrypt the private keys that belong to your wallet</source>
        <translation type="unfinished">ウォレットの秘密鍵を暗号化する</translation>
    </message>
    <message>
        <source>&amp;Backup Wallet…</source>
        <translation type="unfinished">ウォレットをバックアップ…(&amp;B)</translation>
    </message>
    <message>
        <source>&amp;Change Passphrase…</source>
        <translation type="unfinished">パスフレーズを変更…(&amp;C)</translation>
    </message>
    <message>
        <source>Sign &amp;message…</source>
        <translation type="unfinished">メッセージを署名…(&amp;m)</translation>
    </message>
    <message>
        <source>Sign messages with your Bitcoin addresses to prove you own them</source>
        <translation type="unfinished">Bitcoin アドレスでメッセージに署名することで、そのアドレスの所有権を証明する</translation>
    </message>
    <message>
        <source>&amp;Verify message…</source>
        <translation type="unfinished">メッセージを検証…(&amp;V)</translation>
    </message>
    <message>
        <source>Verify messages to ensure they were signed with specified Bitcoin addresses</source>
        <translation type="unfinished">メッセージを検証して、指定された Bitcoin アドレスで署名されたことを確認する</translation>
    </message>
    <message>
        <source>&amp;Load PSBT from file…</source>
        <translation type="unfinished">PSBTをファイルから読む…(&amp;L)</translation>
    </message>
    <message>
        <source>Open &amp;URI…</source>
        <translation type="unfinished">URIを開く…(&amp;U)</translation>
    </message>
    <message>
        <source>Close Wallet…</source>
        <translation type="unfinished">ウォレットを閉じる…</translation>
    </message>
    <message>
        <source>Create Wallet…</source>
        <translation type="unfinished">ウォレットを作成...</translation>
    </message>
    <message>
        <source>Close All Wallets…</source>
        <translation type="unfinished">全てのウォレットを閉じる…</translation>
    </message>
    <message>
        <source>&amp;File</source>
        <translation type="unfinished">ファイル(&amp;F)</translation>
    </message>
    <message>
        <source>&amp;Settings</source>
        <translation type="unfinished">設定(&amp;S)</translation>
    </message>
    <message>
        <source>&amp;Help</source>
        <translation type="unfinished">ヘルプ(&amp;H)</translation>
    </message>
    <message>
        <source>Tabs toolbar</source>
        <translation type="unfinished">タブツールバー</translation>
    </message>
    <message>
        <source>Syncing Headers (%1%)…</source>
        <translation type="unfinished">ヘッダを同期中 (%1%)...</translation>
    </message>
    <message>
        <source>Synchronizing with network…</source>
        <translation type="unfinished">ネットワークに同期中……</translation>
    </message>
    <message>
        <source>Indexing blocks on disk…</source>
        <translation type="unfinished">ディスク上のブロックをインデックス中...</translation>
    </message>
    <message>
        <source>Processing blocks on disk…</source>
        <translation type="unfinished">ディスク上のブロックを処理中...</translation>
    </message>
    <message>
        <source>Reindexing blocks on disk…</source>
        <translation type="unfinished">ディスク上のブロックを再インデックス中...</translation>
    </message>
    <message>
        <source>Connecting to peers…</source>
        <translation type="unfinished">ピアに接続中...</translation>
    </message>
    <message>
        <source>Request payments (generates QR codes and bitcoin: URIs)</source>
        <translation type="unfinished">支払いをリクエストする（QRコードと bitcoin:で始まるURIを生成する）</translation>
    </message>
    <message>
        <source>Show the list of used sending addresses and labels</source>
        <translation type="unfinished">送金したことがあるアドレスとラベルの一覧を表示する</translation>
    </message>
    <message>
        <source>Show the list of used receiving addresses and labels</source>
        <translation type="unfinished">受け取ったことがあるアドレスとラベルの一覧を表示する</translation>
    </message>
    <message>
        <source>&amp;Command-line options</source>
        <translation type="unfinished">コマンドラインオプション(&amp;C)</translation>
    </message>
    <message numerus="yes">
        <source>Processed %n block(s) of transaction history.</source>
        <translation type="unfinished">
            <numerusform>トランザクション履歴の %n ブロックを処理しました。</numerusform>
        </translation>
    </message>
    <message>
        <source>%1 behind</source>
        <translation type="unfinished">%1 遅延</translation>
    </message>
    <message>
        <source>Catching up…</source>
        <translation type="unfinished">同期中…</translation>
    </message>
    <message>
        <source>Last received block was generated %1 ago.</source>
        <translation type="unfinished">最後に受信したブロックは %1 前に生成。</translation>
    </message>
    <message>
        <source>Transactions after this will not yet be visible.</source>
        <translation type="unfinished">これより後の取引はまだ表示されていません。</translation>
    </message>
    <message>
        <source>Error</source>
        <translation type="unfinished">エラー</translation>
    </message>
    <message>
        <source>Warning</source>
        <translation type="unfinished">警告</translation>
    </message>
    <message>
        <source>Information</source>
        <translation type="unfinished">情報</translation>
    </message>
    <message>
        <source>Up to date</source>
        <translation type="unfinished">ブロックは最新</translation>
    </message>
    <message>
        <source>Load Partially Signed Bitcoin Transaction</source>
        <translation type="unfinished">部分的に署名されたビットコインのトランザクションを読み込み</translation>
    </message>
    <message>
        <source>Load PSBT from &amp;clipboard…</source>
        <translation type="unfinished">PSBTをクリップボードから読む…</translation>
    </message>
    <message>
        <source>Load Partially Signed Bitcoin Transaction from clipboard</source>
        <translation type="unfinished">部分的に署名されたビットコインのトランザクションをクリップボードから読み込み</translation>
    </message>
    <message>
        <source>Node window</source>
        <translation type="unfinished">ノードウィンドウ</translation>
    </message>
    <message>
        <source>Open node debugging and diagnostic console</source>
        <translation type="unfinished">ノードのデバッグ・診断コンソールを開く</translation>
    </message>
    <message>
        <source>&amp;Sending addresses</source>
        <translation type="unfinished">送金先アドレス一覧(&amp;S)...</translation>
    </message>
    <message>
        <source>&amp;Receiving addresses</source>
        <translation type="unfinished">受取用アドレス一覧(&amp;R)...</translation>
    </message>
    <message>
        <source>Open a bitcoin: URI</source>
        <translation type="unfinished">bitcoin: URIを開く</translation>
    </message>
    <message>
        <source>Open Wallet</source>
        <translation type="unfinished">ウォレットを開く</translation>
    </message>
    <message>
        <source>Open a wallet</source>
        <translation type="unfinished">ウォレットを開く</translation>
    </message>
    <message>
        <source>Close wallet</source>
        <translation type="unfinished">ウォレットを閉じる</translation>
    </message>
    <message>
        <source>Restore Wallet…</source>
        <extracomment>Name of the menu item that restores wallet from a backup file.</extracomment>
        <translation type="unfinished">ウォレットを復元…</translation>
    </message>
    <message>
        <source>Restore a wallet from a backup file</source>
        <extracomment>Status tip for Restore Wallet menu item</extracomment>
        <translation type="unfinished">バックアップ ファイルからウォレットを復元する</translation>
    </message>
    <message>
        <source>Close all wallets</source>
        <translation type="unfinished">全てのウォレットを閉じる</translation>
    </message>
    <message>
        <source>Show the %1 help message to get a list with possible Bitcoin command-line options</source>
        <translation type="unfinished">%1 のヘルプ メッセージを表示し、使用可能な Bitcoin のコマンドラインオプション一覧を見る。</translation>
    </message>
    <message>
        <source>&amp;Mask values</source>
        <translation type="unfinished">&amp;値を隠す</translation>
    </message>
    <message>
        <source>Mask the values in the Overview tab</source>
        <translation type="unfinished">概要タブにある値を隠す</translation>
    </message>
    <message>
        <source>default wallet</source>
        <translation type="unfinished">デフォルトウォレット</translation>
    </message>
    <message>
        <source>No wallets available</source>
        <translation type="unfinished">ウォレットは利用できません</translation>
    </message>
    <message>
        <source>Wallet Data</source>
        <extracomment>Name of the wallet data file format.</extracomment>
        <translation type="unfinished">ウォレットデータ</translation>
    </message>
    <message>
        <source>Load Wallet Backup</source>
        <extracomment>The title for Restore Wallet File Windows</extracomment>
        <translation type="unfinished">ウォレットのバックアップをロード</translation>
    </message>
    <message>
        <source>Restore Wallet</source>
        <extracomment>Title of pop-up window shown when the user is attempting to restore a wallet.</extracomment>
        <translation type="unfinished">ウォレットを復</translation>
    </message>
    <message>
        <source>Wallet Name</source>
        <extracomment>Label of the input field where the name of the wallet is entered.</extracomment>
        <translation type="unfinished">ウォレット名</translation>
    </message>
    <message>
        <source>&amp;Window</source>
        <translation type="unfinished">ウィンドウ (&amp;W)</translation>
    </message>
    <message>
        <source>Zoom</source>
        <translation type="unfinished">拡大／縮小</translation>
    </message>
    <message>
        <source>Main Window</source>
        <translation type="unfinished">メインウィンドウ</translation>
    </message>
    <message>
        <source>%1 client</source>
        <translation type="unfinished">%1 クライアント</translation>
    </message>
    <message>
        <source>&amp;Hide</source>
        <translation type="unfinished">隠す</translation>
    </message>
    <message>
        <source>S&amp;how</source>
        <translation type="unfinished">表示</translation>
    </message>
    <message numerus="yes">
        <source>%n active connection(s) to Bitcoin network.</source>
        <extracomment>A substring of the tooltip.</extracomment>
        <translation type="unfinished">
            <numerusform>%n ビットコイン ネットワークへのアクティブな接続。</numerusform>
        </translation>
    </message>
    <message>
        <source>Click for more actions.</source>
        <extracomment>A substring of the tooltip. "More actions" are available via the context menu.</extracomment>
        <translation type="unfinished">クリックして、より多くのアクションを表示。</translation>
    </message>
    <message>
        <source>Show Peers tab</source>
        <extracomment>A context menu item. The "Peers tab" is an element of the "Node window".</extracomment>
        <translation type="unfinished">ピアタブを表示する</translation>
    </message>
    <message>
        <source>Disable network activity</source>
        <extracomment>A context menu item.</extracomment>
        <translation type="unfinished">ネットワーク活動を無効化する</translation>
    </message>
    <message>
        <source>Enable network activity</source>
        <extracomment>A context menu item. The network activity was disabled previously.</extracomment>
        <translation type="unfinished">ネットワーク活動を有効化する</translation>
    </message>
    <message>
        <source>Pre-syncing Headers (%1%)…</source>
        <translation type="unfinished">事前同期ヘッダー (%1%)…</translation>
    </message>
    <message>
        <source>Error: %1</source>
        <translation type="unfinished">エラー: %1</translation>
    </message>
    <message>
        <source>Warning: %1</source>
        <translation type="unfinished">警告: %1</translation>
    </message>
    <message>
        <source>Date: %1
</source>
        <translation type="unfinished">日付: %1
</translation>
    </message>
    <message>
        <source>Amount: %1
</source>
        <translation type="unfinished">金額: %1
</translation>
    </message>
    <message>
        <source>Wallet: %1
</source>
        <translation type="unfinished">ウォレット: %1
</translation>
    </message>
    <message>
        <source>Type: %1
</source>
        <translation type="unfinished">種別: %1
</translation>
    </message>
    <message>
        <source>Label: %1
</source>
        <translation type="unfinished">ラベル: %1
</translation>
    </message>
    <message>
        <source>Address: %1
</source>
        <translation type="unfinished">アドレス: %1
</translation>
    </message>
    <message>
        <source>Sent transaction</source>
        <translation type="unfinished">送金取引</translation>
    </message>
    <message>
        <source>Incoming transaction</source>
        <translation type="unfinished">入金取引</translation>
    </message>
    <message>
        <source>HD key generation is &lt;b&gt;enabled&lt;/b&gt;</source>
        <translation type="unfinished">HD鍵生成は&lt;b&gt;有効&lt;/b&gt;</translation>
    </message>
    <message>
        <source>HD key generation is &lt;b&gt;disabled&lt;/b&gt;</source>
        <translation type="unfinished">HD鍵生成は&lt;b&gt;無効&lt;/b&gt;</translation>
    </message>
    <message>
        <source>Private key &lt;b&gt;disabled&lt;/b&gt;</source>
        <translation type="unfinished">秘密鍵は&lt;b&gt;無効&lt;/b&gt;</translation>
    </message>
    <message>
        <source>Wallet is &lt;b&gt;encrypted&lt;/b&gt; and currently &lt;b&gt;unlocked&lt;/b&gt;</source>
        <translation type="unfinished">ウォレットは&lt;b&gt;暗号化済み&lt;/b&gt;・&lt;b&gt;アンロック状態&lt;/b&gt;</translation>
    </message>
    <message>
        <source>Wallet is &lt;b&gt;encrypted&lt;/b&gt; and currently &lt;b&gt;locked&lt;/b&gt;</source>
        <translation type="unfinished">ウォレットは&lt;b&gt;暗号化済み&lt;/b&gt;・&lt;b&gt;ロック状態&lt;/b&gt;</translation>
    </message>
    <message>
        <source>Original message:</source>
        <translation type="unfinished">オリジナルメッセージ：</translation>
    </message>
</context>
<context>
    <name>UnitDisplayStatusBarControl</name>
    <message>
        <source>Unit to show amounts in. Click to select another unit.</source>
        <translation type="unfinished">金額を表示する際の単位。クリックすると他の単位を選択できます。</translation>
    </message>
</context>
<context>
    <name>CoinControlDialog</name>
    <message>
        <source>Coin Selection</source>
        <translation type="unfinished">コインの選択</translation>
    </message>
    <message>
        <source>Quantity:</source>
        <translation type="unfinished">選択数:</translation>
    </message>
    <message>
        <source>Bytes:</source>
        <translation type="unfinished">バイト数:</translation>
    </message>
    <message>
        <source>Amount:</source>
        <translation type="unfinished">金額:</translation>
    </message>
    <message>
        <source>Fee:</source>
        <translation type="unfinished">手数料:</translation>
    </message>
    <message>
        <source>Dust:</source>
        <translation type="unfinished">ダスト：</translation>
    </message>
    <message>
        <source>After Fee:</source>
        <translation type="unfinished">手数料差引後金額:</translation>
    </message>
    <message>
        <source>Change:</source>
        <translation type="unfinished">お釣り:</translation>
    </message>
    <message>
        <source>(un)select all</source>
        <translation type="unfinished">全て選択/選択解除</translation>
    </message>
    <message>
        <source>Tree mode</source>
        <translation type="unfinished">ツリーモード</translation>
    </message>
    <message>
        <source>List mode</source>
        <translation type="unfinished">リストモード</translation>
    </message>
    <message>
        <source>Amount</source>
        <translation type="unfinished">金額</translation>
    </message>
    <message>
        <source>Received with label</source>
        <translation type="unfinished">対応するラベル</translation>
    </message>
    <message>
        <source>Received with address</source>
        <translation type="unfinished">対応するアドレス</translation>
    </message>
    <message>
        <source>Date</source>
        <translation type="unfinished">日時</translation>
    </message>
    <message>
        <source>Confirmations</source>
        <translation type="unfinished">検証数</translation>
    </message>
    <message>
        <source>Confirmed</source>
        <translation type="unfinished">承認済み</translation>
    </message>
    <message>
        <source>Copy amount</source>
        <translation type="unfinished">金額をコピー</translation>
    </message>
    <message>
        <source>&amp;Copy address</source>
        <translation type="unfinished">アドレスをコピー(&amp;C)</translation>
    </message>
    <message>
        <source>Copy &amp;label</source>
        <translation type="unfinished">ラベルをコピー(&amp;l)</translation>
    </message>
    <message>
        <source>Copy &amp;amount</source>
        <translation type="unfinished">金額をコピー(&amp;a)</translation>
    </message>
    <message>
        <source>Copy transaction &amp;ID and output index</source>
        <translation type="unfinished">取引IDとアウトプットのインデックスをコピー</translation>
    </message>
    <message>
        <source>L&amp;ock unspent</source>
        <translation type="unfinished">コインをロック(&amp;o)</translation>
    </message>
    <message>
        <source>&amp;Unlock unspent</source>
        <translation type="unfinished">コインをアンロック(&amp;U)</translation>
    </message>
    <message>
        <source>Copy quantity</source>
        <translation type="unfinished">選択数をコピー</translation>
    </message>
    <message>
        <source>Copy fee</source>
        <translation type="unfinished">手数料をコピー</translation>
    </message>
    <message>
        <source>Copy after fee</source>
        <translation type="unfinished">手数料差引後金額をコピー</translation>
    </message>
    <message>
        <source>Copy bytes</source>
        <translation type="unfinished">バイト数をコピー</translation>
    </message>
    <message>
        <source>Copy dust</source>
        <translation type="unfinished">ダストをコピー</translation>
    </message>
    <message>
        <source>Copy change</source>
        <translation type="unfinished">お釣りをコピー</translation>
    </message>
    <message>
        <source>(%1 locked)</source>
        <translation type="unfinished">(ロック済み %1個)</translation>
    </message>
    <message>
        <source>yes</source>
        <translation type="unfinished">はい</translation>
    </message>
    <message>
        <source>no</source>
        <translation type="unfinished">いいえ</translation>
    </message>
    <message>
        <source>This label turns red if any recipient receives an amount smaller than the current dust threshold.</source>
        <translation type="unfinished">受取額が現在のダスト閾値を下回るアドレスがひとつでもあると、このラベルが赤くなります。</translation>
    </message>
    <message>
        <source>Can vary +/- %1 satoshi(s) per input.</source>
        <translation type="unfinished">インプット毎に %1 satoshi 前後変動する場合があります。</translation>
    </message>
    <message>
        <source>(no label)</source>
        <translation type="unfinished">（ラベル無し）</translation>
    </message>
    <message>
        <source>change from %1 (%2)</source>
        <translation type="unfinished">%1 (%2) からのおつり</translation>
    </message>
    <message>
        <source>(change)</source>
        <translation type="unfinished">（おつり）</translation>
    </message>
</context>
<context>
    <name>CreateWalletActivity</name>
    <message>
        <source>Create Wallet</source>
        <extracomment>Title of window indicating the progress of creation of a new wallet.</extracomment>
        <translation type="unfinished">ウォレットを作成する</translation>
    </message>
    <message>
        <source>Creating Wallet &lt;b&gt;%1&lt;/b&gt;…</source>
        <extracomment>Descriptive text of the create wallet progress window which indicates to the user which wallet is currently being created.</extracomment>
        <translation type="unfinished">ウォレットを作成中 &lt;b&gt;%1&lt;/b&gt;…</translation>
    </message>
    <message>
        <source>Create wallet failed</source>
        <translation type="unfinished">ウォレットの作成に失敗しました</translation>
    </message>
    <message>
        <source>Create wallet warning</source>
        <translation type="unfinished">ウォレットを作成 - 警告</translation>
    </message>
    <message>
        <source>Can't list signers</source>
        <translation type="unfinished">署名者をリストできません</translation>
    </message>
    <message>
        <source>Too many external signers found</source>
        <translation type="unfinished">見つかった外部署名者が多すぎます</translation>
    </message>
</context>
<context>
    <name>LoadWalletsActivity</name>
    <message>
        <source>Load Wallets</source>
        <extracomment>Title of progress window which is displayed when wallets are being loaded.</extracomment>
        <translation type="unfinished">ウォレットを読み込む</translation>
    </message>
    <message>
        <source>Loading wallets…</source>
        <extracomment>Descriptive text of the load wallets progress window which indicates to the user that wallets are currently being loaded.</extracomment>
        <translation type="unfinished">ウォレットの読み込み中…</translation>
    </message>
</context>
<context>
    <name>OpenWalletActivity</name>
    <message>
        <source>Open wallet failed</source>
        <translation type="unfinished">ウォレットを開くことに失敗しました</translation>
    </message>
    <message>
        <source>Open wallet warning</source>
        <translation type="unfinished">ウォレットを開く - 警告</translation>
    </message>
    <message>
        <source>default wallet</source>
        <translation type="unfinished">デフォルトウォレット</translation>
    </message>
    <message>
        <source>Open Wallet</source>
        <extracomment>Title of window indicating the progress of opening of a wallet.</extracomment>
        <translation type="unfinished">ウォレットを開く</translation>
    </message>
    <message>
        <source>Opening Wallet &lt;b&gt;%1&lt;/b&gt;…</source>
        <extracomment>Descriptive text of the open wallet progress window which indicates to the user which wallet is currently being opened.</extracomment>
        <translation type="unfinished">ウォレットを開いています &lt;b&gt;%1&lt;/b&gt;…</translation>
    </message>
</context>
<context>
    <name>RestoreWalletActivity</name>
    <message>
        <source>Restore Wallet</source>
        <extracomment>Title of progress window which is displayed when wallets are being restored.</extracomment>
        <translation type="unfinished">ウォレットを復</translation>
    </message>
    <message>
        <source>Restoring Wallet &lt;b&gt;%1&lt;/b&gt;…</source>
        <extracomment>Descriptive text of the restore wallets progress window which indicates to the user that wallets are currently being restored.</extracomment>
        <translation type="unfinished">ウォレットの復元 &lt;b&gt;%1&lt;/b&gt;...</translation>
    </message>
    <message>
        <source>Restore wallet failed</source>
        <extracomment>Title of message box which is displayed when the wallet could not be restored.</extracomment>
        <translation type="unfinished">ウォレットの復元に失敗しました</translation>
    </message>
    <message>
        <source>Restore wallet warning</source>
        <extracomment>Title of message box which is displayed when the wallet is restored with some warning.</extracomment>
        <translation type="unfinished">ウォレットの復元に関する警告</translation>
    </message>
    <message>
        <source>Restore wallet message</source>
        <extracomment>Title of message box which is displayed when the wallet is successfully restored.</extracomment>
        <translation type="unfinished">ウォレット メッセージの復元</translation>
    </message>
</context>
<context>
    <name>WalletController</name>
    <message>
        <source>Close wallet</source>
        <translation type="unfinished">ウォレットを閉じる</translation>
    </message>
    <message>
        <source>Are you sure you wish to close the wallet &lt;i&gt;%1&lt;/i&gt;?</source>
        <translation type="unfinished">本当にウォレット&lt;i&gt;%1&lt;/i&gt;を閉じますか？</translation>
    </message>
    <message>
        <source>Closing the wallet for too long can result in having to resync the entire chain if pruning is enabled.</source>
        <translation type="unfinished">ブロックファイル剪定が有効の場合、長期間ウォレットを起動しないと全チェーンを再度同期させる必要があるかもしれません。</translation>
    </message>
    <message>
        <source>Close all wallets</source>
        <translation type="unfinished">全てのウォレットを閉じる</translation>
    </message>
    <message>
        <source>Are you sure you wish to close all wallets?</source>
        <translation type="unfinished">本当に全てのウォレットを閉じますか？</translation>
    </message>
</context>
<context>
    <name>CreateWalletDialog</name>
    <message>
        <source>Create Wallet</source>
        <translation type="unfinished">ウォレットを作成する</translation>
    </message>
    <message>
        <source>Wallet Name</source>
        <translation type="unfinished">ウォレット名</translation>
    </message>
    <message>
        <source>Wallet</source>
        <translation type="unfinished">ウォレット</translation>
    </message>
    <message>
        <source>Encrypt the wallet. The wallet will be encrypted with a passphrase of your choice.</source>
        <translation type="unfinished">ウォレットを暗号化。ウォレットは任意のパスフレーズによって暗号化されます。</translation>
    </message>
    <message>
        <source>Encrypt Wallet</source>
        <translation type="unfinished">ウォレットを暗号化する</translation>
    </message>
    <message>
        <source>Advanced Options</source>
        <translation type="unfinished">高度なオプション</translation>
    </message>
    <message>
        <source>Disable private keys for this wallet. Wallets with private keys disabled will have no private keys and cannot have an HD seed or imported private keys. This is ideal for watch-only wallets.</source>
        <translation type="unfinished">このウォレットの秘密鍵を無効にします。秘密鍵が無効になっているウォレットには秘密鍵はなく、HDシードまたはインポートされた秘密鍵を持つこともできません。これはウォッチ限定のウォレットに最適です。</translation>
    </message>
    <message>
        <source>Disable Private Keys</source>
        <translation type="unfinished">秘密鍵を無効化</translation>
    </message>
    <message>
        <source>Make a blank wallet. Blank wallets do not initially have private keys or scripts. Private keys and addresses can be imported, or an HD seed can be set, at a later time.</source>
        <translation type="unfinished">空ウォレットを作成。空ウォレットには、最初は秘密鍵やスクリプトがありません。後から秘密鍵やアドレスをインポート、またはHDシードを設定できます。</translation>
    </message>
    <message>
        <source>Make Blank Wallet</source>
        <translation type="unfinished">空ウォレットを作成</translation>
    </message>
    <message>
        <source>Use descriptors for scriptPubKey management</source>
        <translation type="unfinished">scriptPubKeyの管理にDescriptorを使用します</translation>
    </message>
    <message>
        <source>Descriptor Wallet</source>
        <translation type="unfinished">Descriptorウォレット</translation>
    </message>
    <message>
        <source>Use an external signing device such as a hardware wallet. Configure the external signer script in wallet preferences first.</source>
        <translation type="unfinished">外部署名デバイスであるハードウェアウォレットを使ってください。最初に外部署名プログラム(HWI)をウォレットのオプションに設定してください。</translation>
    </message>
    <message>
        <source>External signer</source>
        <translation type="unfinished">外部署名者</translation>
    </message>
    <message>
        <source>Create</source>
        <translation type="unfinished">作成</translation>
    </message>
    <message>
        <source>Compiled without sqlite support (required for descriptor wallets)</source>
        <translation type="unfinished">（Descriptorウォレットに必要な）sqliteサポート無しでコンパイル</translation>
    </message>
    <message>
        <source>Compiled without external signing support (required for external signing)</source>
        <extracomment>"External signing" means using devices such as hardware wallets.</extracomment>
        <translation type="unfinished">外部署名なしで処理されました (外部署名が必要です)</translation>
    </message>
</context>
<context>
    <name>EditAddressDialog</name>
    <message>
        <source>Edit Address</source>
        <translation type="unfinished">アドレスを編集</translation>
    </message>
    <message>
        <source>&amp;Label</source>
        <translation type="unfinished">ラベル(&amp;L)</translation>
    </message>
    <message>
        <source>The label associated with this address list entry</source>
        <translation type="unfinished">このアドレス帳項目のラベル</translation>
    </message>
    <message>
        <source>The address associated with this address list entry. This can only be modified for sending addresses.</source>
        <translation type="unfinished">このアドレス帳項目のアドレス。アドレスは送金先アドレスの場合のみ編集することができます。</translation>
    </message>
    <message>
        <source>&amp;Address</source>
        <translation type="unfinished">アドレス(&amp;A)</translation>
    </message>
    <message>
        <source>New sending address</source>
        <translation type="unfinished">新しい送金先アドレス</translation>
    </message>
    <message>
        <source>Edit receiving address</source>
        <translation type="unfinished">受取用アドレスを編集</translation>
    </message>
    <message>
        <source>Edit sending address</source>
        <translation type="unfinished">送金先アドレスを編集</translation>
    </message>
    <message>
        <source>The entered address "%1" is not a valid Bitcoin address.</source>
        <translation type="unfinished">入力されたアドレス "%1" は無効な Bitcoin アドレスです。</translation>
    </message>
    <message>
        <source>Address "%1" already exists as a receiving address with label "%2" and so cannot be added as a sending address.</source>
        <translation type="unfinished">アドレス "%1" は既に受取用アドレスにラベル "%2" として存在するので、送金先アドレスとしては追加できません。</translation>
    </message>
    <message>
        <source>The entered address "%1" is already in the address book with label "%2".</source>
        <translation type="unfinished">入力されたアドレス "%1" は既にラベル "%2" としてアドレス帳に存在します｡ </translation>
    </message>
    <message>
        <source>Could not unlock wallet.</source>
        <translation type="unfinished">ウォレットをアンロックできませんでした。</translation>
    </message>
    <message>
        <source>New key generation failed.</source>
        <translation type="unfinished">新しい鍵の生成に失敗しました。</translation>
    </message>
</context>
<context>
    <name>FreespaceChecker</name>
    <message>
        <source>A new data directory will be created.</source>
        <translation type="unfinished">新しいデータディレクトリが作成されます。</translation>
    </message>
    <message>
        <source>name</source>
        <translation type="unfinished">ディレクトリ名</translation>
    </message>
    <message>
        <source>Directory already exists. Add %1 if you intend to create a new directory here.</source>
        <translation type="unfinished">ディレクトリが既に存在します。新しいディレクトリを作りたい場合は %1 と追記してください。</translation>
    </message>
    <message>
        <source>Path already exists, and is not a directory.</source>
        <translation type="unfinished">パスが存在しますがディレクトリではありません。</translation>
    </message>
    <message>
        <source>Cannot create data directory here.</source>
        <translation type="unfinished">ここにデータ ディレクトリを作成することはできません。</translation>
    </message>
</context>
<context>
    <name>Intro</name>
    <message numerus="yes">
        <source>%n GB of space available</source>
        <translation type="unfinished">
            <numerusform>%n GB の空き容量</numerusform>
        </translation>
    </message>
    <message numerus="yes">
        <source>(of %n GB needed)</source>
        <translation type="unfinished">
            <numerusform>(必要な %n GB のうち)</numerusform>
        </translation>
    </message>
    <message numerus="yes">
        <source>(%n GB needed for full chain)</source>
        <translation type="unfinished">
            <numerusform>(完全なチェーンには %n GB が必要)</numerusform>
        </translation>
    </message>
    <message>
        <source>At least %1 GB of data will be stored in this directory, and it will grow over time.</source>
        <translation type="unfinished">最低でも%1 GBのデータをこのディレクトリに保存する必要があります。またこのデータは時間とともに増加していきます。</translation>
    </message>
    <message>
        <source>Approximately %1 GB of data will be stored in this directory.</source>
        <translation type="unfinished">約%1 GBのデータがこのディレクトリに保存されます。</translation>
    </message>
    <message numerus="yes">
        <source>(sufficient to restore backups %n day(s) old)</source>
        <extracomment>Explanatory text on the capability of the current prune target.</extracomment>
        <translation type="unfinished">
            <numerusform>(%n 日経過したバックアップを復元するのに十分です)</numerusform>
        </translation>
    </message>
    <message>
        <source>%1 will download and store a copy of the Bitcoin block chain.</source>
        <translation type="unfinished">%1 は Bitcoin ブロックチェーンのコピーをダウンロードし保存します。</translation>
    </message>
    <message>
        <source>The wallet will also be stored in this directory.</source>
        <translation type="unfinished">ウォレットもこのディレクトリに保存されます。</translation>
    </message>
    <message>
        <source>Error: Specified data directory "%1" cannot be created.</source>
        <translation type="unfinished">エラー: 指定のデータディレクトリ "%1" を作成できません。</translation>
    </message>
    <message>
        <source>Error</source>
        <translation type="unfinished">エラー</translation>
    </message>
    <message>
        <source>Welcome</source>
        <translation type="unfinished">ようこそ</translation>
    </message>
    <message>
        <source>Welcome to %1.</source>
        <translation type="unfinished">%1 へようこそ。</translation>
    </message>
    <message>
        <source>As this is the first time the program is launched, you can choose where %1 will store its data.</source>
        <translation type="unfinished">これはプログラムの最初の起動です。%1 がデータを保存する場所を選択してください。</translation>
    </message>
    <message>
        <source>Limit block chain storage to</source>
        <translation type="unfinished">ブロックチェーンのストレージを次に限定する: </translation>
    </message>
    <message>
        <source>Reverting this setting requires re-downloading the entire blockchain. It is faster to download the full chain first and prune it later. Disables some advanced features.</source>
        <translation type="unfinished">この設定を元に戻すには、ブロックチェーン全体を再ダウンロードする必要があります。先にチェーン全体をダウンロードしてから、剪定する方が高速です。一部の高度な機能を無効にします。</translation>
    </message>
    <message>
        <source>This initial synchronisation is very demanding, and may expose hardware problems with your computer that had previously gone unnoticed. Each time you run %1, it will continue downloading where it left off.</source>
        <translation type="unfinished">この初回同期には多大なリソースを消費し、あなたのコンピュータでこれまで見つからなかったハードウェア上の問題が発生する場合があります。%1 を実行する度に、中断された時点からダウンロードを再開します。</translation>
    </message>
    <message>
        <source>If you have chosen to limit block chain storage (pruning), the historical data must still be downloaded and processed, but will be deleted afterward to keep your disk usage low.</source>
        <translation type="unfinished">ブロックチェーンの保存容量に制限を設けること（剪定）を選択した場合にも、過去のデータのダウンロードおよび処理が必要になります。しかし、これらのデータはディスク使用量を低く抑えるために、後で削除されます。</translation>
    </message>
    <message>
        <source>Use the default data directory</source>
        <translation type="unfinished">デフォルトのデータディレクトリを使用</translation>
    </message>
    <message>
        <source>Use a custom data directory:</source>
        <translation type="unfinished">カスタムデータディレクトリを使用:</translation>
    </message>
</context>
<context>
    <name>HelpMessageDialog</name>
    <message>
        <source>version</source>
        <translation type="unfinished">バージョン</translation>
    </message>
    <message>
        <source>About %1</source>
        <translation type="unfinished">%1 について</translation>
    </message>
    <message>
        <source>Command-line options</source>
        <translation type="unfinished">コマンドラインオプション</translation>
    </message>
</context>
<context>
    <name>ShutdownWindow</name>
    <message>
        <source>%1 is shutting down…</source>
        <translation type="unfinished">%1 をシャットダウンしています…</translation>
    </message>
    <message>
        <source>Do not shut down the computer until this window disappears.</source>
        <translation type="unfinished">このウィンドウが消えるまでコンピュータをシャットダウンしないでください。</translation>
    </message>
</context>
<context>
    <name>ModalOverlay</name>
    <message>
        <source>Form</source>
        <translation type="unfinished">フォーム</translation>
    </message>
    <message>
        <source>Recent transactions may not yet be visible, and therefore your wallet's balance might be incorrect. This information will be correct once your wallet has finished synchronizing with the bitcoin network, as detailed below.</source>
        <translation type="unfinished">最近の取引がまだ表示されていない可能性があります。そのため、ウォレットの残高が正しく表示されていないかもしれません。この情報は、ウォレットが Bitcoin ネットワークへの同期が完了すると正確なものとなります。詳細は下記を参照してください。</translation>
    </message>
    <message>
        <source>Attempting to spend bitcoins that are affected by not-yet-displayed transactions will not be accepted by the network.</source>
        <translation type="unfinished">まだ表示されていない取引が関係する Bitcoin の使用を試みた場合、ネットワークから認証を受けられません。</translation>
    </message>
    <message>
        <source>Number of blocks left</source>
        <translation type="unfinished">残りのブロック数</translation>
    </message>
    <message>
        <source>Unknown…</source>
        <translation type="unfinished">不明…</translation>
    </message>
    <message>
        <source>calculating…</source>
        <translation type="unfinished">計算中…</translation>
    </message>
    <message>
        <source>Last block time</source>
        <translation type="unfinished">最終ブロックの日時</translation>
    </message>
    <message>
        <source>Progress</source>
        <translation type="unfinished">進捗</translation>
    </message>
    <message>
        <source>Progress increase per hour</source>
        <translation type="unfinished">一時間毎の進捗増加</translation>
    </message>
    <message>
        <source>Estimated time left until synced</source>
        <translation type="unfinished">同期完了までの推定時間</translation>
    </message>
    <message>
        <source>Hide</source>
        <translation type="unfinished">隠す</translation>
    </message>
    <message>
        <source>%1 is currently syncing.  It will download headers and blocks from peers and validate them until reaching the tip of the block chain.</source>
        <translation type="unfinished">%1は現在同期中です。ブロックチェーンの先端に到達するまで、ピアからヘッダーとブロックをダウンロードし検証します。</translation>
    </message>
    <message>
        <source>Unknown. Syncing Headers (%1, %2%)…</source>
        <translation type="unfinished">不明。ヘッダ (%1, %2%) の同期中…</translation>
    </message>
    <message>
        <source>Unknown. Pre-syncing Headers (%1, %2%)…</source>
        <translation type="unfinished">わからない。ヘッダーを事前同期しています (%1, %2%)…</translation>
    </message>
</context>
<context>
    <name>OpenURIDialog</name>
    <message>
        <source>Open bitcoin URI</source>
        <translation type="unfinished">bitcoin URIを開く</translation>
    </message>
    <message>
        <source>Paste address from clipboard</source>
        <extracomment>Tooltip text for button that allows you to paste an address that is in your clipboard.</extracomment>
        <translation type="unfinished">クリップボードからアドレスを貼り付け</translation>
    </message>
</context>
<context>
    <name>OptionsDialog</name>
    <message>
        <source>Options</source>
        <translation type="unfinished">設定</translation>
    </message>
    <message>
        <source>&amp;Main</source>
        <translation type="unfinished">メイン(&amp;M)</translation>
    </message>
    <message>
        <source>Automatically start %1 after logging in to the system.</source>
        <translation type="unfinished">システムにログインした際、自動的に %1 を起動する。</translation>
    </message>
    <message>
        <source>&amp;Start %1 on system login</source>
        <translation type="unfinished">システムのログイン時に %1 を起動(&amp;S)</translation>
    </message>
    <message>
        <source>Enabling pruning significantly reduces the disk space required to store transactions. All blocks are still fully validated. Reverting this setting requires re-downloading the entire blockchain.</source>
        <translation type="unfinished">プルーニングを有効にすると、トランザクションの保存に必要なディスク容量が大幅に削減されます。すべてのブロックは完全に検証されます。この設定を元に戻すには、ブロックチェーン全体を再ダウンロードする必要があります。</translation>
    </message>
    <message>
        <source>Size of &amp;database cache</source>
        <translation type="unfinished">データベースキャッシュのサイズ(&amp;D)</translation>
    </message>
    <message>
        <source>Number of script &amp;verification threads</source>
        <translation type="unfinished">スクリプト検証用スレッド数(&amp;V)</translation>
    </message>
    <message>
        <source>IP address of the proxy (e.g. IPv4: 127.0.0.1 / IPv6: ::1)</source>
        <translation type="unfinished">プロキシのIPアドレス (例 IPv4: 127.0.0.1 / IPv6: ::1)</translation>
    </message>
    <message>
        <source>Shows if the supplied default SOCKS5 proxy is used to reach peers via this network type.</source>
        <translation type="unfinished">指定されたデフォルト SOCKS5 プロキシが、このネットワークタイプ経由でピアに接続しているかどうか。</translation>
    </message>
    <message>
        <source>Minimize instead of exit the application when the window is closed. When this option is enabled, the application will be closed only after selecting Exit in the menu.</source>
        <translation type="unfinished">ウィンドウが閉じられたとき、アプリケーションを終了するのではなく最小化します。このオプションが有効の場合、メニューから終了が選択されたときのみアプリケーションが終了します。</translation>
    </message>
    <message>
        <source>Options set in this dialog are overridden by the command line:</source>
        <translation type="unfinished">このダイアログで設定されたオプションは、コマンド ラインによって上書きされます。</translation>
    </message>
    <message>
        <source>Open the %1 configuration file from the working directory.</source>
        <translation type="unfinished">作業ディレクトリ内の %1 の設定ファイルを開く。</translation>
    </message>
    <message>
        <source>Open Configuration File</source>
        <translation type="unfinished">設定ファイルを開く</translation>
    </message>
    <message>
        <source>Reset all client options to default.</source>
        <translation type="unfinished">全ての設定を初期値に戻す。</translation>
    </message>
    <message>
        <source>&amp;Reset Options</source>
        <translation type="unfinished">オプションをリセット(&amp;R)</translation>
    </message>
    <message>
        <source>&amp;Network</source>
        <translation type="unfinished">ネットワーク(&amp;N)</translation>
    </message>
    <message>
        <source>Prune &amp;block storage to</source>
        <translation type="unfinished">ブロックの保存容量を次の値までに剪定する(&amp;b): </translation>
    </message>
    <message>
        <source>Reverting this setting requires re-downloading the entire blockchain.</source>
        <translation type="unfinished">この設定を元に戻すには、ブロック チェーン全体を再ダウンロードする必要があります。</translation>
    </message>
    <message>
        <source>Maximum database cache size. A larger cache can contribute to faster sync, after which the benefit is less pronounced for most use cases. Lowering the cache size will reduce memory usage. Unused mempool memory is shared for this cache.</source>
        <extracomment>Tooltip text for Options window setting that sets the size of the database cache. Explains the corresponding effects of increasing/decreasing this value.</extracomment>
        <translation type="unfinished">データベースのキャッシュの最大値です。 キャッシュを大きくすると同期が速くなりますが、その後はほとんどのユースケースでメリットが目立たなくなります。 キャッシュサイズを小さくすると、メモリ使用量が減少します。 未使用のメモリプールメモリは、このキャッシュと共有されます。</translation>
    </message>
    <message>
        <source>Set the number of script verification threads. Negative values correspond to the number of cores you want to leave free to the system.</source>
        <extracomment>Tooltip text for Options window setting that sets the number of script verification threads. Explains that negative values mean to leave these many cores free to the system.</extracomment>
        <translation type="unfinished">スクリプト検証用のスレッド数を設定します。 負の値を使ってシステムに残したいコア数を設定できます。</translation>
    </message>
    <message>
        <source>(0 = auto, &lt;0 = leave that many cores free)</source>
        <translation type="unfinished">(0 = 自動、0以上 = 指定した数のコアを解放する)</translation>
    </message>
    <message>
        <source>This allows you or a third party tool to communicate with the node through command-line and JSON-RPC commands.</source>
        <extracomment>Tooltip text for Options window setting that enables the RPC server.</extracomment>
        <translation type="unfinished">これは、ユーザーまたはサードパーティのツールがコマンドラインやJSON-RPCコマンドを介してノードと通信することを許可します。</translation>
    </message>
    <message>
        <source>Enable R&amp;PC server</source>
        <extracomment>An Options window setting to enable the RPC server.</extracomment>
        <translation type="unfinished">R&amp;PC サーバーを有効にする</translation>
    </message>
    <message>
        <source>W&amp;allet</source>
        <translation type="unfinished">ウォレット(&amp;A)</translation>
    </message>
    <message>
        <source>Whether to set subtract fee from amount as default or not.</source>
        <extracomment>Tooltip text for Options window setting that sets subtracting the fee from a sending amount as default.</extracomment>
        <translation type="unfinished">金額から手数料を差し引くことをデフォルトとして設定するか否かです。</translation>
    </message>
    <message>
        <source>Subtract &amp;fee from amount by default</source>
        <extracomment>An Options window setting to set subtracting the fee from a sending amount as default.</extracomment>
        <translation type="unfinished">デフォルトで金額からfeeを差し引く</translation>
    </message>
    <message>
        <source>Expert</source>
        <translation type="unfinished">上級者向け機能</translation>
    </message>
    <message>
        <source>Enable coin &amp;control features</source>
        <translation type="unfinished">コインコントロール機能を有効化する(&amp;C)</translation>
    </message>
    <message>
        <source>If you disable the spending of unconfirmed change, the change from a transaction cannot be used until that transaction has at least one confirmation. This also affects how your balance is computed.</source>
        <translation type="unfinished">未承認のお釣りを使用しない場合、取引が最低1回検証されるまではその取引のお釣りは利用できなくなります。これは残高の計算方法にも影響します。</translation>
    </message>
    <message>
        <source>&amp;Spend unconfirmed change</source>
        <translation type="unfinished">未承認のお釣りを使用する(&amp;S)</translation>
    </message>
    <message>
        <source>Enable &amp;PSBT controls</source>
        <extracomment>An options window setting to enable PSBT controls.</extracomment>
        <translation type="unfinished">PSBT コントロールを有効にする</translation>
    </message>
    <message>
        <source>Whether to show PSBT controls.</source>
        <extracomment>Tooltip text for options window setting that enables PSBT controls.</extracomment>
        <translation type="unfinished">PSBTコントロールを表示するか否か</translation>
    </message>
    <message>
        <source>External Signer (e.g. hardware wallet)</source>
        <translation type="unfinished">外部署名者 (ハードウェアウォレット)</translation>
    </message>
    <message>
        <source>&amp;External signer script path</source>
        <translation type="unfinished">HWIのパス(&amp;E)</translation>
    </message>
    <message>
        <source>Full path to a Bitcoin Core compatible script (e.g. C:\Downloads\hwi.exe or /Users/you/Downloads/hwi.py). Beware: malware can steal your coins!</source>
        <translation type="unfinished">Bitcoin Core対応のプログラムのフルパス (例: C:\Downloads\hwi.exe or /Users/you/Downloads/hwi.py)。 注意: マルウエアはあなたのコインを盗む恐れがあります！</translation>
    </message>
    <message>
        <source>Automatically open the Bitcoin client port on the router. This only works when your router supports UPnP and it is enabled.</source>
        <translation type="unfinished">自動的にルーター上の Bitcoin クライアントのポートを開放します。あなたのルーターが UPnP に対応していて、それが有効になっている場合のみ動作します。</translation>
    </message>
    <message>
        <source>Map port using &amp;UPnP</source>
        <translation type="unfinished">UPnP を使ってポートを割り当てる(&amp;U)</translation>
    </message>
    <message>
        <source>Automatically open the Bitcoin client port on the router. This only works when your router supports NAT-PMP and it is enabled. The external port could be random.</source>
        <translation type="unfinished">自動的にルーター上の Bitcoin クライアントのポートを開放します。あなたのユーターがNAT-PMPに対応していて、それが有効になっている場合のみ動作します。外部ポートはランダムで構いません。</translation>
    </message>
    <message>
        <source>Map port using NA&amp;T-PMP</source>
        <translation type="unfinished">NA&amp;T-PMP を使ってポートを割り当てる</translation>
    </message>
    <message>
        <source>Accept connections from outside.</source>
        <translation type="unfinished">外部からの接続を許可する。</translation>
    </message>
    <message>
        <source>Allow incomin&amp;g connections</source>
        <translation type="unfinished">外部からの接続を許可する(&amp;G)</translation>
    </message>
    <message>
        <source>Connect to the Bitcoin network through a SOCKS5 proxy.</source>
        <translation type="unfinished">SOCKS5 プロキシ経由で Bitcoin ネットワークに接続する。</translation>
    </message>
    <message>
        <source>&amp;Connect through SOCKS5 proxy (default proxy):</source>
        <translation type="unfinished">SOCKS5 プロキシ経由で接続する（デフォルトプロキシ）(&amp;C):</translation>
    </message>
    <message>
        <source>Proxy &amp;IP:</source>
        <translation type="unfinished">プロキシ IP(&amp;I):</translation>
    </message>
    <message>
        <source>&amp;Port:</source>
        <translation type="unfinished">ポート(&amp;P):</translation>
    </message>
    <message>
        <source>Port of the proxy (e.g. 9050)</source>
        <translation type="unfinished">プロキシのポート番号（例: 9050）</translation>
    </message>
    <message>
        <source>Used for reaching peers via:</source>
        <translation type="unfinished">ピアへの接続手段:</translation>
    </message>
    <message>
        <source>&amp;Window</source>
        <translation type="unfinished">ウィンドウ (&amp;W)</translation>
    </message>
    <message>
        <source>Show the icon in the system tray.</source>
        <translation type="unfinished">システムトレイのアイコンを表示。</translation>
    </message>
    <message>
        <source>&amp;Show tray icon</source>
        <translation type="unfinished">&amp;トレイアイコンを表示</translation>
    </message>
    <message>
        <source>Show only a tray icon after minimizing the window.</source>
        <translation type="unfinished">ウインドウを最小化したあとトレイ アイコンのみ表示する。</translation>
    </message>
    <message>
        <source>&amp;Minimize to the tray instead of the taskbar</source>
        <translation type="unfinished">タスクバーではなくトレイに最小化(&amp;M)</translation>
    </message>
    <message>
        <source>M&amp;inimize on close</source>
        <translation type="unfinished">閉じるときに最小化(&amp;I)</translation>
    </message>
    <message>
        <source>&amp;Display</source>
        <translation type="unfinished">表示(&amp;D)</translation>
    </message>
    <message>
        <source>User Interface &amp;language:</source>
        <translation type="unfinished">ユーザインターフェースの言語(&amp;L):</translation>
    </message>
    <message>
        <source>The user interface language can be set here. This setting will take effect after restarting %1.</source>
        <translation type="unfinished">ユーザーインターフェイスの言語を設定できます。設定を反映するには %1 の再起動が必要です。</translation>
    </message>
    <message>
        <source>&amp;Unit to show amounts in:</source>
        <translation type="unfinished">金額の表示単位(&amp;U):</translation>
    </message>
    <message>
        <source>Choose the default subdivision unit to show in the interface and when sending coins.</source>
        <translation type="unfinished">インターフェイスや送金時に使用する単位を選択する。</translation>
    </message>
    <message>
        <source>Third-party URLs (e.g. a block explorer) that appear in the transactions tab as context menu items. %s in the URL is replaced by transaction hash. Multiple URLs are separated by vertical bar |.</source>
        <translation type="unfinished">コンテキストメニュー項目として取引タブに表示されるサードパーティのURL（ブロックエクスプローラーなど）。 URLの %s は取引IDに置き換えられます。 複数のURLは縦棒 | で区切られます。</translation>
    </message>
    <message>
        <source>&amp;Third-party transaction URLs</source>
        <translation type="unfinished">サードパーティの取引確認URL</translation>
    </message>
    <message>
        <source>Whether to show coin control features or not.</source>
        <translation type="unfinished">コインコントロール機能を表示するかどうか。</translation>
    </message>
    <message>
        <source>Connect to the Bitcoin network through a separate SOCKS5 proxy for Tor onion services.</source>
        <translation type="unfinished">Tor onion service用の別のSOCKS5プロキシを介してBitcoinネットワークに接続します。</translation>
    </message>
    <message>
        <source>Use separate SOCKS&amp;5 proxy to reach peers via Tor onion services:</source>
        <translation type="unfinished">Tor onion serviceを介してピアに到達するために別のSOCKS&amp;5プロキシを使用します:</translation>
    </message>
    <message>
        <source>Monospaced font in the Overview tab:</source>
        <translation type="unfinished">概要タブの等幅フォント: </translation>
    </message>
    <message>
        <source>embedded "%1"</source>
        <translation type="unfinished">埋込み "%1"</translation>
    </message>
    <message>
        <source>closest matching "%1"</source>
        <translation type="unfinished">最もマッチする  "%1"</translation>
    </message>
    <message>
        <source>&amp;Cancel</source>
        <translation type="unfinished">キャンセル(&amp;C)</translation>
    </message>
    <message>
        <source>Compiled without external signing support (required for external signing)</source>
        <extracomment>"External signing" means using devices such as hardware wallets.</extracomment>
        <translation type="unfinished">外部署名なしで処理されました (外部署名が必要です)</translation>
    </message>
    <message>
        <source>default</source>
        <translation type="unfinished">初期値</translation>
    </message>
    <message>
        <source>none</source>
        <translation type="unfinished">なし</translation>
    </message>
    <message>
        <source>Confirm options reset</source>
        <extracomment>Window title text of pop-up window shown when the user has chosen to reset options.</extracomment>
        <translation type="unfinished">設定リセットの確認</translation>
    </message>
    <message>
        <source>Client restart required to activate changes.</source>
        <extracomment>Text explaining that the settings changed will not come into effect until the client is restarted.</extracomment>
        <translation type="unfinished">変更を有効化するにはクライアントを再起動する必要があります。</translation>
    </message>
    <message>
        <source>Current settings will be backed up at "%1".</source>
        <extracomment>Text explaining to the user that the client's current settings will be backed up at a specific location. %1 is a stand-in argument for the backup location's path.</extracomment>
        <translation type="unfinished">現在の設定は「%1」にバックアップされます。</translation>
    </message>
    <message>
        <source>Client will be shut down. Do you want to proceed?</source>
        <extracomment>Text asking the user to confirm if they would like to proceed with a client shutdown.</extracomment>
        <translation type="unfinished">クライアントを終了します。よろしいですか？</translation>
    </message>
    <message>
        <source>Configuration options</source>
        <extracomment>Window title text of pop-up box that allows opening up of configuration file.</extracomment>
        <translation type="unfinished">設定オプション</translation>
    </message>
    <message>
        <source>The configuration file is used to specify advanced user options which override GUI settings. Additionally, any command-line options will override this configuration file.</source>
        <extracomment>Explanatory text about the priority order of instructions considered by client. The order from high to low being: command-line, configuration file, GUI settings.</extracomment>
        <translation type="unfinished">設定ファイルは、GUIでの設定を上書きする高度なユーザーオプションを指定するためのものです。また、コマンドラインオプションはこの設定ファイルの内容も上書きします。</translation>
    </message>
    <message>
        <source>Continue</source>
        <translation type="unfinished">続ける</translation>
    </message>
    <message>
        <source>Cancel</source>
        <translation type="unfinished">キャンセル</translation>
    </message>
    <message>
        <source>Error</source>
        <translation type="unfinished">エラー</translation>
    </message>
    <message>
        <source>The configuration file could not be opened.</source>
        <translation type="unfinished">設定ファイルを開くことができませんでした。</translation>
    </message>
    <message>
        <source>This change would require a client restart.</source>
        <translation type="unfinished">この変更はクライアントの再起動が必要です。</translation>
    </message>
    <message>
        <source>The supplied proxy address is invalid.</source>
        <translation type="unfinished">プロキシアドレスが無効です。</translation>
    </message>
</context>
<context>
    <name>OptionsModel</name>
    <message>
        <source>Could not read setting "%1", %2.</source>
        <translation type="unfinished">設定 "%1", %2 を読み取れませんでした。</translation>
    </message>
</context>
<context>
    <name>OverviewPage</name>
    <message>
        <source>Form</source>
        <translation type="unfinished">フォーム</translation>
    </message>
    <message>
        <source>The displayed information may be out of date. Your wallet automatically synchronizes with the Bitcoin network after a connection is established, but this process has not completed yet.</source>
        <translation type="unfinished">表示されている情報は古い可能性があります。ウォレットは接続確立後に Bitcoin ネットワークと自動的に同期しますが、同期処理はまだ完了していません。</translation>
    </message>
    <message>
        <source>Watch-only:</source>
        <translation type="unfinished">ウォッチ限定:</translation>
    </message>
    <message>
        <source>Available:</source>
        <translation type="unfinished">利用可能:</translation>
    </message>
    <message>
        <source>Your current spendable balance</source>
        <translation type="unfinished">送金可能な残高</translation>
    </message>
    <message>
        <source>Pending:</source>
        <translation type="unfinished">検証待ち:</translation>
    </message>
    <message>
        <source>Total of transactions that have yet to be confirmed, and do not yet count toward the spendable balance</source>
        <translation type="unfinished">取引が未承認で残高に反映されていない総額</translation>
    </message>
    <message>
        <source>Immature:</source>
        <translation type="unfinished">未成熟:</translation>
    </message>
    <message>
        <source>Mined balance that has not yet matured</source>
        <translation type="unfinished">採掘された未成熟な残高</translation>
    </message>
    <message>
        <source>Balances</source>
        <translation type="unfinished">残高</translation>
    </message>
    <message>
        <source>Total:</source>
        <translation type="unfinished">合計:</translation>
    </message>
    <message>
        <source>Your current total balance</source>
        <translation type="unfinished">現在の残高の総計</translation>
    </message>
    <message>
        <source>Your current balance in watch-only addresses</source>
        <translation type="unfinished">ウォッチ限定アドレス内の現在の残高</translation>
    </message>
    <message>
        <source>Spendable:</source>
        <translation type="unfinished">送金可能:</translation>
    </message>
    <message>
        <source>Recent transactions</source>
        <translation type="unfinished">最近の取引</translation>
    </message>
    <message>
        <source>Unconfirmed transactions to watch-only addresses</source>
        <translation type="unfinished">ウォッチ限定アドレスの未承認取引</translation>
    </message>
    <message>
        <source>Mined balance in watch-only addresses that has not yet matured</source>
        <translation type="unfinished">ウォッチ限定アドレスで採掘された未成熟な残高</translation>
    </message>
    <message>
        <source>Current total balance in watch-only addresses</source>
        <translation type="unfinished">ウォッチ限定アドレスの現在の残高の総計</translation>
    </message>
    <message>
        <source>Privacy mode activated for the Overview tab. To unmask the values, uncheck Settings-&gt;Mask values.</source>
        <translation type="unfinished">概要タブでプライバシーモードが有効になっています。値のマスクを解除するには、設定-&gt;マスクの値のチェックを外してください。</translation>
    </message>
</context>
<context>
    <name>PSBTOperationsDialog</name>
    <message>
        <source>Dialog</source>
        <translation type="unfinished">ダイアログ</translation>
    </message>
    <message>
        <source>Sign Tx</source>
        <translation type="unfinished">署名されたトランザクション</translation>
    </message>
    <message>
        <source>Broadcast Tx</source>
        <translation type="unfinished">Txをブロードキャスト</translation>
    </message>
    <message>
        <source>Copy to Clipboard</source>
        <translation type="unfinished">クリップボードにコピー</translation>
    </message>
    <message>
        <source>Save…</source>
        <translation type="unfinished">保存…</translation>
    </message>
    <message>
        <source>Close</source>
        <translation type="unfinished">閉じる</translation>
    </message>
    <message>
        <source>Failed to load transaction: %1</source>
        <translation type="unfinished">%1 : トランザクションの読込失敗</translation>
    </message>
    <message>
        <source>Failed to sign transaction: %1</source>
        <translation type="unfinished">%1 : トランザクション署名失敗</translation>
    </message>
    <message>
        <source>Cannot sign inputs while wallet is locked.</source>
        <translation type="unfinished">ウォレットがロックされている場合はインプットに署名できません。</translation>
    </message>
    <message>
        <source>Could not sign any more inputs.</source>
        <translation type="unfinished">これ以上インプットに署名できませんでした。</translation>
    </message>
    <message>
        <source>Signed %1 inputs, but more signatures are still required.</source>
        <translation type="unfinished">%1個のインプットに署名しましたが、さらに多くの署名が必要です。</translation>
    </message>
    <message>
        <source>Signed transaction successfully. Transaction is ready to broadcast.</source>
        <translation type="unfinished">トランザクションへの署名が成功しました。トランザクションのブロードキャストの準備ができています。</translation>
    </message>
    <message>
        <source>Unknown error processing transaction.</source>
        <translation type="unfinished">トランザクション処理中の不明なエラー。</translation>
    </message>
    <message>
        <source>Transaction broadcast successfully! Transaction ID: %1</source>
        <translation type="unfinished">トランザクションのブロードキャストに成功しました！トランザクションID: %1</translation>
    </message>
    <message>
        <source>Transaction broadcast failed: %1</source>
        <translation type="unfinished">トランザクションのブロードキャストが失敗しました: %1</translation>
    </message>
    <message>
        <source>PSBT copied to clipboard.</source>
        <translation type="unfinished">PSBTをクリップボードにコピーしました.</translation>
    </message>
    <message>
        <source>Save Transaction Data</source>
        <translation type="unfinished">トランザクションデータの保存</translation>
    </message>
    <message>
        <source>Partially Signed Transaction (Binary)</source>
        <extracomment>Expanded name of the binary PSBT file format. See: BIP 174.</extracomment>
        <translation type="unfinished">部分的に署名されたトランザクション（バイナリ）</translation>
    </message>
    <message>
        <source>PSBT saved to disk.</source>
        <translation type="unfinished">PSBTはディスクに保存されました。</translation>
    </message>
    <message>
        <source> * Sends %1 to %2</source>
        <translation type="unfinished"> *  %1 から %2 へ送信</translation>
    </message>
    <message>
        <source>Unable to calculate transaction fee or total transaction amount.</source>
        <translation type="unfinished">取引手数料または合計取引金額を計算できません。</translation>
    </message>
    <message>
        <source>Pays transaction fee: </source>
        <translation type="unfinished">トランザクション手数料: </translation>
    </message>
    <message>
        <source>Total Amount</source>
        <translation type="unfinished">合計</translation>
    </message>
    <message>
        <source>or</source>
        <translation type="unfinished">または</translation>
    </message>
    <message>
        <source>Transaction has %1 unsigned inputs.</source>
        <translation type="unfinished">トランザクションには %1 個の未署名インプットがあります。</translation>
    </message>
    <message>
        <source>Transaction is missing some information about inputs.</source>
        <translation type="unfinished">トランザクションにインプットに関する情報がありません。</translation>
    </message>
    <message>
        <source>Transaction still needs signature(s).</source>
        <translation type="unfinished">トランザクションにはまだ署名が必要です。</translation>
    </message>
    <message>
        <source>(But no wallet is loaded.)</source>
        <translation type="unfinished">（しかし、ウォレットが読み込まれていません）</translation>
    </message>
    <message>
        <source>(But this wallet cannot sign transactions.)</source>
        <translation type="unfinished">（しかしこのウォレットはトランザクションに署名できません。）</translation>
    </message>
    <message>
        <source>(But this wallet does not have the right keys.)</source>
        <translation type="unfinished">（しかし、このウォレットは正しい鍵を持っていません。）</translation>
    </message>
    <message>
        <source>Transaction is fully signed and ready for broadcast.</source>
        <translation type="unfinished">トランザクションは完全に署名され、ブロードキャストの準備ができています。</translation>
    </message>
    <message>
        <source>Transaction status is unknown.</source>
        <translation type="unfinished">トランザクションの状態が不明です.</translation>
    </message>
</context>
<context>
    <name>PaymentServer</name>
    <message>
        <source>Payment request error</source>
        <translation type="unfinished">支払いリクエスト エラー</translation>
    </message>
    <message>
        <source>Cannot start bitcoin: click-to-pay handler</source>
        <translation type="unfinished">Bitcoin を起動できません: click-to-pay handler</translation>
    </message>
    <message>
        <source>URI handling</source>
        <translation type="unfinished">URIの処理</translation>
    </message>
    <message>
        <source>'bitcoin://' is not a valid URI. Use 'bitcoin:' instead.</source>
        <translation type="unfinished">'bitcoin://' は正しいURIではありません｡ 'bitcoin:'を使用してください｡</translation>
    </message>
    <message>
        <source>Cannot process payment request because BIP70 is not supported.
Due to widespread security flaws in BIP70 it's strongly recommended that any merchant instructions to switch wallets be ignored.
If you are receiving this error you should request the merchant provide a BIP21 compatible URI.</source>
        <translation type="unfinished">BIP70がサポートされていないので支払い請求を処理できません。
BIP70には広範なセキュリティー上の問題があるので、ウォレットを換えるようにとの事業者からの指示は無視することを強く推奨します。
このエラーが発生した場合、事業者に対してBIP21に対応したURIを要求してください。</translation>
    </message>
    <message>
        <source>URI cannot be parsed! This can be caused by an invalid Bitcoin address or malformed URI parameters.</source>
        <translation type="unfinished">URIを解析できませんでした！ Bitcoin アドレスが無効であるか、URIパラメーターが不正な形式である可能性があります。</translation>
    </message>
    <message>
        <source>Payment request file handling</source>
        <translation type="unfinished">支払いリクエストファイルの処理</translation>
    </message>
</context>
<context>
    <name>PeerTableModel</name>
    <message>
        <source>User Agent</source>
        <extracomment>Title of Peers Table column which contains the peer's User Agent string.</extracomment>
        <translation type="unfinished">ユーザーエージェント</translation>
    </message>
    <message>
        <source>Peer</source>
        <extracomment>Title of Peers Table column which contains a unique number used to identify a connection.</extracomment>
        <translation type="unfinished">ピア</translation>
    </message>
    <message>
        <source>Age</source>
        <extracomment>Title of Peers Table column which indicates the duration (length of time) since the peer connection started.</extracomment>
        <translation type="unfinished">年</translation>
    </message>
    <message>
        <source>Direction</source>
        <extracomment>Title of Peers Table column which indicates the direction the peer connection was initiated from.</extracomment>
        <translation type="unfinished">方向</translation>
    </message>
    <message>
        <source>Sent</source>
        <extracomment>Title of Peers Table column which indicates the total amount of network information we have sent to the peer.</extracomment>
        <translation type="unfinished">送信</translation>
    </message>
    <message>
        <source>Received</source>
        <extracomment>Title of Peers Table column which indicates the total amount of network information we have received from the peer.</extracomment>
        <translation type="unfinished">受信</translation>
    </message>
    <message>
        <source>Address</source>
        <extracomment>Title of Peers Table column which contains the IP/Onion/I2P address of the connected peer.</extracomment>
        <translation type="unfinished">アドレス</translation>
    </message>
    <message>
        <source>Type</source>
        <extracomment>Title of Peers Table column which describes the type of peer connection. The "type" describes why the connection exists.</extracomment>
        <translation type="unfinished">種別</translation>
    </message>
    <message>
        <source>Network</source>
        <extracomment>Title of Peers Table column which states the network the peer connected through.</extracomment>
        <translation type="unfinished">ネットワーク</translation>
    </message>
    <message>
        <source>Inbound</source>
        <extracomment>An Inbound Connection from a Peer.</extracomment>
        <translation type="unfinished">内向き</translation>
    </message>
    <message>
        <source>Outbound</source>
        <extracomment>An Outbound Connection to a Peer.</extracomment>
        <translation type="unfinished">外向き</translation>
    </message>
</context>
<context>
    <name>QRImageWidget</name>
    <message>
        <source>&amp;Save Image…</source>
        <translation type="unfinished">画像を保存…(&amp;S)</translation>
    </message>
    <message>
        <source>&amp;Copy Image</source>
        <translation type="unfinished">画像をコピー(&amp;C)</translation>
    </message>
    <message>
        <source>Resulting URI too long, try to reduce the text for label / message.</source>
        <translation type="unfinished">生成されたURIが長すぎです。ラベルやメッセージのテキストを短くしてください。</translation>
    </message>
    <message>
        <source>Error encoding URI into QR Code.</source>
        <translation type="unfinished">URIをQRコードへ変換している際にエラーが発生しました。</translation>
    </message>
    <message>
        <source>QR code support not available.</source>
        <translation type="unfinished">QRコードは利用できません。</translation>
    </message>
    <message>
        <source>Save QR Code</source>
        <translation type="unfinished">QRコードの保存</translation>
    </message>
    <message>
        <source>PNG Image</source>
        <extracomment>Expanded name of the PNG file format. See: https://en.wikipedia.org/wiki/Portable_Network_Graphics.</extracomment>
        <translation type="unfinished">PNG画像</translation>
    </message>
</context>
<context>
    <name>RPCConsole</name>
    <message>
        <source>Client version</source>
        <translation type="unfinished">クライアントのバージョン</translation>
    </message>
    <message>
        <source>&amp;Information</source>
        <translation type="unfinished">情報(&amp;I)</translation>
    </message>
    <message>
        <source>General</source>
        <translation type="unfinished">全般</translation>
    </message>
    <message>
        <source>Datadir</source>
        <translation type="unfinished">データ ディレクトリ</translation>
    </message>
    <message>
        <source>To specify a non-default location of the data directory use the '%1' option.</source>
        <translation type="unfinished">データディレクトリを初期値以外にするには '%1' オプションを使用します。</translation>
    </message>
    <message>
        <source>Blocksdir</source>
        <translation type="unfinished">ブロックディレクトリ</translation>
    </message>
    <message>
        <source>To specify a non-default location of the blocks directory use the '%1' option.</source>
        <translation type="unfinished">ブロックディレクトリを初期値以外にするには '%1' オプションを使用します。</translation>
    </message>
    <message>
        <source>Startup time</source>
        <translation type="unfinished">起動日時</translation>
    </message>
    <message>
        <source>Network</source>
        <translation type="unfinished">ネットワーク</translation>
    </message>
    <message>
        <source>Name</source>
        <translation type="unfinished">名前</translation>
    </message>
    <message>
        <source>Number of connections</source>
        <translation type="unfinished">接続数</translation>
    </message>
    <message>
        <source>Block chain</source>
        <translation type="unfinished">ブロック チェーン</translation>
    </message>
    <message>
        <source>Memory Pool</source>
        <translation type="unfinished">メモリ プール</translation>
    </message>
    <message>
        <source>Current number of transactions</source>
        <translation type="unfinished">現在の取引数</translation>
    </message>
    <message>
        <source>Memory usage</source>
        <translation type="unfinished">メモリ使用量</translation>
    </message>
    <message>
        <source>Wallet: </source>
        <translation type="unfinished">ウォレット: </translation>
    </message>
    <message>
        <source>(none)</source>
        <translation type="unfinished">(なし)</translation>
    </message>
    <message>
        <source>&amp;Reset</source>
        <translation type="unfinished">リセット(&amp;R)</translation>
    </message>
    <message>
        <source>Received</source>
        <translation type="unfinished">受信</translation>
    </message>
    <message>
        <source>Sent</source>
        <translation type="unfinished">送信</translation>
    </message>
    <message>
        <source>&amp;Peers</source>
        <translation type="unfinished">ピア(&amp;P)</translation>
    </message>
    <message>
        <source>Banned peers</source>
        <translation type="unfinished">Banされたピア</translation>
    </message>
    <message>
        <source>Select a peer to view detailed information.</source>
        <translation type="unfinished">詳しい情報を見たいピアを選択してください。</translation>
    </message>
    <message>
        <source>Version</source>
        <translation type="unfinished">バージョン</translation>
    </message>
    <message>
        <source>Starting Block</source>
        <translation type="unfinished">開始ブロック</translation>
    </message>
    <message>
        <source>Synced Headers</source>
        <translation type="unfinished">同期済みヘッダ</translation>
    </message>
    <message>
        <source>Synced Blocks</source>
        <translation type="unfinished">同期済みブロック</translation>
    </message>
    <message>
        <source>Last Transaction</source>
        <translation type="unfinished">最後の取引</translation>
    </message>
    <message>
        <source>The mapped Autonomous System used for diversifying peer selection.</source>
        <translation type="unfinished">ピア選択の多様化に使用できるマップ化された自律システム。</translation>
    </message>
    <message>
        <source>Mapped AS</source>
        <translation type="unfinished">マップ化された自律システム</translation>
    </message>
    <message>
        <source>Whether we relay addresses to this peer.</source>
        <extracomment>Tooltip text for the Address Relay field in the peer details area, which displays whether we relay addresses to this peer (Yes/No).</extracomment>
        <translation type="unfinished">このピアにアドレスを中継するか否か。</translation>
    </message>
    <message>
        <source>Address Relay</source>
        <extracomment>Text title for the Address Relay field in the peer details area, which displays whether we relay addresses to this peer (Yes/No).</extracomment>
        <translation type="unfinished">アドレスの中継</translation>
    </message>
    <message>
        <source>The total number of addresses received from this peer that were processed (excludes addresses that were dropped due to rate-limiting).</source>
        <extracomment>Tooltip text for the Addresses Processed field in the peer details area, which displays the total number of addresses received from this peer that were processed (excludes addresses that were dropped due to rate-limiting).</extracomment>
        <translation type="unfinished">このピアから受信され、処理されたアドレスの総数 (レート制限のためにドロップされたアドレスを除く)。</translation>
    </message>
    <message>
        <source>The total number of addresses received from this peer that were dropped (not processed) due to rate-limiting.</source>
        <extracomment>Tooltip text for the Addresses Rate-Limited field in the peer details area, which displays the total number of addresses received from this peer that were dropped (not processed) due to rate-limiting.</extracomment>
        <translation type="unfinished">レート制限が原因でドロップされた (処理されなかった) このピアから受信したアドレスの総数。</translation>
    </message>
    <message>
        <source>Addresses Processed</source>
        <extracomment>Text title for the Addresses Processed field in the peer details area, which displays the total number of addresses received from this peer that were processed (excludes addresses that were dropped due to rate-limiting).</extracomment>
        <translation type="unfinished">処理されたアドレス</translation>
    </message>
    <message>
        <source>Addresses Rate-Limited</source>
        <extracomment>Text title for the Addresses Rate-Limited field in the peer details area, which displays the total number of addresses received from this peer that were dropped (not processed) due to rate-limiting.</extracomment>
        <translation type="unfinished">レート制限対象のアドレス</translation>
    </message>
    <message>
        <source>User Agent</source>
        <translation type="unfinished">ユーザーエージェント</translation>
    </message>
    <message>
        <source>Node window</source>
        <translation type="unfinished">ノードウィンドウ</translation>
    </message>
    <message>
        <source>Current block height</source>
        <translation type="unfinished">現在のブロック高</translation>
    </message>
    <message>
        <source>Open the %1 debug log file from the current data directory. This can take a few seconds for large log files.</source>
        <translation type="unfinished">現在のデータディレクトリから %1 のデバッグ用ログファイルを開きます。ログファイルが巨大な場合、数秒かかることがあります。</translation>
    </message>
    <message>
        <source>Decrease font size</source>
        <translation type="unfinished">文字サイズを縮小</translation>
    </message>
    <message>
        <source>Increase font size</source>
        <translation type="unfinished">文字サイズを拡大</translation>
    </message>
    <message>
        <source>Permissions</source>
        <translation type="unfinished">パーミッション</translation>
    </message>
    <message>
        <source>The direction and type of peer connection: %1</source>
        <translation type="unfinished">ピアの方向とタイプ: %1</translation>
    </message>
    <message>
        <source>Direction/Type</source>
        <translation type="unfinished">方向/タイプ</translation>
    </message>
    <message>
        <source>The network protocol this peer is connected through: IPv4, IPv6, Onion, I2P, or CJDNS.</source>
        <translation type="unfinished">このピアと接続しているネットワーク: IPv4, IPv6, Onion, I2P, or CJDNS.</translation>
    </message>
    <message>
        <source>Services</source>
        <translation type="unfinished">サービス</translation>
    </message>
    <message>
        <source>Whether the peer requested us to relay transactions.</source>
        <translation type="unfinished">ピアがトランザクションの中継を要求したかどうか。</translation>
    </message>
    <message>
        <source>Wants Tx Relay</source>
        <translation type="unfinished">Txのリレーが必要</translation>
    </message>
    <message>
        <source>High bandwidth BIP152 compact block relay: %1</source>
        <translation type="unfinished">高帯域幅のBIP152 Compact Blockリレー: %1</translation>
    </message>
    <message>
        <source>High Bandwidth</source>
        <translation type="unfinished">高帯域幅</translation>
    </message>
    <message>
        <source>Connection Time</source>
        <translation type="unfinished">接続時間</translation>
    </message>
    <message>
        <source>Elapsed time since a novel block passing initial validity checks was received from this peer.</source>
        <translation type="unfinished">このピアから初期有効性チェックに合格した新規ブロックを受信してからの経過時間。</translation>
    </message>
    <message>
        <source>Last Block</source>
        <translation type="unfinished">最終ブロック</translation>
    </message>
    <message>
        <source>Elapsed time since a novel transaction accepted into our mempool was received from this peer.</source>
        <extracomment>Tooltip text for the Last Transaction field in the peer details area.</extracomment>
        <translation type="unfinished">mempoolに受け入れられた新しいトランザクションがこのピアから受信されてからの経過時間。</translation>
    </message>
    <message>
        <source>Last Send</source>
        <translation type="unfinished">最終送信</translation>
    </message>
    <message>
        <source>Last Receive</source>
        <translation type="unfinished">最終受信</translation>
    </message>
    <message>
        <source>Ping Time</source>
        <translation type="unfinished">Ping時間</translation>
    </message>
    <message>
        <source>The duration of a currently outstanding ping.</source>
        <translation type="unfinished">現在実行中の ping にかかっている時間。</translation>
    </message>
    <message>
        <source>Ping Wait</source>
        <translation type="unfinished">Ping待ち</translation>
    </message>
    <message>
        <source>Min Ping</source>
        <translation type="unfinished">最小 Ping</translation>
    </message>
    <message>
        <source>Time Offset</source>
        <translation type="unfinished">時間オフセット</translation>
    </message>
    <message>
        <source>Last block time</source>
        <translation type="unfinished">最終ブロックの日時</translation>
    </message>
    <message>
        <source>&amp;Open</source>
        <translation type="unfinished">開く(&amp;O)</translation>
    </message>
    <message>
        <source>&amp;Console</source>
        <translation type="unfinished">コンソール(&amp;C)</translation>
    </message>
    <message>
        <source>&amp;Network Traffic</source>
        <translation type="unfinished">ネットワークトラフィック(&amp;N)</translation>
    </message>
    <message>
        <source>Totals</source>
        <translation type="unfinished">合計</translation>
    </message>
    <message>
        <source>Debug log file</source>
        <translation type="unfinished">デバッグ用ログファイル</translation>
    </message>
    <message>
        <source>Clear console</source>
        <translation type="unfinished">コンソールをクリア</translation>
    </message>
    <message>
        <source>In:</source>
        <translation type="unfinished">入力:</translation>
    </message>
    <message>
        <source>Out:</source>
        <translation type="unfinished">出力:</translation>
    </message>
    <message>
        <source>Inbound: initiated by peer</source>
        <extracomment>Explanatory text for an inbound peer connection.</extracomment>
        <translation type="unfinished">Inbound: ピアから接続</translation>
    </message>
    <message>
        <source>Outbound Full Relay: default</source>
        <extracomment>Explanatory text for an outbound peer connection that relays all network information. This is the default behavior for outbound connections.</extracomment>
        <translation type="unfinished">アウトバウンドフルリレー: デフォルト</translation>
    </message>
    <message>
        <source>Outbound Block Relay: does not relay transactions or addresses</source>
        <extracomment>Explanatory text for an outbound peer connection that relays network information about blocks and not transactions or addresses.</extracomment>
        <translation type="unfinished">アウトバウンドブロックリレー: トランザクションやアドレスは中継しません</translation>
    </message>
    <message>
        <source>Outbound Manual: added using RPC %1 or %2/%3 configuration options</source>
        <extracomment>Explanatory text for an outbound peer connection that was established manually through one of several methods. The numbered arguments are stand-ins for the methods available to establish manual connections.</extracomment>
        <translation type="unfinished">Outbound Manual: RPC %1 or %2/%3 設定オプションによって追加</translation>
    </message>
    <message>
        <source>Outbound Feeler: short-lived, for testing addresses</source>
        <extracomment>Explanatory text for a short-lived outbound peer connection that is used to test the aliveness of known addresses.</extracomment>
        <translation type="unfinished">Outbound Feeler: 短時間接続、テスティングアドレス用</translation>
    </message>
    <message>
        <source>Outbound Address Fetch: short-lived, for soliciting addresses</source>
        <extracomment>Explanatory text for a short-lived outbound peer connection that is used to request addresses from a peer.</extracomment>
        <translation type="unfinished">Outbound Address Fetch: 短時間接続、solicitingアドレス用</translation>
    </message>
    <message>
        <source>we selected the peer for high bandwidth relay</source>
        <translation type="unfinished">高帯域幅リレー用のピアを選択しました</translation>
    </message>
    <message>
        <source>the peer selected us for high bandwidth relay</source>
        <translation type="unfinished">ピアは高帯域幅リレーのために当方を選択しました</translation>
    </message>
    <message>
        <source>no high bandwidth relay selected</source>
        <translation type="unfinished">高帯域幅リレーが選択されていません</translation>
    </message>
    <message>
        <source>&amp;Copy address</source>
        <extracomment>Context menu action to copy the address of a peer.</extracomment>
        <translation type="unfinished">アドレスをコピー(&amp;C)</translation>
    </message>
    <message>
        <source>&amp;Disconnect</source>
        <translation type="unfinished">切断(&amp;D)</translation>
    </message>
    <message>
        <source>1 &amp;hour</source>
        <translation type="unfinished">1時間(&amp;H)</translation>
    </message>
    <message>
        <source>1 d&amp;ay</source>
        <translation type="unfinished">1 日(&amp;a)</translation>
    </message>
    <message>
        <source>1 &amp;week</source>
        <translation type="unfinished">1週間(&amp;W)</translation>
    </message>
    <message>
        <source>1 &amp;year</source>
        <translation type="unfinished">1年(&amp;Y)</translation>
    </message>
    <message>
        <source>&amp;Copy IP/Netmask</source>
        <extracomment>Context menu action to copy the IP/Netmask of a banned peer. IP/Netmask is the combination of a peer's IP address and its Netmask. For IP address, see: https://en.wikipedia.org/wiki/IP_address.</extracomment>
        <translation type="unfinished">IP/ネットマスクをコピー &amp;C</translation>
    </message>
    <message>
        <source>&amp;Unban</source>
        <translation type="unfinished">Banを解除する(&amp;U)</translation>
    </message>
    <message>
        <source>Network activity disabled</source>
        <translation type="unfinished">ネットワーク活動が無効になりました</translation>
    </message>
    <message>
        <source>Executing command without any wallet</source>
        <translation type="unfinished">どのウォレットも使わずにコマンドを実行します</translation>
    </message>
    <message>
        <source>Executing command using "%1" wallet</source>
        <translation type="unfinished">"%1" ウォレットを使ってコマンドを実行します</translation>
    </message>
    <message>
        <source>Welcome to the %1 RPC console.
Use up and down arrows to navigate history, and %2 to clear screen.
Use %3 and %4 to increase or decrease the font size.
Type %5 for an overview of available commands.
For more information on using this console, type %6.

%7WARNING: Scammers have been active, telling users to type commands here, stealing their wallet contents. Do not use this console without fully understanding the ramifications of a command.%8</source>
        <extracomment>RPC console welcome message. Placeholders %7 and %8 are style tags for the warning content, and they are not space separated from the rest of the text intentionally.</extracomment>
        <translation type="unfinished">ようこそ、%1コンソールへ。
上下の矢印で履歴を移動し、%2でスクリーンをクリアできます。
%3および%4を使用してフォントサイズを調整できます。
使用可能なコマンドの概要については、%5を入力してください。
このコンソールの使い方の詳細については、%6を入力してください。

%7警告: ユーザーにここにコマンドを入力するよう指示し、ウォレットの中身を盗もうとする詐欺師がよくいます。コマンドの意味を十分理解せずにこのコンソールを使用しないでください。%8</translation>
    </message>
    <message>
        <source>Executing…</source>
        <extracomment>A console message indicating an entered command is currently being executed.</extracomment>
        <translation type="unfinished">実行中…</translation>
    </message>
    <message>
        <source>(peer: %1)</source>
        <translation type="unfinished">(ピア: %1)</translation>
    </message>
    <message>
        <source>via %1</source>
        <translation type="unfinished">%1 経由</translation>
    </message>
    <message>
        <source>Yes</source>
        <translation type="unfinished">はい</translation>
    </message>
    <message>
        <source>No</source>
        <translation type="unfinished">いいえ</translation>
    </message>
    <message>
        <source>To</source>
        <translation type="unfinished">外向き</translation>
    </message>
    <message>
        <source>From</source>
        <translation type="unfinished">内向き</translation>
    </message>
    <message>
        <source>Ban for</source>
        <translation type="unfinished">Banする: </translation>
    </message>
    <message>
        <source>Never</source>
        <translation type="unfinished">無期限</translation>
    </message>
    <message>
        <source>Unknown</source>
        <translation type="unfinished">不明</translation>
    </message>
</context>
<context>
    <name>ReceiveCoinsDialog</name>
    <message>
        <source>&amp;Amount:</source>
        <translation type="unfinished">金額:(&amp;A)</translation>
    </message>
    <message>
        <source>&amp;Label:</source>
        <translation type="unfinished">ラベル(&amp;L):</translation>
    </message>
    <message>
        <source>&amp;Message:</source>
        <translation type="unfinished">メッセージ (&amp;M):</translation>
    </message>
    <message>
        <source>An optional message to attach to the payment request, which will be displayed when the request is opened. Note: The message will not be sent with the payment over the Bitcoin network.</source>
        <translation type="unfinished">支払いリクエストに添付するメッセージ（任意）。支払リクエスト開始時に表示されます。注意: メッセージは Bitcoin ネットワーク上へ送信されません。</translation>
    </message>
    <message>
        <source>An optional label to associate with the new receiving address.</source>
        <translation type="unfinished">新規受取用アドレスに紐づけるラベル（任意）。</translation>
    </message>
    <message>
        <source>Use this form to request payments. All fields are &lt;b&gt;optional&lt;/b&gt;.</source>
        <translation type="unfinished">このフォームで支払いをリクエストしましょう。全ての入力欄は&lt;b&gt;任意入力&lt;/b&gt;です。</translation>
    </message>
    <message>
        <source>An optional amount to request. Leave this empty or zero to not request a specific amount.</source>
        <translation type="unfinished">リクエストする金額（任意）。特定の金額をリクエストしない場合は、この欄は空白のままかゼロにしてください。</translation>
    </message>
    <message>
        <source>An optional label to associate with the new receiving address (used by you to identify an invoice).  It is also attached to the payment request.</source>
        <translation type="unfinished">新しい受取用アドレスに紐付ける任意のラベル(インボイスの判別に使えます)。支払いリクエストにも添付されます。</translation>
    </message>
    <message>
        <source>An optional message that is attached to the payment request and may be displayed to the sender.</source>
        <translation type="unfinished">支払いリクエストに任意で添付できるメッセージで、送り主に表示されます。</translation>
    </message>
    <message>
        <source>&amp;Create new receiving address</source>
        <translation type="unfinished">新しい受取用アドレスを作成</translation>
    </message>
    <message>
        <source>Clear all fields of the form.</source>
        <translation type="unfinished">全ての入力欄をクリア。</translation>
    </message>
    <message>
        <source>Clear</source>
        <translation type="unfinished">クリア</translation>
    </message>
    <message>
        <source>Requested payments history</source>
        <translation type="unfinished">支払いリクエスト履歴</translation>
    </message>
    <message>
        <source>Show the selected request (does the same as double clicking an entry)</source>
        <translation type="unfinished">選択されたリクエストを表示（項目をダブルクリックすることでも表示できます）</translation>
    </message>
    <message>
        <source>Show</source>
        <translation type="unfinished">表示</translation>
    </message>
    <message>
        <source>Remove the selected entries from the list</source>
        <translation type="unfinished">選択項目をリストから削除</translation>
    </message>
    <message>
        <source>Remove</source>
        <translation type="unfinished">削除</translation>
    </message>
    <message>
        <source>Copy &amp;URI</source>
        <translation type="unfinished">URIをコピーする(&amp;U)</translation>
    </message>
    <message>
        <source>&amp;Copy address</source>
        <translation type="unfinished">アドレスをコピー(&amp;C)</translation>
    </message>
    <message>
        <source>Copy &amp;label</source>
        <translation type="unfinished">ラベルをコピー(&amp;l)</translation>
    </message>
    <message>
        <source>Copy &amp;message</source>
        <translation type="unfinished">メッセージをコピー(&amp;m)</translation>
    </message>
    <message>
        <source>Copy &amp;amount</source>
        <translation type="unfinished">金額をコピー(&amp;a)</translation>
    </message>
    <message>
        <source>Could not unlock wallet.</source>
        <translation type="unfinished">ウォレットをアンロックできませんでした。</translation>
    </message>
    <message>
        <source>Could not generate new %1 address</source>
        <translation type="unfinished">新しい %1 アドレスを生成できませんでした</translation>
    </message>
</context>
<context>
    <name>ReceiveRequestDialog</name>
    <message>
        <source>Request payment to …</source>
        <translation type="unfinished">支払先…</translation>
    </message>
    <message>
        <source>Address:</source>
        <translation type="unfinished">アドレス：</translation>
    </message>
    <message>
        <source>Amount:</source>
        <translation type="unfinished">金額:</translation>
    </message>
    <message>
        <source>Label:</source>
        <translation type="unfinished">ラベル:</translation>
    </message>
    <message>
        <source>Message:</source>
        <translation type="unfinished">メッセージ:</translation>
    </message>
    <message>
        <source>Wallet:</source>
        <translation type="unfinished">ウォレット:</translation>
    </message>
    <message>
        <source>Copy &amp;URI</source>
        <translation type="unfinished">URIをコピーする(&amp;U)</translation>
    </message>
    <message>
        <source>Copy &amp;Address</source>
        <translation type="unfinished">アドレスをコピー(&amp;A)</translation>
    </message>
    <message>
        <source>&amp;Verify</source>
        <translation type="unfinished">検証する(&amp;V)</translation>
    </message>
    <message>
        <source>Verify this address on e.g. a hardware wallet screen</source>
        <translation type="unfinished">アドレスをハードウェアウォレットのスクリーンで確認してください</translation>
    </message>
    <message>
        <source>&amp;Save Image…</source>
        <translation type="unfinished">画像を保存…(&amp;S)</translation>
    </message>
    <message>
        <source>Payment information</source>
        <translation type="unfinished">支払い情報</translation>
    </message>
    <message>
        <source>Request payment to %1</source>
        <translation type="unfinished">%1 への支払いリクエスト</translation>
    </message>
</context>
<context>
    <name>RecentRequestsTableModel</name>
    <message>
        <source>Date</source>
        <translation type="unfinished">日時</translation>
    </message>
    <message>
        <source>Label</source>
        <translation type="unfinished">ラベル</translation>
    </message>
    <message>
        <source>Message</source>
        <translation type="unfinished">メッセージ</translation>
    </message>
    <message>
        <source>(no label)</source>
        <translation type="unfinished">（ラベル無し）</translation>
    </message>
    <message>
        <source>(no message)</source>
        <translation type="unfinished">(メッセージ無し)</translation>
    </message>
    <message>
        <source>(no amount requested)</source>
        <translation type="unfinished">(指定無し)</translation>
    </message>
    <message>
        <source>Requested</source>
        <translation type="unfinished">リクエストされた金額</translation>
    </message>
</context>
<context>
    <name>SendCoinsDialog</name>
    <message>
        <source>Send Coins</source>
        <translation type="unfinished">コインの送金</translation>
    </message>
    <message>
        <source>Coin Control Features</source>
        <translation type="unfinished">コインコントロール機能</translation>
    </message>
    <message>
        <source>automatically selected</source>
        <translation type="unfinished">自動選択</translation>
    </message>
    <message>
        <source>Insufficient funds!</source>
        <translation type="unfinished">残高不足です！</translation>
    </message>
    <message>
        <source>Quantity:</source>
        <translation type="unfinished">選択数:</translation>
    </message>
    <message>
        <source>Bytes:</source>
        <translation type="unfinished">バイト数:</translation>
    </message>
    <message>
        <source>Amount:</source>
        <translation type="unfinished">金額:</translation>
    </message>
    <message>
        <source>Fee:</source>
        <translation type="unfinished">手数料:</translation>
    </message>
    <message>
        <source>After Fee:</source>
        <translation type="unfinished">手数料差引後金額:</translation>
    </message>
    <message>
        <source>Change:</source>
        <translation type="unfinished">お釣り:</translation>
    </message>
    <message>
        <source>If this is activated, but the change address is empty or invalid, change will be sent to a newly generated address.</source>
        <translation type="unfinished">チェックが付いているにもかかわらず、お釣りアドレスが空欄や無効である場合、お釣りは新しく生成されたアドレスへ送金されます。</translation>
    </message>
    <message>
        <source>Custom change address</source>
        <translation type="unfinished">カスタムお釣りアドレス</translation>
    </message>
    <message>
        <source>Transaction Fee:</source>
        <translation type="unfinished">トランザクション手数料：</translation>
    </message>
    <message>
        <source>Using the fallbackfee can result in sending a transaction that will take several hours or days (or never) to confirm. Consider choosing your fee manually or wait until you have validated the complete chain.</source>
        <translation type="unfinished">代替料金を利用することで、承認されるまでに数時間または数日 (ないし一生承認されない) トランザクションを送信してしまう可能性があります。手動にて手数料を選択するか、完全なブロックチェーンの検証が終わるまで待つことを検討しましょう。</translation>
    </message>
    <message>
        <source>Warning: Fee estimation is currently not possible.</source>
        <translation type="unfinished">警告: 手数料推定機能は現在利用できません。</translation>
    </message>
    <message>
        <source>per kilobyte</source>
        <translation type="unfinished">1キロバイトあたり</translation>
    </message>
    <message>
        <source>Hide</source>
        <translation type="unfinished">隠す</translation>
    </message>
    <message>
        <source>Recommended:</source>
        <translation type="unfinished">推奨:</translation>
    </message>
    <message>
        <source>Custom:</source>
        <translation type="unfinished">カスタム:</translation>
    </message>
    <message>
        <source>Send to multiple recipients at once</source>
        <translation type="unfinished">一度に複数の送金先に送る</translation>
    </message>
    <message>
        <source>Add &amp;Recipient</source>
        <translation type="unfinished">送金先を追加(&amp;R)</translation>
    </message>
    <message>
        <source>Clear all fields of the form.</source>
        <translation type="unfinished">全ての入力欄をクリア。</translation>
    </message>
    <message>
        <source>Inputs…</source>
        <translation type="unfinished">入力…</translation>
    </message>
    <message>
        <source>Dust:</source>
        <translation type="unfinished">ダスト：</translation>
    </message>
    <message>
        <source>Choose…</source>
        <translation type="unfinished">選択…</translation>
    </message>
    <message>
        <source>Hide transaction fee settings</source>
        <translation type="unfinished">トランザクション手数料の設定を隠す</translation>
    </message>
    <message>
        <source>Specify a custom fee per kB (1,000 bytes) of the transaction's virtual size.

Note:  Since the fee is calculated on a per-byte basis, a fee rate of "100 satoshis per kvB" for a transaction size of 500 virtual bytes (half of 1 kvB) would ultimately yield a fee of only 50 satoshis.</source>
        <translation type="unfinished">トランザクション仮想サイズ(vsize)のkB(1000 bytes)当たりのカスタム手数料率を設定してください。

注意: 手数料はbyte単位で計算されます。"100 satoshis per kvB"という手数料率のとき、500 仮想バイト (half of 1 kvB)のトランザクションの手数料はたったの50 satoshisと計算されます。</translation>
    </message>
    <message>
        <source>When there is less transaction volume than space in the blocks, miners as well as relaying nodes may enforce a minimum fee. Paying only this minimum fee is just fine, but be aware that this can result in a never confirming transaction once there is more demand for bitcoin transactions than the network can process.</source>
        <translation type="unfinished">ブロック内の空きよりトランザクション流量が少ない場合、マイナーや中継ノードは最低限の手数料でも処理することがあります。この最低限の手数料だけを支払っても問題ありませんが、一度トランザクションの需要がネットワークの処理能力を超えてしまった場合には、トランザクションが永久に承認されなくなってしまう可能性があることにご注意ください。</translation>
    </message>
    <message>
        <source>A too low fee might result in a never confirming transaction (read the tooltip)</source>
        <translation type="unfinished">手数料が低すぎるとトランザクションが永久に承認されなくなる可能性があります (ツールチップを参照)</translation>
    </message>
    <message>
        <source>(Smart fee not initialized yet. This usually takes a few blocks…)</source>
        <translation type="unfinished">(スマート手数料は初期化されていません。初期化まで通常数ブロックを要します…)</translation>
    </message>
    <message>
        <source>Confirmation time target:</source>
        <translation type="unfinished">目標承認時間: </translation>
    </message>
    <message>
        <source>Enable Replace-By-Fee</source>
        <translation type="unfinished">Replace-By-Fee を有効化する</translation>
    </message>
    <message>
        <source>With Replace-By-Fee (BIP-125) you can increase a transaction's fee after it is sent. Without this, a higher fee may be recommended to compensate for increased transaction delay risk.</source>
        <translation type="unfinished">Replace-By-Fee(手数料の上乗せ: BIP-125)機能を有効にすることで、トランザクション送信後でも手数料を上乗せすることができます。この機能を利用しない場合、予め手数料を多めに見積もっておかないと取引が遅れる可能性があります。</translation>
    </message>
    <message>
        <source>Clear &amp;All</source>
        <translation type="unfinished">全てクリア(&amp;A)</translation>
    </message>
    <message>
        <source>Balance:</source>
        <translation type="unfinished">残高:</translation>
    </message>
    <message>
        <source>Confirm the send action</source>
        <translation type="unfinished">送金内容を確認</translation>
    </message>
    <message>
        <source>S&amp;end</source>
        <translation type="unfinished">送金(&amp;E)</translation>
    </message>
    <message>
        <source>Copy quantity</source>
        <translation type="unfinished">選択数をコピー</translation>
    </message>
    <message>
        <source>Copy amount</source>
        <translation type="unfinished">金額をコピー</translation>
    </message>
    <message>
        <source>Copy fee</source>
        <translation type="unfinished">手数料をコピー</translation>
    </message>
    <message>
        <source>Copy after fee</source>
        <translation type="unfinished">手数料差引後金額をコピー</translation>
    </message>
    <message>
        <source>Copy bytes</source>
        <translation type="unfinished">バイト数をコピー</translation>
    </message>
    <message>
        <source>Copy dust</source>
        <translation type="unfinished">ダストをコピー</translation>
    </message>
    <message>
        <source>Copy change</source>
        <translation type="unfinished">お釣りをコピー</translation>
    </message>
    <message>
        <source>%1 (%2 blocks)</source>
        <translation type="unfinished">%1 (%2 ブロック)</translation>
    </message>
    <message>
        <source>Sign on device</source>
        <extracomment>"device" usually means a hardware wallet.</extracomment>
        <translation type="unfinished">デバイスで署名</translation>
    </message>
    <message>
        <source>Connect your hardware wallet first.</source>
        <translation type="unfinished">最初にハードウェアウォレットを接続してください</translation>
    </message>
    <message>
        <source>Set external signer script path in Options -&gt; Wallet</source>
        <extracomment>"External signer" means using devices such as hardware wallets.</extracomment>
        <translation type="unfinished">オプションのウォレットタブにHWIのパスを設定してください</translation>
    </message>
    <message>
        <source>Cr&amp;eate Unsigned</source>
        <translation type="unfinished">未署名で作成</translation>
    </message>
    <message>
        <source>Creates a Partially Signed Bitcoin Transaction (PSBT) for use with e.g. an offline %1 wallet, or a PSBT-compatible hardware wallet.</source>
        <translation type="unfinished">オフライン%1ウォレットまたはPSBTに対応したハードウェアウォレットと合わせて使用するためのPSBT(部分的に署名されたトランザクション)を作成します。</translation>
    </message>
    <message>
        <source> from wallet '%1'</source>
        <translation type="unfinished"> ウォレット '%1' から</translation>
    </message>
    <message>
        <source>%1 to '%2'</source>
        <translation type="unfinished">%1 から '%2'</translation>
    </message>
    <message>
        <source>%1 to %2</source>
        <translation type="unfinished">%1 送金先: %2</translation>
    </message>
    <message>
        <source>To review recipient list click "Show Details…"</source>
        <translation type="unfinished">受信者の一覧を確認するには "詳細を表示..." をクリック</translation>
    </message>
    <message>
        <source>Sign failed</source>
        <translation type="unfinished">署名できませんでした</translation>
    </message>
    <message>
        <source>External signer not found</source>
        <extracomment>"External signer" means using devices such as hardware wallets.</extracomment>
        <translation type="unfinished">HWIが見つかりません</translation>
    </message>
    <message>
        <source>External signer failure</source>
        <extracomment>"External signer" means using devices such as hardware wallets.</extracomment>
        <translation type="unfinished">HWIのエラー</translation>
    </message>
    <message>
        <source>Save Transaction Data</source>
        <translation type="unfinished">トランザクションデータの保存</translation>
    </message>
    <message>
        <source>Partially Signed Transaction (Binary)</source>
        <extracomment>Expanded name of the binary PSBT file format. See: BIP 174.</extracomment>
        <translation type="unfinished">部分的に署名されたトランザクション（バイナリ）</translation>
    </message>
    <message>
        <source>PSBT saved</source>
        <translation type="unfinished">PSBTは保存されました</translation>
    </message>
    <message>
        <source>External balance:</source>
        <translation type="unfinished">Externalの残高:</translation>
    </message>
    <message>
        <source>or</source>
        <translation type="unfinished">または</translation>
    </message>
    <message>
        <source>You can increase the fee later (signals Replace-By-Fee, BIP-125).</source>
        <translation type="unfinished">手数料は後から上乗せ可能です(Replace-By-Fee(手数料の上乗せ: BIP-125)機能が有効)。</translation>
    </message>
    <message>
        <source>Please, review your transaction proposal. This will produce a Partially Signed Bitcoin Transaction (PSBT) which you can save or copy and then sign with e.g. an offline %1 wallet, or a PSBT-compatible hardware wallet.</source>
        <extracomment>Text to inform a user attempting to create a transaction of their current options. At this stage, a user can only create a PSBT. This string is displayed when private keys are disabled and an external signer is not available.</extracomment>
        <translation type="unfinished">トランザクション提案を確認してください。これにより、部分的に署名されたビットコイン・トランザクション（PSBT）が作成されます。これを保存するかコピーして例えばオフラインの %1 ウォレットやPSBTを扱えるハードウェアウォレットで残りの署名が出来ます。</translation>
    </message>
    <message>
        <source>Do you want to create this transaction?</source>
        <extracomment>Message displayed when attempting to create a transaction. Cautionary text to prompt the user to verify that the displayed transaction details represent the transaction the user intends to create.</extracomment>
        <translation type="unfinished">この取引を作成しますか？</translation>
    </message>
    <message>
        <source>Please, review your transaction. You can create and send this transaction or create a Partially Signed Bitcoin Transaction (PSBT), which you can save or copy and then sign with, e.g., an offline %1 wallet, or a PSBT-compatible hardware wallet.</source>
        <extracomment>Text to inform a user attempting to create a transaction of their current options. At this stage, a user can send their transaction or create a PSBT. This string is displayed when both private keys and PSBT controls are enabled.</extracomment>
        <translation type="unfinished">取引を確認してください。 この取引を作成して送信するか、部分的に署名されたビットコイン取引（Partially Signed Bitcoin Transaction: PSBT）を作成できます。これを保存またはコピーして、オフラインの %1 ウォレットやPSBT互換のハードウェアウォレットなどで署名できます。</translation>
    </message>
    <message>
        <source>Please, review your transaction.</source>
        <extracomment>Text to prompt a user to review the details of the transaction they are attempting to send.</extracomment>
        <translation type="unfinished">取引内容の最終確認をしてください。</translation>
    </message>
    <message>
        <source>Transaction fee</source>
        <translation type="unfinished">取引手数料</translation>
    </message>
    <message>
        <source>Not signalling Replace-By-Fee, BIP-125.</source>
        <translation type="unfinished">Replace-By-Fee(手数料の上乗せ: BIP-125)機能は有効になっていません。</translation>
    </message>
    <message>
        <source>Total Amount</source>
        <translation type="unfinished">合計</translation>
    </message>
    <message>
        <source>Confirm send coins</source>
        <translation type="unfinished">送金の確認</translation>
    </message>
    <message>
        <source>Watch-only balance:</source>
        <translation type="unfinished">監視限定残高: </translation>
    </message>
    <message>
        <source>The recipient address is not valid. Please recheck.</source>
        <translation type="unfinished">送金先アドレスが不正です。再確認してください。</translation>
    </message>
    <message>
        <source>The amount to pay must be larger than 0.</source>
        <translation type="unfinished">支払い総額は0より大きい必要があります。</translation>
    </message>
    <message>
        <source>The amount exceeds your balance.</source>
        <translation type="unfinished">支払い総額が残高を超えています。</translation>
    </message>
    <message>
        <source>The total exceeds your balance when the %1 transaction fee is included.</source>
        <translation type="unfinished">取引手数料 %1 を含めた総額が残高を超えています。</translation>
    </message>
    <message>
        <source>Duplicate address found: addresses should only be used once each.</source>
        <translation type="unfinished">重複したアドレスが見つかりました: アドレスはそれぞれ一度のみ使用することができます。</translation>
    </message>
    <message>
        <source>Transaction creation failed!</source>
        <translation type="unfinished">取引の作成に失敗しました！</translation>
    </message>
    <message>
        <source>A fee higher than %1 is considered an absurdly high fee.</source>
        <translation type="unfinished">%1 よりも高い手数料は、異常に高すぎです。</translation>
    </message>
    <message numerus="yes">
        <source>Estimated to begin confirmation within %n block(s).</source>
        <translation type="unfinished">
            <numerusform>%n ブロック以内に確認を開始すると推定されます。</numerusform>
        </translation>
    </message>
    <message>
        <source>Warning: Invalid Bitcoin address</source>
        <translation type="unfinished">警告: 無効な Bitcoin アドレス</translation>
    </message>
    <message>
        <source>Warning: Unknown change address</source>
        <translation type="unfinished">警告：正体不明のお釣りアドレスです</translation>
    </message>
    <message>
        <source>Confirm custom change address</source>
        <translation type="unfinished">カスタムお釣りアドレスの確認</translation>
    </message>
    <message>
        <source>The address you selected for change is not part of this wallet. Any or all funds in your wallet may be sent to this address. Are you sure?</source>
        <translation type="unfinished">お釣り用として指定されたアドレスはこのウォレットのものではありません。このウォレットの一部又は全部の資産がこのアドレスへ送金されます。よろしいですか？</translation>
    </message>
    <message>
        <source>(no label)</source>
        <translation type="unfinished">（ラベル無し）</translation>
    </message>
</context>
<context>
    <name>SendCoinsEntry</name>
    <message>
        <source>A&amp;mount:</source>
        <translation type="unfinished">金額(&amp;A):</translation>
    </message>
    <message>
        <source>Pay &amp;To:</source>
        <translation type="unfinished">送金先(&amp;T):</translation>
    </message>
    <message>
        <source>&amp;Label:</source>
        <translation type="unfinished">ラベル(&amp;L):</translation>
    </message>
    <message>
        <source>Choose previously used address</source>
        <translation type="unfinished">これまでに使用したことがあるアドレスから選択</translation>
    </message>
    <message>
        <source>The Bitcoin address to send the payment to</source>
        <translation type="unfinished">支払い先 Bitcoin アドレス</translation>
    </message>
    <message>
        <source>Paste address from clipboard</source>
        <translation type="unfinished">クリップボードからアドレスを貼り付け</translation>
    </message>
    <message>
        <source>Remove this entry</source>
        <translation type="unfinished">この項目を削除</translation>
    </message>
    <message>
        <source>The amount to send in the selected unit</source>
        <translation type="unfinished">送金する金額の単位を選択</translation>
    </message>
    <message>
        <source>The fee will be deducted from the amount being sent. The recipient will receive less bitcoins than you enter in the amount field. If multiple recipients are selected, the fee is split equally.</source>
        <translation type="unfinished">手数料は送金する金額から差し引かれます。送金先には金額欄で指定した額よりも少ない Bitcoin が送られます。送金先が複数ある場合は、手数料は均等に分けられます。</translation>
    </message>
    <message>
        <source>S&amp;ubtract fee from amount</source>
        <translation type="unfinished">送金額から手数料を差し引く(&amp;U)</translation>
    </message>
    <message>
        <source>Use available balance</source>
        <translation type="unfinished">利用可能な残額を使用</translation>
    </message>
    <message>
        <source>Message:</source>
        <translation type="unfinished">メッセージ:</translation>
    </message>
    <message>
        <source>Enter a label for this address to add it to the list of used addresses</source>
        <translation type="unfinished">このアドレスに対するラベルを入力することで、送金したことがあるアドレスの一覧に追加することができます</translation>
    </message>
    <message>
        <source>A message that was attached to the bitcoin: URI which will be stored with the transaction for your reference. Note: This message will not be sent over the Bitcoin network.</source>
        <translation type="unfinished">bitcoin URIに添付されていたメッセージです。これは参照用として取引とともに保存されます。注意: メッセージは Bitcoin ネットワーク上へ送信されません。</translation>
    </message>
</context>
<context>
    <name>SendConfirmationDialog</name>
    <message>
        <source>Send</source>
        <translation type="unfinished">送金</translation>
    </message>
    <message>
        <source>Create Unsigned</source>
        <translation type="unfinished">未署名で作成</translation>
    </message>
</context>
<context>
    <name>SignVerifyMessageDialog</name>
    <message>
        <source>Signatures - Sign / Verify a Message</source>
        <translation type="unfinished">署名 - メッセージの署名・検証</translation>
    </message>
    <message>
        <source>&amp;Sign Message</source>
        <translation type="unfinished">メッセージの署名(&amp;S)</translation>
    </message>
    <message>
        <source>You can sign messages/agreements with your addresses to prove you can receive bitcoins sent to them. Be careful not to sign anything vague or random, as phishing attacks may try to trick you into signing your identity over to them. Only sign fully-detailed statements you agree to.</source>
        <translation type="unfinished">あなたが所有しているアドレスでメッセージや契約書に署名をすることで、それらのアドレスへ送られた Bitcoin を受け取ることができることを証明できます。フィッシング攻撃者があなたを騙して、あなたの身分情報に署名させようとしている可能性があるため、よくわからないものやランダムな文字列に対して署名しないでください。あなたが同意した、よく詳細の記された文言にのみ署名するようにしてください。</translation>
    </message>
    <message>
        <source>The Bitcoin address to sign the message with</source>
        <translation type="unfinished">メッセージの署名に使用する Bitcoin アドレス</translation>
    </message>
    <message>
        <source>Choose previously used address</source>
        <translation type="unfinished">これまでに使用したことがあるアドレスから選択</translation>
    </message>
    <message>
        <source>Paste address from clipboard</source>
        <translation type="unfinished">クリップボードからアドレスを貼り付け</translation>
    </message>
    <message>
        <source>Enter the message you want to sign here</source>
        <translation type="unfinished">署名するメッセージを入力</translation>
    </message>
    <message>
        <source>Signature</source>
        <translation type="unfinished">署名</translation>
    </message>
    <message>
        <source>Copy the current signature to the system clipboard</source>
        <translation type="unfinished">この署名をシステムのクリップボードにコピー</translation>
    </message>
    <message>
        <source>Sign the message to prove you own this Bitcoin address</source>
        <translation type="unfinished">メッセージに署名してこの Bitcoin アドレスを所有していることを証明</translation>
    </message>
    <message>
        <source>Sign &amp;Message</source>
        <translation type="unfinished">メッセージを署名(&amp;M)</translation>
    </message>
    <message>
        <source>Reset all sign message fields</source>
        <translation type="unfinished">入力欄の内容を全て消去</translation>
    </message>
    <message>
        <source>Clear &amp;All</source>
        <translation type="unfinished">全てクリア(&amp;A)</translation>
    </message>
    <message>
        <source>&amp;Verify Message</source>
        <translation type="unfinished">メッセージの検証(&amp;V)</translation>
    </message>
    <message>
        <source>Enter the receiver's address, message (ensure you copy line breaks, spaces, tabs, etc. exactly) and signature below to verify the message. Be careful not to read more into the signature than what is in the signed message itself, to avoid being tricked by a man-in-the-middle attack. Note that this only proves the signing party receives with the address, it cannot prove sendership of any transaction!</source>
        <translation type="unfinished">送金先のアドレスと、メッセージ（改行やスペース、タブなども完全に一致させること）および署名を以下に入力し、メッセージを検証します。中間者攻撃により騙されるのを防ぐため、署名対象のメッセージから書かれていること以上の意味を読み取ろうとしないでください。また、これは署名作成者がこのアドレスで受け取れることを証明するだけであり、取引の送信権限を証明するものではありません！</translation>
    </message>
    <message>
        <source>The Bitcoin address the message was signed with</source>
        <translation type="unfinished">メッセージの署名に使われた Bitcoin アドレス</translation>
    </message>
    <message>
        <source>The signed message to verify</source>
        <translation type="unfinished">検証したい署名済みメッセージ</translation>
    </message>
    <message>
        <source>The signature given when the message was signed</source>
        <translation type="unfinished">メッセージの署名時に生成された署名</translation>
    </message>
    <message>
        <source>Verify the message to ensure it was signed with the specified Bitcoin address</source>
        <translation type="unfinished">メッセージを検証して指定された Bitcoin アドレスで署名されたことを確認</translation>
    </message>
    <message>
        <source>Verify &amp;Message</source>
        <translation type="unfinished">メッセージを検証(&amp;M)</translation>
    </message>
    <message>
        <source>Reset all verify message fields</source>
        <translation type="unfinished">入力欄の内容を全て消去</translation>
    </message>
    <message>
        <source>Click "Sign Message" to generate signature</source>
        <translation type="unfinished">「メッセージを署名」をクリックして署名を生成</translation>
    </message>
    <message>
        <source>The entered address is invalid.</source>
        <translation type="unfinished">不正なアドレスが入力されました。</translation>
    </message>
    <message>
        <source>Please check the address and try again.</source>
        <translation type="unfinished">アドレスが正しいか確かめてから、もう一度試してください。</translation>
    </message>
    <message>
        <source>The entered address does not refer to a key.</source>
        <translation type="unfinished">入力されたアドレスに紐づく鍵がありません。</translation>
    </message>
    <message>
        <source>Wallet unlock was cancelled.</source>
        <translation type="unfinished">ウォレットのアンロックはキャンセルされました。</translation>
    </message>
    <message>
        <source>No error</source>
        <translation type="unfinished">エラーなし</translation>
    </message>
    <message>
        <source>Private key for the entered address is not available.</source>
        <translation type="unfinished">入力されたアドレスの秘密鍵は利用できません。</translation>
    </message>
    <message>
        <source>Message signing failed.</source>
        <translation type="unfinished">メッセージの署名に失敗しました。</translation>
    </message>
    <message>
        <source>Message signed.</source>
        <translation type="unfinished">メッセージに署名しました。</translation>
    </message>
    <message>
        <source>The signature could not be decoded.</source>
        <translation type="unfinished">署名が復号できませんでした。</translation>
    </message>
    <message>
        <source>Please check the signature and try again.</source>
        <translation type="unfinished">署名が正しいか確認してから、もう一度試してください。</translation>
    </message>
    <message>
        <source>The signature did not match the message digest.</source>
        <translation type="unfinished">署名がメッセージダイジェストと一致しませんでした。</translation>
    </message>
    <message>
        <source>Message verification failed.</source>
        <translation type="unfinished">メッセージの検証に失敗しました。</translation>
    </message>
    <message>
        <source>Message verified.</source>
        <translation type="unfinished">メッセージは検証されました。</translation>
    </message>
</context>
<context>
    <name>SplashScreen</name>
    <message>
        <source>(press q to shutdown and continue later)</source>
        <translation type="unfinished">(q を押すことでシャットダウンし後ほど再開します)</translation>
    </message>
    <message>
        <source>press q to shutdown</source>
        <translation type="unfinished">終了するには q を押してください</translation>
    </message>
</context>
<context>
    <name>TrafficGraphWidget</name>
    <message>
        <source>kB/s</source>
        <translation type="unfinished">kB/秒</translation>
    </message>
</context>
<context>
    <name>TransactionDesc</name>
    <message>
        <source>conflicted with a transaction with %1 confirmations</source>
        <extracomment>Text explaining the current status of a transaction, shown in the status field of the details window for this transaction. This status represents an unconfirmed transaction that conflicts with a confirmed transaction.</extracomment>
        <translation type="unfinished">%1 承認の取引と衝突</translation>
    </message>
    <message>
        <source>0/unconfirmed, in memory pool</source>
        <extracomment>Text explaining the current status of a transaction, shown in the status field of the details window for this transaction. This status represents an unconfirmed transaction that is in the memory pool.</extracomment>
        <translation type="unfinished">0/未確認、メモリープール内</translation>
    </message>
    <message>
        <source>0/unconfirmed, not in memory pool</source>
        <extracomment>Text explaining the current status of a transaction, shown in the status field of the details window for this transaction. This status represents an unconfirmed transaction that is not in the memory pool.</extracomment>
        <translation type="unfinished">0/未確認、メモリ プールにない</translation>
    </message>
    <message>
        <source>abandoned</source>
        <extracomment>Text explaining the current status of a transaction, shown in the status field of the details window for this transaction. This status represents an abandoned transaction.</extracomment>
        <translation type="unfinished">送信中止</translation>
    </message>
    <message>
        <source>%1/unconfirmed</source>
        <extracomment>Text explaining the current status of a transaction, shown in the status field of the details window for this transaction. This status represents a transaction confirmed in at least one block, but less than 6 blocks.</extracomment>
        <translation type="unfinished">%1/未承認</translation>
    </message>
    <message>
        <source>%1 confirmations</source>
        <extracomment>Text explaining the current status of a transaction, shown in the status field of the details window for this transaction. This status represents a transaction confirmed in 6 or more blocks.</extracomment>
        <translation type="unfinished">%1 承認</translation>
    </message>
    <message>
        <source>Status</source>
        <translation type="unfinished">状態</translation>
    </message>
    <message>
        <source>Date</source>
        <translation type="unfinished">日時</translation>
    </message>
    <message>
        <source>Source</source>
        <translation type="unfinished">ソース</translation>
    </message>
    <message>
        <source>Generated</source>
        <translation type="unfinished">生成</translation>
    </message>
    <message>
        <source>From</source>
        <translation type="unfinished">内向き</translation>
    </message>
    <message>
        <source>unknown</source>
        <translation type="unfinished">不明</translation>
    </message>
    <message>
        <source>To</source>
        <translation type="unfinished">外向き</translation>
    </message>
    <message>
        <source>own address</source>
        <translation type="unfinished">自分のアドレス</translation>
    </message>
    <message>
        <source>watch-only</source>
        <translation type="unfinished">ウォッチ限定</translation>
    </message>
    <message>
        <source>label</source>
        <translation type="unfinished">ラベル</translation>
    </message>
    <message>
        <source>Credit</source>
        <translation type="unfinished">貸方</translation>
    </message>
    <message numerus="yes">
        <source>matures in %n more block(s)</source>
        <translation type="unfinished">
            <numerusform>%n 個以上のブロックで成熟する</numerusform>
        </translation>
    </message>
    <message>
        <source>not accepted</source>
        <translation type="unfinished">承認されていない</translation>
    </message>
    <message>
        <source>Debit</source>
        <translation type="unfinished">借方</translation>
    </message>
    <message>
        <source>Total debit</source>
        <translation type="unfinished">借方総計</translation>
    </message>
    <message>
        <source>Total credit</source>
        <translation type="unfinished">貸方総計</translation>
    </message>
    <message>
        <source>Transaction fee</source>
        <translation type="unfinished">取引手数料</translation>
    </message>
    <message>
        <source>Net amount</source>
        <translation type="unfinished">正味金額</translation>
    </message>
    <message>
        <source>Message</source>
        <translation type="unfinished">メッセージ</translation>
    </message>
    <message>
        <source>Comment</source>
        <translation type="unfinished">コメント</translation>
    </message>
    <message>
        <source>Transaction ID</source>
        <translation type="unfinished">取引ID</translation>
    </message>
    <message>
        <source>Transaction total size</source>
        <translation type="unfinished">トランザクションの全体サイズ</translation>
    </message>
    <message>
        <source>Transaction virtual size</source>
        <translation type="unfinished">トランザクションの仮想サイズ</translation>
    </message>
    <message>
        <source>Output index</source>
        <translation type="unfinished">アウトプット インデックス数</translation>
    </message>
    <message>
        <source> (Certificate was not verified)</source>
        <translation type="unfinished"> (証明書は検証されませんでした)</translation>
    </message>
    <message>
        <source>Merchant</source>
        <translation type="unfinished">リクエスト元</translation>
    </message>
    <message>
        <source>Generated coins must mature %1 blocks before they can be spent. When you generated this block, it was broadcast to the network to be added to the block chain. If it fails to get into the chain, its state will change to "not accepted" and it won't be spendable. This may occasionally happen if another node generates a block within a few seconds of yours.</source>
        <translation type="unfinished">生成されたコインは、%1 ブロックの間成熟させたあとに使用可能になります。このブロックは生成された際、ブロックチェーンに取り込まれるためにネットワークに放流されました。ブロックチェーンに取り込まれられなかった場合、取引状態が「承認されていない」に変更され、コインは使用不能になります。これは、別のノードがあなたの数秒前にブロックを生成した場合に時々起こる場合があります。</translation>
    </message>
    <message>
        <source>Debug information</source>
        <translation type="unfinished">デバッグ情報</translation>
    </message>
    <message>
        <source>Transaction</source>
        <translation type="unfinished">トランザクション</translation>
    </message>
    <message>
        <source>Inputs</source>
        <translation type="unfinished">インプット</translation>
    </message>
    <message>
        <source>Amount</source>
        <translation type="unfinished">金額</translation>
    </message>
    <message>
        <source>true</source>
        <translation type="unfinished">はい</translation>
    </message>
    <message>
        <source>false</source>
        <translation type="unfinished">いいえ</translation>
    </message>
</context>
<context>
    <name>TransactionDescDialog</name>
    <message>
        <source>This pane shows a detailed description of the transaction</source>
        <translation type="unfinished">取引の詳細</translation>
    </message>
    <message>
        <source>Details for %1</source>
        <translation type="unfinished">%1 の詳細</translation>
    </message>
</context>
<context>
    <name>TransactionTableModel</name>
    <message>
        <source>Date</source>
        <translation type="unfinished">日時</translation>
    </message>
    <message>
        <source>Type</source>
        <translation type="unfinished">種別</translation>
    </message>
    <message>
        <source>Label</source>
        <translation type="unfinished">ラベル</translation>
    </message>
    <message>
        <source>Unconfirmed</source>
        <translation type="unfinished">未承認</translation>
    </message>
    <message>
        <source>Abandoned</source>
        <translation type="unfinished">送信中止</translation>
    </message>
    <message>
        <source>Confirming (%1 of %2 recommended confirmations)</source>
        <translation type="unfinished">承認中（推奨承認数 %2 のうち %1 承認が完了）</translation>
    </message>
    <message>
        <source>Confirmed (%1 confirmations)</source>
        <translation type="unfinished">承認されました（%1 承認）</translation>
    </message>
    <message>
        <source>Conflicted</source>
        <translation type="unfinished">衝突</translation>
    </message>
    <message>
        <source>Immature (%1 confirmations, will be available after %2)</source>
        <translation type="unfinished">未成熟（%1 承認。%2 承認完了後に使用可能）</translation>
    </message>
    <message>
        <source>Generated but not accepted</source>
        <translation type="unfinished">生成されましたが承認されませんでした</translation>
    </message>
    <message>
        <source>Received with</source>
        <translation type="unfinished">受取(通常)</translation>
    </message>
    <message>
        <source>Received from</source>
        <translation type="unfinished">受取(その他)</translation>
    </message>
    <message>
        <source>Sent to</source>
        <translation type="unfinished">送金</translation>
    </message>
    <message>
        <source>Payment to yourself</source>
        <translation type="unfinished">自分への送金</translation>
    </message>
    <message>
        <source>Mined</source>
        <translation type="unfinished">発掘</translation>
    </message>
    <message>
        <source>watch-only</source>
        <translation type="unfinished">ウォッチ限定</translation>
    </message>
    <message>
        <source>(no label)</source>
        <translation type="unfinished">（ラベル無し）</translation>
    </message>
    <message>
        <source>Transaction status. Hover over this field to show number of confirmations.</source>
        <translation type="unfinished">トランザクションステータス。このフィールドの上にカーソルを合わせると承認数が表示されます。</translation>
    </message>
    <message>
        <source>Date and time that the transaction was received.</source>
        <translation type="unfinished">取引を受信した日時。</translation>
    </message>
    <message>
        <source>Type of transaction.</source>
        <translation type="unfinished">取引の種類。</translation>
    </message>
    <message>
        <source>Whether or not a watch-only address is involved in this transaction.</source>
        <translation type="unfinished">ウォッチ限定アドレスがこの取引に含まれているかどうか。</translation>
    </message>
    <message>
        <source>User-defined intent/purpose of the transaction.</source>
        <translation type="unfinished">ユーザー定義の取引の目的や用途。</translation>
    </message>
    <message>
        <source>Amount removed from or added to balance.</source>
        <translation type="unfinished">残高から増えた又は減った総額。</translation>
    </message>
</context>
<context>
    <name>TransactionView</name>
    <message>
        <source>All</source>
        <translation type="unfinished">すべて</translation>
    </message>
    <message>
        <source>Today</source>
        <translation type="unfinished">今日</translation>
    </message>
    <message>
        <source>This week</source>
        <translation type="unfinished">今週</translation>
    </message>
    <message>
        <source>This month</source>
        <translation type="unfinished">今月</translation>
    </message>
    <message>
        <source>Last month</source>
        <translation type="unfinished">先月</translation>
    </message>
    <message>
        <source>This year</source>
        <translation type="unfinished">今年</translation>
    </message>
    <message>
        <source>Received with</source>
        <translation type="unfinished">受取(通常)</translation>
    </message>
    <message>
        <source>Sent to</source>
        <translation type="unfinished">送金</translation>
    </message>
    <message>
        <source>To yourself</source>
        <translation type="unfinished">自己送金</translation>
    </message>
    <message>
        <source>Mined</source>
        <translation type="unfinished">発掘</translation>
    </message>
    <message>
        <source>Other</source>
        <translation type="unfinished">その他</translation>
    </message>
    <message>
        <source>Enter address, transaction id, or label to search</source>
        <translation type="unfinished">検索したいアドレスや取引ID、ラベルを入力</translation>
    </message>
    <message>
        <source>Min amount</source>
        <translation type="unfinished">表示最小金額</translation>
    </message>
    <message>
        <source>Range…</source>
        <translation type="unfinished">期間…</translation>
    </message>
    <message>
        <source>&amp;Copy address</source>
        <translation type="unfinished">アドレスをコピー(&amp;C)</translation>
    </message>
    <message>
        <source>Copy &amp;label</source>
        <translation type="unfinished">ラベルをコピー(&amp;l)</translation>
    </message>
    <message>
        <source>Copy &amp;amount</source>
        <translation type="unfinished">金額をコピー(&amp;a)</translation>
    </message>
    <message>
        <source>Copy transaction &amp;ID</source>
        <translation type="unfinished">TxIDをコピー(&amp;I)</translation>
    </message>
    <message>
        <source>Copy &amp;raw transaction</source>
        <translation type="unfinished">RAW-Txをコピー(r)</translation>
    </message>
    <message>
        <source>Copy full transaction &amp;details</source>
        <translation type="unfinished">Txの詳細をコピー(d)</translation>
    </message>
    <message>
        <source>&amp;Show transaction details</source>
        <translation type="unfinished">Txの詳細を表示(S)</translation>
    </message>
    <message>
        <source>Increase transaction &amp;fee</source>
        <translation type="unfinished">Tx手数料を追加(&amp;f)</translation>
    </message>
    <message>
        <source>A&amp;bandon transaction</source>
        <translation type="unfinished">Txを取消す(b)</translation>
    </message>
    <message>
        <source>&amp;Edit address label</source>
        <translation type="unfinished">アドレスラベルを編集(&amp;E)</translation>
    </message>
    <message>
        <source>Show in %1</source>
        <extracomment>Transactions table context menu action to show the selected transaction in a third-party block explorer. %1 is a stand-in argument for the URL of the explorer.</extracomment>
        <translation type="unfinished">%1 で表示</translation>
    </message>
    <message>
        <source>Export Transaction History</source>
        <translation type="unfinished">取引履歴をエクスポート</translation>
    </message>
    <message>
        <source>Comma separated file</source>
        <extracomment>Expanded name of the CSV file format. See: https://en.wikipedia.org/wiki/Comma-separated_values.</extracomment>
        <translation type="unfinished">CSVファイル</translation>
    </message>
    <message>
        <source>Confirmed</source>
        <translation type="unfinished">承認済み</translation>
    </message>
    <message>
        <source>Watch-only</source>
        <translation type="unfinished">ウォッチ限定</translation>
    </message>
    <message>
        <source>Date</source>
        <translation type="unfinished">日時</translation>
    </message>
    <message>
        <source>Type</source>
        <translation type="unfinished">種別</translation>
    </message>
    <message>
        <source>Label</source>
        <translation type="unfinished">ラベル</translation>
    </message>
    <message>
        <source>Address</source>
        <translation type="unfinished">アドレス</translation>
    </message>
    <message>
        <source>Exporting Failed</source>
        <translation type="unfinished">エクスポートに失敗しました</translation>
    </message>
    <message>
        <source>There was an error trying to save the transaction history to %1.</source>
        <translation type="unfinished">取引履歴を %1 に保存する際にエラーが発生しました。</translation>
    </message>
    <message>
        <source>Exporting Successful</source>
        <translation type="unfinished">エクスポートに成功しました</translation>
    </message>
    <message>
        <source>The transaction history was successfully saved to %1.</source>
        <translation type="unfinished">取引履歴は正常に %1 に保存されました。</translation>
    </message>
    <message>
        <source>Range:</source>
        <translation type="unfinished">期間:</translation>
    </message>
    <message>
        <source>to</source>
        <translation type="unfinished">〜</translation>
    </message>
</context>
<context>
    <name>WalletFrame</name>
    <message>
        <source>No wallet has been loaded.
Go to File &gt; Open Wallet to load a wallet.
- OR -</source>
        <translation type="unfinished">ウォレットがロードされていません。
ファイル &gt; ウォレットを開くを実行しウォレットをロードしてください。
- もしくは -</translation>
    </message>
    <message>
        <source>Create a new wallet</source>
        <translation type="unfinished">新しいウォレットを作成</translation>
    </message>
    <message>
        <source>Error</source>
        <translation type="unfinished">エラー</translation>
    </message>
    <message>
        <source>Unable to decode PSBT from clipboard (invalid base64)</source>
        <translation type="unfinished">クリップボードのPSBTをデコードできません（無効なbase64）</translation>
    </message>
    <message>
        <source>Load Transaction Data</source>
        <translation type="unfinished">トランザクションデータのロード</translation>
    </message>
    <message>
        <source>Partially Signed Transaction (*.psbt)</source>
        <translation type="unfinished">部分的に署名されたトランザクション (*.psbt)</translation>
    </message>
    <message>
        <source>PSBT file must be smaller than 100 MiB</source>
        <translation type="unfinished">PSBTファイルは、100MBより小さい必要があります。</translation>
    </message>
    <message>
        <source>Unable to decode PSBT</source>
        <translation type="unfinished">PSBTファイルを復号できません</translation>
    </message>
</context>
<context>
    <name>WalletModel</name>
    <message>
        <source>Send Coins</source>
        <translation type="unfinished">コインの送金</translation>
    </message>
    <message>
        <source>Fee bump error</source>
        <translation type="unfinished">手数料上乗せエラー</translation>
    </message>
    <message>
        <source>Increasing transaction fee failed</source>
        <translation type="unfinished">取引手数料の上乗せに失敗しました</translation>
    </message>
    <message>
        <source>Do you want to increase the fee?</source>
        <extracomment>Asks a user if they would like to manually increase the fee of a transaction that has already been created.</extracomment>
        <translation type="unfinished">手数料を上乗せしてもよろしいですか？</translation>
    </message>
    <message>
        <source>Current fee:</source>
        <translation type="unfinished">現在の手数料:</translation>
    </message>
    <message>
        <source>Increase:</source>
        <translation type="unfinished">上乗せ額:</translation>
    </message>
    <message>
        <source>New fee:</source>
        <translation type="unfinished">新しい手数料:</translation>
    </message>
    <message>
        <source>Warning: This may pay the additional fee by reducing change outputs or adding inputs, when necessary. It may add a new change output if one does not already exist. These changes may potentially leak privacy.</source>
        <translation type="unfinished">警告: 必要に応じて、お釣り用のアウトプットの額を減らしたり、インプットを追加することで追加手数料を支払うことができます。またお釣り用のアウトプットが存在しない場合、新たな乙利用のアウトプットを追加することもできます。これらの変更はプライバシーをリークする可能性があります。</translation>
    </message>
    <message>
        <source>Confirm fee bump</source>
        <translation type="unfinished">手数料上乗せの確認</translation>
    </message>
    <message>
        <source>Can't draft transaction.</source>
        <translation type="unfinished">トランザクションのひな型を作成できませんでした。</translation>
    </message>
    <message>
        <source>PSBT copied</source>
        <translation type="unfinished">PSBTがコピーされました</translation>
    </message>
    <message>
        <source>Can't sign transaction.</source>
        <translation type="unfinished">トランザクションを署名できませんでした。</translation>
    </message>
    <message>
        <source>Could not commit transaction</source>
        <translation type="unfinished">トランザクションのコミットに失敗しました</translation>
    </message>
    <message>
        <source>Can't display address</source>
        <translation type="unfinished">アドレスを表示できません</translation>
    </message>
    <message>
        <source>default wallet</source>
        <translation type="unfinished">デフォルトウォレット</translation>
    </message>
</context>
<context>
    <name>WalletView</name>
    <message>
        <source>&amp;Export</source>
        <translation type="unfinished">エクスポート (&amp;E)</translation>
    </message>
    <message>
        <source>Export the data in the current tab to a file</source>
        <translation type="unfinished">このタブのデータをファイルにエクスポート</translation>
    </message>
    <message>
        <source>Backup Wallet</source>
        <translation type="unfinished">ウォレットのバックアップ</translation>
    </message>
    <message>
        <source>Wallet Data</source>
        <extracomment>Name of the wallet data file format.</extracomment>
        <translation type="unfinished">ウォレットデータ</translation>
    </message>
    <message>
        <source>Backup Failed</source>
        <translation type="unfinished">バックアップ失敗</translation>
    </message>
    <message>
        <source>There was an error trying to save the wallet data to %1.</source>
        <translation type="unfinished">ウォレットデータを %1 へ保存する際にエラーが発生しました。</translation>
    </message>
    <message>
        <source>Backup Successful</source>
        <translation type="unfinished">バックアップ成功</translation>
    </message>
    <message>
        <source>The wallet data was successfully saved to %1.</source>
        <translation type="unfinished">ウォレット データは正常に %1 に保存されました。</translation>
    </message>
    <message>
        <source>Cancel</source>
        <translation type="unfinished">キャンセル</translation>
    </message>
</context>
</TS><|MERGE_RESOLUTION|>--- conflicted
+++ resolved
@@ -642,8 +642,6 @@
         <translation type="unfinished">以前のバージョンで開始された -txindex アップグレードを完了できません。 以前のバージョンで再起動するか、 -reindex を実行してください。</translation>
     </message>
     <message>
-<<<<<<< HEAD
-=======
         <source>%s request to listen on port %u. This port is considered "bad" and thus it is unlikely that any Bitcoin Core peers connect to it. See doc/p2p-bad-ports.md for details and a full list.</source>
         <translation type="unfinished">%s ポート %u でリッスンするように要求します。このポートは「不良」と見なされるため、Bitcoin Core ピアが接続する可能性はほとんどありません。詳細と完全なリストについては、doc/p2p-bad-ports.md を参照してください。</translation>
     </message>
@@ -668,13 +666,10 @@
         <translation type="unfinished">特定の接続を提供することはできず、同時に addrman に発信接続を見つけさせることはできません。</translation>
     </message>
     <message>
->>>>>>> 3116ccd7
         <source>Error loading %s: External signer wallet being loaded without external signer support compiled</source>
         <translation type="unfinished">%s のロード中にエラーが発生しました：外​​部署名者ウォレットがロードされています</translation>
     </message>
     <message>
-<<<<<<< HEAD
-=======
         <source>Error: Address book data in wallet cannot be identified to belong to migrated wallets</source>
         <translation type="unfinished">エラー: ウォレット内のアドレス帳データが、移行されたウォレットに属していると識別できません</translation>
     </message>
@@ -735,7 +730,6 @@
 ウォレットのバックアップを復元できません。</translation>
     </message>
     <message>
->>>>>>> 3116ccd7
         <source>Config setting for %s only applied on %s network when in [%s] section.</source>
         <translation type="unfinished">%s の設定は、 [%s] セクションに書かれた場合のみ %s ネットワークへ適用されます。</translation>
     </message>
