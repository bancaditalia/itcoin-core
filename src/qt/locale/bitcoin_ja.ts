--- conflicted
+++ resolved
@@ -384,7 +384,7 @@
     <message numerus="yes">
         <source>%n minute(s)</source>
         <translation type="unfinished">
-            <numerusform>%n 記録</numerusform>
+            <numerusform>%n 分</numerusform>
         </translation>
     </message>
     <message numerus="yes">
@@ -484,17 +484,12 @@
         <translation type="unfinished">ネットワーク活動は無効化されました。</translation>
     </message>
     <message>
-<<<<<<< HEAD
-        <source>Fee estimation failed. Fallbackfee is disabled. Wait a few blocks or enable -fallbackfee.</source>
-        <translation type="unfinished">手数料推定に失敗しました。代替手数料が無効です。数ブロック待つか、-fallbackfee オプションを有効にしてください。</translation>
-=======
         <source>Proxy is &lt;b&gt;enabled&lt;/b&gt;: %1</source>
         <translation type="unfinished">プロキシは&lt;b&gt;有効&lt;/b&gt;: %1</translation>
     </message>
     <message>
         <source>Send coins to a Bitcoin address</source>
         <translation type="unfinished">Bitcoin アドレスにコインを送る</translation>
->>>>>>> 7da4ae1f
     </message>
     <message>
         <source>Backup wallet to another location</source>
@@ -537,17 +532,8 @@
         <translation type="unfinished">メッセージを署名…(&amp;m)</translation>
     </message>
     <message>
-<<<<<<< HEAD
-        <source>Prune mode is incompatible with -reindex-chainstate. Use full -reindex instead.</source>
-        <translation type="unfinished">プルーン モードは -reindex-chainstate と互換性がありません。代わりに完全再インデックスを使用してください。</translation>
-    </message>
-    <message>
-        <source>Prune: last wallet synchronisation goes beyond pruned data. You need to -reindex (download the whole blockchain again in case of pruned node)</source>
-        <translation type="unfinished">剪定: 最後のウォレット同期ポイントが、剪定されたデータを越えています。-reindex を実行する必要があります (剪定されたノードの場合、ブロックチェーン全体を再ダウンロードします)</translation>
-=======
         <source>Sign messages with your Bitcoin addresses to prove you own them</source>
         <translation type="unfinished">Bitcoin アドレスでメッセージに署名することで、そのアドレスの所有権を証明する</translation>
->>>>>>> 7da4ae1f
     </message>
     <message>
         <source>&amp;Verify message…</source>
@@ -598,21 +584,8 @@
         <translation type="unfinished">ヘッダを同期中 (%1%)...</translation>
     </message>
     <message>
-<<<<<<< HEAD
-        <source>Unsupported chainstate database format found. Please restart with -reindex-chainstate. This will rebuild the chainstate database.</source>
-        <translation type="unfinished">サポートされていないチェーンステート データベース形式が見つかりました。 -reindex-chainstate で再起動してください。これにより、チェーンステート データベースが再構築されます。</translation>
-    </message>
-    <message>
-        <source>Wallet created successfully. The legacy wallet type is being deprecated and support for creating and opening legacy wallets will be removed in the future.</source>
-        <translation type="unfinished">ウォレットが正常に作成されました。レガシー ウォレット タイプは非推奨になり、レガシー ウォレットの作成とオープンのサポートは将来的に削除される予定です。</translation>
-    </message>
-    <message>
-        <source>Warning: Dumpfile wallet format "%s" does not match command line specified format "%s".</source>
-        <translation type="unfinished">警告: ダンプファイルウォレットフォーマット"%s"は、コマンドラインで指定されたフォーマット"%s"と合致していません。</translation>
-=======
         <source>Synchronizing with network…</source>
         <translation type="unfinished">ネットワークに同期中……</translation>
->>>>>>> 7da4ae1f
     </message>
     <message>
         <source>Indexing blocks on disk…</source>
@@ -665,101 +638,8 @@
         <translation type="unfinished">これより後の取引はまだ表示されていません。</translation>
     </message>
     <message>
-<<<<<<< HEAD
-        <source>%s request to listen on port %u. This port is considered "bad" and thus it is unlikely that any Bitcoin Core peers connect to it. See doc/p2p-bad-ports.md for details and a full list.</source>
-        <translation type="unfinished">%s ポート %u でリッスンするように要求します。このポートは「不良」と見なされるため、Bitcoin Core ピアが接続する可能性はほとんどありません。詳細と完全なリストについては、doc/p2p-bad-ports.md を参照してください。</translation>
-    </message>
-    <message>
-        <source>-reindex-chainstate option is not compatible with -blockfilterindex. Please temporarily disable blockfilterindex while using -reindex-chainstate, or replace -reindex-chainstate with -reindex to fully rebuild all indexes.</source>
-        <translation type="unfinished">-reindex-chainstate オプションは -blockfilterindex と互換性がありません。 -reindex-chainstate の使用中は blockfilterindex を一時的に無効にするか、-reindex-chainstate を -reindex に置き換えてすべてのインデックスを完全に再構築してください。</translation>
-    </message>
-    <message>
-        <source>-reindex-chainstate option is not compatible with -coinstatsindex. Please temporarily disable coinstatsindex while using -reindex-chainstate, or replace -reindex-chainstate with -reindex to fully rebuild all indexes.</source>
-        <translation type="unfinished">-reindex-chainstate オプションは -coinstatsindex と互換性がありません。 -reindex-chainstate の使用中は一時的に coinstatsindex を無効にするか、-reindex-chainstate を -reindex に置き換えてすべてのインデックスを完全に再構築してください。</translation>
-    </message>
-    <message>
-        <source>-reindex-chainstate option is not compatible with -txindex. Please temporarily disable txindex while using -reindex-chainstate, or replace -reindex-chainstate with -reindex to fully rebuild all indexes.</source>
-        <translation type="unfinished">-reindex-chainstate オプションは -txindex と互換性がありません。 -reindex-chainstate の使用中は一時的に txindex を無効にするか、-reindex-chainstate を -reindex に置き換えてすべてのインデックスを完全に再構築してください。</translation>
-    </message>
-    <message>
-        <source>Assumed-valid: last wallet synchronisation goes beyond available block data. You need to wait for the background validation chain to download more blocks.</source>
-        <translation type="unfinished">有効とみなされる: 最後のウォレット同期は、利用可能なブロック データを超えています。バックグラウンド検証チェーンがさらにブロックをダウンロードするまで待つ必要があります。</translation>
-    </message>
-    <message>
-        <source>Cannot provide specific connections and have addrman find outgoing connections at the same time.</source>
-        <translation type="unfinished">特定の接続を提供することはできず、同時に addrman に発信接続を見つけさせることはできません。</translation>
-    </message>
-    <message>
-        <source>Error loading %s: External signer wallet being loaded without external signer support compiled</source>
-        <translation type="unfinished">%s のロード中にエラーが発生しました：外​​部署名者ウォレットがロードされています</translation>
-    </message>
-    <message>
-        <source>Error: Address book data in wallet cannot be identified to belong to migrated wallets</source>
-        <translation type="unfinished">エラー: ウォレット内のアドレス帳データが、移行されたウォレットに属していると識別できません</translation>
-    </message>
-    <message>
-        <source>Error: Duplicate descriptors created during migration. Your wallet may be corrupted.</source>
-        <translation type="unfinished">エラー: 移行中に作成された重複した記述子。ウォレットが破損している可能性があります。</translation>
-    </message>
-    <message>
-        <source>Error: Transaction %s in wallet cannot be identified to belong to migrated wallets</source>
-        <translation type="unfinished">エラー: ウォレット内のトランザクション %s は、移行されたウォレットに属していると識別できません</translation>
-    </message>
-    <message>
-        <source>Error: Unable to produce descriptors for this legacy wallet. Make sure the wallet is unlocked first</source>
-        <translation type="unfinished">エラー: このレガシー ウォレットの記述子を生成できません。最初にウォレットのロックが解除されていることを確認してください</translation>
-    </message>
-    <message>
-        <source>Failed to rename invalid peers.dat file. Please move or delete it and try again.</source>
-        <translation type="unfinished">無効な peers.dat ファイルの名前を変更できませんでした。移動または削除してから、もう一度お試しください。</translation>
-    </message>
-    <message>
-        <source>Incompatible options: -dnsseed=1 was explicitly specified, but -onlynet forbids connections to IPv4/IPv6</source>
-        <translation type="unfinished">互換性のないオプション: -dnsseed=1 が明示的に指定されましたが、-onlynet は IPv4/IPv6 への接続を禁止します</translation>
-    </message>
-    <message>
-        <source>Outbound connections restricted to Tor (-onlynet=onion) but the proxy for reaching the Tor network is explicitly forbidden: -onion=0</source>
-        <translation type="unfinished">アウトバウンド接続は Tor (-onlynet=onion) に制限されていますが、Tor ネットワークに到達するためのプロキシは明示的に禁止されています: -onion=0</translation>
-    </message>
-    <message>
-        <source>Outbound connections restricted to Tor (-onlynet=onion) but the proxy for reaching the Tor network is not provided: none of -proxy, -onion or -listenonion is given</source>
-        <translation type="unfinished">アウトバウンド接続は Tor (-onlynet=onion) に制限されていますが、Tor ネットワークに到達するためのプロキシは提供されていません: -proxy、-onion、または -listenonion のいずれも指定されていません</translation>
-    </message>
-    <message>
-        <source>Unrecognized descriptor found. Loading wallet %s
-
-The wallet might had been created on a newer version.
-Please try running the latest software version.
-</source>
-        <translation type="unfinished">認識できない記述子が見つかりました。ウォレットをロードしています %s
-
-ウォレットが新しいバージョンで作成された可能性があります。
-最新のソフトウェア バージョンを実行してみてください。
-</translation>
-    </message>
-    <message>
-        <source>Unsupported category-specific logging level -loglevel=%s. Expected -loglevel=&lt;category&gt;:&lt;loglevel&gt;. Valid categories: %s. Valid loglevels: %s.</source>
-        <translation type="unfinished">サポートされていないカテゴリ固有のログ レベル -loglevel=%s。 -loglevel=&lt;category&gt;:&lt;loglevel&gt;. が必要です。有効なカテゴリ:%s 。有効なログレベル:%s .</translation>
-    </message>
-    <message>
-        <source>
-Unable to cleanup failed migration</source>
-        <translation type="unfinished">
-失敗した移行をクリーンアップできません</translation>
-    </message>
-    <message>
-        <source>
-Unable to restore backup of wallet.</source>
-        <translation type="unfinished">
-ウォレットのバックアップを復元できません。</translation>
-    </message>
-    <message>
-        <source>Config setting for %s only applied on %s network when in [%s] section.</source>
-        <translation type="unfinished">%s の設定は、 [%s] セクションに書かれた場合のみ %s ネットワークへ適用されます。</translation>
-=======
         <source>Error</source>
         <translation type="unfinished">エラー</translation>
->>>>>>> 7da4ae1f
     </message>
     <message>
         <source>Warning</source>
@@ -836,17 +716,8 @@
         <translation type="unfinished">%1 のヘルプ メッセージを表示し、使用可能な Bitcoin のコマンドラインオプション一覧を見る。</translation>
     </message>
     <message>
-<<<<<<< HEAD
-        <source>Error: Could not add watchonly tx to watchonly wallet</source>
-        <translation type="unfinished">¡エラー: watchonly tx を watchonly ウォレットに追加できませんでした</translation>
-    </message>
-    <message>
-        <source>Error: Could not delete watchonly transactions</source>
-        <translation type="unfinished">エラー: watchonly トランザクションを削除できませんでした</translation>
-=======
         <source>&amp;Mask values</source>
         <translation type="unfinished">&amp;値を隠す</translation>
->>>>>>> 7da4ae1f
     </message>
     <message>
         <source>Mask the values in the Overview tab</source>
@@ -861,18 +732,9 @@
         <translation type="unfinished">ウォレットは利用できません</translation>
     </message>
     <message>
-<<<<<<< HEAD
-        <source>Error: Failed to create new watchonly wallet</source>
-        <translation type="unfinished">エラー: 新しい watchonly ウォレットを作成できませんでした</translation>
-    </message>
-    <message>
-        <source>Error: Got key that was not hex: %s</source>
-        <translation type="unfinished">エラー: hexではない鍵を取得しました: %s</translation>
-=======
         <source>Wallet Data</source>
         <extracomment>Name of the wallet data file format.</extracomment>
         <translation type="unfinished">ウォレットデータ</translation>
->>>>>>> 7da4ae1f
     </message>
     <message>
         <source>Load Wallet Backup</source>
@@ -894,49 +756,12 @@
         <translation type="unfinished">ウィンドウ (&amp;W)</translation>
     </message>
     <message>
-<<<<<<< HEAD
-        <source>Error: Not all watchonly txs could be deleted</source>
-        <translation type="unfinished">エラー: 一部の watchonly tx を削除できませんでした</translation>
-    </message>
-    <message>
-        <source>Error: This wallet already uses SQLite</source>
-        <translation type="unfinished">エラー: このウォレットはすでに SQLite を使用しています</translation>
-    </message>
-    <message>
-        <source>Error: This wallet is already a descriptor wallet</source>
-        <translation type="unfinished">エラー: このウォレットはすでに記述子ウォレットです</translation>
-    </message>
-    <message>
-        <source>Error: Unable to begin reading all records in the database</source>
-        <translation type="unfinished">エラー: データベース内のすべてのレコードの読み取りを開始できません</translation>
-    </message>
-    <message>
-        <source>Error: Unable to make a backup of your wallet</source>
-        <translation type="unfinished">エラー: ウォレットのバックアップを作成できません</translation>
-    </message>
-    <message>
-        <source>Error: Unable to parse version %u as a uint32_t</source>
-        <translation type="unfinished">エラー: バージョン%uをuint32_tとしてパースできませんでした</translation>
-    </message>
-    <message>
-        <source>Error: Unable to read all records in the database</source>
-        <translation type="unfinished">エラー: データベース内のすべてのレコードを読み取ることができません</translation>
-    </message>
-    <message>
-        <source>Error: Unable to remove watchonly address book data</source>
-        <translation type="unfinished">エラー: watchonly アドレス帳データを削除できません</translation>
-    </message>
-    <message>
-        <source>Error: Unable to write record to new wallet</source>
-        <translation type="unfinished">エラー: 新しいウォレットにレコードを書き込めません</translation>
-=======
         <source>Zoom</source>
         <translation type="unfinished">拡大／縮小</translation>
     </message>
     <message>
         <source>Main Window</source>
         <translation type="unfinished">メインウィンドウ</translation>
->>>>>>> 7da4ae1f
     </message>
     <message>
         <source>%1 client</source>
@@ -1038,17 +863,8 @@
         <translation type="unfinished">HD鍵生成は&lt;b&gt;有効&lt;/b&gt;</translation>
     </message>
     <message>
-<<<<<<< HEAD
-        <source>Listening for incoming connections failed (listen returned error %s)</source>
-        <translation type="unfinished">着信接続のリッスンに失敗しました (listen が error を返しました %s)</translation>
-    </message>
-    <message>
-        <source>Loading P2P addresses…</source>
-        <translation type="unfinished">P2Pアドレスの読み込み中…</translation>
-=======
         <source>HD key generation is &lt;b&gt;disabled&lt;/b&gt;</source>
         <translation type="unfinished">HD鍵生成は&lt;b&gt;無効&lt;/b&gt;</translation>
->>>>>>> 7da4ae1f
     </message>
     <message>
         <source>Private key &lt;b&gt;disabled&lt;/b&gt;</source>
@@ -1085,34 +901,24 @@
         <translation type="unfinished">選択数:</translation>
     </message>
     <message>
-<<<<<<< HEAD
-        <source>Not enough file descriptors available.</source>
-        <translation type="unfinished">使用可能なファイルディスクリプタが不足しています。</translation>
-=======
         <source>Bytes:</source>
         <translation type="unfinished">バイト数:</translation>
     </message>
     <message>
         <source>Amount:</source>
         <translation type="unfinished">金額:</translation>
->>>>>>> 7da4ae1f
     </message>
     <message>
         <source>Fee:</source>
         <translation type="unfinished">手数料:</translation>
     </message>
     <message>
-<<<<<<< HEAD
-        <source>Prune mode is incompatible with -txindex.</source>
-        <translation type="unfinished">剪定モードは -txindex オプションと互換性がありません。</translation>
-=======
         <source>Dust:</source>
         <translation type="unfinished">ダスト：</translation>
     </message>
     <message>
         <source>After Fee:</source>
         <translation type="unfinished">手数料差引後金額:</translation>
->>>>>>> 7da4ae1f
     </message>
     <message>
         <source>Change:</source>
@@ -1231,17 +1037,8 @@
         <translation type="unfinished">（ラベル無し）</translation>
     </message>
     <message>
-<<<<<<< HEAD
-        <source>Unable to allocate memory for -maxsigcachesize: '%s' MiB</source>
-        <translation type="unfinished">-maxsigcachesize にメモリを割り当てることができません: '%s' MiB</translation>
-    </message>
-    <message>
-        <source>Unable to bind to %s on this computer (bind returned error %s)</source>
-        <translation type="unfinished">このコンピュータの %s にバインドすることができません（%s エラーが返却されました）</translation>
-=======
         <source>change from %1 (%2)</source>
         <translation type="unfinished">%1 (%2) からのおつり</translation>
->>>>>>> 7da4ae1f
     </message>
     <message>
         <source>(change)</source>
@@ -1256,18 +1053,9 @@
         <translation type="unfinished">ウォレットを作成する</translation>
     </message>
     <message>
-<<<<<<< HEAD
-        <source>Unable to find UTXO for external input</source>
-        <translation type="unfinished">外部入力用のUTXOが見つかりません</translation>
-    </message>
-    <message>
-        <source>Unable to generate initial keys</source>
-        <translation type="unfinished">イニシャル鍵を生成できません</translation>
-=======
         <source>Creating Wallet &lt;b&gt;%1&lt;/b&gt;…</source>
         <extracomment>Descriptive text of the create wallet progress window which indicates to the user which wallet is currently being created.</extracomment>
         <translation type="unfinished">ウォレットを作成中 &lt;b&gt;%1&lt;/b&gt;…</translation>
->>>>>>> 7da4ae1f
     </message>
     <message>
         <source>Create wallet failed</source>
@@ -1289,18 +1077,9 @@
 <context>
     <name>LoadWalletsActivity</name>
     <message>
-<<<<<<< HEAD
-        <source>Unable to unload the wallet before migrating</source>
-        <translation type="unfinished">移行前にウォレットをアンロードできません</translation>
-    </message>
-    <message>
-        <source>Unknown -blockfilterindex value %s.</source>
-        <translation type="unfinished">不明な -blockfilterindex の値 %s。</translation>
-=======
         <source>Load Wallets</source>
         <extracomment>Title of progress window which is displayed when wallets are being loaded.</extracomment>
         <translation type="unfinished">ウォレットを読み込む</translation>
->>>>>>> 7da4ae1f
     </message>
     <message>
         <source>Loading wallets…</source>
@@ -1323,14 +1102,6 @@
         <translation type="unfinished">デフォルトウォレット</translation>
     </message>
     <message>
-<<<<<<< HEAD
-        <source>Unsupported global logging level -loglevel=%s. Valid values: %s.</source>
-        <translation type="unfinished">サポートされていないグローバル ログ レベル -loglevel=%s。有効な値: %s.</translation>
-    </message>
-    <message>
-        <source>Unsupported logging category %s=%s.</source>
-        <translation type="unfinished">サポートされていないログカテゴリ %s=%s 。</translation>
-=======
         <source>Open Wallet</source>
         <extracomment>Title of window indicating the progress of opening of a wallet.</extracomment>
         <translation type="unfinished">ウォレットを開く</translation>
@@ -1339,7 +1110,6 @@
         <source>Opening Wallet &lt;b&gt;%1&lt;/b&gt;…</source>
         <extracomment>Descriptive text of the open wallet progress window which indicates to the user which wallet is currently being opened.</extracomment>
         <translation type="unfinished">ウォレットを開いています &lt;b&gt;%1&lt;/b&gt;…</translation>
->>>>>>> 7da4ae1f
     </message>
 </context>
 <context>
@@ -1579,11 +1349,7 @@
         <source>(sufficient to restore backups %n day(s) old)</source>
         <extracomment>Explanatory text on the capability of the current prune target.</extracomment>
         <translation type="unfinished">
-<<<<<<< HEAD
-            <numerusform>トランザクション履歴の %n ブロックを処理しました。</numerusform>
-=======
             <numerusform>(%n 日前のバックアップを復元するのに充分です)</numerusform>
->>>>>>> 7da4ae1f
         </translation>
     </message>
     <message>
@@ -1668,23 +1434,8 @@
 <context>
     <name>ModalOverlay</name>
     <message>
-<<<<<<< HEAD
-        <source>Restore Wallet…</source>
-        <extracomment>Name of the menu item that restores wallet from a backup file.</extracomment>
-        <translation type="unfinished">ウォレットを復元…</translation>
-    </message>
-    <message>
-        <source>Restore a wallet from a backup file</source>
-        <extracomment>Status tip for Restore Wallet menu item</extracomment>
-        <translation type="unfinished">バックアップ ファイルからウォレットを復元する</translation>
-    </message>
-    <message>
-        <source>Close all wallets</source>
-        <translation type="unfinished">全てのウォレットを閉じる</translation>
-=======
         <source>Form</source>
         <translation type="unfinished">フォーム</translation>
->>>>>>> 7da4ae1f
     </message>
     <message>
         <source>Recent transactions may not yet be visible, and therefore your wallet's balance might be incorrect. This information will be correct once your wallet has finished synchronizing with the bitcoin network, as detailed below.</source>
@@ -1707,33 +1458,8 @@
         <translation type="unfinished">計算中…</translation>
     </message>
     <message>
-<<<<<<< HEAD
-        <source>Wallet Data</source>
-        <extracomment>Name of the wallet data file format.</extracomment>
-        <translation type="unfinished">ウォレットデータ</translation>
-    </message>
-    <message>
-        <source>Load Wallet Backup</source>
-        <extracomment>The title for Restore Wallet File Windows</extracomment>
-        <translation type="unfinished">ウォレットのバックアップをロード</translation>
-    </message>
-    <message>
-        <source>Restore Wallet</source>
-        <extracomment>Title of pop-up window shown when the user is attempting to restore a wallet.</extracomment>
-        <translation type="unfinished">ウォレットを復</translation>
-    </message>
-    <message>
-        <source>Wallet Name</source>
-        <extracomment>Label of the input field where the name of the wallet is entered.</extracomment>
-        <translation type="unfinished">ウォレット名</translation>
-    </message>
-    <message>
-        <source>&amp;Window</source>
-        <translation type="unfinished">ウィンドウ (&amp;W)</translation>
-=======
         <source>Last block time</source>
         <translation type="unfinished">最終ブロックの日時</translation>
->>>>>>> 7da4ae1f
     </message>
     <message>
         <source>Progress</source>
@@ -1755,18 +1481,9 @@
         <source>%1 is currently syncing.  It will download headers and blocks from peers and validate them until reaching the tip of the block chain.</source>
         <translation type="unfinished">%1は現在同期中です。ブロックチェーンの先端に到達するまで、ピアからヘッダーとブロックをダウンロードし検証します。</translation>
     </message>
-<<<<<<< HEAD
-    <message numerus="yes">
-        <source>%n active connection(s) to Bitcoin network.</source>
-        <extracomment>A substring of the tooltip.</extracomment>
-        <translation type="unfinished">
-            <numerusform>%n ビットコイン ネットワークへのアクティブな接続。</numerusform>
-        </translation>
-=======
     <message>
         <source>Unknown. Syncing Headers (%1, %2%)…</source>
         <translation type="unfinished">不明。ヘッダ (%1, %2%) の同期中…</translation>
->>>>>>> 7da4ae1f
     </message>
     <message>
         <source>Unknown. Pre-syncing Headers (%1, %2%)…</source>
@@ -1792,17 +1509,8 @@
         <translation type="unfinished">設定</translation>
     </message>
     <message>
-<<<<<<< HEAD
-        <source>Pre-syncing Headers (%1%)…</source>
-        <translation type="unfinished">事前同期ヘッダー (%1%)…</translation>
-    </message>
-    <message>
-        <source>Error: %1</source>
-        <translation type="unfinished">エラー: %1</translation>
-=======
         <source>&amp;Main</source>
         <translation type="unfinished">メイン(&amp;M)</translation>
->>>>>>> 7da4ae1f
     </message>
     <message>
         <source>Automatically start %1 after logging in to the system.</source>
@@ -2044,16 +1752,6 @@
         <source>&amp;Third-party transaction URLs</source>
         <translation type="unfinished">サードパーティの取引確認URL</translation>
     </message>
-<<<<<<< HEAD
-    <message>
-        <source>Too many external signers found</source>
-        <translation type="unfinished">見つかった外部署名者が多すぎます</translation>
-    </message>
-</context>
-<context>
-    <name>LoadWalletsActivity</name>
-=======
->>>>>>> 7da4ae1f
     <message>
         <source>Whether to show coin control features or not.</source>
         <translation type="unfinished">コインコントロール機能を表示するかどうか。</translation>
@@ -2082,40 +1780,6 @@
         <source>&amp;Cancel</source>
         <translation type="unfinished">キャンセル(&amp;C)</translation>
     </message>
-<<<<<<< HEAD
-</context>
-<context>
-    <name>RestoreWalletActivity</name>
-    <message>
-        <source>Restore Wallet</source>
-        <extracomment>Title of progress window which is displayed when wallets are being restored.</extracomment>
-        <translation type="unfinished">ウォレットを復</translation>
-    </message>
-    <message>
-        <source>Restoring Wallet &lt;b&gt;%1&lt;/b&gt;…</source>
-        <extracomment>Descriptive text of the restore wallets progress window which indicates to the user that wallets are currently being restored.</extracomment>
-        <translation type="unfinished">ウォレットの復元 &lt;b&gt;%1&lt;/b&gt;...</translation>
-    </message>
-    <message>
-        <source>Restore wallet failed</source>
-        <extracomment>Title of message box which is displayed when the wallet could not be restored.</extracomment>
-        <translation type="unfinished">ウォレットの復元に失敗しました</translation>
-    </message>
-    <message>
-        <source>Restore wallet warning</source>
-        <extracomment>Title of message box which is displayed when the wallet is restored with some warning.</extracomment>
-        <translation type="unfinished">ウォレットの復元に関する警告</translation>
-    </message>
-    <message>
-        <source>Restore wallet message</source>
-        <extracomment>Title of message box which is displayed when the wallet is successfully restored.</extracomment>
-        <translation type="unfinished">ウォレット メッセージの復元</translation>
-    </message>
-</context>
-<context>
-    <name>WalletController</name>
-=======
->>>>>>> 7da4ae1f
     <message>
         <source>Compiled without external signing support (required for external signing)</source>
         <extracomment>"External signing" means using devices such as hardware wallets.</extracomment>
@@ -2403,26 +2067,6 @@
     </message>
 </context>
 <context>
-<<<<<<< HEAD
-    <name>Intro</name>
-    <message numerus="yes">
-        <source>%n GB of space available</source>
-        <translation type="unfinished">
-            <numerusform>%n GB の空き容量</numerusform>
-        </translation>
-    </message>
-    <message numerus="yes">
-        <source>(of %n GB needed)</source>
-        <translation type="unfinished">
-            <numerusform>(必要な %n GB のうち)</numerusform>
-        </translation>
-    </message>
-    <message numerus="yes">
-        <source>(%n GB needed for full chain)</source>
-        <translation type="unfinished">
-            <numerusform>(完全なチェーンには %n GB が必要)</numerusform>
-        </translation>
-=======
     <name>PaymentServer</name>
     <message>
         <source>Payment request error</source>
@@ -2652,27 +2296,14 @@
     <message>
         <source>Transaction Relay</source>
         <translation type="unfinished">トランザクションリレー</translation>
->>>>>>> 7da4ae1f
     </message>
     <message>
         <source>Starting Block</source>
         <translation type="unfinished">開始ブロック</translation>
     </message>
     <message>
-<<<<<<< HEAD
-        <source>Approximately %1 GB of data will be stored in this directory.</source>
-        <translation type="unfinished">約%1 GBのデータがこのディレクトリに保存されます。</translation>
-    </message>
-    <message numerus="yes">
-        <source>(sufficient to restore backups %n day(s) old)</source>
-        <extracomment>Explanatory text on the capability of the current prune target.</extracomment>
-        <translation type="unfinished">
-            <numerusform>(%n 日経過したバックアップを復元するのに十分です)</numerusform>
-        </translation>
-=======
         <source>Synced Headers</source>
         <translation type="unfinished">同期済みヘッダ</translation>
->>>>>>> 7da4ae1f
     </message>
     <message>
         <source>Synced Blocks</source>
@@ -2706,10 +2337,6 @@
         <translation type="unfinished">このピアから受信され、処理されたアドレスの総数 (レート制限のためにドロップされたアドレスを除く)。</translation>
     </message>
     <message>
-<<<<<<< HEAD
-        <source>Limit block chain storage to</source>
-        <translation type="unfinished">ブロックチェーンのストレージを次に限定する: </translation>
-=======
         <source>The total number of addresses received from this peer that were dropped (not processed) due to rate-limiting.</source>
         <extracomment>Tooltip text for the Addresses Rate-Limited field in the peer details area, which displays the total number of addresses received from this peer that were dropped (not processed) due to rate-limiting.</extracomment>
         <translation type="unfinished">レート制限が原因でドロップされた (処理されなかった) このピアから受信したアドレスの総数。</translation>
@@ -2718,7 +2345,6 @@
         <source>Addresses Processed</source>
         <extracomment>Text title for the Addresses Processed field in the peer details area, which displays the total number of addresses received from this peer that were processed (excludes addresses that were dropped due to rate-limiting).</extracomment>
         <translation type="unfinished">処理されたアドレス</translation>
->>>>>>> 7da4ae1f
     </message>
     <message>
         <source>Addresses Rate-Limited</source>
@@ -2814,16 +2440,6 @@
         <source>Ping Wait</source>
         <translation type="unfinished">Ping待ち</translation>
     </message>
-<<<<<<< HEAD
-    <message>
-        <source>Unknown. Pre-syncing Headers (%1, %2%)…</source>
-        <translation type="unfinished">わからない。ヘッダーを事前同期しています (%1, %2%)…</translation>
-    </message>
-</context>
-<context>
-    <name>OpenURIDialog</name>
-=======
->>>>>>> 7da4ae1f
     <message>
         <source>Min Ping</source>
         <translation type="unfinished">最小 Ping</translation>
@@ -2874,18 +2490,9 @@
         <translation type="unfinished">Inbound: ピアから接続</translation>
     </message>
     <message>
-<<<<<<< HEAD
-        <source>Options set in this dialog are overridden by the command line:</source>
-        <translation type="unfinished">このダイアログで設定されたオプションは、コマンド ラインによって上書きされます。</translation>
-    </message>
-    <message>
-        <source>Open the %1 configuration file from the working directory.</source>
-        <translation type="unfinished">作業ディレクトリ内の %1 の設定ファイルを開く。</translation>
-=======
         <source>Outbound Full Relay: default</source>
         <extracomment>Explanatory text for an outbound peer connection that relays all network information. This is the default behavior for outbound connections.</extracomment>
         <translation type="unfinished">アウトバウンドフルリレー: デフォルト</translation>
->>>>>>> 7da4ae1f
     </message>
     <message>
         <source>Outbound Block Relay: does not relay transactions or addresses</source>
@@ -3127,17 +2734,12 @@
         <translation type="unfinished">ネイティブSegwitアドレス(BIP-173)を生成します。古いウォレットではサポートされていません。</translation>
     </message>
     <message>
-<<<<<<< HEAD
-        <source>&amp;Cancel</source>
-        <translation type="unfinished">キャンセル(&amp;C)</translation>
-=======
         <source>Bech32m (BIP-350) is an upgrade to Bech32, wallet support is still limited.</source>
         <translation type="unfinished">Bech32m (BIP-350) はBech32のアップグレード版です。サポートしているウォレットはまだ限定的です。</translation>
     </message>
     <message>
         <source>Could not unlock wallet.</source>
         <translation type="unfinished">ウォレットをアンロックできませんでした。</translation>
->>>>>>> 7da4ae1f
     </message>
     <message>
         <source>Could not generate new %1 address</source>
@@ -3155,26 +2757,6 @@
         <translation type="unfinished">アドレス：</translation>
     </message>
     <message>
-<<<<<<< HEAD
-        <source>Confirm options reset</source>
-        <extracomment>Window title text of pop-up window shown when the user has chosen to reset options.</extracomment>
-        <translation type="unfinished">設定リセットの確認</translation>
-    </message>
-    <message>
-        <source>Client restart required to activate changes.</source>
-        <extracomment>Text explaining that the settings changed will not come into effect until the client is restarted.</extracomment>
-        <translation type="unfinished">変更を有効化するにはクライアントを再起動する必要があります。</translation>
-    </message>
-    <message>
-        <source>Current settings will be backed up at "%1".</source>
-        <extracomment>Text explaining to the user that the client's current settings will be backed up at a specific location. %1 is a stand-in argument for the backup location's path.</extracomment>
-        <translation type="unfinished">現在の設定は「%1」にバックアップされます。</translation>
-    </message>
-    <message>
-        <source>Client will be shut down. Do you want to proceed?</source>
-        <extracomment>Text asking the user to confirm if they would like to proceed with a client shutdown.</extracomment>
-        <translation type="unfinished">クライアントを終了します。よろしいですか？</translation>
-=======
         <source>Amount:</source>
         <translation type="unfinished">金額:</translation>
     </message>
@@ -3185,7 +2767,6 @@
     <message>
         <source>Message:</source>
         <translation type="unfinished">メッセージ:</translation>
->>>>>>> 7da4ae1f
     </message>
     <message>
         <source>Wallet:</source>
@@ -3221,22 +2802,7 @@
     </message>
 </context>
 <context>
-<<<<<<< HEAD
-    <name>OptionsModel</name>
-    <message>
-        <source>Could not read setting "%1", %2.</source>
-        <translation type="unfinished">設定 "%1", %2 を読み取れませんでした。</translation>
-    </message>
-</context>
-<context>
-    <name>OverviewPage</name>
-    <message>
-        <source>Form</source>
-        <translation type="unfinished">フォーム</translation>
-    </message>
-=======
     <name>RecentRequestsTableModel</name>
->>>>>>> 7da4ae1f
     <message>
         <source>Date</source>
         <translation type="unfinished">日時</translation>
@@ -3483,19 +3049,8 @@
         <translation type="unfinished">%1 から '%2'</translation>
     </message>
     <message>
-<<<<<<< HEAD
-        <source>Age</source>
-        <extracomment>Title of Peers Table column which indicates the duration (length of time) since the peer connection started.</extracomment>
-        <translation type="unfinished">年</translation>
-    </message>
-    <message>
-        <source>Direction</source>
-        <extracomment>Title of Peers Table column which indicates the direction the peer connection was initiated from.</extracomment>
-        <translation type="unfinished">方向</translation>
-=======
         <source>%1 to %2</source>
         <translation type="unfinished">%1 送金先: %2</translation>
->>>>>>> 7da4ae1f
     </message>
     <message>
         <source>To review recipient list click "Show Details…"</source>
@@ -3695,36 +3250,6 @@
         <translation type="unfinished">送金する金額の単位を選択</translation>
     </message>
     <message>
-<<<<<<< HEAD
-        <source>Whether we relay addresses to this peer.</source>
-        <extracomment>Tooltip text for the Address Relay field in the peer details area, which displays whether we relay addresses to this peer (Yes/No).</extracomment>
-        <translation type="unfinished">このピアにアドレスを中継するか否か。</translation>
-    </message>
-    <message>
-        <source>Address Relay</source>
-        <extracomment>Text title for the Address Relay field in the peer details area, which displays whether we relay addresses to this peer (Yes/No).</extracomment>
-        <translation type="unfinished">アドレスの中継</translation>
-    </message>
-    <message>
-        <source>The total number of addresses received from this peer that were processed (excludes addresses that were dropped due to rate-limiting).</source>
-        <extracomment>Tooltip text for the Addresses Processed field in the peer details area, which displays the total number of addresses received from this peer that were processed (excludes addresses that were dropped due to rate-limiting).</extracomment>
-        <translation type="unfinished">このピアから受信され、処理されたアドレスの総数 (レート制限のためにドロップされたアドレスを除く)。</translation>
-    </message>
-    <message>
-        <source>The total number of addresses received from this peer that were dropped (not processed) due to rate-limiting.</source>
-        <extracomment>Tooltip text for the Addresses Rate-Limited field in the peer details area, which displays the total number of addresses received from this peer that were dropped (not processed) due to rate-limiting.</extracomment>
-        <translation type="unfinished">レート制限が原因でドロップされた (処理されなかった) このピアから受信したアドレスの総数。</translation>
-    </message>
-    <message>
-        <source>Addresses Processed</source>
-        <extracomment>Text title for the Addresses Processed field in the peer details area, which displays the total number of addresses received from this peer that were processed (excludes addresses that were dropped due to rate-limiting).</extracomment>
-        <translation type="unfinished">処理されたアドレス</translation>
-    </message>
-    <message>
-        <source>Addresses Rate-Limited</source>
-        <extracomment>Text title for the Addresses Rate-Limited field in the peer details area, which displays the total number of addresses received from this peer that were dropped (not processed) due to rate-limiting.</extracomment>
-        <translation type="unfinished">レート制限対象のアドレス</translation>
-=======
         <source>The fee will be deducted from the amount being sent. The recipient will receive less bitcoins than you enter in the amount field. If multiple recipients are selected, the fee is split equally.</source>
         <translation type="unfinished">手数料は送金する金額から差し引かれます。送金先には金額欄で指定した額よりも少ない Bitcoin が送られます。送金先が複数ある場合は、手数料は均等に分けられます。</translation>
     </message>
@@ -3747,7 +3272,6 @@
     <message>
         <source>A message that was attached to the bitcoin: URI which will be stored with the transaction for your reference. Note: This message will not be sent over the Bitcoin network.</source>
         <translation type="unfinished">bitcoin URIに添付されていたメッセージです。これは参照用として取引とともに保存されます。注意: メッセージは Bitcoin ネットワーク上へ送信されません。</translation>
->>>>>>> 7da4ae1f
     </message>
 </context>
 <context>
@@ -4558,17 +4082,9 @@
         <source>Error: Dumpfile identifier record is incorrect. Got "%s", expected "%s".</source>
         <translation type="unfinished">エラー: Dumpfileの識別子レコードが不正です。得られた値は"%s"で、期待値は"%s"です。</translation>
     </message>
-<<<<<<< HEAD
-    <message numerus="yes">
-        <source>Estimated to begin confirmation within %n block(s).</source>
-        <translation type="unfinished">
-            <numerusform>%n ブロック以内に確認を開始すると推定されます。</numerusform>
-        </translation>
-=======
     <message>
         <source>Error: Dumpfile version is not supported. This version of bitcoin-wallet only supports version 1 dumpfiles. Got dumpfile with version %s</source>
         <translation type="unfinished">エラー: Dumpfileのバージョンが未指定です。このバージョンのbitcoin-walletは、バージョン1のDumpfileのみをサポートします。バージョン%sのDumpfileを取得しました。</translation>
->>>>>>> 7da4ae1f
     </message>
     <message>
         <source>Error: Legacy wallets only support the "legacy", "p2sh-segwit", and "bech32" address types</source>
@@ -4639,10 +4155,6 @@
         <translation type="unfinished">取引の手数料差引後金額が小さすぎるため、送金できません</translation>
     </message>
     <message>
-<<<<<<< HEAD
-        <source>Enter a label for this address to add it to the list of used addresses</source>
-        <translation type="unfinished">このアドレスに対するラベルを入力することで、送金したことがあるアドレスの一覧に追加することができます</translation>
-=======
         <source>This error could occur if this wallet was not shutdown cleanly and was last loaded using a build with a newer version of Berkeley DB. If so, please use the software that last loaded this wallet</source>
         <translation type="unfinished">このエラーはこのウォレットが正常にシャットダウンされず、前回ウォレットが読み込まれたときに新しいバージョンのBerkeley DBを使ったソフトウェアを利用していた場合に起こる可能性があります。もしそうであれば、このウォレットを前回読み込んだソフトウェアを使ってください</translation>
     </message>
@@ -4653,17 +4165,11 @@
     <message>
         <source>This is the maximum transaction fee you pay (in addition to the normal fee) to prioritize partial spend avoidance over regular coin selection.</source>
         <translation type="unfinished">これは、通常のコイン選択よりも部分支払いの回避を優先するコイン選択を行う際に(通常の手数料に加えて)支払う最大のトランザクション手数料です。</translation>
->>>>>>> 7da4ae1f
     </message>
     <message>
         <source>This is the transaction fee you may discard if change is smaller than dust at this level</source>
         <translation type="unfinished">これは、このレベルでダストよりもお釣りが小さい場合に破棄されるトランザクション手数料です</translation>
     </message>
-<<<<<<< HEAD
-</context>
-<context>
-    <name>SendConfirmationDialog</name>
-=======
     <message>
         <source>This is the transaction fee you may pay when fee estimates are not available.</source>
         <translation type="unfinished">これは、手数料推定機能が利用できない場合に支払う取引手数料です。</translation>
@@ -4672,7 +4178,6 @@
         <source>Total length of network version string (%i) exceeds maximum length (%i). Reduce the number or size of uacomments.</source>
         <translation type="unfinished">ネットワークバージョン文字列の長さ（%i）が、最大の長さ（%i） を超えています。UAコメントの数や長さを削減してください。</translation>
     </message>
->>>>>>> 7da4ae1f
     <message>
         <source>Unable to replay blocks. You will need to rebuild the database using -reindex-chainstate.</source>
         <translation type="unfinished">ブロックのリプレイができませんでした。-reindex-chainstate オプションを指定してデータベースを再構築する必要があります。</translation>
@@ -4834,36 +4339,6 @@
         <translation type="unfinished">未確認の UTXO は利用可能ですが、それらを使用すると取引の連鎖が形成されるので、メモリプールによって拒否されます。</translation>
     </message>
     <message>
-<<<<<<< HEAD
-        <source>conflicted with a transaction with %1 confirmations</source>
-        <extracomment>Text explaining the current status of a transaction, shown in the status field of the details window for this transaction. This status represents an unconfirmed transaction that conflicts with a confirmed transaction.</extracomment>
-        <translation type="unfinished">%1 承認の取引と衝突</translation>
-    </message>
-    <message>
-        <source>0/unconfirmed, in memory pool</source>
-        <extracomment>Text explaining the current status of a transaction, shown in the status field of the details window for this transaction. This status represents an unconfirmed transaction that is in the memory pool.</extracomment>
-        <translation type="unfinished">0/未確認、メモリープール内</translation>
-    </message>
-    <message>
-        <source>0/unconfirmed, not in memory pool</source>
-        <extracomment>Text explaining the current status of a transaction, shown in the status field of the details window for this transaction. This status represents an unconfirmed transaction that is not in the memory pool.</extracomment>
-        <translation type="unfinished">0/未確認、メモリ プールにない</translation>
-    </message>
-    <message>
-        <source>abandoned</source>
-        <extracomment>Text explaining the current status of a transaction, shown in the status field of the details window for this transaction. This status represents an abandoned transaction.</extracomment>
-        <translation type="unfinished">送信中止</translation>
-    </message>
-    <message>
-        <source>%1/unconfirmed</source>
-        <extracomment>Text explaining the current status of a transaction, shown in the status field of the details window for this transaction. This status represents a transaction confirmed in at least one block, but less than 6 blocks.</extracomment>
-        <translation type="unfinished">%1/未承認</translation>
-    </message>
-    <message>
-        <source>%1 confirmations</source>
-        <extracomment>Text explaining the current status of a transaction, shown in the status field of the details window for this transaction. This status represents a transaction confirmed in 6 or more blocks.</extracomment>
-        <translation type="unfinished">%1 承認</translation>
-=======
         <source>Unexpected legacy entry in descriptor wallet found. Loading wallet %s
 
 The wallet might have been tampered with or created with malicious intent.
@@ -4907,7 +4382,6 @@
     <message>
         <source>Config setting for %s only applied on %s network when in [%s] section.</source>
         <translation type="unfinished">%s の設定は、 [%s] セクションに書かれた場合のみ %s ネットワークへ適用されます。</translation>
->>>>>>> 7da4ae1f
     </message>
     <message>
         <source>Corrupted block database detected</source>
@@ -4953,17 +4427,9 @@
         <source>Error loading %s</source>
         <translation type="unfinished">%s の読み込みエラー</translation>
     </message>
-<<<<<<< HEAD
-    <message numerus="yes">
-        <source>matures in %n more block(s)</source>
-        <translation type="unfinished">
-            <numerusform>%n 個以上のブロックで成熟する</numerusform>
-        </translation>
-=======
     <message>
         <source>Error loading %s: Private keys can only be disabled during creation</source>
         <translation type="unfinished">%s の読み込みエラー: 秘密鍵の無効化はウォレットの生成時のみ可能です</translation>
->>>>>>> 7da4ae1f
     </message>
     <message>
         <source>Error loading %s: Wallet corrupted</source>
