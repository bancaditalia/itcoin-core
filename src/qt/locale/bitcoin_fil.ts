<TS version="2.1" language="fil">
<context>
    <name>AddressBookPage</name>
    <message>
        <source>Right-click to edit address or label</source>
<<<<<<< HEAD
        <translation type="unfinished">Mag-right click para ibahin ang address o label</translation>
=======
        <translation type="unfinished">Right-click para ma-edit ang address o label</translation>
>>>>>>> 3116ccd7
    </message>
    <message>
        <source>Create a new address</source>
        <translation type="unfinished">Gumawa ng bagong address</translation>
    </message>
    <message>
        <source>&amp;New</source>
        <translation type="unfinished">Bago</translation>
    </message>
    <message>
        <source>Copy the currently selected address to the system clipboard</source>
        <translation type="unfinished">Kopyahin ang napiling address sa system clipboard</translation>
    </message>
    <message>
        <source>&amp;Copy</source>
        <translation type="unfinished">gayahin</translation>
    </message>
    <message>
        <source>C&amp;lose</source>
        <translation type="unfinished">Isara</translation>
    </message>
    <message>
        <source>Delete the currently selected address from the list</source>
        <translation type="unfinished">Burahin ang napiling address sa listahan</translation>
    </message>
    <message>
        <source>Enter address or label to search</source>
        <translation type="unfinished">Maglagay ng address o label upang maghanap</translation>
    </message>
    <message>
        <source>Export the data in the current tab to a file</source>
        <translation type="unfinished">I-exporte yung datos sa kasalukuyang tab doon sa pila</translation>
    </message>
    <message>
        <source>&amp;Export</source>
        <translation type="unfinished">I-exporte</translation>
    </message>
    <message>
        <source>&amp;Delete</source>
        <translation type="unfinished">Burahin</translation>
    </message>
    <message>
        <source>Choose the address to send coins to</source>
        <translation type="unfinished">Piliin ang address kung saan ipapadala ang coins</translation>
    </message>
    <message>
        <source>Choose the address to receive coins with</source>
        <translation type="unfinished">Piliin ang address na tatanggap ng coins</translation>
    </message>
    <message>
        <source>C&amp;hoose</source>
        <translation type="unfinished">Pumili</translation>
    </message>
    <message>
        <source>Sending addresses</source>
        <translation type="unfinished">Mga address na padadalahan</translation>
    </message>
    <message>
        <source>Receiving addresses</source>
        <translation type="unfinished">Mga address na tatanggap</translation>
    </message>
    <message>
        <source>These are your Bitcoin addresses for sending payments. Always check the amount and the receiving address before sending coins.</source>
        <translation type="unfinished">Ito ang iyong mga Bitcoin address para sa pagpapadala ng bayad. Laging suriin ang halaga at ang address na tatanggap bago magpadala ng coins.</translation>
    </message>
    <message>
        <source>These are your Bitcoin addresses for receiving payments. Use the 'Create new receiving address' button in the receive tab to create new addresses.
Signing is only possible with addresses of the type 'legacy'.</source>
        <translation type="unfinished">Ito ang iyong mga Bitcoin address upang makatanggap ng mga salapi. Gamitin niyo ang 'Gumawa ng bagong address' na pindutan sa 'Tumanggap' na tab upang makagawa ng bagong address. Ang pagpirma ay posible lamang sa mga address na may uring 'legacy'.</translation>
    </message>
    <message>
        <source>&amp;Copy Address</source>
        <translation type="unfinished">Kopyahin ang Address</translation>
    </message>
    <message>
        <source>Copy &amp;Label</source>
        <translation type="unfinished">Kopyahin ang Label</translation>
    </message>
    <message>
        <source>&amp;Edit</source>
        <translation type="unfinished">Ibahin</translation>
    </message>
    <message>
        <source>Export Address List</source>
        <translation type="unfinished">I-exporte ang Listahan ng Address</translation>
    </message>
    <message>
        <source>There was an error trying to save the address list to %1. Please try again.</source>
        <extracomment>An error message. %1 is a stand-in argument for the name of the file we attempted to save to.</extracomment>
        <translation type="unfinished">Mayroong error sa pag-save ng listahan ng address sa %1. Subukan muli.</translation>
    </message>
    <message>
        <source>Exporting Failed</source>
        <translation type="unfinished">Nabigo ang pag-exporte</translation>
    </message>
</context>
<context>
    <name>AddressTableModel</name>
    <message>
        <source>(no label)</source>
        <translation type="unfinished">(walang label)</translation>
    </message>
</context>
<context>
    <name>AskPassphraseDialog</name>
    <message>
        <source>Passphrase Dialog</source>
        <translation type="unfinished">Diyalogo ng passphrase</translation>
    </message>
    <message>
        <source>Enter passphrase</source>
        <translation type="unfinished">Maglagay ng passphrase</translation>
    </message>
    <message>
        <source>New passphrase</source>
        <translation type="unfinished">Bagong passphrase</translation>
    </message>
    <message>
        <source>Repeat new passphrase</source>
        <translation type="unfinished">Ulitin ang bagong passphrase</translation>
    </message>
    <message>
        <source>Show passphrase</source>
        <translation type="unfinished">Ipakita ang passphrase</translation>
    </message>
    <message>
        <source>Encrypt wallet</source>
        <translation type="unfinished">I-enkripto ang pitaka</translation>
    </message>
    <message>
        <source>This operation needs your wallet passphrase to unlock the wallet.</source>
        <translation type="unfinished">Kailangan ng operasyong ito and inyong wallet passphrase upang mai-unlock ang wallet.</translation>
    </message>
    <message>
        <source>Unlock wallet</source>
        <translation type="unfinished">I-unlock ang pitaka</translation>
    </message>
    <message>
        <source>Change passphrase</source>
        <translation type="unfinished">Baguhin ang passphrase</translation>
    </message>
    <message>
        <source>Confirm wallet encryption</source>
        <translation type="unfinished">Kumpirmahin ang pag-enkripto ng pitaka</translation>
    </message>
    <message>
        <source>Warning: If you encrypt your wallet and lose your passphrase, you will &lt;b&gt;LOSE ALL OF YOUR BITCOINS&lt;/b&gt;!</source>
        <translation type="unfinished">Babala: Kung na-encrypt mo ang iyong walet at nawala ang iyong passphrase, &lt;b&gt;MAWAWALA MO ANG LAHAT NG IYONG MGA BITCOIN!&lt;/b&gt;</translation>
    </message>
    <message>
        <source>Are you sure you wish to encrypt your wallet?</source>
        <translation type="unfinished">Sigurado ka bang nais mong i-encrypt ang iyong walet?</translation>
    </message>
    <message>
        <source>Wallet encrypted</source>
        <translation type="unfinished">Naka-enkripto na ang pitaka</translation>
    </message>
    <message>
        <source>Enter the new passphrase for the wallet.&lt;br/&gt;Please use a passphrase of &lt;b&gt;ten or more random characters&lt;/b&gt;, or &lt;b&gt;eight or more words&lt;/b&gt;.</source>
        <translation type="unfinished">Ipasok ang bagong passphrase para sa wallet. &lt;br/&gt;Mangyaring gumamit ng isang passphrase na may &lt;b&gt;sampu o higit pang mga random na karakter, o &lt;b&gt;walo o higit pang mga salita&lt;/b&gt;.</translation>
    </message>
    <message>
        <source>Enter the old passphrase and new passphrase for the wallet.</source>
        <translation type="unfinished">Ipasok ang lumang passphrase at bagong passphrase para sa pitaka.</translation>
    </message>
    <message>
        <source>Remember that encrypting your wallet cannot fully protect your bitcoins from being stolen by malware infecting your computer.</source>
        <translation type="unfinished">Tandaan na ang pag-eenkripto ng iyong pitaka ay hindi buong makakaprotekta sa inyong mga bitcoin mula sa pagnanakaw ng mga nag-iimpektong malware.</translation>
    </message>
    <message>
        <source>Wallet to be encrypted</source>
        <translation type="unfinished">Ang naka-enkripto na pitaka</translation>
    </message>
    <message>
        <source>Your wallet is about to be encrypted. </source>
        <translation type="unfinished">Malapit na ma-enkripto ang iyong pitaka.</translation>
    </message>
    <message>
        <source>Your wallet is now encrypted. </source>
        <translation type="unfinished">Na-ienkripto na ang iyong pitaka.</translation>
    </message>
    <message>
        <source>IMPORTANT: Any previous backups you have made of your wallet file should be replaced with the newly generated, encrypted wallet file. For security reasons, previous backups of the unencrypted wallet file will become useless as soon as you start using the new, encrypted wallet.</source>
        <translation type="unfinished">MAHALAGA: Anumang nakaraang mga backup na ginawa mo sa iyong wallet file ay dapat mapalitan ng bagong-buong, naka-encrypt na wallet file. Para sa mga kadahilanang pangseguridad, ang mga nakaraang pag-backup ng hindi naka-encrypt na wallet file ay mapagwawalang-silbi sa sandaling simulan mong gamitin ang bagong naka-encrypt na wallet.</translation>
    </message>
    <message>
        <source>Wallet encryption failed</source>
        <translation type="unfinished">Nabigo ang pag-enkripto ng pitaka</translation>
    </message>
    <message>
        <source>Wallet encryption failed due to an internal error. Your wallet was not encrypted.</source>
        <translation type="unfinished">Nabigo ang pag-enkripto ng iyong pitaka dahil sa isang internal error. Hindi na-enkripto ang iyong pitaka.</translation>
    </message>
    <message>
        <source>The supplied passphrases do not match.</source>
        <translation type="unfinished">Ang mga ibinigay na passphrase ay hindi nakatugma.</translation>
    </message>
    <message>
        <source>Wallet unlock failed</source>
        <translation type="unfinished">Nabigo ang pag-unlock ng pitaka</translation>
    </message>
    <message>
        <source>The passphrase entered for the wallet decryption was incorrect.</source>
        <translation type="unfinished">Ang passphrase na inilagay para sa pag-dedekripto ng pitaka ay hindi tama</translation>
    </message>
    <message>
        <source>Wallet passphrase was successfully changed.</source>
        <translation type="unfinished">Maayos na nabago ang inyong pitaka.</translation>
    </message>
    <message>
        <source>Warning: The Caps Lock key is on!</source>
        <translation type="unfinished">Babala: Ang Caps Lock key ay naka-on!</translation>
    </message>
</context>
<context>
    <name>BanTableModel</name>
    <message>
        <source>Banned Until</source>
        <translation type="unfinished">Bawal Hanggang</translation>
    </message>
</context>
<context>
    <name>QObject</name>
    <message>
        <source>Error: Specified data directory "%1" does not exist.</source>
        <translation type="unfinished">Kamalian: Wala ang tinukoy na direktoryo ng datos "%1".</translation>
    </message>
    <message>
        <source>Error: Cannot parse configuration file: %1.</source>
        <translation type="unfinished">Kamalian: Hindi ma-parse ang configuration file: %1.</translation>
    </message>
    <message>
        <source>Error: %1</source>
        <translation type="unfinished">Kamalian: %1</translation>
    </message>
    <message>
        <source>unknown</source>
        <translation type="unfinished">hindi alam</translation>
    </message>
    <message>
        <source>Amount</source>
        <translation type="unfinished">Halaga</translation>
    </message>
    <message>
        <source>Enter a Bitcoin address (e.g. %1)</source>
        <translation type="unfinished">I-enter ang Bitcoin address (e.g. %1)</translation>
    </message>
    <message>
        <source>Inbound</source>
        <extracomment>An inbound connection from a peer. An inbound connection is a connection initiated by a peer.</extracomment>
        <translation type="unfinished">Dumarating</translation>
    </message>
    <message>
        <source>Outbound</source>
        <extracomment>An outbound connection to a peer. An outbound connection is a connection initiated by us.</extracomment>
        <translation type="unfinished">Papalabas</translation>
    </message>
    <message>
        <source>None</source>
        <translation type="unfinished">Wala</translation>
    </message>
    <message numerus="yes">
        <source>%n second(s)</source>
        <translation type="unfinished">
            <numerusform />
            <numerusform />
        </translation>
    </message>
    <message numerus="yes">
        <source>%n minute(s)</source>
        <translation type="unfinished">
            <numerusform />
            <numerusform />
        </translation>
    </message>
    <message numerus="yes">
        <source>%n hour(s)</source>
        <translation type="unfinished">
            <numerusform />
            <numerusform />
        </translation>
    </message>
    <message numerus="yes">
        <source>%n day(s)</source>
        <translation type="unfinished">
            <numerusform />
            <numerusform />
        </translation>
    </message>
    <message numerus="yes">
        <source>%n week(s)</source>
        <translation type="unfinished">
            <numerusform />
            <numerusform />
        </translation>
    </message>
    <message>
        <source>%1 and %2</source>
        <translation type="unfinished">%1 at %2</translation>
    </message>
    <message numerus="yes">
        <source>%n year(s)</source>
        <translation type="unfinished">
            <numerusform />
            <numerusform />
        </translation>
    </message>
    </context>
<context>
    <name>bitcoin-core</name>
    <message>
        <source>The %s developers</source>
        <translation type="unfinished">Ang mga %s developers</translation>
    </message>
    <message>
        <source>-maxtxfee is set very high! Fees this large could be paid on a single transaction.</source>
        <translation type="unfinished">-maxtxfee ay nakatakda nang napakataas! Ang mga bayad na ganito kalaki ay maaaring bayaran sa isang solong transaksyon.</translation>
    </message>
    <message>
        <source>Cannot obtain a lock on data directory %s. %s is probably already running.</source>
        <translation type="unfinished">Hindi makakuha ng lock sa direktoryo ng data %s. Malamang na tumatakbo ang %s.</translation>
    </message>
    <message>
        <source>Distributed under the MIT software license, see the accompanying file %s or %s</source>
        <translation type="unfinished">Naipamahagi sa ilalim ng lisensya ng MIT software, tingnan ang kasamang file %s o %s</translation>
    </message>
    <message>
        <source>Error reading %s! All keys read correctly, but transaction data or address book entries might be missing or incorrect.</source>
        <translation type="unfinished">Error sa pagbabasa %s! Nabasa nang tama ang lahat ng mga key, ngunit ang data ng transaksyon o mga entry sa address book ay maaaring nawawala o hindi tama.</translation>
    </message>
    <message>
        <source>Fee estimation failed. Fallbackfee is disabled. Wait a few blocks or enable -fallbackfee.</source>
        <translation type="unfinished">Nabigo ang pagtatantya ng bayad. Hindi pinagana ang Fallbackfee. Maghintay ng ilang mga block o paganahin -fallbackfee.</translation>
    </message>
    <message>
        <source>Invalid amount for -maxtxfee=&lt;amount&gt;: '%s' (must be at least the minrelay fee of %s to prevent stuck transactions)</source>
        <translation type="unfinished">Hindi wastong halaga para sa -maxtxfee=&lt;amount&gt;: '%s' (dapat hindi bababa sa minrelay fee na %s upang maiwasan ang mga natigil na mga transaksyon)</translation>
    </message>
    <message>
        <source>Please check that your computer's date and time are correct! If your clock is wrong, %s will not work properly.</source>
        <translation type="unfinished">Mangyaring suriin na ang petsa at oras ng iyong computer ay tama! Kung mali ang iyong orasan, ang %s ay hindi gagana nang maayos.</translation>
    </message>
    <message>
        <source>Please contribute if you find %s useful. Visit %s for further information about the software.</source>
        <translation type="unfinished">Mangyaring tumulong kung natagpuan mo ang %s kapaki-pakinabang. Bisitahin ang %s para sa karagdagang impormasyon tungkol sa software.</translation>
    </message>
    <message>
        <source>Prune configured below the minimum of %d MiB.  Please use a higher number.</source>
        <translation type="unfinished">Na-configure ang prune mas mababa sa minimum na %d MiB. Mangyaring gumamit ng mas mataas na numero.</translation>
    </message>
    <message>
        <source>Prune: last wallet synchronisation goes beyond pruned data. You need to -reindex (download the whole blockchain again in case of pruned node)</source>
        <translation type="unfinished">Prune: ang huling pag-synchronize ng walet ay lampas sa pruned data. Kailangan mong mag-reindex (i-download muli ang buong blockchain sa kaso ng pruned node)</translation>
    </message>
    <message>
        <source>The block database contains a block which appears to be from the future. This may be due to your computer's date and time being set incorrectly. Only rebuild the block database if you are sure that your computer's date and time are correct</source>
        <translation type="unfinished">Ang block database ay naglalaman ng isang block na tila nagmula sa hinaharap. Maaaring ito ay dahil sa petsa at oras ng iyong computer na nakatakda nang hindi wasto. Muling itayo ang database ng block kung sigurado ka na tama ang petsa at oras ng iyong computer</translation>
    </message>
    <message>
        <source>The transaction amount is too small to send after the fee has been deducted</source>
        <translation type="unfinished">Ang halaga ng transaksyon ay masyadong maliit na maipadala matapos na maibawas ang bayad</translation>
    </message>
    <message>
        <source>This error could occur if this wallet was not shutdown cleanly and was last loaded using a build with a newer version of Berkeley DB. If so, please use the software that last loaded this wallet</source>
        <translation type="unfinished">Ang error na ito ay maaaring lumabas kung ang wallet na ito ay hindi na i-shutdown na mabuti at last loaded gamit ang  build na may mas pinabagong bersyon ng Berkeley DB. Kung magkagayon, pakiusap ay gamitin ang software na ginamit na huli ng wallet na ito.</translation>
    </message>
    <message>
        <source>This is a pre-release test build - use at your own risk - do not use for mining or merchant applications</source>
        <translation type="unfinished">Ito ay isang pre-release test build - gamitin sa iyong sariling peligro - huwag gumamit para sa mga aplikasyon ng pagmimina o pangangalakal</translation>
    </message>
    <message>
        <source>This is the transaction fee you may discard if change is smaller than dust at this level</source>
        <translation type="unfinished">Ito ang bayad sa transaksyon na maaari mong iwaksi kung ang sukli ay mas maliit kaysa sa dust sa antas na ito</translation>
    </message>
    <message>
        <source>This is the transaction fee you may pay when fee estimates are not available.</source>
        <translation type="unfinished">Ito ang bayad sa transaksyon na maaari mong bayaran kapag hindi magagamit ang pagtantya sa bayad.</translation>
    </message>
    <message>
        <source>Total length of network version string (%i) exceeds maximum length (%i). Reduce the number or size of uacomments.</source>
        <translation type="unfinished">Ang kabuuang haba ng string ng bersyon ng network (%i) ay lumampas sa maximum na haba (%i). Bawasan ang bilang o laki ng mga uacomment.</translation>
    </message>
    <message>
        <source>Unable to replay blocks. You will need to rebuild the database using -reindex-chainstate.</source>
        <translation type="unfinished">Hindi ma-replay ang mga blocks. Kailangan mong muling itayo ang database gamit ang -reindex-chainstate.</translation>
    </message>
    <message>
        <source>Warning: Private keys detected in wallet {%s} with disabled private keys</source>
        <translation type="unfinished">Babala: Napansin ang mga private key sa walet { %s} na may mga hindi pinaganang private key</translation>
    </message>
    <message>
        <source>Warning: We do not appear to fully agree with our peers! You may need to upgrade, or other nodes may need to upgrade.</source>
        <translation type="unfinished">Babala: Mukhang hindi kami ganap na sumasang-ayon sa aming mga peers! Maaaring kailanganin mong mag-upgrade, o ang ibang mga node ay maaaring kailanganing mag-upgrade.</translation>
    </message>
    <message>
        <source>You need to rebuild the database using -reindex to go back to unpruned mode.  This will redownload the entire blockchain</source>
        <translation type="unfinished">Kailangan mong muling itayo ang database gamit ang -reindex upang bumalik sa unpruned mode. I-do-download muli nito ang buong blockchain</translation>
    </message>
    <message>
        <source>%s is set very high!</source>
        <translation type="unfinished">Ang %s ay nakatakda ng napakataas!</translation>
    </message>
    <message>
        <source>-maxmempool must be at least %d MB</source>
        <translation type="unfinished">ang -maxmempool ay dapat hindi bababa sa %d MB</translation>
    </message>
    <message>
        <source>Cannot resolve -%s address: '%s'</source>
        <translation type="unfinished">Hindi malutas - %s address: ' %s'</translation>
    </message>
    <message>
        <source>Cannot write to data directory '%s'; check permissions.</source>
        <translation type="unfinished">Hindi makapagsulat sa direktoryo ng data '%s'; suriin ang mga pahintulot.</translation>
    </message>
    <message>
        <source>Config setting for %s only applied on %s network when in [%s] section.</source>
        <translation type="unfinished">Ang config setting para sa %s ay inilalapat lamang sa %s network kapag sa [%s] na seksyon.</translation>
    </message>
    <message>
        <source>Corrupted block database detected</source>
        <translation type="unfinished">Sirang block database ay napansin</translation>
    </message>
    <message>
        <source>Do you want to rebuild the block database now?</source>
        <translation type="unfinished">Nais mo bang muling itayo ang block database?</translation>
    </message>
    <message>
        <source>Done loading</source>
        <translation type="unfinished">Tapos na ang pag-lo-load</translation>
    </message>
    <message>
        <source>Error initializing block database</source>
        <translation type="unfinished">Kamalian sa pagsisimula ng block database</translation>
    </message>
    <message>
        <source>Error initializing wallet database environment %s!</source>
        <translation type="unfinished">Kamalian sa pagsisimula ng wallet database environment %s!</translation>
    </message>
    <message>
        <source>Error loading %s</source>
        <translation type="unfinished">Kamalian sa pag-lo-load %s</translation>
    </message>
    <message>
        <source>Error loading %s: Private keys can only be disabled during creation</source>
        <translation type="unfinished">Kamalian sa pag-lo-load %s: Ang private key ay maaaring hindi paganahin sa panahon ng paglikha lamang</translation>
    </message>
    <message>
        <source>Error loading %s: Wallet corrupted</source>
        <translation type="unfinished">Kamalian sa pag-lo-load %s: Nasira ang walet</translation>
    </message>
    <message>
        <source>Error loading %s: Wallet requires newer version of %s</source>
        <translation type="unfinished">Kamalian sa pag-lo-load %s: Ang walet ay nangangailangan ng mas bagong bersyon ng %s</translation>
    </message>
    <message>
        <source>Error loading block database</source>
        <translation type="unfinished">Kamalian sa pag-lo-load ng block database</translation>
    </message>
    <message>
        <source>Error opening block database</source>
        <translation type="unfinished">Kamalian sa pagbukas ng block database</translation>
    </message>
    <message>
        <source>Error reading from database, shutting down.</source>
        <translation type="unfinished">Kamalian sa pagbabasa mula sa database, nag-shu-shut down.</translation>
    </message>
    <message>
        <source>Error: Disk space is low for %s</source>
        <translation type="unfinished">Kamalian: Ang disk space ay mababa para sa %s</translation>
    </message>
    <message>
        <source>Failed to listen on any port. Use -listen=0 if you want this.</source>
        <translation type="unfinished">Nabigong makinig sa anumang port. Gamitin ang -listen=0 kung nais mo ito.</translation>
    </message>
    <message>
        <source>Failed to rescan the wallet during initialization</source>
        <translation type="unfinished">Nabigong i-rescan ang walet sa initialization</translation>
    </message>
    <message>
        <source>Incorrect or no genesis block found. Wrong datadir for network?</source>
        <translation type="unfinished">Hindi tamang o walang nahanap na genesis block. Maling datadir para sa network?</translation>
    </message>
    <message>
        <source>Insufficient funds</source>
        <translation type="unfinished">Hindi sapat na pondo</translation>
    </message>
    <message>
        <source>Invalid -onion address or hostname: '%s'</source>
        <translation type="unfinished">Hindi wastong -onion address o hostname: '%s'</translation>
    </message>
    <message>
        <source>Invalid -proxy address or hostname: '%s'</source>
        <translation type="unfinished">Hindi wastong -proxy address o hostname: '%s'</translation>
    </message>
    <message>
        <source>Invalid amount for -%s=&lt;amount&gt;: '%s'</source>
        <translation type="unfinished">Hindi wastong halaga para sa -%s=&lt;amount&gt;: '%s'</translation>
    </message>
    <message>
        <source>Invalid amount for -discardfee=&lt;amount&gt;: '%s'</source>
        <translation type="unfinished">Hindi wastong halaga para sa -discardfee=&lt;amount&gt;:'%s'</translation>
    </message>
    <message>
        <source>Invalid amount for -fallbackfee=&lt;amount&gt;: '%s'</source>
        <translation type="unfinished">Hindi wastong halaga para sa -fallbackfee=&lt;amount&gt;: '%s'</translation>
    </message>
    <message>
        <source>Invalid amount for -paytxfee=&lt;amount&gt;: '%s' (must be at least %s)</source>
        <translation type="unfinished">Hindi wastong halaga para sa -paytxfee=&lt;amount&gt;:'%s' (dapat hindi mas mababa sa %s)</translation>
    </message>
    <message>
        <source>Invalid netmask specified in -whitelist: '%s'</source>
        <translation type="unfinished">Hindi wastong netmask na tinukoy sa -whitelist: '%s'</translation>
    </message>
    <message>
        <source>Need to specify a port with -whitebind: '%s'</source>
        <translation type="unfinished">Kailangang tukuyin ang port na may -whitebind: '%s'</translation>
    </message>
    <message>
        <source>Not enough file descriptors available.</source>
        <translation type="unfinished">Hindi sapat ang mga file descriptors na magagamit.</translation>
    </message>
    <message>
        <source>Prune cannot be configured with a negative value.</source>
        <translation type="unfinished">Hindi ma-configure ang prune na may negatibong halaga.</translation>
    </message>
    <message>
        <source>Prune mode is incompatible with -txindex.</source>
        <translation type="unfinished">Ang prune mode ay hindi katugma sa -txindex.</translation>
    </message>
    <message>
        <source>Reducing -maxconnections from %d to %d, because of system limitations.</source>
        <translation type="unfinished">Pagbabawas ng -maxconnections mula sa %d hanggang %d, dahil sa mga limitasyon ng systema.</translation>
    </message>
    <message>
        <source>Section [%s] is not recognized.</source>
        <translation type="unfinished">Ang seksyon [%s] ay hindi kinikilala.</translation>
    </message>
    <message>
        <source>Signing transaction failed</source>
        <translation type="unfinished">Nabigo ang pagpirma ng transaksyon</translation>
    </message>
    <message>
        <source>Specified -walletdir "%s" does not exist</source>
        <translation type="unfinished">Ang tinukoy na -walletdir "%s" ay hindi umiiral</translation>
    </message>
    <message>
        <source>Specified -walletdir "%s" is a relative path</source>
        <translation type="unfinished">Ang tinukoy na -walletdir "%s" ay isang relative path</translation>
    </message>
    <message>
        <source>Specified -walletdir "%s" is not a directory</source>
        <translation type="unfinished">Ang tinukoy na -walletdir "%s" ay hindi isang direktoryo</translation>
    </message>
    <message>
        <source>Specified blocks directory "%s" does not exist.</source>
        <translation type="unfinished">Ang tinukoy na direktoryo ng mga block "%s" ay hindi umiiral.</translation>
    </message>
    <message>
        <source>The source code is available from %s.</source>
        <translation type="unfinished">Ang source code ay magagamit mula sa %s.</translation>
    </message>
    <message>
        <source>The transaction amount is too small to pay the fee</source>
        <translation type="unfinished">Ang halaga ng transaksyon ay masyadong maliit upang mabayaran ang bayad</translation>
    </message>
    <message>
        <source>The wallet will avoid paying less than the minimum relay fee.</source>
        <translation type="unfinished">Iiwasan ng walet na magbayad ng mas mababa kaysa sa minimum na bayad sa relay.</translation>
    </message>
    <message>
        <source>This is experimental software.</source>
        <translation type="unfinished">Ito ay pang-eksperimentong software.</translation>
    </message>
    <message>
        <source>This is the minimum transaction fee you pay on every transaction.</source>
        <translation type="unfinished">Ito ang pinakamababang bayad sa transaksyon na babayaran mo sa bawat transaksyon.</translation>
    </message>
    <message>
        <source>This is the transaction fee you will pay if you send a transaction.</source>
        <translation type="unfinished">Ito ang bayad sa transaksyon na babayaran mo kung magpapadala ka ng transaksyon.</translation>
    </message>
    <message>
        <source>Transaction amount too small</source>
        <translation type="unfinished">Masyadong maliit ang halaga ng transaksyon</translation>
    </message>
    <message>
        <source>Transaction amounts must not be negative</source>
        <translation type="unfinished">Ang mga halaga ng transaksyon ay hindi dapat negative</translation>
    </message>
    <message>
        <source>Transaction has too long of a mempool chain</source>
        <translation type="unfinished">Ang transaksyon ay may masyadong mahabang chain ng mempool</translation>
    </message>
    <message>
        <source>Transaction must have at least one recipient</source>
        <translation type="unfinished">Ang transaksyon ay dapat mayroong kahit isang tatanggap</translation>
    </message>
    <message>
        <source>Transaction too large</source>
        <translation type="unfinished">Masyadong malaki ang transaksyon</translation>
    </message>
    <message>
        <source>Unable to bind to %s on this computer (bind returned error %s)</source>
        <translation type="unfinished">Hindi ma-bind sa %s sa computer na ito (ang bind ay nagbalik ng error %s)</translation>
    </message>
    <message>
        <source>Unable to bind to %s on this computer. %s is probably already running.</source>
        <translation type="unfinished">Hindi ma-bind sa %s sa computer na ito. Malamang na tumatakbo na ang %s.</translation>
    </message>
    <message>
        <source>Unable to create the PID file '%s': %s</source>
        <translation type="unfinished">Hindi makagawa ng PID file '%s': %s</translation>
    </message>
    <message>
        <source>Unable to generate initial keys</source>
        <translation type="unfinished">Hindi makagawa ng paunang mga key</translation>
    </message>
    <message>
        <source>Unable to generate keys</source>
        <translation type="unfinished">Hindi makagawa ng keys</translation>
    </message>
    <message>
        <source>Unable to start HTTP server. See debug log for details.</source>
        <translation type="unfinished">Hindi masimulan ang HTTP server. Tingnan ang debug log para sa detalye.</translation>
    </message>
    <message>
        <source>Unknown network specified in -onlynet: '%s'</source>
        <translation type="unfinished">Hindi kilalang network na tinukoy sa -onlynet: '%s'</translation>
    </message>
    <message>
        <source>Unsupported logging category %s=%s.</source>
        <translation type="unfinished">Hindi suportadong logging category %s=%s.</translation>
    </message>
    <message>
        <source>User Agent comment (%s) contains unsafe characters.</source>
        <translation type="unfinished">Ang komento ng User Agent (%s) ay naglalaman ng hindi ligtas na mga character.</translation>
    </message>
    <message>
        <source>Wallet needed to be rewritten: restart %s to complete</source>
        <translation type="unfinished">Kinakailangan na muling maisulat ang walet: i-restart ang %s upang makumpleto</translation>
    </message>
</context>
<context>
    <name>BitcoinGUI</name>
    <message>
        <source>&amp;Overview</source>
        <translation type="unfinished">Pangkalahatang-ideya</translation>
    </message>
    <message>
        <source>Show general overview of wallet</source>
        <translation type="unfinished">Ipakita ang pangkalahatan ng pitaka</translation>
    </message>
    <message>
        <source>&amp;Transactions</source>
        <translation type="unfinished">Transaksyon</translation>
    </message>
    <message>
        <source>Browse transaction history</source>
        <translation type="unfinished">I-browse ang kasaysayan ng transaksyon</translation>
    </message>
    <message>
        <source>E&amp;xit</source>
        <translation type="unfinished">Umalis</translation>
    </message>
    <message>
        <source>Quit application</source>
        <translation type="unfinished">Isarado ang aplikasyon</translation>
    </message>
    <message>
        <source>&amp;About %1</source>
        <translation type="unfinished">&amp;Mga %1</translation>
    </message>
    <message>
        <source>Show information about %1</source>
        <translation type="unfinished">Ipakita ang impormasyon tungkol sa %1</translation>
    </message>
    <message>
        <source>About &amp;Qt</source>
        <translation type="unfinished">Mga &amp;Qt</translation>
    </message>
    <message>
        <source>Show information about Qt</source>
        <translation type="unfinished">Ipakita ang impormasyon tungkol sa Qt</translation>
    </message>
    <message>
        <source>Modify configuration options for %1</source>
        <translation type="unfinished">Baguhin ang mga pagpipilian ng konpigurasyon para sa %1</translation>
    </message>
    <message>
        <source>Create a new wallet</source>
        <translation type="unfinished">Gumawa ng baong pitaka</translation>
    </message>
    <message>
        <source>&amp;Minimize</source>
        <translation type="unfinished">&amp;Pagliitin</translation>
    </message>
    <message>
        <source>&amp;Minimize</source>
        <translation type="unfinished">&amp;Pagliitin</translation>
    </message>
    <message>
        <source>Wallet:</source>
        <translation type="unfinished">Pitaka:</translation>
    </message>
    <message>
        <source>Network activity disabled.</source>
        <extracomment>A substring of the tooltip.</extracomment>
        <translation type="unfinished">Ang aktibidad ng network ay dinisable.</translation>
    </message>
    <message>
        <source>Proxy is &lt;b&gt;enabled&lt;/b&gt;: %1</source>
        <translation type="unfinished">Ang proxy ay &lt;b&gt;in-inable&lt;/b&gt;: %1</translation>
    </message>
    <message>
        <source>Send coins to a Bitcoin address</source>
        <translation type="unfinished">Magpadala ng coins sa isang Bitcoin address</translation>
    </message>
    <message>
        <source>Backup wallet to another location</source>
        <translation type="unfinished">I-backup ang pitaka sa isa pang lokasyon</translation>
    </message>
    <message>
        <source>Change the passphrase used for wallet encryption</source>
        <translation type="unfinished">Palitan ang passphrase na ginamit para sa pag-enkripto ng pitaka</translation>
    </message>
    <message>
        <source>&amp;Send</source>
        <translation type="unfinished">Magpadala</translation>
    </message>
    <message>
        <source>&amp;Receive</source>
        <translation type="unfinished">Tumanggap</translation>
    </message>
    <message>
        <source>&amp;Options…</source>
        <translation type="unfinished">&amp;Opsyon</translation>
    </message>
    <message>
        <source>Encrypt the private keys that belong to your wallet</source>
        <translation type="unfinished">I-encrypt ang private keys na kabilang sa iyong walet</translation>
    </message>
    <message>
        <source>Sign messages with your Bitcoin addresses to prove you own them</source>
        <translation type="unfinished">Pumirma ng mga mensahe gamit ang iyong mga Bitcoin address upang mapatunayan na pagmamay-ari mo ang mga ito</translation>
    </message>
    <message>
        <source>Verify messages to ensure they were signed with specified Bitcoin addresses</source>
        <translation type="unfinished">I-verify ang mga mensahe upang matiyak na sila ay napirmahan ng tinukoy na mga Bitcoin address.</translation>
    </message>
    <message>
        <source>&amp;File</source>
        <translation type="unfinished">File</translation>
    </message>
    <message>
        <source>&amp;Settings</source>
        <translation type="unfinished">Setting</translation>
    </message>
    <message>
        <source>&amp;Help</source>
        <translation type="unfinished">Tulong</translation>
    </message>
    <message>
        <source>Request payments (generates QR codes and bitcoin: URIs)</source>
        <translation type="unfinished">Humiling ng bayad (lumilikha ng QR codes at bitcoin: URIs)</translation>
    </message>
    <message>
        <source>Show the list of used sending addresses and labels</source>
        <translation type="unfinished">Ipakita ang talaan ng mga gamit na address at label para sa pagpapadala</translation>
    </message>
    <message>
        <source>Show the list of used receiving addresses and labels</source>
        <translation type="unfinished">Ipakita ang talaan ng mga gamit na address at label para sa pagtanggap</translation>
    </message>
    <message>
        <source>&amp;Command-line options</source>
        <translation type="unfinished">Mga opsyon ng command-line</translation>
    </message>
    <message numerus="yes">
        <source>Processed %n block(s) of transaction history.</source>
        <translation type="unfinished">
            <numerusform />
            <numerusform />
        </translation>
    </message>
    <message>
        <source>%1 behind</source>
        <translation type="unfinished">%1 sa likuran</translation>
    </message>
    <message>
        <source>Last received block was generated %1 ago.</source>
        <translation type="unfinished">Ang huling natanggap na block ay nalikha %1 na nakalipas.</translation>
    </message>
    <message>
        <source>Transactions after this will not yet be visible.</source>
        <translation type="unfinished">Ang mga susunod na transaksyon ay hindi pa makikita.</translation>
    </message>
    <message>
        <source>Error</source>
        <translation type="unfinished">Kamalian</translation>
    </message>
    <message>
        <source>Warning</source>
        <translation type="unfinished">Babala</translation>
    </message>
    <message>
        <source>Information</source>
        <translation type="unfinished">Impormasyon</translation>
    </message>
    <message>
        <source>Up to date</source>
        <translation type="unfinished">Napapanahon</translation>
    </message>
    <message>
        <source>Node window</source>
        <translation type="unfinished">Bintana ng Node</translation>
    </message>
    <message>
        <source>&amp;Sending addresses</source>
        <translation type="unfinished">Mga address para sa pagpapadala</translation>
    </message>
    <message>
        <source>&amp;Receiving addresses</source>
        <translation type="unfinished">Mga address para sa pagtanggap</translation>
    </message>
    <message>
        <source>Open Wallet</source>
        <translation type="unfinished">Buksan ang Walet</translation>
    </message>
    <message>
        <source>Open a wallet</source>
        <translation type="unfinished">Buksan ang anumang walet</translation>
    </message>
    <message>
        <source>Close wallet</source>
        <translation type="unfinished">Isara ang walet</translation>
    </message>
    <message>
        <source>Close all wallets</source>
        <translation type="unfinished">Isarado ang lahat ng wallets</translation>
    </message>
    <message>
        <source>Show the %1 help message to get a list with possible Bitcoin command-line options</source>
        <translation type="unfinished">Ipakita sa %1 ang tulong na mensahe upang makuha ang talaan ng mga posibleng opsyon ng Bitcoin command-line</translation>
    </message>
    <message>
        <source>default wallet</source>
        <translation type="unfinished">walet na default</translation>
    </message>
    <message>
        <source>No wallets available</source>
        <translation type="unfinished">Walang magagamit na mga walet</translation>
    </message>
    <message>
        <source>Wallet Name</source>
        <extracomment>Label of the input field where the name of the wallet is entered.</extracomment>
        <translation type="unfinished">Pangalan ng Pitaka</translation>
    </message>
    <message>
        <source>&amp;Window</source>
        <translation type="unfinished">Window</translation>
    </message>
    <message>
        <source>Zoom</source>
        <translation type="unfinished">I-zoom</translation>
    </message>
    <message>
        <source>Main Window</source>
        <translation type="unfinished">Pangunahing Window</translation>
    </message>
    <message>
        <source>%1 client</source>
        <translation type="unfinished">%1 kliyente</translation>
    </message>
    <message numerus="yes">
        <source>%n active connection(s) to Bitcoin network.</source>
        <extracomment>A substring of the tooltip.</extracomment>
        <translation type="unfinished">
            <numerusform>%n aktibong konekyson sa network ng Bitcoin</numerusform>
            <numerusform>%n mga aktibong koneksyon sa network ng Bitcoin</numerusform>
        </translation>
    </message>
    <message>
        <source>Error: %1</source>
        <translation type="unfinished">Kamalian: %1</translation>
    </message>
    <message>
        <source>Date: %1
</source>
        <translation type="unfinished">Datiles: %1
</translation>
    </message>
    <message>
        <source>Amount: %1
</source>
        <translation type="unfinished">Halaga: %1
</translation>
    </message>
    <message>
        <source>Wallet: %1
</source>
        <translation type="unfinished">Walet: %1
</translation>
    </message>
    <message>
        <source>Type: %1
</source>
        <translation type="unfinished">Uri: %1
</translation>
    </message>
    <message>
        <source>Sent transaction</source>
        <translation type="unfinished">Pinadalang transaksyon</translation>
    </message>
    <message>
        <source>Incoming transaction</source>
        <translation type="unfinished">Papasok na transaksyon</translation>
    </message>
    <message>
        <source>HD key generation is &lt;b&gt;enabled&lt;/b&gt;</source>
        <translation type="unfinished">Ang HD key generation ay &lt;b&gt;pinagana&lt;/b&gt;</translation>
    </message>
    <message>
        <source>HD key generation is &lt;b&gt;disabled&lt;/b&gt;</source>
        <translation type="unfinished">Ang HD key generation ay &lt;b&gt;pinatigil&lt;/b&gt;</translation>
    </message>
    <message>
        <source>Private key &lt;b&gt;disabled&lt;/b&gt;</source>
        <translation type="unfinished">Ang private key ay &lt;b&gt;pinatigil&lt;/b&gt;</translation>
    </message>
    <message>
        <source>Wallet is &lt;b&gt;encrypted&lt;/b&gt; and currently &lt;b&gt;unlocked&lt;/b&gt;</source>
        <translation type="unfinished">Ang pitaka ay &lt;b&gt;na-enkriptuhan&lt;/b&gt; at kasalukuyang &lt;b&gt;naka-lock&lt;/b&gt;</translation>
    </message>
    <message>
        <source>Wallet is &lt;b&gt;encrypted&lt;/b&gt; and currently &lt;b&gt;locked&lt;/b&gt;</source>
        <translation type="unfinished">Ang pitaka ay &lt;b&gt;na-enkriptuhan&lt;/b&gt; at kasalukuyang &lt;b&gt;nakasarado&lt;/b&gt;</translation>
    </message>
    <message>
        <source>Original message:</source>
        <translation type="unfinished">Ang orihinal na mensahe:</translation>
    </message>
</context>
<context>
    <name>UnitDisplayStatusBarControl</name>
    <message>
        <source>Unit to show amounts in. Click to select another unit.</source>
        <translation type="unfinished">Ang yunit na gamitin sa pagpapakita ng mga halaga. I-click upang pumili ng bagong yunit.</translation>
    </message>
</context>
<context>
    <name>CoinControlDialog</name>
    <message>
        <source>Coin Selection</source>
        <translation type="unfinished">Pagpipilian ng Coin</translation>
    </message>
    <message>
        <source>Quantity:</source>
        <translation type="unfinished">Dami:</translation>
    </message>
    <message>
        <source>Amount:</source>
        <translation type="unfinished">Halaga:</translation>
    </message>
    <message>
        <source>Fee:</source>
        <translation type="unfinished">Bayad:</translation>
    </message>
    <message>
        <source>After Fee:</source>
        <translation type="unfinished">Bayad sa pagtapusan:</translation>
    </message>
    <message>
        <source>Change:</source>
        <translation type="unfinished">Sukli:</translation>
    </message>
    <message>
        <source>(un)select all</source>
        <translation type="unfinished">(huwag) piliin ang lahat</translation>
    </message>
    <message>
        <source>Amount</source>
        <translation type="unfinished">Halaga</translation>
    </message>
    <message>
        <source>Received with label</source>
        <translation type="unfinished">Natanggap na may label</translation>
    </message>
    <message>
        <source>Received with address</source>
        <translation type="unfinished">Natanggap na may address</translation>
    </message>
    <message>
        <source>Date</source>
        <translation type="unfinished">Datiles</translation>
    </message>
    <message>
        <source>Confirmations</source>
        <translation type="unfinished">Mga kumpirmasyon</translation>
    </message>
    <message>
        <source>Confirmed</source>
        <translation type="unfinished">Nakumpirma</translation>
    </message>
    <message>
        <source>Copy amount</source>
        <translation type="unfinished">Kopyahin ang halaga</translation>
    </message>
    <message>
        <source>&amp;Copy address</source>
        <translation type="unfinished">&amp;Kopyahin and address</translation>
    </message>
    <message>
        <source>Copy &amp;label</source>
        <translation type="unfinished">Kopyahin ang &amp;label</translation>
    </message>
    <message>
        <source>Copy &amp;amount</source>
        <translation type="unfinished">Kopyahin ang &amp;halaga</translation>
    </message>
    <message>
        <source>Copy transaction &amp;ID and output index</source>
        <translation type="unfinished">Kopyahin ang &amp;ID ng transaksyon at output index</translation>
    </message>
    <message>
        <source>Copy quantity</source>
        <translation type="unfinished">Kopyahin ang dami</translation>
    </message>
    <message>
        <source>Copy fee</source>
        <translation type="unfinished">Kopyahin ang halaga</translation>
    </message>
    <message>
        <source>Copy after fee</source>
        <translation type="unfinished">Kopyahin ang after fee</translation>
    </message>
    <message>
        <source>Copy bytes</source>
        <translation type="unfinished">Kopyahin ang bytes</translation>
    </message>
    <message>
        <source>Copy dust</source>
        <translation type="unfinished">Kopyahin ang dust</translation>
    </message>
    <message>
        <source>Copy change</source>
        <translation type="unfinished">Kopyahin ang sukli</translation>
    </message>
    <message>
        <source>(%1 locked)</source>
        <translation type="unfinished">(%1 Naka-lock)</translation>
    </message>
    <message>
        <source>yes</source>
        <translation type="unfinished">oo</translation>
    </message>
    <message>
        <source>no</source>
        <translation type="unfinished">hindi</translation>
    </message>
    <message>
        <source>This label turns red if any recipient receives an amount smaller than the current dust threshold.</source>
        <translation type="unfinished">Ang label na ito ay magiging pula kung ang sinumang tatanggap ay tumanggap ng halagang mas mababa sa kasalukuyang dust threshold.</translation>
    </message>
    <message>
        <source>Can vary +/- %1 satoshi(s) per input.</source>
        <translation type="unfinished">Maaaring magbago ng +/- %1 satoshi(s) kada input.</translation>
    </message>
    <message>
        <source>(no label)</source>
        <translation type="unfinished">(walang label)</translation>
    </message>
    <message>
        <source>change from %1 (%2)</source>
        <translation type="unfinished">sukli mula sa %1 (%2)</translation>
    </message>
    <message>
        <source>(change)</source>
        <translation type="unfinished">(sukli)</translation>
    </message>
</context>
<context>
    <name>CreateWalletActivity</name>
    <message>
        <source>Create Wallet</source>
        <extracomment>Title of window indicating the progress of creation of a new wallet.</extracomment>
        <translation type="unfinished">Gumawa ng Pitaka</translation>
    </message>
    <message>
        <source>Create wallet failed</source>
        <translation type="unfinished">Nabigo ang Pag likha ng Pitaka</translation>
    </message>
    <message>
        <source>Create wallet warning</source>
        <translation type="unfinished">Gumawa ng Babala ng Pitaka</translation>
    </message>
    </context>
<context>
    <name>OpenWalletActivity</name>
    <message>
        <source>Open wallet failed</source>
        <translation type="unfinished">Nabigo ang bukas na pitaka</translation>
    </message>
    <message>
        <source>Open wallet warning</source>
        <translation type="unfinished">Buksan ang babala sa pitaka</translation>
    </message>
    <message>
        <source>default wallet</source>
        <translation type="unfinished">walet na default</translation>
    </message>
    <message>
        <source>Open Wallet</source>
        <extracomment>Title of window indicating the progress of opening of a wallet.</extracomment>
        <translation type="unfinished">Buksan ang Walet</translation>
    </message>
    </context>
<context>
    <name>WalletController</name>
    <message>
        <source>Close wallet</source>
        <translation type="unfinished">Isara ang walet</translation>
    </message>
    <message>
        <source>Closing the wallet for too long can result in having to resync the entire chain if pruning is enabled.</source>
        <translation type="unfinished">Ang pagsasara ng walet nang masyadong matagal ay maaaring magresulta sa pangangailangan ng pag-resync sa buong chain kung pinagana ang pruning.</translation>
    </message>
    <message>
        <source>Close all wallets</source>
        <translation type="unfinished">Isarado ang lahat ng wallets</translation>
    </message>
    <message>
        <source>Are you sure you wish to close all wallets?</source>
        <translation type="unfinished">Sigurado ka bang nais mong isara ang lahat ng mga wallets?</translation>
    </message>
</context>
<context>
    <name>CreateWalletDialog</name>
    <message>
        <source>Create Wallet</source>
        <translation type="unfinished">Gumawa ng Pitaka</translation>
    </message>
    <message>
        <source>Wallet Name</source>
        <translation type="unfinished">Pangalan ng Pitaka</translation>
    </message>
    <message>
        <source>Wallet</source>
        <translation type="unfinished">Walet</translation>
    </message>
    <message>
        <source>Disable Private Keys</source>
        <translation type="unfinished">Huwag paganahin ang Privbadong susi</translation>
    </message>
    <message>
        <source>Make Blank Wallet</source>
        <translation type="unfinished">Gumawa ng Blankong Pitaka</translation>
    </message>
    <message>
        <source>Create</source>
        <translation type="unfinished">Gumawa</translation>
    </message>
    </context>
<context>
    <name>EditAddressDialog</name>
    <message>
        <source>Edit Address</source>
        <translation type="unfinished">Baguhin ang Address</translation>
    </message>
    <message>
        <source>&amp;Label</source>
        <translation type="unfinished">Label</translation>
    </message>
    <message>
        <source>The label associated with this address list entry</source>
        <translation type="unfinished">Ang label na nauugnay sa entry list ng address na ito</translation>
    </message>
    <message>
        <source>The address associated with this address list entry. This can only be modified for sending addresses.</source>
        <translation type="unfinished">Ang address na nauugnay sa entry list ng address na ito. Maaari lamang itong mabago para sa pagpapadala ng mga address.</translation>
    </message>
    <message>
        <source>&amp;Address</source>
        <translation type="unfinished">Address</translation>
    </message>
    <message>
        <source>New sending address</source>
        <translation type="unfinished">Bagong address para sa pagpapadala</translation>
    </message>
    <message>
        <source>Edit receiving address</source>
        <translation type="unfinished">Baguhin ang address para sa pagtanggap</translation>
    </message>
    <message>
        <source>Edit sending address</source>
        <translation type="unfinished">Baguhin ang address para sa pagpapadala</translation>
    </message>
    <message>
        <source>The entered address "%1" is not a valid Bitcoin address.</source>
        <translation type="unfinished">Ang address na in-enter "%1" ay hindi isang wastong Bitcoin address.</translation>
    </message>
    <message>
        <source>Address "%1" already exists as a receiving address with label "%2" and so cannot be added as a sending address.</source>
        <translation type="unfinished">Ang address "%1" ay ginagamit bilang address na pagtanggap na may label "%2" kaya hindi ito maaaring gamitin bilang address na pagpapadala.</translation>
    </message>
    <message>
        <source>The entered address "%1" is already in the address book with label "%2".</source>
        <translation type="unfinished">Ang address na in-enter "%1" ay nasa address book na may label "%2".</translation>
    </message>
    <message>
        <source>Could not unlock wallet.</source>
        <translation type="unfinished">Hindi magawang ma-unlock ang walet.</translation>
    </message>
    <message>
        <source>New key generation failed.</source>
        <translation type="unfinished">Ang bagong key generation ay nabigo.</translation>
    </message>
</context>
<context>
    <name>FreespaceChecker</name>
    <message>
        <source>A new data directory will be created.</source>
        <translation type="unfinished">Isang bagong direktoryo ng data ay malilikha.</translation>
    </message>
    <message>
        <source>name</source>
        <translation type="unfinished">pangalan</translation>
    </message>
    <message>
        <source>Directory already exists. Add %1 if you intend to create a new directory here.</source>
        <translation type="unfinished">Mayroon ng direktoryo. Magdagdag ng %1 kung nais mong gumawa ng bagong direktoyo dito.</translation>
    </message>
    <message>
        <source>Path already exists, and is not a directory.</source>
        <translation type="unfinished">Mayroon na ang path, at hindi ito direktoryo.</translation>
    </message>
    <message>
        <source>Cannot create data directory here.</source>
        <translation type="unfinished">Hindi maaaring gumawa ng direktoryo ng data dito.</translation>
    </message>
</context>
<context>
    <name>Intro</name>
    <message numerus="yes">
        <source>%n GB of space available</source>
        <translation type="unfinished">
            <numerusform />
            <numerusform />
        </translation>
    </message>
    <message numerus="yes">
        <source>(of %n GB needed)</source>
        <translation type="unfinished">
            <numerusform>(of %n GB needed)</numerusform>
            <numerusform>(of %n GB needed)</numerusform>
        </translation>
    </message>
    <message numerus="yes">
        <source>(%n GB needed for full chain)</source>
        <translation type="unfinished">
            <numerusform>(%n GB needed for full chain)</numerusform>
            <numerusform>(%n GB needed for full chain)</numerusform>
        </translation>
    </message>
    <message>
        <source>At least %1 GB of data will be stored in this directory, and it will grow over time.</source>
        <translation type="unfinished">Kahit na %1 GB na datos ay maiimbak sa direktoryong ito, ito ay lalaki sa pagtagal.</translation>
    </message>
    <message>
        <source>Approximately %1 GB of data will be stored in this directory.</source>
        <translation type="unfinished">Humigit-kumulang na %1 GB na data ay maiimbak sa direktoryong ito.</translation>
    </message>
    <message numerus="yes">
        <source>(sufficient to restore backups %n day(s) old)</source>
        <extracomment>Explanatory text on the capability of the current prune target.</extracomment>
        <translation type="unfinished">
            <numerusform />
            <numerusform />
        </translation>
    </message>
    <message>
        <source>%1 will download and store a copy of the Bitcoin block chain.</source>
        <translation type="unfinished">%1 ay mag-do-download at magiimbak ng kopya ng Bitcoin blockchain.</translation>
    </message>
    <message>
        <source>The wallet will also be stored in this directory.</source>
        <translation type="unfinished">Ang walet ay maiimbak din sa direktoryong ito.</translation>
    </message>
    <message>
        <source>Error: Specified data directory "%1" cannot be created.</source>
        <translation type="unfinished">Kamalian: Ang tinukoy na direktoyo ng datos "%1" ay hindi magawa.</translation>
    </message>
    <message>
        <source>Error</source>
        <translation type="unfinished">Kamalian</translation>
    </message>
    <message>
        <source>Welcome</source>
        <translation type="unfinished">Masayang pagdating</translation>
    </message>
    <message>
        <source>Welcome to %1.</source>
        <translation type="unfinished">Masayang pagdating sa %1.</translation>
    </message>
    <message>
        <source>As this is the first time the program is launched, you can choose where %1 will store its data.</source>
        <translation type="unfinished">Dahil ngayon lang nilunsad ang programang ito, maaari mong piliin kung saan maiinbak ng %1 ang data nito.</translation>
    </message>
    <message>
        <source>This initial synchronisation is very demanding, and may expose hardware problems with your computer that had previously gone unnoticed. Each time you run %1, it will continue downloading where it left off.</source>
        <translation type="unfinished">Maraming pangangailangan ang itong paunang sinkronisasyon at maaaring ilantad ang mga problema sa hardware ng iyong computer na hindi dating napansin. Tuwing pagaganahin mo ang %1, ito'y magpapatuloy mag-download kung saan ito tumigil.</translation>
    </message>
    <message>
        <source>If you have chosen to limit block chain storage (pruning), the historical data must still be downloaded and processed, but will be deleted afterward to keep your disk usage low.</source>
        <translation type="unfinished">Kung pinili mong takdaan ang imbakan ng blockchain (pruning), ang makasaysayang datos ay kailangan pa ring i-download at i-proseso, ngunit mabubura pagkatapos upang panatilihing mababa ang iyong paggamit ng disk.</translation>
    </message>
    <message>
        <source>Use the default data directory</source>
        <translation type="unfinished">Gamitin ang default data directory</translation>
    </message>
    <message>
        <source>Use a custom data directory:</source>
        <translation type="unfinished">Gamitin ang pasadyang data directory:</translation>
    </message>
</context>
<context>
    <name>HelpMessageDialog</name>
    <message>
        <source>version</source>
        <translation type="unfinished">salin</translation>
    </message>
    <message>
        <source>About %1</source>
        <translation type="unfinished">Tungkol sa %1</translation>
    </message>
    <message>
        <source>Command-line options</source>
        <translation type="unfinished">Mga opsyon ng command-line</translation>
    </message>
</context>
<context>
    <name>ShutdownWindow</name>
    <message>
        <source>Do not shut down the computer until this window disappears.</source>
        <translation type="unfinished">Huwag i-shut down ang computer hanggang mawala ang window na ito.</translation>
    </message>
</context>
<context>
    <name>ModalOverlay</name>
    <message>
        <source>Form</source>
        <translation type="unfinished">Anyo</translation>
    </message>
    <message>
        <source>Recent transactions may not yet be visible, and therefore your wallet's balance might be incorrect. This information will be correct once your wallet has finished synchronizing with the bitcoin network, as detailed below.</source>
        <translation type="unfinished">Ang mga bagong transaksyon ay hindi pa makikita kaya ang balanse ng iyong walet ay maaaring hindi tama. Ang impormasyong ito ay maiitama pagkatapos ma-synchronize ng iyong walet sa bitcoin network, ayon sa ibaba.</translation>
    </message>
    <message>
        <source>Attempting to spend bitcoins that are affected by not-yet-displayed transactions will not be accepted by the network.</source>
        <translation type="unfinished">Ang pagtangkang gastusin ang mga bitcoin na apektado ng mga transaksyon na hindi pa naipapakita ay hindi tatanggapin ng network.</translation>
    </message>
    <message>
        <source>Number of blocks left</source>
        <translation type="unfinished">Dami ng blocks na natitira</translation>
    </message>
    <message>
        <source>Last block time</source>
        <translation type="unfinished">Huling oras ng block</translation>
    </message>
    <message>
        <source>Progress</source>
        <translation type="unfinished">Pagsulong</translation>
    </message>
    <message>
        <source>Progress increase per hour</source>
        <translation type="unfinished">Pagdagdag ng pagsulong kada oras</translation>
    </message>
    <message>
        <source>Estimated time left until synced</source>
        <translation type="unfinished">Tinatayang oras na natitira hanggang ma-sync</translation>
    </message>
    <message>
        <source>Hide</source>
        <translation type="unfinished">Itago</translation>
    </message>
    </context>
<context>
    <name>OpenURIDialog</name>
    <message>
        <source>Paste address from clipboard</source>
        <extracomment>Tooltip text for button that allows you to paste an address that is in your clipboard.</extracomment>
        <translation type="unfinished">I-paste ang address mula sa clipboard</translation>
    </message>
</context>
<context>
    <name>OptionsDialog</name>
    <message>
        <source>Options</source>
        <translation type="unfinished">Mga pagpipilian</translation>
    </message>
    <message>
        <source>&amp;Main</source>
        <translation type="unfinished">Pangunahin</translation>
    </message>
    <message>
        <source>Automatically start %1 after logging in to the system.</source>
        <translation type="unfinished">Kusang simulan ang %1 pagka-log-in sa sistema.</translation>
    </message>
    <message>
        <source>&amp;Start %1 on system login</source>
        <translation type="unfinished">Simulan ang %1 pag-login sa sistema</translation>
    </message>
    <message>
        <source>Size of &amp;database cache</source>
        <translation type="unfinished">Ang laki ng database cache</translation>
    </message>
    <message>
        <source>Number of script &amp;verification threads</source>
        <translation type="unfinished">Dami ng script verification threads</translation>
    </message>
    <message>
        <source>IP address of the proxy (e.g. IPv4: 127.0.0.1 / IPv6: ::1)</source>
        <translation type="unfinished">IP address ng proxy (e.g. IPv4: 127.0.0.1 / IPv6:::1)</translation>
    </message>
    <message>
        <source>Shows if the supplied default SOCKS5 proxy is used to reach peers via this network type.</source>
        <translation type="unfinished">Pinapakita kung ang ibinibigay na default SOCKS5 proxy ay ginagamit upang maabot ang mga peers sa pamamagitan nitong uri ng network.</translation>
    </message>
    <message>
        <source>Minimize instead of exit the application when the window is closed. When this option is enabled, the application will be closed only after selecting Exit in the menu.</source>
        <translation type="unfinished">I-minimize ang application sa halip na mag-exit kapag nakasara ang window. Kapag gumagana ang opsyong ito, ang application ay magsasara lamang kapag pinili ang Exit sa menu.</translation>
    </message>
    <message>
        <source>Open the %1 configuration file from the working directory.</source>
        <translation type="unfinished">Buksan ang %1 configuration file mula sa working directory.</translation>
    </message>
    <message>
        <source>Open Configuration File</source>
        <translation type="unfinished">Buksan ang Configuration File</translation>
    </message>
    <message>
        <source>Reset all client options to default.</source>
        <translation type="unfinished">I-reset lahat ng opsyon ng client sa default.</translation>
    </message>
    <message>
        <source>&amp;Reset Options</source>
        <translation type="unfinished">I-reset ang mga Opsyon</translation>
    </message>
    <message>
        <source>&amp;Network</source>
        <translation type="unfinished">Network</translation>
    </message>
    <message>
        <source>Prune &amp;block storage to</source>
        <translation type="unfinished">I-prune and block storage sa</translation>
    </message>
    <message>
        <source>Reverting this setting requires re-downloading the entire blockchain.</source>
        <translation type="unfinished">Ang pag-revert ng pagtatampok na ito ay nangangailangan ng muling pag-download ng buong blockchain.</translation>
    </message>
    <message>
        <source>W&amp;allet</source>
        <translation type="unfinished">Walet</translation>
    </message>
    <message>
        <source>Expert</source>
        <translation type="unfinished">Dalubhasa</translation>
    </message>
    <message>
        <source>Enable coin &amp;control features</source>
        <translation type="unfinished">Paganahin ang tampok ng kontrol ng coin</translation>
    </message>
    <message>
        <source>If you disable the spending of unconfirmed change, the change from a transaction cannot be used until that transaction has at least one confirmation. This also affects how your balance is computed.</source>
        <translation type="unfinished">Kung i-disable mo ang paggastos ng sukli na hindi pa nakumpirma, ang sukli mula sa transaksyon ay hindi puedeng gamitin hanggang sa may kahit isang kumpirmasyon ng transaksyon. Maaapektuhan din kung paano kakalkulahin ang iyong balanse.</translation>
    </message>
    <message>
        <source>&amp;Spend unconfirmed change</source>
        <translation type="unfinished">Gastusin ang sukli na hindi pa nakumpirma</translation>
    </message>
    <message>
        <source>Automatically open the Bitcoin client port on the router. This only works when your router supports UPnP and it is enabled.</source>
        <translation type="unfinished">Kusang buksan ang Bitcoin client port sa router. Gumagana lamang ito kapag ang iyong router ay sumusuporta ng UPnP at ito ay pinagana.</translation>
    </message>
    <message>
        <source>Map port using &amp;UPnP</source>
        <translation type="unfinished">Isamapa ang port gamit ang UPnP</translation>
    </message>
    <message>
        <source>Accept connections from outside.</source>
        <translation type="unfinished">Tumanggap ng mga koneksyon galing sa labas.</translation>
    </message>
    <message>
        <source>Allow incomin&amp;g connections</source>
        <translation type="unfinished">Ipahintulot ang mga papasok na koneksyon</translation>
    </message>
    <message>
        <source>Connect to the Bitcoin network through a SOCKS5 proxy.</source>
        <translation type="unfinished">Kumunekta sa Bitcoin network sa pamamagitan ng SOCKS5 proxy.</translation>
    </message>
    <message>
        <source>&amp;Connect through SOCKS5 proxy (default proxy):</source>
        <translation type="unfinished">Kumunekta gamit ang SOCKS5 proxy (default na proxy):</translation>
    </message>
    <message>
        <source>Proxy &amp;IP:</source>
        <translation type="unfinished">Proxy IP:</translation>
    </message>
    <message>
        <source>&amp;Port:</source>
        <translation type="unfinished">Port</translation>
    </message>
    <message>
        <source>Port of the proxy (e.g. 9050)</source>
        <translation type="unfinished">Port ng proxy (e.g. 9050)</translation>
    </message>
    <message>
        <source>Used for reaching peers via:</source>
        <translation type="unfinished">Gamit para sa pagabot ng peers sa pamamagitan ng:</translation>
    </message>
    <message>
        <source>&amp;Window</source>
        <translation type="unfinished">Window</translation>
    </message>
    <message>
        <source>Show only a tray icon after minimizing the window.</source>
        <translation type="unfinished">Ipakita ang icon ng trey pagkatapos lang i-minimize and window.</translation>
    </message>
    <message>
        <source>&amp;Minimize to the tray instead of the taskbar</source>
        <translation type="unfinished">Mag-minimize sa trey sa halip na sa taskbar</translation>
    </message>
    <message>
        <source>M&amp;inimize on close</source>
        <translation type="unfinished">I-minimize pagsara</translation>
    </message>
    <message>
        <source>&amp;Display</source>
        <translation type="unfinished">Ipakita</translation>
    </message>
    <message>
        <source>User Interface &amp;language:</source>
        <translation type="unfinished">Wika ng user interface:</translation>
    </message>
    <message>
        <source>The user interface language can be set here. This setting will take effect after restarting %1.</source>
        <translation type="unfinished">Ang wika ng user interface ay puedeng itakda dito. Ang pagtatakdang ito ay magkakabisa pagkatapos mag-restart %1.</translation>
    </message>
    <message>
        <source>&amp;Unit to show amounts in:</source>
        <translation type="unfinished">Yunit para ipakita ang mga halaga:</translation>
    </message>
    <message>
        <source>Choose the default subdivision unit to show in the interface and when sending coins.</source>
        <translation type="unfinished">Piliin ang yunit ng default na subdivisyon na ipapakita sa interface at kapag nagpapadala ng coins.</translation>
    </message>
    <message>
        <source>Whether to show coin control features or not.</source>
        <translation type="unfinished">Kung magpapakita ng mga tampok ng kontrol ng coin o hindi</translation>
    </message>
    <message>
        <source>&amp;OK</source>
        <translation type="unfinished">OK</translation>
    </message>
    <message>
        <source>&amp;Cancel</source>
        <translation type="unfinished">Kanselahin</translation>
    </message>
    <message>
        <source>none</source>
        <translation type="unfinished">wala</translation>
    </message>
    <message>
        <source>Confirm options reset</source>
        <extracomment>Window title text of pop-up window shown when the user has chosen to reset options.</extracomment>
        <translation type="unfinished">Kumpirmahin ang pag-reset ng mga opsyon</translation>
    </message>
    <message>
        <source>Client restart required to activate changes.</source>
        <extracomment>Text explaining that the settings changed will not come into effect until the client is restarted.</extracomment>
        <translation type="unfinished">Kailangan i-restart ang kliyente upang ma-activate ang mga pagbabago.</translation>
    </message>
    <message>
        <source>Client will be shut down. Do you want to proceed?</source>
        <extracomment>Text asking the user to confirm if they would like to proceed with a client shutdown.</extracomment>
        <translation type="unfinished">Ang kliyente ay papatayin. Nais mo bang magpatuloy?</translation>
    </message>
    <message>
        <source>Configuration options</source>
        <extracomment>Window title text of pop-up box that allows opening up of configuration file.</extracomment>
        <translation type="unfinished">Mga opsyon ng konpigurasyon</translation>
    </message>
    <message>
        <source>The configuration file is used to specify advanced user options which override GUI settings. Additionally, any command-line options will override this configuration file.</source>
        <extracomment>Explanatory text about the priority order of instructions considered by client. The order from high to low being: command-line, configuration file, GUI settings.</extracomment>
        <translation type="unfinished">Ang configuration file ay ginagamit para tukuyin ang mga advanced user options na nag-o-override ng GUI settings. Bukod pa rito, i-o-override ng anumang opsyon ng command-line itong configuration file.</translation>
    </message>
    <message>
        <source>Cancel</source>
        <translation type="unfinished">Kanselahin</translation>
    </message>
    <message>
        <source>Error</source>
        <translation type="unfinished">Kamalian</translation>
    </message>
    <message>
        <source>The configuration file could not be opened.</source>
        <translation type="unfinished">Ang configuration file ay hindi mabuksan.</translation>
    </message>
    <message>
        <source>This change would require a client restart.</source>
        <translation type="unfinished">Ang pagbabagong ito ay nangangailangan ng restart ng kliyente.</translation>
    </message>
    <message>
        <source>The supplied proxy address is invalid.</source>
        <translation type="unfinished">Ang binigay na proxy address ay hindi wasto.</translation>
    </message>
</context>
<context>
    <name>OverviewPage</name>
    <message>
        <source>Form</source>
        <translation type="unfinished">Anyo</translation>
    </message>
    <message>
        <source>The displayed information may be out of date. Your wallet automatically synchronizes with the Bitcoin network after a connection is established, but this process has not completed yet.</source>
        <translation type="unfinished">Ang ipinapakitang impormasyon ay maaaring luma na. Kusang mag-sy-synchronize ang iyong walet sa Bitcoin network pagkatapos maitatag ang koneksyon, ngunit hindi pa nakukumpleto ang prosesong ito.</translation>
    </message>
    <message>
        <source>Available:</source>
        <translation type="unfinished">Magagamit:</translation>
    </message>
    <message>
        <source>Your current spendable balance</source>
        <translation type="unfinished">Ang iyong balanse ngayon na puedeng gastusin</translation>
    </message>
    <message>
        <source>Total of transactions that have yet to be confirmed, and do not yet count toward the spendable balance</source>
        <translation type="unfinished">Ang kabuuan ng mga transaksyon na naghihintay makumpirma, at hindi pa napapabilang sa balanse na puedeng gastusin</translation>
    </message>
    <message>
        <source>Immature:</source>
        <translation type="unfinished">Hindi pa ligtas gastusin:</translation>
    </message>
    <message>
        <source>Mined balance that has not yet matured</source>
        <translation type="unfinished">Balanseng namina ngunit hindi pa puedeng gastusin</translation>
    </message>
    <message>
        <source>Balances</source>
        <translation type="unfinished">Mga balanse</translation>
    </message>
    <message>
        <source>Total:</source>
        <translation type="unfinished">Ang kabuuan:</translation>
    </message>
    <message>
        <source>Your current total balance</source>
        <translation type="unfinished">Ang kabuuan ng iyong balanse ngayon</translation>
    </message>
    <message>
        <source>Your current balance in watch-only addresses</source>
        <translation type="unfinished">Ang iyong balanse ngayon sa mga watch-only address</translation>
    </message>
    <message>
        <source>Spendable:</source>
        <translation type="unfinished">Puedeng gastusin:</translation>
    </message>
    <message>
        <source>Recent transactions</source>
        <translation type="unfinished">Mga bagong transaksyon</translation>
    </message>
    <message>
        <source>Unconfirmed transactions to watch-only addresses</source>
        <translation type="unfinished">Mga transaksyon na hindi pa nakumpirma sa mga watch-only address</translation>
    </message>
    <message>
        <source>Mined balance in watch-only addresses that has not yet matured</source>
        <translation type="unfinished">Mga naminang balanse na nasa mga watch-only address na hindi pa ligtas gastusin</translation>
    </message>
    <message>
        <source>Current total balance in watch-only addresses</source>
        <translation type="unfinished">Kasalukuyang kabuuan ng balanse sa mga watch-only address</translation>
    </message>
    <message>
        <source>Privacy mode activated for the Overview tab. To unmask the values, uncheck Settings-&gt;Mask values.</source>
        <translation type="unfinished">Na-activate ang mode ng privacy para sa tab na Pangkalahatang-ideya.  Upang ma-unkkan ang mga halaga, alisan ng check ang Mga Setting-&gt; Mga halaga ng mask.</translation>
    </message>
</context>
<context>
    <name>PSBTOperationsDialog</name>
    <message>
        <source>Sign Tx</source>
        <translation type="unfinished">I-sign ang Tx</translation>
    </message>
    <message>
        <source>Broadcast Tx</source>
        <translation type="unfinished">I-broadcast ang Tx</translation>
    </message>
    <message>
        <source>Copy to Clipboard</source>
        <translation type="unfinished">Kopyahin sa clipboard</translation>
    </message>
    <message>
        <source>Close</source>
        <translation type="unfinished">Isara</translation>
    </message>
    <message>
        <source>Failed to load transaction: %1</source>
        <translation type="unfinished">Nabigong i-load ang transaksyon: %1</translation>
    </message>
    <message>
        <source>Failed to sign transaction: %1</source>
        <translation type="unfinished">Nabigong pumirma sa transaksyon: %1</translation>
    </message>
    <message>
        <source>Could not sign any more inputs.</source>
        <translation type="unfinished">Hindi makapag-sign ng anumang karagdagang mga input.</translation>
    </message>
    <message>
        <source>Signed %1 inputs, but more signatures are still required.</source>
        <translation type="unfinished">Naka-sign %1 na mga input, ngunit kailangan pa ng maraming mga lagda.</translation>
    </message>
    <message>
        <source>Signed transaction successfully. Transaction is ready to broadcast.</source>
        <translation type="unfinished">Matagumpay na nag-sign transaksyon.  Handa nang i-broadcast ang transaksyon.</translation>
    </message>
    <message>
        <source>Unknown error processing transaction.</source>
        <translation type="unfinished">Hindi kilalang error sa pagproseso ng transaksyon.</translation>
    </message>
    <message>
        <source>Transaction broadcast successfully! Transaction ID: %1</source>
        <translation type="unfinished">%1</translation>
    </message>
    <message>
        <source>Pays transaction fee: </source>
        <translation type="unfinished">babayaran ang transaction fee:</translation>
    </message>
    <message>
        <source>Total Amount</source>
        <translation type="unfinished">Kabuuang Halaga</translation>
    </message>
    <message>
        <source>or</source>
        <translation type="unfinished">o</translation>
    </message>
    </context>
<context>
    <name>PaymentServer</name>
    <message>
        <source>Payment request error</source>
        <translation type="unfinished">Kamalian sa paghiling ng bayad</translation>
    </message>
    <message>
        <source>Cannot start bitcoin: click-to-pay handler</source>
        <translation type="unfinished">Hindi masimulan ang bitcoin: click-to-pay handler</translation>
    </message>
    <message>
        <source>'bitcoin://' is not a valid URI. Use 'bitcoin:' instead.</source>
        <translation type="unfinished">Ang 'bitcoin://' ay hindi wastong URI. Sa halip, gamitin ang 'bitcoin:'.</translation>
    </message>
    <message>
        <source>URI cannot be parsed! This can be caused by an invalid Bitcoin address or malformed URI parameters.</source>
        <translation type="unfinished">Hindi ma-parse ang URI! Marahil ito ay dahil sa hindi wastong Bitcoin address o maling URI parameters</translation>
    </message>
    <message>
        <source>Payment request file handling</source>
        <translation type="unfinished">File handling ng hiling ng bayad</translation>
    </message>
</context>
<context>
    <name>PeerTableModel</name>
    <message>
        <source>User Agent</source>
        <extracomment>Title of Peers Table column which contains the peer's User Agent string.</extracomment>
        <translation type="unfinished">Ahente ng User</translation>
    </message>
    <message>
        <source>Direction</source>
        <extracomment>Title of Peers Table column which indicates the direction the peer connection was initiated from.</extracomment>
        <translation type="unfinished">Direksyon</translation>
    </message>
    <message>
        <source>Sent</source>
        <extracomment>Title of Peers Table column which indicates the total amount of network information we have sent to the peer.</extracomment>
        <translation type="unfinished">Ipinadala</translation>
    </message>
    <message>
        <source>Received</source>
        <extracomment>Title of Peers Table column which indicates the total amount of network information we have received from the peer.</extracomment>
        <translation type="unfinished">Natanggap</translation>
    </message>
    <message>
        <source>Type</source>
        <extracomment>Title of Peers Table column which describes the type of peer connection. The "type" describes why the connection exists.</extracomment>
        <translation type="unfinished">Uri</translation>
    </message>
    <message>
        <source>Inbound</source>
        <extracomment>An Inbound Connection from a Peer.</extracomment>
        <translation type="unfinished">Dumarating</translation>
    </message>
    <message>
        <source>Outbound</source>
        <extracomment>An Outbound Connection to a Peer.</extracomment>
        <translation type="unfinished">Papalabas</translation>
    </message>
</context>
<context>
    <name>QRImageWidget</name>
    <message>
        <source>&amp;Copy Image</source>
        <translation type="unfinished">Kopyahin ang Larawan</translation>
    </message>
    <message>
        <source>Resulting URI too long, try to reduce the text for label / message.</source>
        <translation type="unfinished">Nagreresultang URI masyadong mahaba, subukang bawasan ang text para sa label / mensahe.</translation>
    </message>
    <message>
        <source>Error encoding URI into QR Code.</source>
        <translation type="unfinished">Kamalian sa pag-e-encode ng URI sa QR Code.</translation>
    </message>
    <message>
        <source>QR code support not available.</source>
        <translation type="unfinished">Hindi magagamit ang suporta ng QR code.</translation>
    </message>
    <message>
        <source>Save QR Code</source>
        <translation type="unfinished">I-save ang QR Code</translation>
    </message>
    </context>
<context>
    <name>RPCConsole</name>
    <message>
        <source>Client version</source>
        <translation type="unfinished">Bersyon ng kliyente</translation>
    </message>
    <message>
        <source>&amp;Information</source>
        <translation type="unfinished">Impormasyon</translation>
    </message>
    <message>
        <source>General</source>
        <translation type="unfinished">Pangkalahatan</translation>
    </message>
    <message>
        <source>To specify a non-default location of the data directory use the '%1' option.</source>
        <translation type="unfinished">Upang tukuyin ang non-default na lokasyon ng direktoryo ng datos, gamitin ang '%1' na opsyon.</translation>
    </message>
    <message>
        <source>To specify a non-default location of the blocks directory use the '%1' option.</source>
        <translation type="unfinished">Upang tukuyin and non-default na lokasyon ng direktoryo ng mga block, gamitin ang '%1' na opsyon.</translation>
    </message>
    <message>
        <source>Startup time</source>
        <translation type="unfinished">Oras ng pagsisimula</translation>
    </message>
    <message>
        <source>Name</source>
        <translation type="unfinished">Pangalan</translation>
    </message>
    <message>
        <source>Number of connections</source>
        <translation type="unfinished">Dami ng mga koneksyon</translation>
    </message>
    <message>
        <source>Current number of transactions</source>
        <translation type="unfinished">Kasalukuyang dami ng mga transaksyon</translation>
    </message>
    <message>
        <source>Memory usage</source>
        <translation type="unfinished">Paggamit ng memory</translation>
    </message>
    <message>
        <source>Wallet: </source>
        <translation type="unfinished">Walet:</translation>
    </message>
    <message>
        <source>(none)</source>
        <translation type="unfinished">(wala)</translation>
    </message>
    <message>
        <source>&amp;Reset</source>
        <translation type="unfinished">I-reset</translation>
    </message>
    <message>
        <source>Received</source>
        <translation type="unfinished">Natanggap</translation>
    </message>
    <message>
        <source>Sent</source>
        <translation type="unfinished">Ipinadala</translation>
    </message>
    <message>
        <source>&amp;Peers</source>
        <translation type="unfinished">Peers</translation>
    </message>
    <message>
        <source>Banned peers</source>
        <translation type="unfinished">Mga pinagbawalan na peers</translation>
    </message>
    <message>
        <source>Select a peer to view detailed information.</source>
        <translation type="unfinished">Pumili ng peer upang tingnan ang detalyadong impormasyon.</translation>
    </message>
    <message>
        <source>Version</source>
        <translation type="unfinished">Bersyon</translation>
    </message>
    <message>
        <source>Starting Block</source>
        <translation type="unfinished">Pasimulang Block</translation>
    </message>
    <message>
        <source>Synced Headers</source>
        <translation type="unfinished">Mga header na na-sync</translation>
    </message>
    <message>
        <source>Synced Blocks</source>
        <translation type="unfinished">Mga block na na-sync</translation>
    </message>
    <message>
        <source>The mapped Autonomous System used for diversifying peer selection.</source>
        <translation type="unfinished">Ginamit ang na-map na Autonomous System para sa pag-iba-iba ng pagpipilian ng kapwa.</translation>
    </message>
    <message>
        <source>Mapped AS</source>
        <translation type="unfinished">Mapa sa AS
</translation>
    </message>
    <message>
        <source>User Agent</source>
        <translation type="unfinished">Ahente ng User</translation>
    </message>
    <message>
        <source>Node window</source>
        <translation type="unfinished">Bintana ng Node</translation>
    </message>
    <message>
        <source>Open the %1 debug log file from the current data directory. This can take a few seconds for large log files.</source>
        <translation type="unfinished">Buksan ang %1 debug log file mula sa kasalukuyang directoryo ng datos. Maaari itong tumagal ng ilang segundo para sa mga malalaking log file.</translation>
    </message>
    <message>
        <source>Decrease font size</source>
        <translation type="unfinished">Bawasan ang laki ng font</translation>
    </message>
    <message>
        <source>Increase font size</source>
        <translation type="unfinished">Dagdagan ang laki ng font</translation>
    </message>
    <message>
        <source>Services</source>
        <translation type="unfinished">Mga serbisyo</translation>
    </message>
    <message>
        <source>Connection Time</source>
        <translation type="unfinished">Oras ng Koneksyon</translation>
    </message>
    <message>
        <source>Last Send</source>
        <translation type="unfinished">Ang Huling Padala</translation>
    </message>
    <message>
        <source>Last Receive</source>
        <translation type="unfinished">Ang Huling Tanggap</translation>
    </message>
    <message>
        <source>Ping Time</source>
        <translation type="unfinished">Oras ng Ping</translation>
    </message>
    <message>
        <source>The duration of a currently outstanding ping.</source>
        <translation type="unfinished">Ang tagal ng kasalukuyang natitirang ping.</translation>
    </message>
    <message>
        <source>Time Offset</source>
        <translation type="unfinished">Offset ng Oras</translation>
    </message>
    <message>
        <source>Last block time</source>
        <translation type="unfinished">Huling oras ng block</translation>
    </message>
    <message>
        <source>&amp;Open</source>
        <translation type="unfinished">Buksan</translation>
    </message>
    <message>
        <source>&amp;Console</source>
        <translation type="unfinished">Console</translation>
    </message>
    <message>
        <source>&amp;Network Traffic</source>
        <translation type="unfinished">Traffic ng Network</translation>
    </message>
    <message>
        <source>Totals</source>
        <translation type="unfinished">Mga kabuuan</translation>
    </message>
    <message>
        <source>Debug log file</source>
        <translation type="unfinished">I-debug ang log file</translation>
    </message>
    <message>
        <source>Clear console</source>
        <translation type="unfinished">I-clear ang console</translation>
    </message>
    <message>
        <source>In:</source>
        <translation type="unfinished">Sa loob:</translation>
    </message>
    <message>
        <source>Out:</source>
        <translation type="unfinished">Labas:</translation>
    </message>
    <message>
        <source>&amp;Copy address</source>
        <extracomment>Context menu action to copy the address of a peer.</extracomment>
        <translation type="unfinished">&amp;Kopyahin and address</translation>
    </message>
    <message>
        <source>&amp;Disconnect</source>
        <translation type="unfinished">Idiskonekta</translation>
    </message>
    <message>
        <source>1 &amp;hour</source>
        <translation type="unfinished">1 &amp;oras</translation>
    </message>
    <message>
        <source>1 &amp;week</source>
        <translation type="unfinished">1 &amp;linggo</translation>
    </message>
    <message>
        <source>1 &amp;year</source>
        <translation type="unfinished">1 &amp;taon</translation>
    </message>
    <message>
        <source>&amp;Unban</source>
        <translation type="unfinished">Unban</translation>
    </message>
    <message>
        <source>Network activity disabled</source>
        <translation type="unfinished">Ang aktibidad ng network ay hindi gumagana.</translation>
    </message>
    <message>
        <source>Executing command without any wallet</source>
        <translation type="unfinished">Isinasagawa ang command nang walang anumang walet.</translation>
    </message>
    <message>
        <source>Executing command using "%1" wallet</source>
        <translation type="unfinished">Isinasagawa ang command gamit ang "%1" walet</translation>
    </message>
    <message>
        <source>via %1</source>
        <translation type="unfinished">sa pamamagitan ng %1</translation>
    </message>
    <message>
        <source>Yes</source>
        <translation type="unfinished">Oo</translation>
    </message>
    <message>
        <source>No</source>
        <translation type="unfinished">Hindi</translation>
    </message>
    <message>
        <source>To</source>
        <translation type="unfinished">Sa</translation>
    </message>
    <message>
        <source>From</source>
        <translation type="unfinished">Mula sa</translation>
    </message>
    <message>
        <source>Ban for</source>
        <translation type="unfinished">Ban para sa</translation>
    </message>
    <message>
        <source>Unknown</source>
        <translation type="unfinished">Hindi alam</translation>
    </message>
</context>
<context>
    <name>ReceiveCoinsDialog</name>
    <message>
        <source>&amp;Amount:</source>
        <translation type="unfinished">Halaga:</translation>
    </message>
    <message>
        <source>&amp;Label:</source>
        <translation type="unfinished">Label:</translation>
    </message>
    <message>
        <source>&amp;Message:</source>
        <translation type="unfinished">Mensahe:</translation>
    </message>
    <message>
        <source>An optional message to attach to the payment request, which will be displayed when the request is opened. Note: The message will not be sent with the payment over the Bitcoin network.</source>
        <translation type="unfinished">Opsyonal na mensahe na ilakip sa hiling ng bayad, na ipapakita pagbukas ng hiling. Tandaan: Ang mensahe ay hindi ipapadala kasama ng bayad sa Bitcoin network.</translation>
    </message>
    <message>
        <source>An optional label to associate with the new receiving address.</source>
        <translation type="unfinished">Opsyonal na label na iuugnay sa bagong address para sa pagtanggap.</translation>
    </message>
    <message>
        <source>Use this form to request payments. All fields are &lt;b&gt;optional&lt;/b&gt;.</source>
        <translation type="unfinished">Gamitin ang form na ito sa paghiling ng bayad. Lahat ng mga patlang ay &lt;b&gt;opsyonal&lt;/b&gt;.</translation>
    </message>
    <message>
        <source>An optional amount to request. Leave this empty or zero to not request a specific amount.</source>
        <translation type="unfinished">Opsyonal na halaga upang humiling. Iwanan itong walang laman o zero upang hindi humiling ng tiyak na halaga.</translation>
    </message>
    <message>
        <source>An optional label to associate with the new receiving address (used by you to identify an invoice).  It is also attached to the payment request.</source>
        <translation type="unfinished">Isang opsyonal na label upang maiugnay sa bagong address ng pagtanggap (ginamit mo upang makilala ang isang invoice). Nakalakip din ito sa kahilingan sa pagbabayad.</translation>
    </message>
    <message>
        <source>An optional message that is attached to the payment request and may be displayed to the sender.</source>
        <translation type="unfinished">Isang opsyonal na mensahe na naka-attach sa kahilingan sa pagbabayad at maaaring ipakita sa nagpadala.</translation>
    </message>
    <message>
        <source>&amp;Create new receiving address</source>
        <translation type="unfinished">&amp; Lumikha ng bagong address sa pagtanggap</translation>
    </message>
    <message>
        <source>Clear all fields of the form.</source>
        <translation type="unfinished">Limasin ang lahat ng mga patlang ng form.</translation>
    </message>
    <message>
        <source>Clear</source>
        <translation type="unfinished">Burahin</translation>
    </message>
    <message>
        <source>Requested payments history</source>
        <translation type="unfinished">Humiling ng kasaysayan ng kabayaran</translation>
    </message>
    <message>
        <source>Show the selected request (does the same as double clicking an entry)</source>
        <translation type="unfinished">Ipakita ang napiling hiling (ay kapareho ng pag-double-click ng isang entry)</translation>
    </message>
    <message>
        <source>Show</source>
        <translation type="unfinished">Ipakita</translation>
    </message>
    <message>
        <source>Remove the selected entries from the list</source>
        <translation type="unfinished">Alisin ang mga napiling entry sa listahan</translation>
    </message>
    <message>
        <source>Remove</source>
        <translation type="unfinished">Alisin</translation>
    </message>
    <message>
        <source>Copy &amp;URI</source>
        <translation type="unfinished">Kopyahin ang URI</translation>
    </message>
    <message>
        <source>&amp;Copy address</source>
        <translation type="unfinished">&amp;Kopyahin and address</translation>
    </message>
    <message>
        <source>Copy &amp;label</source>
        <translation type="unfinished">Kopyahin ang &amp;label</translation>
    </message>
    <message>
        <source>Copy &amp;amount</source>
        <translation type="unfinished">Kopyahin ang &amp;halaga</translation>
    </message>
    <message>
        <source>Could not unlock wallet.</source>
        <translation type="unfinished">Hindi magawang ma-unlock ang walet.</translation>
    </message>
    </context>
<context>
    <name>ReceiveRequestDialog</name>
    <message>
        <source>Amount:</source>
        <translation type="unfinished">Halaga:</translation>
    </message>
    <message>
        <source>Message:</source>
        <translation type="unfinished">Mensahe:</translation>
    </message>
    <message>
        <source>Wallet:</source>
        <translation type="unfinished">Walet:</translation>
    </message>
    <message>
        <source>Copy &amp;URI</source>
        <translation type="unfinished">Kopyahin ang URI</translation>
    </message>
    <message>
        <source>Copy &amp;Address</source>
        <translation type="unfinished">Kopyahin ang Address</translation>
    </message>
    <message>
        <source>Payment information</source>
        <translation type="unfinished">Impormasyon sa pagbabayad</translation>
    </message>
    <message>
        <source>Request payment to %1</source>
        <translation type="unfinished">Humiling ng bayad sa %1</translation>
    </message>
</context>
<context>
    <name>RecentRequestsTableModel</name>
    <message>
        <source>Date</source>
        <translation type="unfinished">Petsa</translation>
    </message>
    <message>
        <source>Message</source>
        <translation type="unfinished">Mensahe</translation>
    </message>
    <message>
        <source>(no label)</source>
        <translation type="unfinished">(walang label)</translation>
    </message>
    <message>
        <source>(no message)</source>
        <translation type="unfinished">(walang mensahe)</translation>
    </message>
    <message>
        <source>(no amount requested)</source>
        <translation type="unfinished">(walang halagang hiniling)</translation>
    </message>
    <message>
        <source>Requested</source>
        <translation type="unfinished">Hiniling</translation>
    </message>
</context>
<context>
    <name>SendCoinsDialog</name>
    <message>
        <source>Send Coins</source>
        <translation type="unfinished">Magpadala ng Coins</translation>
    </message>
    <message>
        <source>Coin Control Features</source>
        <translation type="unfinished">Mga Tampok ng Kontrol ng Coin</translation>
    </message>
    <message>
        <source>automatically selected</source>
        <translation type="unfinished">awtomatikong pinili</translation>
    </message>
    <message>
        <source>Insufficient funds!</source>
        <translation type="unfinished">Hindi sapat na pondo!</translation>
    </message>
    <message>
        <source>Quantity:</source>
        <translation type="unfinished">Dami:</translation>
    </message>
    <message>
        <source>Amount:</source>
        <translation type="unfinished">Halaga:</translation>
    </message>
    <message>
        <source>Fee:</source>
        <translation type="unfinished">Bayad:</translation>
    </message>
    <message>
        <source>After Fee:</source>
        <translation type="unfinished">Pagkatapos ng Bayad:</translation>
    </message>
    <message>
        <source>Change:</source>
        <translation type="unfinished">Sukli:</translation>
    </message>
    <message>
        <source>If this is activated, but the change address is empty or invalid, change will be sent to a newly generated address.</source>
        <translation type="unfinished">Kung naka-activate na ito ngunit walang laman o di-wasto ang address ng sukli, ipapadala ang sukli sa isang bagong gawang address.</translation>
    </message>
    <message>
        <source>Custom change address</source>
        <translation type="unfinished">Pasadyang address ng sukli</translation>
    </message>
    <message>
        <source>Transaction Fee:</source>
        <translation type="unfinished">Bayad sa Transaksyon:</translation>
    </message>
    <message>
        <source>Using the fallbackfee can result in sending a transaction that will take several hours or days (or never) to confirm. Consider choosing your fee manually or wait until you have validated the complete chain.</source>
        <translation type="unfinished">Ang paggamit ng fallbackfee ay maaaring magresulta sa pagpapadala ng transaksyon na tatagal ng ilang oras o araw (o hindi man) upang makumpirma. Isaalang-alang ang pagpili ng iyong bayad nang manu-mano o maghintay hanggang napatunayan mo ang kumpletong chain.</translation>
    </message>
    <message>
        <source>Warning: Fee estimation is currently not possible.</source>
        <translation type="unfinished">Babala: Kasalukuyang hindi posible ang pagtatantiya sa bayarin.</translation>
    </message>
    <message>
        <source>per kilobyte</source>
        <translation type="unfinished">kada kilobyte</translation>
    </message>
    <message>
        <source>Hide</source>
        <translation type="unfinished">Itago</translation>
    </message>
    <message>
        <source>Recommended:</source>
        <translation type="unfinished">Inirekumenda:</translation>
    </message>
    <message>
        <source>Send to multiple recipients at once</source>
        <translation type="unfinished">Magpadala sa maraming tatanggap nang sabay-sabay</translation>
    </message>
    <message>
        <source>Add &amp;Recipient</source>
        <translation type="unfinished">Magdagdag ng Tatanggap</translation>
    </message>
    <message>
        <source>Clear all fields of the form.</source>
        <translation type="unfinished">Limasin ang lahat ng mga patlang ng form.</translation>
    </message>
    <message>
        <source>Hide transaction fee settings</source>
        <translation type="unfinished">Itago ang mga Setting ng bayad sa Transaksyon</translation>
    </message>
    <message>
        <source>When there is less transaction volume than space in the blocks, miners as well as relaying nodes may enforce a minimum fee. Paying only this minimum fee is just fine, but be aware that this can result in a never confirming transaction once there is more demand for bitcoin transactions than the network can process.</source>
        <translation type="unfinished">Kapag mas kaunti ang dami ng transaksyon kaysa sa puwang sa mga blocks, ang mga minero pati na rin ang mga relaying node ay maaaring magpatupad ng minimum na bayad. Ang pagbabayad lamang ng minimum na bayad na ito ay maayos, ngunit malaman na maaari itong magresulta sa hindi kailanmang nagkukumpirmang transaksyon sa sandaling magkaroon ng higit na pangangailangan para sa mga transaksyon ng bitcoin kaysa sa kayang i-proseso ng network.</translation>
    </message>
    <message>
        <source>A too low fee might result in a never confirming transaction (read the tooltip)</source>
        <translation type="unfinished">Ang isang masyadong mababang bayad ay maaaring magresulta sa isang hindi kailanmang nagkukumpirmang transaksyon (basahin ang tooltip)</translation>
    </message>
    <message>
        <source>Confirmation time target:</source>
        <translation type="unfinished">Target na oras ng pagkumpirma:</translation>
    </message>
    <message>
        <source>Enable Replace-By-Fee</source>
        <translation type="unfinished">Paganahin ang Replace-By-Fee</translation>
    </message>
    <message>
        <source>With Replace-By-Fee (BIP-125) you can increase a transaction's fee after it is sent. Without this, a higher fee may be recommended to compensate for increased transaction delay risk.</source>
        <translation type="unfinished">Sa Replace-By-Fee (BIP-125) maaari kang magpataas ng bayad sa transaksyon pagkatapos na maipadala ito. Nang wala ito, maaaring irekumenda ang mas mataas na bayad upang mabawi ang mas mataas na transaction delay risk.</translation>
    </message>
    <message>
        <source>Clear &amp;All</source>
        <translation type="unfinished">Burahin Lahat</translation>
    </message>
    <message>
        <source>Balance:</source>
        <translation type="unfinished">Balanse:</translation>
    </message>
    <message>
        <source>Confirm the send action</source>
        <translation type="unfinished">Kumpirmahin ang aksyon ng pagpapadala</translation>
    </message>
    <message>
        <source>S&amp;end</source>
        <translation type="unfinished">Magpadala</translation>
    </message>
    <message>
        <source>Copy quantity</source>
        <translation type="unfinished">Kopyahin ang dami</translation>
    </message>
    <message>
        <source>Copy amount</source>
        <translation type="unfinished">Kopyahin ang halaga</translation>
    </message>
    <message>
        <source>Copy fee</source>
        <translation type="unfinished">Kopyahin ang halaga</translation>
    </message>
    <message>
        <source>Copy after fee</source>
        <translation type="unfinished">Kopyahin ang after fee</translation>
    </message>
    <message>
        <source>Copy bytes</source>
        <translation type="unfinished">Kopyahin ang bytes</translation>
    </message>
    <message>
        <source>Copy dust</source>
        <translation type="unfinished">Kopyahin ang dust</translation>
    </message>
    <message>
        <source>Copy change</source>
        <translation type="unfinished">Kopyahin ang sukli</translation>
    </message>
    <message>
        <source>%1 (%2 blocks)</source>
        <translation type="unfinished">%1 (%2 mga block)</translation>
    </message>
    <message>
        <source>Cr&amp;eate Unsigned</source>
        <translation type="unfinished">Lumikha ng Unsigned</translation>
    </message>
    <message>
        <source>%1 to %2</source>
        <translation type="unfinished">%1 sa %2</translation>
    </message>
    <message>
        <source>or</source>
        <translation type="unfinished">o</translation>
    </message>
    <message>
        <source>You can increase the fee later (signals Replace-By-Fee, BIP-125).</source>
        <translation type="unfinished">Maaari mong dagdagan ang bayad mamaya (sumesenyas ng Replace-By-Fee, BIP-125).</translation>
    </message>
    <message>
        <source>Please, review your transaction.</source>
        <extracomment>Text to prompt a user to review the details of the transaction they are attempting to send.</extracomment>
        <translation type="unfinished">Pakiusap, suriin ang iyong transaksyon.</translation>
    </message>
    <message>
        <source>Transaction fee</source>
        <translation type="unfinished">Bayad sa transaksyon</translation>
    </message>
    <message>
        <source>Not signalling Replace-By-Fee, BIP-125.</source>
        <translation type="unfinished">Hindi sumesenyas ng Replace-By-Fee, BIP-125.</translation>
    </message>
    <message>
        <source>Total Amount</source>
        <translation type="unfinished">Kabuuang Halaga</translation>
    </message>
    <message>
        <source>Confirm send coins</source>
        <translation type="unfinished">Kumpirmahin magpadala ng coins</translation>
    </message>
    <message>
        <source>Watch-only balance:</source>
        <translation type="unfinished">Balanse lamang sa panonood:</translation>
    </message>
    <message>
        <source>The recipient address is not valid. Please recheck.</source>
        <translation type="unfinished">Ang address ng tatanggap ay hindi wasto. Mangyaring suriin muli.</translation>
    </message>
    <message>
        <source>The amount to pay must be larger than 0.</source>
        <translation type="unfinished">Ang halagang dapat bayaran ay dapat na mas malaki sa 0.</translation>
    </message>
    <message>
        <source>The amount exceeds your balance.</source>
        <translation type="unfinished">Ang halaga ay lumampas sa iyong balanse.</translation>
    </message>
    <message>
        <source>The total exceeds your balance when the %1 transaction fee is included.</source>
        <translation type="unfinished">Ang kabuuan ay lumampas sa iyong balanse kapag kasama ang %1 na bayad sa transaksyon.</translation>
    </message>
    <message>
        <source>Duplicate address found: addresses should only be used once each.</source>
        <translation type="unfinished">Natagpuan ang duplicate na address: ang mga address ay dapat isang beses lamang gamitin bawat isa.</translation>
    </message>
    <message>
        <source>Transaction creation failed!</source>
        <translation type="unfinished">Nabigo ang paggawa ng transaksyon!</translation>
    </message>
    <message>
        <source>A fee higher than %1 is considered an absurdly high fee.</source>
        <translation type="unfinished">Ang bayad na mas mataas sa %1 ay itinuturing na napakataas na bayad.</translation>
    </message>
    <message numerus="yes">
        <source>Estimated to begin confirmation within %n block(s).</source>
        <translation type="unfinished">
            <numerusform />
            <numerusform />
        </translation>
    </message>
    <message>
        <source>Warning: Invalid Bitcoin address</source>
        <translation type="unfinished">Babala: Hindi wastong Bitcoin address</translation>
    </message>
    <message>
        <source>Warning: Unknown change address</source>
        <translation type="unfinished">Babala: Hindi alamang address ng sukli</translation>
    </message>
    <message>
        <source>Confirm custom change address</source>
        <translation type="unfinished">Kumpirmahin ang pasadyang address ng sukli</translation>
    </message>
    <message>
        <source>The address you selected for change is not part of this wallet. Any or all funds in your wallet may be sent to this address. Are you sure?</source>
        <translation type="unfinished">Ang address na pinili mo para sa sukli ay hindi bahagi ng walet na ito. Ang anumang o lahat ng pondo sa iyong walet ay maaaring ipadala sa address na ito. Sigurado ka ba?</translation>
    </message>
    <message>
        <source>(no label)</source>
        <translation type="unfinished">(walang label)</translation>
    </message>
</context>
<context>
    <name>SendCoinsEntry</name>
    <message>
        <source>A&amp;mount:</source>
        <translation type="unfinished">Halaga:</translation>
    </message>
    <message>
        <source>Pay &amp;To:</source>
        <translation type="unfinished">Magbayad Sa:</translation>
    </message>
    <message>
        <source>&amp;Label:</source>
        <translation type="unfinished">Label:</translation>
    </message>
    <message>
        <source>Choose previously used address</source>
        <translation type="unfinished">Piliin ang dating ginamit na address</translation>
    </message>
    <message>
        <source>The Bitcoin address to send the payment to</source>
        <translation type="unfinished">Ang Bitcoin address kung saan ipapadala and bayad</translation>
    </message>
    <message>
        <source>Paste address from clipboard</source>
        <translation type="unfinished">I-paste ang address mula sa clipboard</translation>
    </message>
    <message>
        <source>Remove this entry</source>
        <translation type="unfinished">Alisin ang entry na ito</translation>
    </message>
    <message>
        <source>The fee will be deducted from the amount being sent. The recipient will receive less bitcoins than you enter in the amount field. If multiple recipients are selected, the fee is split equally.</source>
        <translation type="unfinished">Ibabawas ang bayad mula sa halagang ipapadala. Ang tatanggap ay makakatanggap ng mas kaunting mga bitcoin kaysa sa pinasok mo sa patlang ng halaga. Kung napili ang maraming tatanggap, ang bayad ay paghihiwalayin.</translation>
    </message>
    <message>
        <source>S&amp;ubtract fee from amount</source>
        <translation type="unfinished">Ibawas ang bayad mula sa halagaq</translation>
    </message>
    <message>
        <source>Use available balance</source>
        <translation type="unfinished">Gamitin ang magagamit na balanse</translation>
    </message>
    <message>
        <source>Message:</source>
        <translation type="unfinished">Mensahe:</translation>
    </message>
    <message>
        <source>Enter a label for this address to add it to the list of used addresses</source>
        <translation type="unfinished">Mag-enter ng label para sa address na ito upang idagdag ito sa listahan ng mga gamit na address.</translation>
    </message>
    <message>
        <source>A message that was attached to the bitcoin: URI which will be stored with the transaction for your reference. Note: This message will not be sent over the Bitcoin network.</source>
        <translation type="unfinished">Mensahe na nakalakip sa bitcoin: URI na kung saan maiimbak kasama ang transaksyon para sa iyong sanggunian. Tandaan: Ang mensaheng ito ay hindi ipapadala sa network ng Bitcoin.</translation>
    </message>
</context>
<context>
    <name>SendConfirmationDialog</name>
    <message>
        <source>Send</source>
        <translation type="unfinished">Ipadala</translation>
    </message>
    </context>
<context>
    <name>SignVerifyMessageDialog</name>
    <message>
        <source>Signatures - Sign / Verify a Message</source>
        <translation type="unfinished">Pirma - Pumirma / Patunayan ang Mensahe</translation>
    </message>
    <message>
        <source>&amp;Sign Message</source>
        <translation type="unfinished">Pirmahan ang Mensahe</translation>
    </message>
    <message>
        <source>You can sign messages/agreements with your addresses to prove you can receive bitcoins sent to them. Be careful not to sign anything vague or random, as phishing attacks may try to trick you into signing your identity over to them. Only sign fully-detailed statements you agree to.</source>
        <translation type="unfinished">Maaari kang pumirma ng mga mensahe/kasunduan sa iyong mga address upang mapatunayan na maaari kang makatanggap ng mga bitcoin na ipinadala sa kanila. Mag-ingat na huwag pumirma ng anumang bagay na hindi malinaw o random, dahil ang mga phishing attack ay maaaring subukan na linlangin ka sa pagpirma ng iyong pagkakakilanlan sa kanila. Pumirma lamang ng kumpletong mga pahayag na sumasang-ayon ka.</translation>
    </message>
    <message>
        <source>The Bitcoin address to sign the message with</source>
        <translation type="unfinished">Ang Bitcoin address kung anong ipipirma sa mensahe</translation>
    </message>
    <message>
        <source>Choose previously used address</source>
        <translation type="unfinished">Piliin ang dating ginamit na address</translation>
    </message>
    <message>
        <source>Paste address from clipboard</source>
        <translation type="unfinished">I-paste ang address mula sa clipboard</translation>
    </message>
    <message>
        <source>Enter the message you want to sign here</source>
        <translation type="unfinished">I-enter ang mensahe na nais mong pirmahan dito</translation>
    </message>
    <message>
        <source>Signature</source>
        <translation type="unfinished">Pirma</translation>
    </message>
    <message>
        <source>Copy the current signature to the system clipboard</source>
        <translation type="unfinished">Kopyahin ang kasalukuyang address sa system clipboard</translation>
    </message>
    <message>
        <source>Sign the message to prove you own this Bitcoin address</source>
        <translation type="unfinished">Pirmahan ang mensahe upang mapatunayan na pagmamay-ari mo ang Bitcoin address na ito</translation>
    </message>
    <message>
        <source>Sign &amp;Message</source>
        <translation type="unfinished">Pirmahan ang Mensahe</translation>
    </message>
    <message>
        <source>Reset all sign message fields</source>
        <translation type="unfinished">I-reset ang lahat ng mga patlang ng pagpirma ng mensahe</translation>
    </message>
    <message>
        <source>Clear &amp;All</source>
        <translation type="unfinished">Burahin Lahat</translation>
    </message>
    <message>
        <source>&amp;Verify Message</source>
        <translation type="unfinished">Tiyakin ang Katotohanan ng Mensahe</translation>
    </message>
    <message>
        <source>Enter the receiver's address, message (ensure you copy line breaks, spaces, tabs, etc. exactly) and signature below to verify the message. Be careful not to read more into the signature than what is in the signed message itself, to avoid being tricked by a man-in-the-middle attack. Note that this only proves the signing party receives with the address, it cannot prove sendership of any transaction!</source>
        <translation type="unfinished">Ipasok ang address ng tatanggap, mensahe (tiyakin na kopyahin mo ang mga break ng linya, puwang, mga tab, atbp.) at pirma sa ibaba upang i-verify ang mensahe. Mag-ingat na huwag magbasa ng higit pa sa pirma kaysa sa kung ano ang nasa nakapirmang mensahe mismo, upang maiwasan na maloko ng man-in-the-middle attack. Tandaan na pinapatunayan lamang nito na nakakatanggap sa address na ito ang partido na pumirma, hindi nito napapatunayan ang pagpapadala ng anumang transaksyon!</translation>
    </message>
    <message>
        <source>The Bitcoin address the message was signed with</source>
        <translation type="unfinished">Ang Bitcoin address na pumirma sa mensahe</translation>
    </message>
    <message>
        <source>Verify the message to ensure it was signed with the specified Bitcoin address</source>
        <translation type="unfinished">Tiyakin ang katotohanan ng mensahe upang siguruhin na ito'y napirmahan ng tinukoy na Bitcoin address</translation>
    </message>
    <message>
        <source>Verify &amp;Message</source>
        <translation type="unfinished">Tiyakin ang Katotohanan ng Mensahe</translation>
    </message>
    <message>
        <source>Reset all verify message fields</source>
        <translation type="unfinished">I-reset ang lahat ng mga patlang ng pag-verify ng mensahe</translation>
    </message>
    <message>
        <source>Click "Sign Message" to generate signature</source>
        <translation type="unfinished">I-klik ang "Pirmahan ang Mensahe" upang gumawa ng pirma</translation>
    </message>
    <message>
        <source>The entered address is invalid.</source>
        <translation type="unfinished">Ang address na pinasok ay hindi wasto.</translation>
    </message>
    <message>
        <source>Please check the address and try again.</source>
        <translation type="unfinished">Mangyaring suriin ang address at subukang muli.</translation>
    </message>
    <message>
        <source>The entered address does not refer to a key.</source>
        <translation type="unfinished">Ang pinasok na address ay hindi tumutukoy sa isang key.</translation>
    </message>
    <message>
        <source>Wallet unlock was cancelled.</source>
        <translation type="unfinished">Kinansela ang pag-unlock ng walet.</translation>
    </message>
    <message>
        <source>No error</source>
        <translation type="unfinished">Walang Kamalian</translation>
    </message>
    <message>
        <source>Private key for the entered address is not available.</source>
        <translation type="unfinished">Hindi magagamit ang private key para sa pinasok na address.</translation>
    </message>
    <message>
        <source>Message signing failed.</source>
        <translation type="unfinished">Nabigo ang pagpirma ng mensahe.</translation>
    </message>
    <message>
        <source>Message signed.</source>
        <translation type="unfinished">Napirmahan ang mensahe.</translation>
    </message>
    <message>
        <source>The signature could not be decoded.</source>
        <translation type="unfinished">Ang pirma ay hindi maaaring ma-decode.</translation>
    </message>
    <message>
        <source>Please check the signature and try again.</source>
        <translation type="unfinished">Mangyaring suriin ang pirma at subukang muli.</translation>
    </message>
    <message>
        <source>The signature did not match the message digest.</source>
        <translation type="unfinished">Ang pirma ay hindi tumugma sa message digest.</translation>
    </message>
    <message>
        <source>Message verification failed.</source>
        <translation type="unfinished">Nabigo ang pagpapatunay ng mensahe.</translation>
    </message>
    <message>
        <source>Message verified.</source>
        <translation type="unfinished">Napatunayan ang mensahe.</translation>
    </message>
</context>
<context>
    <name>TransactionDesc</name>
    <message>
        <source>conflicted with a transaction with %1 confirmations</source>
        <extracomment>Text explaining the current status of a transaction, shown in the status field of the details window for this transaction. This status represents an unconfirmed transaction that conflicts with a confirmed transaction.</extracomment>
        <translation type="unfinished">sumalungat sa isang transaksyon na may %1 pagkumpirma</translation>
    </message>
    <message>
        <source>abandoned</source>
        <extracomment>Text explaining the current status of a transaction, shown in the status field of the details window for this transaction. This status represents an abandoned transaction.</extracomment>
        <translation type="unfinished">inabandona</translation>
    </message>
    <message>
        <source>%1/unconfirmed</source>
        <extracomment>Text explaining the current status of a transaction, shown in the status field of the details window for this transaction. This status represents a transaction confirmed in at least one block, but less than 6 blocks.</extracomment>
        <translation type="unfinished">%1/hindi nakumpirma</translation>
    </message>
    <message>
        <source>%1 confirmations</source>
        <extracomment>Text explaining the current status of a transaction, shown in the status field of the details window for this transaction. This status represents a transaction confirmed in 6 or more blocks.</extracomment>
        <translation type="unfinished">%1 pagkumpirma</translation>
    </message>
    <message>
        <source>Status</source>
        <translation type="unfinished">Katayuan</translation>
    </message>
    <message>
        <source>Date</source>
        <translation type="unfinished">Petsa</translation>
    </message>
    <message>
        <source>Source</source>
        <translation type="unfinished">Pinagmulan</translation>
    </message>
    <message>
        <source>Generated</source>
        <translation type="unfinished">Nagawa</translation>
    </message>
    <message>
        <source>From</source>
        <translation type="unfinished">Mula sa</translation>
    </message>
    <message>
        <source>unknown</source>
        <translation type="unfinished">hindi alam</translation>
    </message>
    <message>
        <source>To</source>
        <translation type="unfinished">Sa</translation>
    </message>
    <message>
        <source>own address</source>
        <translation type="unfinished">sariling address</translation>
    </message>
    <message>
        <source>Credit</source>
        <translation type="unfinished">Pautang</translation>
    </message>
    <message numerus="yes">
        <source>matures in %n more block(s)</source>
        <translation type="unfinished">
            <numerusform />
            <numerusform />
        </translation>
    </message>
    <message>
        <source>not accepted</source>
        <translation type="unfinished">hindi tinanggap</translation>
    </message>
    <message>
        <source>Total debit</source>
        <translation type="unfinished">Kabuuang debit</translation>
    </message>
    <message>
        <source>Total credit</source>
        <translation type="unfinished">Kabuuang credit</translation>
    </message>
    <message>
        <source>Transaction fee</source>
        <translation type="unfinished">Bayad sa transaksyon</translation>
    </message>
    <message>
        <source>Net amount</source>
        <translation type="unfinished">Halaga ng net</translation>
    </message>
    <message>
        <source>Message</source>
        <translation type="unfinished">Mensahe</translation>
    </message>
    <message>
        <source>Comment</source>
        <translation type="unfinished">Puna</translation>
    </message>
    <message>
        <source>Transaction ID</source>
        <translation type="unfinished">ID ng Transaksyon</translation>
    </message>
    <message>
        <source>Transaction total size</source>
        <translation type="unfinished">Kabuuang laki ng transaksyon</translation>
    </message>
    <message>
        <source>Transaction virtual size</source>
        <translation type="unfinished">Ang virtual size ng transaksyon</translation>
    </message>
    <message>
        <source>Merchant</source>
        <translation type="unfinished">Mangangalakal</translation>
    </message>
    <message>
        <source>Generated coins must mature %1 blocks before they can be spent. When you generated this block, it was broadcast to the network to be added to the block chain. If it fails to get into the chain, its state will change to "not accepted" and it won't be spendable. This may occasionally happen if another node generates a block within a few seconds of yours.</source>
        <translation type="unfinished">Ang mga nabuong coins ay dapat mayroong %1 blocks sa ibabaw bago sila gastusin. Kapag nabuo mo ang block na ito, nai-broadcast ito sa network na idadagdag sa block chain. Kung nabigo itong makapasok sa chain, magbabago ang katayuan nito sa "hindi tinanggap" at hindi it magagastos. Maaaring mangyari ito paminsan-minsan kung may isang node na bumuo ng isang block sa loob ng ilang segundo sa iyo.</translation>
    </message>
    <message>
        <source>Debug information</source>
        <translation type="unfinished">I-debug ang impormasyon</translation>
    </message>
    <message>
        <source>Transaction</source>
        <translation type="unfinished">Transaksyon</translation>
    </message>
    <message>
        <source>Inputs</source>
        <translation type="unfinished">Mga input</translation>
    </message>
    <message>
        <source>Amount</source>
        <translation type="unfinished">Halaga</translation>
    </message>
    <message>
        <source>true</source>
        <translation type="unfinished">totoo</translation>
    </message>
    <message>
        <source>false</source>
        <translation type="unfinished">mali</translation>
    </message>
</context>
<context>
    <name>TransactionDescDialog</name>
    <message>
        <source>This pane shows a detailed description of the transaction</source>
        <translation type="unfinished">Ang pane na ito ay nagpapakita ng detalyadong paglalarawan ng transaksyon</translation>
    </message>
    <message>
        <source>Details for %1</source>
        <translation type="unfinished">Detalye para sa %1</translation>
    </message>
</context>
<context>
    <name>TransactionTableModel</name>
    <message>
        <source>Date</source>
        <translation type="unfinished">Petsa</translation>
    </message>
    <message>
        <source>Type</source>
        <translation type="unfinished">Uri</translation>
    </message>
    <message>
        <source>Unconfirmed</source>
        <translation type="unfinished">Hindi nakumpirma</translation>
    </message>
    <message>
        <source>Abandoned</source>
        <translation type="unfinished">Inabandona</translation>
    </message>
    <message>
        <source>Confirming (%1 of %2 recommended confirmations)</source>
        <translation type="unfinished">Ikinukumpirma (%1 ng %2 inirerekumendang kompirmasyon)</translation>
    </message>
    <message>
        <source>Confirmed (%1 confirmations)</source>
        <translation type="unfinished">Nakumpirma (%1 pagkumpirma)</translation>
    </message>
    <message>
        <source>Conflicted</source>
        <translation type="unfinished">Nagkasalungat</translation>
    </message>
    <message>
        <source>Immature (%1 confirmations, will be available after %2)</source>
        <translation type="unfinished">Hindi pa ligtas gastusin (%1 pagkumpirma, magagamit pagkatapos ng %2)</translation>
    </message>
    <message>
        <source>Generated but not accepted</source>
        <translation type="unfinished">Nabuo ngunit hindi tinanggap</translation>
    </message>
    <message>
        <source>Received with</source>
        <translation type="unfinished">Natanggap kasama ang</translation>
    </message>
    <message>
        <source>Received from</source>
        <translation type="unfinished">Natanggap mula kay</translation>
    </message>
    <message>
        <source>Sent to</source>
        <translation type="unfinished">Ipinadala sa</translation>
    </message>
    <message>
        <source>Payment to yourself</source>
        <translation type="unfinished">Pagbabayad sa iyong sarili</translation>
    </message>
    <message>
        <source>Mined</source>
        <translation type="unfinished">Namina</translation>
    </message>
    <message>
        <source>(no label)</source>
        <translation type="unfinished">(walang label)</translation>
    </message>
    <message>
        <source>Transaction status. Hover over this field to show number of confirmations.</source>
        <translation type="unfinished">Katayuan ng transaksyon. Mag-hover sa patlang na ito upang ipakita ang bilang ng mga pagkumpirma.</translation>
    </message>
    <message>
        <source>Date and time that the transaction was received.</source>
        <translation type="unfinished">Petsa at oras na natanggap ang transaksyon.</translation>
    </message>
    <message>
        <source>Type of transaction.</source>
        <translation type="unfinished">Uri ng transaksyon.</translation>
    </message>
    <message>
        <source>Whether or not a watch-only address is involved in this transaction.</source>
        <translation type="unfinished">Kasangkot man o hindi ang isang watch-only address sa transaksyon na ito.</translation>
    </message>
    <message>
        <source>User-defined intent/purpose of the transaction.</source>
        <translation type="unfinished">User-defined na hangarin/layunin ng transaksyon.</translation>
    </message>
    <message>
        <source>Amount removed from or added to balance.</source>
        <translation type="unfinished">Halaga na tinanggal o idinagdag sa balanse.</translation>
    </message>
</context>
<context>
    <name>TransactionView</name>
    <message>
        <source>All</source>
        <translation type="unfinished">Lahat</translation>
    </message>
    <message>
        <source>Today</source>
        <translation type="unfinished">Ngayon</translation>
    </message>
    <message>
        <source>This week</source>
        <translation type="unfinished">Ngayong linggo</translation>
    </message>
    <message>
        <source>This month</source>
        <translation type="unfinished">Ngayong buwan</translation>
    </message>
    <message>
        <source>Last month</source>
        <translation type="unfinished">Noong nakaraang buwan</translation>
    </message>
    <message>
        <source>This year</source>
        <translation type="unfinished">Ngayon taon</translation>
    </message>
    <message>
        <source>Received with</source>
        <translation type="unfinished">Natanggap kasama ang</translation>
    </message>
    <message>
        <source>Sent to</source>
        <translation type="unfinished">Ipinadala sa</translation>
    </message>
    <message>
        <source>To yourself</source>
        <translation type="unfinished">Sa iyong sarili</translation>
    </message>
    <message>
        <source>Mined</source>
        <translation type="unfinished">Namina</translation>
    </message>
    <message>
        <source>Other</source>
        <translation type="unfinished">Ang iba</translation>
    </message>
    <message>
        <source>Enter address, transaction id, or label to search</source>
        <translation type="unfinished">Ipasok ang address, ID ng transaksyon, o label upang maghanap</translation>
    </message>
    <message>
        <source>Min amount</source>
        <translation type="unfinished">Minimum na halaga</translation>
    </message>
    <message>
        <source>&amp;Copy address</source>
        <translation type="unfinished">&amp;Kopyahin and address</translation>
    </message>
    <message>
        <source>Copy &amp;label</source>
        <translation type="unfinished">Kopyahin ang &amp;label</translation>
    </message>
    <message>
        <source>Copy &amp;amount</source>
        <translation type="unfinished">Kopyahin ang &amp;halaga</translation>
    </message>
    <message>
        <source>Export Transaction History</source>
        <translation type="unfinished">I-export ang Kasaysayan ng Transaksyon</translation>
    </message>
    <message>
        <source>Confirmed</source>
        <translation type="unfinished">Nakumpirma</translation>
    </message>
    <message>
        <source>Date</source>
        <translation type="unfinished">Petsa</translation>
    </message>
    <message>
        <source>Type</source>
        <translation type="unfinished">Uri</translation>
    </message>
    <message>
        <source>Exporting Failed</source>
        <translation type="unfinished">Nabigo ang Pag-export</translation>
    </message>
    <message>
        <source>There was an error trying to save the transaction history to %1.</source>
        <translation type="unfinished">May kamalian sa pag-impok ng kasaysayan ng transaksyon sa %1.</translation>
    </message>
    <message>
        <source>Exporting Successful</source>
        <translation type="unfinished">Matagumpay ang Pag-export</translation>
    </message>
    <message>
        <source>The transaction history was successfully saved to %1.</source>
        <translation type="unfinished">Matagumpay na naimpok ang kasaysayan ng transaksyon sa %1.</translation>
    </message>
    <message>
        <source>Range:</source>
        <translation type="unfinished">Saklaw:</translation>
    </message>
    <message>
        <source>to</source>
        <translation type="unfinished">sa</translation>
    </message>
</context>
<context>
    <name>WalletFrame</name>
    <message>
        <source>Create a new wallet</source>
        <translation type="unfinished">Gumawa ng Bagong Pitaka</translation>
    </message>
    <message>
        <source>Error</source>
        <translation type="unfinished">Kamalian</translation>
    </message>
    </context>
<context>
    <name>WalletModel</name>
    <message>
        <source>Send Coins</source>
        <translation type="unfinished">Magpadala ng Coins</translation>
    </message>
    <message>
        <source>Fee bump error</source>
        <translation type="unfinished">Kamalian sa fee bump</translation>
    </message>
    <message>
        <source>Increasing transaction fee failed</source>
        <translation type="unfinished">Nabigo ang pagtaas ng bayad sa transaksyon</translation>
    </message>
    <message>
        <source>Do you want to increase the fee?</source>
        <extracomment>Asks a user if they would like to manually increase the fee of a transaction that has already been created.</extracomment>
        <translation type="unfinished">Nais mo bang dagdagan ang bayad?</translation>
    </message>
    <message>
        <source>Current fee:</source>
        <translation type="unfinished">Kasalukuyang bayad:</translation>
    </message>
    <message>
        <source>Increase:</source>
        <translation type="unfinished">Pagtaas:</translation>
    </message>
    <message>
        <source>New fee:</source>
        <translation type="unfinished">Bagong bayad:</translation>
    </message>
    <message>
        <source>Confirm fee bump</source>
        <translation type="unfinished">Kumpirmahin ang fee bump</translation>
    </message>
    <message>
        <source>Can't draft transaction.</source>
        <translation type="unfinished">Hindi ma-draft ang transaksyon</translation>
    </message>
    <message>
        <source>PSBT copied</source>
        <translation type="unfinished">Kinopya ang PSBT</translation>
    </message>
    <message>
        <source>Can't sign transaction.</source>
        <translation type="unfinished">Hindi mapirmahan ang transaksyon.</translation>
    </message>
    <message>
        <source>Could not commit transaction</source>
        <translation type="unfinished">Hindi makagawa ng transaksyon</translation>
    </message>
    <message>
        <source>default wallet</source>
        <translation type="unfinished">walet na default</translation>
    </message>
</context>
<context>
    <name>WalletView</name>
    <message>
        <source>&amp;Export</source>
        <translation type="unfinished">I-export</translation>
    </message>
    <message>
        <source>Export the data in the current tab to a file</source>
        <translation type="unfinished">Angkatin ang datos sa kasalukuyang tab sa talaksan</translation>
    </message>
    <message>
        <source>Backup Wallet</source>
        <translation type="unfinished">Backup na walet</translation>
    </message>
    <message>
        <source>Backup Failed</source>
        <translation type="unfinished">Nabigo ang Backup</translation>
    </message>
    <message>
        <source>There was an error trying to save the wallet data to %1.</source>
        <translation type="unfinished">May kamalian sa pag-impok ng datos ng walet sa %1.</translation>
    </message>
    <message>
        <source>Backup Successful</source>
        <translation type="unfinished">Matagumpay ang Pag-Backup</translation>
    </message>
    <message>
        <source>The wallet data was successfully saved to %1.</source>
        <translation type="unfinished">Matagumpay na naimpok ang datos ng walet sa %1.</translation>
    </message>
    <message>
        <source>Cancel</source>
        <translation type="unfinished">Kanselahin</translation>
    </message>
</context>
</TS><|MERGE_RESOLUTION|>--- conflicted
+++ resolved
@@ -3,11 +3,7 @@
     <name>AddressBookPage</name>
     <message>
         <source>Right-click to edit address or label</source>
-<<<<<<< HEAD
-        <translation type="unfinished">Mag-right click para ibahin ang address o label</translation>
-=======
         <translation type="unfinished">Right-click para ma-edit ang address o label</translation>
->>>>>>> 3116ccd7
     </message>
     <message>
         <source>Create a new address</source>
@@ -23,7 +19,7 @@
     </message>
     <message>
         <source>&amp;Copy</source>
-        <translation type="unfinished">gayahin</translation>
+        <translation type="unfinished">Kopyahin</translation>
     </message>
     <message>
         <source>C&amp;lose</source>
@@ -35,15 +31,15 @@
     </message>
     <message>
         <source>Enter address or label to search</source>
-        <translation type="unfinished">Maglagay ng address o label upang maghanap</translation>
+        <translation type="unfinished">I-enter ang address o label upang maghanap</translation>
     </message>
     <message>
         <source>Export the data in the current tab to a file</source>
-        <translation type="unfinished">I-exporte yung datos sa kasalukuyang tab doon sa pila</translation>
+        <translation type="unfinished">Angkatin ang datos sa kasalukuyang tab sa talaksan</translation>
     </message>
     <message>
         <source>&amp;Export</source>
-        <translation type="unfinished">I-exporte</translation>
+        <translation type="unfinished">I-export</translation>
     </message>
     <message>
         <source>&amp;Delete</source>
@@ -76,11 +72,12 @@
     <message>
         <source>These are your Bitcoin addresses for receiving payments. Use the 'Create new receiving address' button in the receive tab to create new addresses.
 Signing is only possible with addresses of the type 'legacy'.</source>
-        <translation type="unfinished">Ito ang iyong mga Bitcoin address upang makatanggap ng mga salapi. Gamitin niyo ang 'Gumawa ng bagong address' na pindutan sa 'Tumanggap' na tab upang makagawa ng bagong address. Ang pagpirma ay posible lamang sa mga address na may uring 'legacy'.</translation>
+        <translation type="unfinished">Ito ang iyong Bitcoin addresses upang makatanggap ng salapi. Gamitin ang 'Create new receiving address' button sa receive tab upang lumikha ng bagong address. Ang signing ay posible lamang sa mga addresses na nasa anyong 'legacy'.
+</translation>
     </message>
     <message>
         <source>&amp;Copy Address</source>
-        <translation type="unfinished">Kopyahin ang Address</translation>
+        <translation type="unfinished">Kopyahin ang address</translation>
     </message>
     <message>
         <source>Copy &amp;Label</source>
@@ -88,20 +85,20 @@
     </message>
     <message>
         <source>&amp;Edit</source>
-        <translation type="unfinished">Ibahin</translation>
+        <translation type="unfinished">I-edit</translation>
     </message>
     <message>
         <source>Export Address List</source>
-        <translation type="unfinished">I-exporte ang Listahan ng Address</translation>
+        <translation type="unfinished">I-export ang Listahan ng Address</translation>
     </message>
     <message>
         <source>There was an error trying to save the address list to %1. Please try again.</source>
         <extracomment>An error message. %1 is a stand-in argument for the name of the file we attempted to save to.</extracomment>
-        <translation type="unfinished">Mayroong error sa pag-save ng listahan ng address sa %1. Subukan muli.</translation>
+        <translation type="unfinished">Mayroong error sa pag-save ng listahan ng address sa %1. Subukang muli.</translation>
     </message>
     <message>
         <source>Exporting Failed</source>
-        <translation type="unfinished">Nabigo ang pag-exporte</translation>
+        <translation type="unfinished">Nabigo ang Pag-export</translation>
     </message>
 </context>
 <context>
@@ -114,12 +111,8 @@
 <context>
     <name>AskPassphraseDialog</name>
     <message>
-        <source>Passphrase Dialog</source>
-        <translation type="unfinished">Diyalogo ng passphrase</translation>
-    </message>
-    <message>
         <source>Enter passphrase</source>
-        <translation type="unfinished">Maglagay ng passphrase</translation>
+        <translation type="unfinished">Ipasok ang passphrase</translation>
     </message>
     <message>
         <source>New passphrase</source>
@@ -131,19 +124,19 @@
     </message>
     <message>
         <source>Show passphrase</source>
-        <translation type="unfinished">Ipakita ang passphrase</translation>
+        <translation type="unfinished">Ipakita ang Passphrase</translation>
     </message>
     <message>
         <source>Encrypt wallet</source>
-        <translation type="unfinished">I-enkripto ang pitaka</translation>
+        <translation type="unfinished">I-encrypt ang walet.</translation>
     </message>
     <message>
         <source>This operation needs your wallet passphrase to unlock the wallet.</source>
-        <translation type="unfinished">Kailangan ng operasyong ito and inyong wallet passphrase upang mai-unlock ang wallet.</translation>
+        <translation type="unfinished">Kailangan ng operasyong ito ang passphrase ng iyong walet upang mai-unlock ang walet.</translation>
     </message>
     <message>
         <source>Unlock wallet</source>
-        <translation type="unfinished">I-unlock ang pitaka</translation>
+        <translation type="unfinished">I-unlock ang walet.</translation>
     </message>
     <message>
         <source>Change passphrase</source>
@@ -151,7 +144,7 @@
     </message>
     <message>
         <source>Confirm wallet encryption</source>
-        <translation type="unfinished">Kumpirmahin ang pag-enkripto ng pitaka</translation>
+        <translation type="unfinished">Kumpirmahin ang pag-encrypt ng walet.</translation>
     </message>
     <message>
         <source>Warning: If you encrypt your wallet and lose your passphrase, you will &lt;b&gt;LOSE ALL OF YOUR BITCOINS&lt;/b&gt;!</source>
@@ -163,11 +156,11 @@
     </message>
     <message>
         <source>Wallet encrypted</source>
-        <translation type="unfinished">Naka-enkripto na ang pitaka</translation>
+        <translation type="unfinished">Naka-encrypt ang walet.</translation>
     </message>
     <message>
         <source>Enter the new passphrase for the wallet.&lt;br/&gt;Please use a passphrase of &lt;b&gt;ten or more random characters&lt;/b&gt;, or &lt;b&gt;eight or more words&lt;/b&gt;.</source>
-        <translation type="unfinished">Ipasok ang bagong passphrase para sa wallet. &lt;br/&gt;Mangyaring gumamit ng isang passphrase na may &lt;b&gt;sampu o higit pang mga random na karakter, o &lt;b&gt;walo o higit pang mga salita&lt;/b&gt;.</translation>
+        <translation type="unfinished">Ipasok ang bagong passphrase para sa wallet. &lt;br/&gt;Mangyaring gumamit ng isang passphrase na may &lt;b&gt;sampu o higit pang mga random na characte‭r&lt;/b&gt;, o &lt;b&gt;walo o higit pang mga salita&lt;/b&gt;.</translation>
     </message>
     <message>
         <source>Enter the old passphrase and new passphrase for the wallet.</source>
@@ -175,51 +168,51 @@
     </message>
     <message>
         <source>Remember that encrypting your wallet cannot fully protect your bitcoins from being stolen by malware infecting your computer.</source>
-        <translation type="unfinished">Tandaan na ang pag-eenkripto ng iyong pitaka ay hindi buong makakaprotekta sa inyong mga bitcoin mula sa pagnanakaw ng mga nag-iimpektong malware.</translation>
+        <translation type="unfinished">Tandaan na ang pag-encrypt ng iyong pitaka ay hindi maaaring ganap na maprotektahan ang iyong mga bitcoin mula sa pagnanakaw ng malware na nahahawa sa iyong computer.</translation>
     </message>
     <message>
         <source>Wallet to be encrypted</source>
-        <translation type="unfinished">Ang naka-enkripto na pitaka</translation>
+        <translation type="unfinished">Ang naka-encrypt na wallet</translation>
     </message>
     <message>
         <source>Your wallet is about to be encrypted. </source>
-        <translation type="unfinished">Malapit na ma-enkripto ang iyong pitaka.</translation>
+        <translation type="unfinished">Malapit na ma-encrypt ang iyong pitaka.</translation>
     </message>
     <message>
         <source>Your wallet is now encrypted. </source>
-        <translation type="unfinished">Na-ienkripto na ang iyong pitaka.</translation>
+        <translation type="unfinished">Ang iyong wallet ay naka-encrypt na ngayon.</translation>
     </message>
     <message>
         <source>IMPORTANT: Any previous backups you have made of your wallet file should be replaced with the newly generated, encrypted wallet file. For security reasons, previous backups of the unencrypted wallet file will become useless as soon as you start using the new, encrypted wallet.</source>
-        <translation type="unfinished">MAHALAGA: Anumang nakaraang mga backup na ginawa mo sa iyong wallet file ay dapat mapalitan ng bagong-buong, naka-encrypt na wallet file. Para sa mga kadahilanang pangseguridad, ang mga nakaraang pag-backup ng hindi naka-encrypt na wallet file ay mapagwawalang-silbi sa sandaling simulan mong gamitin ang bagong naka-encrypt na wallet.</translation>
+        <translation type="unfinished">MAHALAGA: Anumang nakaraang mga backup na ginawa mo sa iyong walet file ay dapat mapalitan ng bagong-buong, naka-encrypt na walet file. Para sa mga kadahilanang pangseguridad, ang mga nakaraang pag-backup ng hindi naka-encrypt na walet file ay mapagwawalang-silbi sa sandaling simulan mong gamitin ang bagong naka-encrypt na walet.</translation>
     </message>
     <message>
         <source>Wallet encryption failed</source>
-        <translation type="unfinished">Nabigo ang pag-enkripto ng pitaka</translation>
+        <translation type="unfinished">Nabigo ang pag-encrypt ng walet</translation>
     </message>
     <message>
         <source>Wallet encryption failed due to an internal error. Your wallet was not encrypted.</source>
-        <translation type="unfinished">Nabigo ang pag-enkripto ng iyong pitaka dahil sa isang internal error. Hindi na-enkripto ang iyong pitaka.</translation>
+        <translation type="unfinished">Nabigo ang pag-encrypt ng walet dahil sa isang panloob na error. Hindi na-encrypt ang iyong walet.</translation>
     </message>
     <message>
         <source>The supplied passphrases do not match.</source>
-        <translation type="unfinished">Ang mga ibinigay na passphrase ay hindi nakatugma.</translation>
+        <translation type="unfinished">Ang mga ibinigay na passphrase ay hindi tumutugma.</translation>
     </message>
     <message>
         <source>Wallet unlock failed</source>
-        <translation type="unfinished">Nabigo ang pag-unlock ng pitaka</translation>
+        <translation type="unfinished">Nabigo ang pag-unlock ng walet</translation>
     </message>
     <message>
         <source>The passphrase entered for the wallet decryption was incorrect.</source>
-        <translation type="unfinished">Ang passphrase na inilagay para sa pag-dedekripto ng pitaka ay hindi tama</translation>
+        <translation type="unfinished">Ang passphrase na ipinasok para sa pag-decrypt ng walet ay hindi tama.</translation>
     </message>
     <message>
         <source>Wallet passphrase was successfully changed.</source>
-        <translation type="unfinished">Maayos na nabago ang inyong pitaka.</translation>
+        <translation type="unfinished">Matagumpay na nabago ang passphrase ng walet.</translation>
     </message>
     <message>
         <source>Warning: The Caps Lock key is on!</source>
-        <translation type="unfinished">Babala: Ang Caps Lock key ay naka-on!</translation>
+        <translation type="unfinished">Babala: Ang Caps Lock key ay nakabukas!</translation>
     </message>
 </context>
 <context>
@@ -659,7 +652,7 @@
     </message>
     <message>
         <source>Show general overview of wallet</source>
-        <translation type="unfinished">Ipakita ang pangkalahatan ng pitaka</translation>
+        <translation type="unfinished">Ipakita ang pangkalahatan ng walet</translation>
     </message>
     <message>
         <source>&amp;Transactions</source>
@@ -671,15 +664,15 @@
     </message>
     <message>
         <source>E&amp;xit</source>
-        <translation type="unfinished">Umalis</translation>
+        <translation type="unfinished">Labasan</translation>
     </message>
     <message>
         <source>Quit application</source>
-        <translation type="unfinished">Isarado ang aplikasyon</translation>
+        <translation type="unfinished">Ihinto ang application</translation>
     </message>
     <message>
         <source>&amp;About %1</source>
-        <translation type="unfinished">&amp;Mga %1</translation>
+        <translation type="unfinished">Mga %1</translation>
     </message>
     <message>
         <source>Show information about %1</source>
@@ -687,7 +680,7 @@
     </message>
     <message>
         <source>About &amp;Qt</source>
-        <translation type="unfinished">Mga &amp;Qt</translation>
+        <translation type="unfinished">Tungkol &amp;QT</translation>
     </message>
     <message>
         <source>Show information about Qt</source>
@@ -699,40 +692,36 @@
     </message>
     <message>
         <source>Create a new wallet</source>
-        <translation type="unfinished">Gumawa ng baong pitaka</translation>
+        <translation type="unfinished">Gumawa ng Bagong Pitaka</translation>
     </message>
     <message>
         <source>&amp;Minimize</source>
         <translation type="unfinished">&amp;Pagliitin</translation>
     </message>
     <message>
-        <source>&amp;Minimize</source>
-        <translation type="unfinished">&amp;Pagliitin</translation>
-    </message>
-    <message>
         <source>Wallet:</source>
-        <translation type="unfinished">Pitaka:</translation>
+        <translation type="unfinished">Walet:</translation>
     </message>
     <message>
         <source>Network activity disabled.</source>
         <extracomment>A substring of the tooltip.</extracomment>
-        <translation type="unfinished">Ang aktibidad ng network ay dinisable.</translation>
+        <translation type="unfinished">Ang aktibidad ng network ay hindi pinagana.</translation>
     </message>
     <message>
         <source>Proxy is &lt;b&gt;enabled&lt;/b&gt;: %1</source>
-        <translation type="unfinished">Ang proxy ay &lt;b&gt;in-inable&lt;/b&gt;: %1</translation>
+        <translation type="unfinished">Ang proxy ay &lt;b&gt;pinagana&lt;/b&gt;: %1</translation>
     </message>
     <message>
         <source>Send coins to a Bitcoin address</source>
-        <translation type="unfinished">Magpadala ng coins sa isang Bitcoin address</translation>
+        <translation type="unfinished">Magpadala ng coins sa Bitcoin address</translation>
     </message>
     <message>
         <source>Backup wallet to another location</source>
-        <translation type="unfinished">I-backup ang pitaka sa isa pang lokasyon</translation>
+        <translation type="unfinished">I-backup ang walet sa isa pang lokasyon</translation>
     </message>
     <message>
         <source>Change the passphrase used for wallet encryption</source>
-        <translation type="unfinished">Palitan ang passphrase na ginamit para sa pag-enkripto ng pitaka</translation>
+        <translation type="unfinished">Palitan ang passphrase na ginamit para sa pag-encrypt ng walet</translation>
     </message>
     <message>
         <source>&amp;Send</source>
@@ -897,7 +886,7 @@
     <message>
         <source>Date: %1
 </source>
-        <translation type="unfinished">Datiles: %1
+        <translation type="unfinished">Petsa: %1
 </translation>
     </message>
     <message>
@@ -932,30 +921,30 @@
     </message>
     <message>
         <source>HD key generation is &lt;b&gt;disabled&lt;/b&gt;</source>
-        <translation type="unfinished">Ang HD key generation ay &lt;b&gt;pinatigil&lt;/b&gt;</translation>
+        <translation type="unfinished">Ang HD key generation ay &lt;b&gt;hindi gumagana&lt;/b&gt;</translation>
     </message>
     <message>
         <source>Private key &lt;b&gt;disabled&lt;/b&gt;</source>
-        <translation type="unfinished">Ang private key ay &lt;b&gt;pinatigil&lt;/b&gt;</translation>
+        <translation type="unfinished">Private key ay &lt;b&gt;hindi gumagana&lt;/b&gt;</translation>
     </message>
     <message>
         <source>Wallet is &lt;b&gt;encrypted&lt;/b&gt; and currently &lt;b&gt;unlocked&lt;/b&gt;</source>
-        <translation type="unfinished">Ang pitaka ay &lt;b&gt;na-enkriptuhan&lt;/b&gt; at kasalukuyang &lt;b&gt;naka-lock&lt;/b&gt;</translation>
+        <translation type="unfinished">Walet ay &lt;b&gt;na-encrypt&lt;/b&gt; at kasalukuyang &lt;b&gt;naka-unlock&lt;/b&gt;</translation>
     </message>
     <message>
         <source>Wallet is &lt;b&gt;encrypted&lt;/b&gt; and currently &lt;b&gt;locked&lt;/b&gt;</source>
-        <translation type="unfinished">Ang pitaka ay &lt;b&gt;na-enkriptuhan&lt;/b&gt; at kasalukuyang &lt;b&gt;nakasarado&lt;/b&gt;</translation>
+        <translation type="unfinished">Walet ay na-encrypt at kasalukuyang naka-lock.</translation>
     </message>
     <message>
         <source>Original message:</source>
-        <translation type="unfinished">Ang orihinal na mensahe:</translation>
+        <translation type="unfinished">Orihinal na mensahe:</translation>
     </message>
 </context>
 <context>
     <name>UnitDisplayStatusBarControl</name>
     <message>
         <source>Unit to show amounts in. Click to select another unit.</source>
-        <translation type="unfinished">Ang yunit na gamitin sa pagpapakita ng mga halaga. I-click upang pumili ng bagong yunit.</translation>
+        <translation type="unfinished">Unit na gamit upang ipakita ang mga halaga. I-klik upang pumili ng isa pang yunit.</translation>
     </message>
 </context>
 <context>
@@ -978,7 +967,7 @@
     </message>
     <message>
         <source>After Fee:</source>
-        <translation type="unfinished">Bayad sa pagtapusan:</translation>
+        <translation type="unfinished">Pagkatapos ng Bayad:</translation>
     </message>
     <message>
         <source>Change:</source>
@@ -986,7 +975,7 @@
     </message>
     <message>
         <source>(un)select all</source>
-        <translation type="unfinished">(huwag) piliin ang lahat</translation>
+        <translation type="unfinished">(huwag)piliin lahat</translation>
     </message>
     <message>
         <source>Amount</source>
@@ -1002,7 +991,7 @@
     </message>
     <message>
         <source>Date</source>
-        <translation type="unfinished">Datiles</translation>
+        <translation type="unfinished">Petsa</translation>
     </message>
     <message>
         <source>Confirmations</source>
@@ -1058,7 +1047,7 @@
     </message>
     <message>
         <source>(%1 locked)</source>
-        <translation type="unfinished">(%1 Naka-lock)</translation>
+        <translation type="unfinished">(%1 ay naka-lock)</translation>
     </message>
     <message>
         <source>yes</source>
