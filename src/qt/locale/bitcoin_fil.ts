<TS version="2.1" language="fil">
<context>
    <name>AddressBookPage</name>
    <message>
        <source>Right-click to edit address or label</source>
<<<<<<< HEAD
        <translation type="unfinished">Right-click para ma-edit ang address o label</translation>
=======
        <translation type="unfinished">Mag-right click para ibahin ang address o label</translation>
>>>>>>> 7da4ae1f
    </message>
    <message>
        <source>Create a new address</source>
        <translation type="unfinished">Gumawa ng bagong address</translation>
    </message>
    <message>
        <source>&amp;New</source>
        <translation type="unfinished">Bago</translation>
    </message>
    <message>
        <source>Copy the currently selected address to the system clipboard</source>
        <translation type="unfinished">Kopyahin ang napiling address sa system clipboard</translation>
    </message>
    <message>
        <source>&amp;Copy</source>
        <translation type="unfinished">gayahin</translation>
    </message>
    <message>
        <source>C&amp;lose</source>
        <translation type="unfinished">Isara</translation>
    </message>
    <message>
        <source>Delete the currently selected address from the list</source>
        <translation type="unfinished">Burahin ang napiling address sa listahan</translation>
    </message>
    <message>
        <source>Enter address or label to search</source>
        <translation type="unfinished">Maglagay ng address o label upang maghanap</translation>
    </message>
    <message>
        <source>Export the data in the current tab to a file</source>
        <translation type="unfinished">I-exporte yung datos sa kasalukuyang tab doon sa pila</translation>
    </message>
    <message>
        <source>&amp;Export</source>
        <translation type="unfinished">I-exporte</translation>
    </message>
    <message>
        <source>&amp;Delete</source>
        <translation type="unfinished">Burahin</translation>
    </message>
    <message>
        <source>Choose the address to send coins to</source>
        <translation type="unfinished">Piliin ang address kung saan ipapadala ang coins</translation>
    </message>
    <message>
        <source>Choose the address to receive coins with</source>
        <translation type="unfinished">Piliin ang address na tatanggap ng coins</translation>
    </message>
    <message>
        <source>C&amp;hoose</source>
        <translation type="unfinished">Pumili</translation>
    </message>
    <message>
        <source>Sending addresses</source>
        <translation type="unfinished">Mga address na padadalahan</translation>
    </message>
    <message>
        <source>Receiving addresses</source>
        <translation type="unfinished">Mga address na tatanggap</translation>
    </message>
    <message>
        <source>These are your Bitcoin addresses for sending payments. Always check the amount and the receiving address before sending coins.</source>
        <translation type="unfinished">Ito ang iyong mga Bitcoin address para sa pagpapadala ng bayad. Laging suriin ang halaga at ang address na tatanggap bago magpadala ng coins.</translation>
    </message>
    <message>
        <source>These are your Bitcoin addresses for receiving payments. Use the 'Create new receiving address' button in the receive tab to create new addresses.
Signing is only possible with addresses of the type 'legacy'.</source>
        <translation type="unfinished">Ito ang iyong mga Bitcoin address upang makatanggap ng mga salapi. Gamitin niyo ang 'Gumawa ng bagong address' na pindutan sa 'Tumanggap' na tab upang makagawa ng bagong address. Ang pagpirma ay posible lamang sa mga address na may uring 'legacy'.</translation>
    </message>
    <message>
        <source>&amp;Copy Address</source>
        <translation type="unfinished">Kopyahin ang Address</translation>
    </message>
    <message>
        <source>Copy &amp;Label</source>
        <translation type="unfinished">Kopyahin ang Label</translation>
    </message>
    <message>
        <source>&amp;Edit</source>
        <translation type="unfinished">Ibahin</translation>
    </message>
    <message>
        <source>Export Address List</source>
        <translation type="unfinished">I-exporte ang Listahan ng Address</translation>
    </message>
    <message>
        <source>There was an error trying to save the address list to %1. Please try again.</source>
        <extracomment>An error message. %1 is a stand-in argument for the name of the file we attempted to save to.</extracomment>
        <translation type="unfinished">Mayroong error sa pag-save ng listahan ng address sa %1. Subukan muli.</translation>
    </message>
    <message>
        <source>Exporting Failed</source>
        <translation type="unfinished">Nabigo ang pag-exporte</translation>
    </message>
</context>
<context>
    <name>AddressTableModel</name>
    <message>
        <source>(no label)</source>
        <translation type="unfinished">(walang label)</translation>
    </message>
</context>
<context>
    <name>AskPassphraseDialog</name>
    <message>
        <source>Passphrase Dialog</source>
        <translation type="unfinished">Diyalogo ng passphrase</translation>
    </message>
    <message>
        <source>Enter passphrase</source>
        <translation type="unfinished">Maglagay ng passphrase</translation>
    </message>
    <message>
        <source>New passphrase</source>
        <translation type="unfinished">Bagong passphrase</translation>
    </message>
    <message>
        <source>Repeat new passphrase</source>
        <translation type="unfinished">Ulitin ang bagong passphrase</translation>
    </message>
    <message>
        <source>Show passphrase</source>
        <translation type="unfinished">Ipakita ang passphrase</translation>
    </message>
    <message>
        <source>Encrypt wallet</source>
        <translation type="unfinished">I-enkripto ang pitaka</translation>
    </message>
    <message>
        <source>This operation needs your wallet passphrase to unlock the wallet.</source>
        <translation type="unfinished">Kailangan ng operasyong ito and inyong wallet passphrase upang mai-unlock ang wallet.</translation>
    </message>
    <message>
        <source>Unlock wallet</source>
        <translation type="unfinished">I-unlock ang pitaka</translation>
    </message>
    <message>
        <source>Change passphrase</source>
        <translation type="unfinished">Baguhin ang passphrase</translation>
    </message>
    <message>
        <source>Confirm wallet encryption</source>
        <translation type="unfinished">Kumpirmahin ang pag-enkripto ng pitaka</translation>
    </message>
    <message>
        <source>Warning: If you encrypt your wallet and lose your passphrase, you will &lt;b&gt;LOSE ALL OF YOUR BITCOINS&lt;/b&gt;!</source>
        <translation type="unfinished">Babala: Kung na-encrypt mo ang iyong walet at nawala ang iyong passphrase, &lt;b&gt;MAWAWALA MO ANG LAHAT NG IYONG MGA BITCOIN!&lt;/b&gt;</translation>
    </message>
    <message>
        <source>Are you sure you wish to encrypt your wallet?</source>
        <translation type="unfinished">Sigurado ka bang nais mong i-encrypt ang iyong walet?</translation>
    </message>
    <message>
        <source>Wallet encrypted</source>
        <translation type="unfinished">Naka-enkripto na ang pitaka</translation>
    </message>
    <message>
        <source>Enter the new passphrase for the wallet.&lt;br/&gt;Please use a passphrase of &lt;b&gt;ten or more random characters&lt;/b&gt;, or &lt;b&gt;eight or more words&lt;/b&gt;.</source>
        <translation type="unfinished">Ipasok ang bagong passphrase para sa wallet. &lt;br/&gt;Mangyaring gumamit ng isang passphrase na may &lt;b&gt;sampu o higit pang mga random na karakter, o &lt;b&gt;walo o higit pang mga salita&lt;/b&gt;.</translation>
    </message>
    <message>
        <source>Enter the old passphrase and new passphrase for the wallet.</source>
        <translation type="unfinished">Ipasok ang lumang passphrase at bagong passphrase para sa pitaka.</translation>
    </message>
    <message>
        <source>Remember that encrypting your wallet cannot fully protect your bitcoins from being stolen by malware infecting your computer.</source>
        <translation type="unfinished">Tandaan na ang pag-eenkripto ng iyong pitaka ay hindi buong makakaprotekta sa inyong mga bitcoin mula sa pagnanakaw ng mga nag-iimpektong malware.</translation>
    </message>
    <message>
        <source>Wallet to be encrypted</source>
        <translation type="unfinished">Ang naka-enkripto na pitaka</translation>
    </message>
    <message>
        <source>Your wallet is about to be encrypted. </source>
        <translation type="unfinished">Malapit na ma-enkripto ang iyong pitaka.</translation>
    </message>
    <message>
        <source>Your wallet is now encrypted. </source>
        <translation type="unfinished">Na-ienkripto na ang iyong pitaka.</translation>
    </message>
    <message>
        <source>IMPORTANT: Any previous backups you have made of your wallet file should be replaced with the newly generated, encrypted wallet file. For security reasons, previous backups of the unencrypted wallet file will become useless as soon as you start using the new, encrypted wallet.</source>
        <translation type="unfinished">MAHALAGA: Anumang nakaraang mga backup na ginawa mo sa iyong wallet file ay dapat mapalitan ng bagong-buong, naka-encrypt na wallet file. Para sa mga kadahilanang pangseguridad, ang mga nakaraang pag-backup ng hindi naka-encrypt na wallet file ay mapagwawalang-silbi sa sandaling simulan mong gamitin ang bagong naka-encrypt na wallet.</translation>
    </message>
    <message>
        <source>Wallet encryption failed</source>
        <translation type="unfinished">Nabigo ang pag-enkripto ng pitaka</translation>
    </message>
    <message>
        <source>Wallet encryption failed due to an internal error. Your wallet was not encrypted.</source>
        <translation type="unfinished">Nabigo ang pag-enkripto ng iyong pitaka dahil sa isang internal error. Hindi na-enkripto ang iyong pitaka.</translation>
    </message>
    <message>
        <source>The supplied passphrases do not match.</source>
        <translation type="unfinished">Ang mga ibinigay na passphrase ay hindi nakatugma.</translation>
    </message>
    <message>
        <source>Wallet unlock failed</source>
        <translation type="unfinished">Nabigo ang pag-unlock ng pitaka</translation>
    </message>
    <message>
        <source>The passphrase entered for the wallet decryption was incorrect.</source>
        <translation type="unfinished">Ang passphrase na inilagay para sa pag-dedekripto ng pitaka ay hindi tama</translation>
    </message>
    <message>
        <source>Wallet passphrase was successfully changed.</source>
        <translation type="unfinished">Matagumpay na nabago ang passphrase ng walet.</translation>
    </message>
    <message>
        <source>Warning: The Caps Lock key is on!</source>
        <translation type="unfinished">Babala: Ang Caps Lock key ay naka-on!</translation>
    </message>
</context>
<context>
    <name>BanTableModel</name>
    <message>
        <source>Banned Until</source>
        <translation type="unfinished">Bawal Hanggang</translation>
    </message>
</context>
<context>
    <name>QObject</name>
    <message>
        <source>Error: %1</source>
        <translation type="unfinished">Kamalian: %1</translation>
    </message>
    <message>
        <source>unknown</source>
        <translation type="unfinished">hindi alam</translation>
    </message>
    <message>
        <source>Amount</source>
        <translation type="unfinished">Halaga</translation>
    </message>
    <message>
        <source>Enter a Bitcoin address (e.g. %1)</source>
        <translation type="unfinished">I-enter ang Bitcoin address (e.g. %1)</translation>
    </message>
    <message>
        <source>Inbound</source>
        <extracomment>An inbound connection from a peer. An inbound connection is a connection initiated by a peer.</extracomment>
        <translation type="unfinished">Dumarating</translation>
    </message>
    <message>
        <source>Outbound</source>
        <extracomment>An outbound connection to a peer. An outbound connection is a connection initiated by us.</extracomment>
        <translation type="unfinished">Papalabas</translation>
    </message>
    <message>
        <source>None</source>
        <translation type="unfinished">Wala</translation>
    </message>
    <message numerus="yes">
        <source>%n second(s)</source>
        <translation type="unfinished">
            <numerusform />
            <numerusform />
        </translation>
    </message>
    <message numerus="yes">
        <source>%n minute(s)</source>
        <translation type="unfinished">
            <numerusform />
            <numerusform />
        </translation>
    </message>
    <message numerus="yes">
        <source>%n hour(s)</source>
        <translation type="unfinished">
            <numerusform />
            <numerusform />
        </translation>
    </message>
    <message numerus="yes">
        <source>%n day(s)</source>
        <translation type="unfinished">
            <numerusform />
            <numerusform />
        </translation>
    </message>
    <message numerus="yes">
        <source>%n week(s)</source>
        <translation type="unfinished">
            <numerusform />
            <numerusform />
        </translation>
    </message>
    <message>
        <source>%1 and %2</source>
        <translation type="unfinished">%1 at %2</translation>
    </message>
    <message numerus="yes">
        <source>%n year(s)</source>
        <translation type="unfinished">
            <numerusform />
            <numerusform />
        </translation>
    </message>
    </context>
<context>
    <name>BitcoinGUI</name>
    <message>
        <source>&amp;Overview</source>
        <translation type="unfinished">Pangkalahatang-ideya</translation>
    </message>
    <message>
        <source>Show general overview of wallet</source>
        <translation type="unfinished">Ipakita ang pangkalahatan ng pitaka</translation>
    </message>
    <message>
        <source>&amp;Transactions</source>
        <translation type="unfinished">Transaksyon</translation>
    </message>
    <message>
        <source>Browse transaction history</source>
        <translation type="unfinished">I-browse ang kasaysayan ng transaksyon</translation>
    </message>
    <message>
        <source>E&amp;xit</source>
        <translation type="unfinished">Umalis</translation>
    </message>
    <message>
<<<<<<< HEAD
        <source>Fee estimation failed. Fallbackfee is disabled. Wait a few blocks or enable -fallbackfee.</source>
        <translation type="unfinished">Nabigo ang pagtatantya ng bayad. Hindi pinagana ang Fallbackfee. Maghintay ng ilang mga block o paganahin -fallbackfee.</translation>
=======
        <source>Quit application</source>
        <translation type="unfinished">Isarado ang aplikasyon</translation>
    </message>
    <message>
        <source>&amp;About %1</source>
        <translation type="unfinished">&amp;Mga %1</translation>
>>>>>>> 7da4ae1f
    </message>
    <message>
        <source>Show information about %1</source>
        <translation type="unfinished">Ipakita ang impormasyon tungkol sa %1</translation>
    </message>
    <message>
        <source>About &amp;Qt</source>
        <translation type="unfinished">Mga &amp;Qt</translation>
    </message>
    <message>
        <source>Show information about Qt</source>
        <translation type="unfinished">Ipakita ang impormasyon tungkol sa Qt</translation>
    </message>
    <message>
        <source>Modify configuration options for %1</source>
        <translation type="unfinished">Baguhin ang mga pagpipilian ng konpigurasyon para sa %1</translation>
    </message>
    <message>
        <source>Create a new wallet</source>
        <translation type="unfinished">Gumawa ng baong pitaka</translation>
    </message>
    <message>
        <source>&amp;Minimize</source>
        <translation type="unfinished">&amp;Pagliitin</translation>
    </message>
    <message>
        <source>Wallet:</source>
        <translation type="unfinished">Pitaka:</translation>
    </message>
    <message>
        <source>Network activity disabled.</source>
        <extracomment>A substring of the tooltip.</extracomment>
        <translation type="unfinished">Ang aktibidad ng network ay dinisable.</translation>
    </message>
    <message>
        <source>Proxy is &lt;b&gt;enabled&lt;/b&gt;: %1</source>
        <translation type="unfinished">Ang proxy ay &lt;b&gt;in-inable&lt;/b&gt;: %1</translation>
    </message>
    <message>
        <source>Send coins to a Bitcoin address</source>
        <translation type="unfinished">Magpadala ng coins sa isang Bitcoin address</translation>
    </message>
    <message>
        <source>Backup wallet to another location</source>
        <translation type="unfinished">I-backup ang pitaka sa isa pang lokasyon</translation>
    </message>
    <message>
        <source>Change the passphrase used for wallet encryption</source>
        <translation type="unfinished">Palitan ang passphrase na ginamit para sa pag-enkripto ng pitaka</translation>
    </message>
    <message>
        <source>&amp;Send</source>
        <translation type="unfinished">Magpadala</translation>
    </message>
    <message>
        <source>&amp;Receive</source>
        <translation type="unfinished">Tumanggap</translation>
    </message>
    <message>
        <source>&amp;Options…</source>
        <translation type="unfinished">&amp;Opsyon</translation>
    </message>
    <message>
        <source>Encrypt the private keys that belong to your wallet</source>
        <translation type="unfinished">I-encrypt ang private keys na kabilang sa iyong walet</translation>
    </message>
    <message>
        <source>Sign messages with your Bitcoin addresses to prove you own them</source>
        <translation type="unfinished">Pumirma ng mga mensahe gamit ang iyong mga Bitcoin address upang mapatunayan na pagmamay-ari mo ang mga ito</translation>
    </message>
    <message>
        <source>Verify messages to ensure they were signed with specified Bitcoin addresses</source>
        <translation type="unfinished">I-verify ang mga mensahe upang matiyak na sila ay napirmahan ng tinukoy na mga Bitcoin address.</translation>
    </message>
    <message>
        <source>&amp;File</source>
        <translation type="unfinished">File</translation>
    </message>
    <message>
        <source>&amp;Settings</source>
        <translation type="unfinished">Setting</translation>
    </message>
    <message>
        <source>&amp;Help</source>
        <translation type="unfinished">Tulong</translation>
    </message>
    <message>
        <source>Request payments (generates QR codes and bitcoin: URIs)</source>
        <translation type="unfinished">Humiling ng bayad (lumilikha ng QR codes at bitcoin: URIs)</translation>
    </message>
    <message>
        <source>Show the list of used sending addresses and labels</source>
        <translation type="unfinished">Ipakita ang talaan ng mga gamit na address at label para sa pagpapadala</translation>
    </message>
    <message>
        <source>Show the list of used receiving addresses and labels</source>
        <translation type="unfinished">Ipakita ang talaan ng mga gamit na address at label para sa pagtanggap</translation>
    </message>
    <message>
        <source>&amp;Command-line options</source>
        <translation type="unfinished">Mga opsyon ng command-line</translation>
    </message>
    <message numerus="yes">
        <source>Processed %n block(s) of transaction history.</source>
        <translation type="unfinished">
            <numerusform />
            <numerusform />
        </translation>
    </message>
    <message>
        <source>%1 behind</source>
        <translation type="unfinished">%1 sa likuran</translation>
    </message>
    <message>
        <source>Last received block was generated %1 ago.</source>
        <translation type="unfinished">Ang huling natanggap na block ay nalikha %1 na nakalipas.</translation>
    </message>
    <message>
        <source>Transactions after this will not yet be visible.</source>
        <translation type="unfinished">Ang mga susunod na transaksyon ay hindi pa makikita.</translation>
    </message>
    <message>
        <source>Error</source>
        <translation type="unfinished">Kamalian</translation>
    </message>
    <message>
        <source>Warning</source>
        <translation type="unfinished">Babala</translation>
    </message>
    <message>
        <source>Information</source>
        <translation type="unfinished">Impormasyon</translation>
    </message>
    <message>
        <source>Up to date</source>
        <translation type="unfinished">Napapanahon</translation>
    </message>
    <message>
<<<<<<< HEAD
        <source>Error: Disk space is low for %s</source>
        <translation type="unfinished">Kamalian: Ang disk space ay mababa para sa %s</translation>
=======
        <source>Node window</source>
        <translation type="unfinished">Bintana ng Node</translation>
    </message>
    <message>
        <source>&amp;Sending addresses</source>
        <translation type="unfinished">Mga address para sa pagpapadala</translation>
>>>>>>> 7da4ae1f
    </message>
    <message>
        <source>&amp;Receiving addresses</source>
        <translation type="unfinished">Mga address para sa pagtanggap</translation>
    </message>
    <message>
        <source>Open Wallet</source>
        <translation type="unfinished">Buksan ang Walet</translation>
    </message>
    <message>
        <source>Open a wallet</source>
        <translation type="unfinished">Buksan ang anumang walet</translation>
    </message>
    <message>
        <source>Close wallet</source>
        <translation type="unfinished">Isara ang walet</translation>
    </message>
    <message>
        <source>Close all wallets</source>
        <translation type="unfinished">Isarado ang lahat ng wallets</translation>
    </message>
    <message>
        <source>Show the %1 help message to get a list with possible Bitcoin command-line options</source>
        <translation type="unfinished">Ipakita sa %1 ang tulong na mensahe upang makuha ang talaan ng mga posibleng opsyon ng Bitcoin command-line</translation>
    </message>
    <message>
        <source>default wallet</source>
        <translation type="unfinished">walet na default</translation>
    </message>
    <message>
        <source>No wallets available</source>
        <translation type="unfinished">Walang magagamit na mga walet</translation>
    </message>
    <message>
        <source>Wallet Name</source>
        <extracomment>Label of the input field where the name of the wallet is entered.</extracomment>
        <translation type="unfinished">Pangalan ng Pitaka</translation>
    </message>
    <message>
        <source>&amp;Window</source>
        <translation type="unfinished">Window</translation>
    </message>
    <message>
        <source>Zoom</source>
        <translation type="unfinished">I-zoom</translation>
    </message>
    <message>
        <source>Main Window</source>
        <translation type="unfinished">Pangunahing Window</translation>
    </message>
    <message>
        <source>%1 client</source>
        <translation type="unfinished">%1 kliyente</translation>
    </message>
    <message numerus="yes">
        <source>%n active connection(s) to Bitcoin network.</source>
        <extracomment>A substring of the tooltip.</extracomment>
        <translation type="unfinished">
            <numerusform>%n aktibong konekyson sa network ng Bitcoin</numerusform>
            <numerusform>%n mga aktibong koneksyon sa network ng Bitcoin</numerusform>
        </translation>
    </message>
    <message>
        <source>Error: %1</source>
        <translation type="unfinished">Kamalian: %1</translation>
    </message>
    <message>
        <source>Date: %1
</source>
        <translation type="unfinished">Datiles: %1
</translation>
    </message>
    <message>
        <source>Amount: %1
</source>
        <translation type="unfinished">Halaga: %1
</translation>
    </message>
    <message>
        <source>Wallet: %1
</source>
        <translation type="unfinished">Walet: %1
</translation>
    </message>
    <message>
        <source>Type: %1
</source>
        <translation type="unfinished">Uri: %1
</translation>
    </message>
    <message>
        <source>Sent transaction</source>
        <translation type="unfinished">Pinadalang transaksyon</translation>
    </message>
    <message>
        <source>Incoming transaction</source>
        <translation type="unfinished">Papasok na transaksyon</translation>
    </message>
    <message>
        <source>HD key generation is &lt;b&gt;enabled&lt;/b&gt;</source>
        <translation type="unfinished">Ang HD key generation ay &lt;b&gt;pinagana&lt;/b&gt;</translation>
    </message>
    <message>
        <source>HD key generation is &lt;b&gt;disabled&lt;/b&gt;</source>
        <translation type="unfinished">Ang HD key generation ay &lt;b&gt;pinatigil&lt;/b&gt;</translation>
    </message>
    <message>
        <source>Private key &lt;b&gt;disabled&lt;/b&gt;</source>
        <translation type="unfinished">Ang private key ay &lt;b&gt;pinatigil&lt;/b&gt;</translation>
    </message>
    <message>
        <source>Wallet is &lt;b&gt;encrypted&lt;/b&gt; and currently &lt;b&gt;unlocked&lt;/b&gt;</source>
        <translation type="unfinished">Ang pitaka ay &lt;b&gt;na-enkriptuhan&lt;/b&gt; at kasalukuyang &lt;b&gt;naka-lock&lt;/b&gt;</translation>
    </message>
    <message>
        <source>Wallet is &lt;b&gt;encrypted&lt;/b&gt; and currently &lt;b&gt;locked&lt;/b&gt;</source>
        <translation type="unfinished">Ang pitaka ay &lt;b&gt;na-enkriptuhan&lt;/b&gt; at kasalukuyang &lt;b&gt;nakasarado&lt;/b&gt;</translation>
    </message>
    <message>
        <source>Original message:</source>
        <translation type="unfinished">Ang orihinal na mensahe:</translation>
    </message>
</context>
<context>
    <name>UnitDisplayStatusBarControl</name>
    <message>
        <source>Unit to show amounts in. Click to select another unit.</source>
        <translation type="unfinished">Ang yunit na gamitin sa pagpapakita ng mga halaga. I-click upang pumili ng bagong yunit.</translation>
    </message>
</context>
<context>
    <name>CoinControlDialog</name>
    <message>
        <source>Coin Selection</source>
        <translation type="unfinished">Pagpipilian ng Coin</translation>
    </message>
    <message>
        <source>Quantity:</source>
        <translation type="unfinished">Dami:</translation>
    </message>
    <message>
        <source>Amount:</source>
        <translation type="unfinished">Halaga:</translation>
    </message>
    <message>
        <source>Fee:</source>
        <translation type="unfinished">Bayad:</translation>
    </message>
    <message>
        <source>After Fee:</source>
        <translation type="unfinished">Bayad sa pagtapusan:</translation>
    </message>
    <message>
        <source>Change:</source>
        <translation type="unfinished">Sukli:</translation>
    </message>
    <message>
        <source>(un)select all</source>
        <translation type="unfinished">(huwag) piliin ang lahat</translation>
    </message>
    <message>
        <source>Amount</source>
        <translation type="unfinished">Halaga</translation>
    </message>
    <message>
        <source>Received with label</source>
        <translation type="unfinished">Natanggap na may label</translation>
    </message>
    <message>
        <source>Received with address</source>
        <translation type="unfinished">Natanggap na may address</translation>
    </message>
    <message>
        <source>Date</source>
        <translation type="unfinished">Datiles</translation>
    </message>
    <message>
        <source>Confirmations</source>
        <translation type="unfinished">Mga kumpirmasyon</translation>
    </message>
    <message>
        <source>Confirmed</source>
        <translation type="unfinished">Nakumpirma</translation>
    </message>
    <message>
        <source>Copy amount</source>
        <translation type="unfinished">Kopyahin ang halaga</translation>
    </message>
    <message>
<<<<<<< HEAD
        <source>User Agent comment (%s) contains unsafe characters.</source>
        <translation type="unfinished">Ang komento ng User Agent (%s) ay naglalaman ng hindi ligtas na mga character.</translation>
=======
        <source>&amp;Copy address</source>
        <translation type="unfinished">&amp;Kopyahin and address</translation>
    </message>
    <message>
        <source>Copy &amp;label</source>
        <translation type="unfinished">Kopyahin ang &amp;label</translation>
>>>>>>> 7da4ae1f
    </message>
    <message>
        <source>Copy &amp;amount</source>
        <translation type="unfinished">Kopyahin ang &amp;halaga</translation>
    </message>
    <message>
        <source>Copy transaction &amp;ID and output index</source>
        <translation type="unfinished">Kopyahin ang &amp;ID ng transaksyon at output index</translation>
    </message>
    <message>
        <source>Copy quantity</source>
        <translation type="unfinished">Kopyahin ang dami</translation>
    </message>
    <message>
        <source>Copy fee</source>
        <translation type="unfinished">Kopyahin ang halaga</translation>
    </message>
    <message>
        <source>Copy after fee</source>
        <translation type="unfinished">Kopyahin ang after fee</translation>
    </message>
    <message>
        <source>Copy bytes</source>
        <translation type="unfinished">Kopyahin ang bytes</translation>
    </message>
    <message>
        <source>Copy dust</source>
        <translation type="unfinished">Kopyahin ang dust</translation>
    </message>
    <message>
        <source>Copy change</source>
        <translation type="unfinished">Kopyahin ang sukli</translation>
    </message>
    <message>
        <source>(%1 locked)</source>
        <translation type="unfinished">(%1 Naka-lock)</translation>
    </message>
    <message>
        <source>yes</source>
        <translation type="unfinished">oo</translation>
    </message>
    <message>
        <source>no</source>
        <translation type="unfinished">hindi</translation>
    </message>
    <message>
        <source>This label turns red if any recipient receives an amount smaller than the current dust threshold.</source>
        <translation type="unfinished">Ang label na ito ay magiging pula kung ang sinumang tatanggap ay tumanggap ng halagang mas mababa sa kasalukuyang dust threshold.</translation>
    </message>
    <message>
        <source>Can vary +/- %1 satoshi(s) per input.</source>
        <translation type="unfinished">Maaaring magbago ng +/- %1 satoshi(s) kada input.</translation>
    </message>
    <message>
<<<<<<< HEAD
        <source>&amp;Minimize</source>
        <translation type="unfinished">&amp;Pagliitin</translation>
    </message>
    <message>
        <source>Wallet:</source>
        <translation type="unfinished">Walet:</translation>
=======
        <source>(no label)</source>
        <translation type="unfinished">(walang label)</translation>
>>>>>>> 7da4ae1f
    </message>
    <message>
        <source>change from %1 (%2)</source>
        <translation type="unfinished">sukli mula sa %1 (%2)</translation>
    </message>
    <message>
        <source>(change)</source>
        <translation type="unfinished">(sukli)</translation>
    </message>
</context>
<context>
    <name>CreateWalletActivity</name>
    <message>
        <source>Create Wallet</source>
        <extracomment>Title of window indicating the progress of creation of a new wallet.</extracomment>
        <translation type="unfinished">Gumawa ng Pitaka</translation>
    </message>
    <message>
        <source>Create wallet failed</source>
        <translation type="unfinished">Nabigo ang Pag likha ng Pitaka</translation>
    </message>
    <message>
        <source>Create wallet warning</source>
        <translation type="unfinished">Gumawa ng Babala ng Pitaka</translation>
    </message>
    </context>
<context>
    <name>OpenWalletActivity</name>
    <message>
        <source>Open wallet failed</source>
        <translation type="unfinished">Nabigo ang bukas na pitaka</translation>
    </message>
    <message>
        <source>Open wallet warning</source>
        <translation type="unfinished">Buksan ang babala sa pitaka</translation>
    </message>
    <message>
<<<<<<< HEAD
        <source>&amp;Options…</source>
        <translation type="unfinished">&amp;Opsyon</translation>
    </message>
    <message>
        <source>Encrypt the private keys that belong to your wallet</source>
        <translation type="unfinished">I-encrypt ang private keys na kabilang sa iyong walet</translation>
=======
        <source>default wallet</source>
        <translation type="unfinished">walet na default</translation>
>>>>>>> 7da4ae1f
    </message>
    <message>
        <source>Open Wallet</source>
        <extracomment>Title of window indicating the progress of opening of a wallet.</extracomment>
        <translation type="unfinished">Buksan ang Walet</translation>
    </message>
    </context>
<context>
    <name>WalletController</name>
    <message>
        <source>Close wallet</source>
        <translation type="unfinished">Isara ang walet</translation>
    </message>
    <message>
        <source>Closing the wallet for too long can result in having to resync the entire chain if pruning is enabled.</source>
        <translation type="unfinished">Ang pagsasara ng walet nang masyadong matagal ay maaaring magresulta sa pangangailangan ng pag-resync sa buong chain kung pinagana ang pruning.</translation>
    </message>
    <message>
        <source>Close all wallets</source>
        <translation type="unfinished">Isarado ang lahat ng wallets</translation>
    </message>
    <message>
        <source>Are you sure you wish to close all wallets?</source>
        <translation type="unfinished">Sigurado ka bang nais mong isara ang lahat ng mga wallets?</translation>
    </message>
</context>
<context>
    <name>CreateWalletDialog</name>
    <message>
        <source>Create Wallet</source>
        <translation type="unfinished">Gumawa ng Pitaka</translation>
    </message>
    <message>
        <source>Wallet Name</source>
        <translation type="unfinished">Pangalan ng Pitaka</translation>
    </message>
    <message>
        <source>Wallet</source>
        <translation type="unfinished">Walet</translation>
    </message>
    <message>
        <source>Disable Private Keys</source>
        <translation type="unfinished">Huwag paganahin ang Privbadong susi</translation>
    </message>
    <message>
        <source>Make Blank Wallet</source>
        <translation type="unfinished">Gumawa ng Blankong Pitaka</translation>
    </message>
    <message>
        <source>Create</source>
        <translation type="unfinished">Gumawa</translation>
    </message>
    </context>
<context>
    <name>EditAddressDialog</name>
    <message>
        <source>Edit Address</source>
        <translation type="unfinished">Baguhin ang Address</translation>
    </message>
    <message>
        <source>&amp;Label</source>
        <translation type="unfinished">Label</translation>
    </message>
    <message>
        <source>The label associated with this address list entry</source>
        <translation type="unfinished">Ang label na nauugnay sa entry list ng address na ito</translation>
    </message>
    <message>
        <source>The address associated with this address list entry. This can only be modified for sending addresses.</source>
        <translation type="unfinished">Ang address na nauugnay sa entry list ng address na ito. Maaari lamang itong mabago para sa pagpapadala ng mga address.</translation>
    </message>
    <message>
        <source>&amp;Address</source>
        <translation type="unfinished">Address</translation>
    </message>
    <message>
        <source>New sending address</source>
        <translation type="unfinished">Bagong address para sa pagpapadala</translation>
    </message>
    <message>
        <source>Edit receiving address</source>
        <translation type="unfinished">Baguhin ang address para sa pagtanggap</translation>
    </message>
    <message>
        <source>Edit sending address</source>
        <translation type="unfinished">Baguhin ang address para sa pagpapadala</translation>
    </message>
    <message>
        <source>The entered address "%1" is not a valid Bitcoin address.</source>
        <translation type="unfinished">Ang address na in-enter "%1" ay hindi isang wastong Bitcoin address.</translation>
    </message>
    <message>
        <source>Address "%1" already exists as a receiving address with label "%2" and so cannot be added as a sending address.</source>
        <translation type="unfinished">Ang address "%1" ay ginagamit bilang address na pagtanggap na may label "%2" kaya hindi ito maaaring gamitin bilang address na pagpapadala.</translation>
    </message>
    <message>
        <source>The entered address "%1" is already in the address book with label "%2".</source>
        <translation type="unfinished">Ang address na in-enter "%1" ay nasa address book na may label "%2".</translation>
    </message>
    <message>
        <source>Could not unlock wallet.</source>
        <translation type="unfinished">Hindi magawang ma-unlock ang walet.</translation>
    </message>
    <message>
        <source>New key generation failed.</source>
        <translation type="unfinished">Ang bagong key generation ay nabigo.</translation>
    </message>
</context>
<context>
    <name>FreespaceChecker</name>
    <message>
        <source>A new data directory will be created.</source>
        <translation type="unfinished">Isang bagong direktoryo ng data ay malilikha.</translation>
    </message>
    <message>
        <source>name</source>
        <translation type="unfinished">pangalan</translation>
    </message>
    <message>
<<<<<<< HEAD
        <source>Wallet Name</source>
        <extracomment>Label of the input field where the name of the wallet is entered.</extracomment>
        <translation type="unfinished">Pangalan ng Pitaka</translation>
    </message>
    <message>
        <source>&amp;Window</source>
        <translation type="unfinished">Window</translation>
=======
        <source>Directory already exists. Add %1 if you intend to create a new directory here.</source>
        <translation type="unfinished">Mayroon ng direktoryo. Magdagdag ng %1 kung nais mong gumawa ng bagong direktoyo dito.</translation>
>>>>>>> 7da4ae1f
    </message>
    <message>
        <source>Path already exists, and is not a directory.</source>
        <translation type="unfinished">Mayroon na ang path, at hindi ito direktoryo.</translation>
    </message>
    <message>
        <source>Cannot create data directory here.</source>
        <translation type="unfinished">Hindi maaaring gumawa ng direktoryo ng data dito.</translation>
    </message>
</context>
<context>
    <name>Intro</name>
    <message numerus="yes">
        <source>%n GB of space available</source>
        <translation type="unfinished">
            <numerusform />
            <numerusform />
        </translation>
    </message>
    <message numerus="yes">
        <source>(of %n GB needed)</source>
        <translation type="unfinished">
            <numerusform>(of %n GB needed)</numerusform>
            <numerusform>(of %n GB needed)</numerusform>
        </translation>
    </message>
    <message numerus="yes">
        <source>(%n GB needed for full chain)</source>
        <translation type="unfinished">
            <numerusform>(%n GB needed for full chain)</numerusform>
            <numerusform>(%n GB needed for full chain)</numerusform>
        </translation>
    </message>
    <message>
        <source>At least %1 GB of data will be stored in this directory, and it will grow over time.</source>
        <translation type="unfinished">Kahit na %1 GB na datos ay maiimbak sa direktoryong ito, ito ay lalaki sa pagtagal.</translation>
    </message>
    <message>
        <source>Approximately %1 GB of data will be stored in this directory.</source>
        <translation type="unfinished">Humigit-kumulang na %1 GB na data ay maiimbak sa direktoryong ito.</translation>
    </message>
    <message numerus="yes">
        <source>(sufficient to restore backups %n day(s) old)</source>
        <extracomment>Explanatory text on the capability of the current prune target.</extracomment>
        <translation type="unfinished">
            <numerusform>%n aktibong konekyson sa network ng Bitcoin</numerusform>
            <numerusform>%n mga aktibong koneksyon sa network ng Bitcoin</numerusform>
        </translation>
    </message>
    <message>
        <source>%1 will download and store a copy of the Bitcoin block chain.</source>
        <translation type="unfinished">%1 ay mag-do-download at magiimbak ng kopya ng Bitcoin blockchain.</translation>
    </message>
    <message>
        <source>The wallet will also be stored in this directory.</source>
        <translation type="unfinished">Ang walet ay maiimbak din sa direktoryong ito.</translation>
    </message>
    <message>
        <source>Error: Specified data directory "%1" cannot be created.</source>
        <translation type="unfinished">Kamalian: Ang tinukoy na direktoyo ng datos "%1" ay hindi magawa.</translation>
    </message>
    <message>
        <source>Error</source>
        <translation type="unfinished">Kamalian</translation>
    </message>
    <message>
        <source>Welcome</source>
        <translation type="unfinished">Masayang pagdating</translation>
    </message>
    <message>
        <source>Welcome to %1.</source>
        <translation type="unfinished">Masayang pagdating sa %1.</translation>
    </message>
    <message>
        <source>As this is the first time the program is launched, you can choose where %1 will store its data.</source>
        <translation type="unfinished">Dahil ngayon lang nilunsad ang programang ito, maaari mong piliin kung saan maiinbak ng %1 ang data nito.</translation>
    </message>
    <message>
        <source>This initial synchronisation is very demanding, and may expose hardware problems with your computer that had previously gone unnoticed. Each time you run %1, it will continue downloading where it left off.</source>
        <translation type="unfinished">Maraming pangangailangan ang itong paunang sinkronisasyon at maaaring ilantad ang mga problema sa hardware ng iyong computer na hindi dating napansin. Tuwing pagaganahin mo ang %1, ito'y magpapatuloy mag-download kung saan ito tumigil.</translation>
    </message>
    <message>
        <source>If you have chosen to limit block chain storage (pruning), the historical data must still be downloaded and processed, but will be deleted afterward to keep your disk usage low.</source>
        <translation type="unfinished">Kung pinili mong takdaan ang imbakan ng blockchain (pruning), ang makasaysayang datos ay kailangan pa ring i-download at i-proseso, ngunit mabubura pagkatapos upang panatilihing mababa ang iyong paggamit ng disk.</translation>
    </message>
    <message>
        <source>Use the default data directory</source>
        <translation type="unfinished">Gamitin ang default data directory</translation>
    </message>
    <message>
        <source>Use a custom data directory:</source>
        <translation type="unfinished">Gamitin ang pasadyang data directory:</translation>
    </message>
</context>
<context>
    <name>HelpMessageDialog</name>
    <message>
        <source>version</source>
        <translation type="unfinished">salin</translation>
    </message>
    <message>
        <source>About %1</source>
        <translation type="unfinished">Tungkol sa %1</translation>
    </message>
    <message>
        <source>Command-line options</source>
        <translation type="unfinished">Mga opsyon ng command-line</translation>
    </message>
</context>
<context>
    <name>ShutdownWindow</name>
    <message>
        <source>Do not shut down the computer until this window disappears.</source>
        <translation type="unfinished">Huwag i-shut down ang computer hanggang mawala ang window na ito.</translation>
    </message>
</context>
<context>
    <name>ModalOverlay</name>
    <message>
        <source>Form</source>
        <translation type="unfinished">Anyo</translation>
    </message>
    <message>
        <source>Recent transactions may not yet be visible, and therefore your wallet's balance might be incorrect. This information will be correct once your wallet has finished synchronizing with the bitcoin network, as detailed below.</source>
        <translation type="unfinished">Ang mga bagong transaksyon ay hindi pa makikita kaya ang balanse ng iyong walet ay maaaring hindi tama. Ang impormasyong ito ay maiitama pagkatapos ma-synchronize ng iyong walet sa bitcoin network, ayon sa ibaba.</translation>
    </message>
    <message>
        <source>Attempting to spend bitcoins that are affected by not-yet-displayed transactions will not be accepted by the network.</source>
        <translation type="unfinished">Ang pagtangkang gastusin ang mga bitcoin na apektado ng mga transaksyon na hindi pa naipapakita ay hindi tatanggapin ng network.</translation>
    </message>
    <message>
        <source>Number of blocks left</source>
        <translation type="unfinished">Dami ng blocks na natitira</translation>
    </message>
    <message>
        <source>Last block time</source>
        <translation type="unfinished">Huling oras ng block</translation>
    </message>
    <message>
        <source>Progress</source>
        <translation type="unfinished">Pagsulong</translation>
    </message>
    <message>
        <source>Progress increase per hour</source>
        <translation type="unfinished">Pagdagdag ng pagsulong kada oras</translation>
    </message>
    <message>
        <source>Estimated time left until synced</source>
        <translation type="unfinished">Tinatayang oras na natitira hanggang ma-sync</translation>
    </message>
    <message>
        <source>Hide</source>
        <translation type="unfinished">Itago</translation>
    </message>
    </context>
<context>
    <name>OpenURIDialog</name>
    <message>
        <source>Paste address from clipboard</source>
        <extracomment>Tooltip text for button that allows you to paste an address that is in your clipboard.</extracomment>
        <translation type="unfinished">I-paste ang address mula sa clipboard</translation>
    </message>
</context>
<context>
    <name>OptionsDialog</name>
    <message>
        <source>Options</source>
        <translation type="unfinished">Mga pagpipilian</translation>
    </message>
    <message>
        <source>&amp;Main</source>
        <translation type="unfinished">Pangunahin</translation>
    </message>
    <message>
        <source>Automatically start %1 after logging in to the system.</source>
        <translation type="unfinished">Kusang simulan ang %1 pagka-log-in sa sistema.</translation>
    </message>
    <message>
        <source>&amp;Start %1 on system login</source>
        <translation type="unfinished">Simulan ang %1 pag-login sa sistema</translation>
    </message>
    <message>
<<<<<<< HEAD
        <source>&amp;Copy address</source>
        <translation type="unfinished">&amp;Kopyahin and address</translation>
    </message>
    <message>
        <source>Copy &amp;label</source>
        <translation type="unfinished">Kopyahin ang &amp;label</translation>
    </message>
    <message>
        <source>Copy &amp;amount</source>
        <translation type="unfinished">Kopyahin ang &amp;halaga</translation>
    </message>
    <message>
        <source>Copy transaction &amp;ID and output index</source>
        <translation type="unfinished">Kopyahin ang &amp;ID ng transaksyon at output index</translation>
    </message>
    <message>
        <source>Copy quantity</source>
        <translation type="unfinished">Kopyahin ang dami</translation>
=======
        <source>Size of &amp;database cache</source>
        <translation type="unfinished">Ang laki ng database cache</translation>
>>>>>>> 7da4ae1f
    </message>
    <message>
        <source>Number of script &amp;verification threads</source>
        <translation type="unfinished">Dami ng script verification threads</translation>
    </message>
    <message>
        <source>IP address of the proxy (e.g. IPv4: 127.0.0.1 / IPv6: ::1)</source>
        <translation type="unfinished">IP address ng proxy (e.g. IPv4: 127.0.0.1 / IPv6:::1)</translation>
    </message>
    <message>
        <source>Shows if the supplied default SOCKS5 proxy is used to reach peers via this network type.</source>
        <translation type="unfinished">Pinapakita kung ang ibinibigay na default SOCKS5 proxy ay ginagamit upang maabot ang mga peers sa pamamagitan nitong uri ng network.</translation>
    </message>
    <message>
        <source>Minimize instead of exit the application when the window is closed. When this option is enabled, the application will be closed only after selecting Exit in the menu.</source>
        <translation type="unfinished">I-minimize ang application sa halip na mag-exit kapag nakasara ang window. Kapag gumagana ang opsyong ito, ang application ay magsasara lamang kapag pinili ang Exit sa menu.</translation>
    </message>
    <message>
        <source>Open the %1 configuration file from the working directory.</source>
        <translation type="unfinished">Buksan ang %1 configuration file mula sa working directory.</translation>
    </message>
    <message>
        <source>Open Configuration File</source>
        <translation type="unfinished">Buksan ang Configuration File</translation>
    </message>
    <message>
        <source>Reset all client options to default.</source>
        <translation type="unfinished">I-reset lahat ng opsyon ng client sa default.</translation>
    </message>
    <message>
        <source>&amp;Reset Options</source>
        <translation type="unfinished">I-reset ang mga Opsyon</translation>
    </message>
    <message>
        <source>&amp;Network</source>
        <translation type="unfinished">Network</translation>
    </message>
    <message>
        <source>Prune &amp;block storage to</source>
        <translation type="unfinished">I-prune and block storage sa</translation>
    </message>
    <message>
        <source>Reverting this setting requires re-downloading the entire blockchain.</source>
        <translation type="unfinished">Ang pag-revert ng pagtatampok na ito ay nangangailangan ng muling pag-download ng buong blockchain.</translation>
    </message>
    <message>
        <source>W&amp;allet</source>
        <translation type="unfinished">Walet</translation>
    </message>
    <message>
        <source>Expert</source>
        <translation type="unfinished">Dalubhasa</translation>
    </message>
    <message>
        <source>Enable coin &amp;control features</source>
        <translation type="unfinished">Paganahin ang tampok ng kontrol ng coin</translation>
    </message>
    <message>
        <source>If you disable the spending of unconfirmed change, the change from a transaction cannot be used until that transaction has at least one confirmation. This also affects how your balance is computed.</source>
        <translation type="unfinished">Kung i-disable mo ang paggastos ng sukli na hindi pa nakumpirma, ang sukli mula sa transaksyon ay hindi puedeng gamitin hanggang sa may kahit isang kumpirmasyon ng transaksyon. Maaapektuhan din kung paano kakalkulahin ang iyong balanse.</translation>
    </message>
    <message>
        <source>&amp;Spend unconfirmed change</source>
        <translation type="unfinished">Gastusin ang sukli na hindi pa nakumpirma</translation>
    </message>
    <message>
        <source>Automatically open the Bitcoin client port on the router. This only works when your router supports UPnP and it is enabled.</source>
        <translation type="unfinished">Kusang buksan ang Bitcoin client port sa router. Gumagana lamang ito kapag ang iyong router ay sumusuporta ng UPnP at ito ay pinagana.</translation>
    </message>
    <message>
        <source>Map port using &amp;UPnP</source>
        <translation type="unfinished">Isamapa ang port gamit ang UPnP</translation>
    </message>
    <message>
        <source>Accept connections from outside.</source>
        <translation type="unfinished">Tumanggap ng mga koneksyon galing sa labas.</translation>
    </message>
    <message>
        <source>Allow incomin&amp;g connections</source>
        <translation type="unfinished">Ipahintulot ang mga papasok na koneksyon</translation>
    </message>
    <message>
        <source>Connect to the Bitcoin network through a SOCKS5 proxy.</source>
        <translation type="unfinished">Kumunekta sa Bitcoin network sa pamamagitan ng SOCKS5 proxy.</translation>
    </message>
    <message>
        <source>&amp;Connect through SOCKS5 proxy (default proxy):</source>
        <translation type="unfinished">Kumunekta gamit ang SOCKS5 proxy (default na proxy):</translation>
    </message>
    <message>
        <source>Proxy &amp;IP:</source>
        <translation type="unfinished">Proxy IP:</translation>
    </message>
    <message>
        <source>&amp;Port:</source>
        <translation type="unfinished">Port</translation>
    </message>
    <message>
        <source>Port of the proxy (e.g. 9050)</source>
        <translation type="unfinished">Port ng proxy (e.g. 9050)</translation>
    </message>
    <message>
        <source>Used for reaching peers via:</source>
        <translation type="unfinished">Gamit para sa pagabot ng peers sa pamamagitan ng:</translation>
    </message>
    <message>
        <source>&amp;Window</source>
        <translation type="unfinished">Window</translation>
    </message>
    <message>
        <source>Show only a tray icon after minimizing the window.</source>
        <translation type="unfinished">Ipakita ang icon ng trey pagkatapos lang i-minimize and window.</translation>
    </message>
    <message>
        <source>&amp;Minimize to the tray instead of the taskbar</source>
        <translation type="unfinished">Mag-minimize sa trey sa halip na sa taskbar</translation>
    </message>
    <message>
        <source>M&amp;inimize on close</source>
        <translation type="unfinished">I-minimize pagsara</translation>
    </message>
    <message>
        <source>&amp;Display</source>
        <translation type="unfinished">Ipakita</translation>
    </message>
    <message>
        <source>User Interface &amp;language:</source>
        <translation type="unfinished">Wika ng user interface:</translation>
    </message>
    <message>
        <source>The user interface language can be set here. This setting will take effect after restarting %1.</source>
        <translation type="unfinished">Ang wika ng user interface ay puedeng itakda dito. Ang pagtatakdang ito ay magkakabisa pagkatapos mag-restart %1.</translation>
    </message>
    <message>
        <source>&amp;Unit to show amounts in:</source>
        <translation type="unfinished">Yunit para ipakita ang mga halaga:</translation>
    </message>
    <message>
        <source>Choose the default subdivision unit to show in the interface and when sending coins.</source>
        <translation type="unfinished">Piliin ang yunit ng default na subdivisyon na ipapakita sa interface at kapag nagpapadala ng coins.</translation>
    </message>
    <message>
        <source>Whether to show coin control features or not.</source>
        <translation type="unfinished">Kung magpapakita ng mga tampok ng kontrol ng coin o hindi</translation>
    </message>
    <message>
        <source>&amp;OK</source>
        <translation type="unfinished">OK</translation>
    </message>
    <message>
        <source>&amp;Cancel</source>
        <translation type="unfinished">Kanselahin</translation>
    </message>
    <message>
        <source>none</source>
        <translation type="unfinished">wala</translation>
    </message>
    <message>
        <source>Confirm options reset</source>
        <extracomment>Window title text of pop-up window shown when the user has chosen to reset options.</extracomment>
        <translation type="unfinished">Kumpirmahin ang pag-reset ng mga opsyon</translation>
    </message>
    <message>
        <source>Client restart required to activate changes.</source>
        <extracomment>Text explaining that the settings changed will not come into effect until the client is restarted.</extracomment>
        <translation type="unfinished">Kailangan i-restart ang kliyente upang ma-activate ang mga pagbabago.</translation>
    </message>
    <message>
        <source>Client will be shut down. Do you want to proceed?</source>
        <extracomment>Text asking the user to confirm if they would like to proceed with a client shutdown.</extracomment>
        <translation type="unfinished">Ang kliyente ay papatayin. Nais mo bang magpatuloy?</translation>
    </message>
    <message>
        <source>Configuration options</source>
        <extracomment>Window title text of pop-up box that allows opening up of configuration file.</extracomment>
        <translation type="unfinished">Mga opsyon ng konpigurasyon</translation>
    </message>
    <message>
        <source>The configuration file is used to specify advanced user options which override GUI settings. Additionally, any command-line options will override this configuration file.</source>
        <extracomment>Explanatory text about the priority order of instructions considered by client. The order from high to low being: command-line, configuration file, GUI settings.</extracomment>
        <translation type="unfinished">Ang configuration file ay ginagamit para tukuyin ang mga advanced user options na nag-o-override ng GUI settings. Bukod pa rito, i-o-override ng anumang opsyon ng command-line itong configuration file.</translation>
    </message>
    <message>
        <source>Cancel</source>
        <translation type="unfinished">Kanselahin</translation>
    </message>
    <message>
        <source>Error</source>
        <translation type="unfinished">Kamalian</translation>
    </message>
    <message>
        <source>The configuration file could not be opened.</source>
        <translation type="unfinished">Ang configuration file ay hindi mabuksan.</translation>
    </message>
    <message>
        <source>This change would require a client restart.</source>
        <translation type="unfinished">Ang pagbabagong ito ay nangangailangan ng restart ng kliyente.</translation>
    </message>
<<<<<<< HEAD
</context>
<context>
    <name>Intro</name>
    <message numerus="yes">
        <source>%n GB of space available</source>
        <translation type="unfinished">
            <numerusform />
            <numerusform />
        </translation>
    </message>
    <message numerus="yes">
        <source>(of %n GB needed)</source>
        <translation type="unfinished">
            <numerusform>(of %n GB needed)</numerusform>
            <numerusform>(of %n GB needed)</numerusform>
        </translation>
    </message>
    <message numerus="yes">
        <source>(%n GB needed for full chain)</source>
        <translation type="unfinished">
            <numerusform>(%n GB needed for full chain)</numerusform>
            <numerusform>(%n GB needed for full chain)</numerusform>
        </translation>
    </message>
=======
>>>>>>> 7da4ae1f
    <message>
        <source>The supplied proxy address is invalid.</source>
        <translation type="unfinished">Ang binigay na proxy address ay hindi wasto.</translation>
    </message>
</context>
<context>
    <name>OverviewPage</name>
    <message>
        <source>Form</source>
        <translation type="unfinished">Anyo</translation>
    </message>
    <message>
        <source>The displayed information may be out of date. Your wallet automatically synchronizes with the Bitcoin network after a connection is established, but this process has not completed yet.</source>
        <translation type="unfinished">Ang ipinapakitang impormasyon ay maaaring luma na. Kusang mag-sy-synchronize ang iyong walet sa Bitcoin network pagkatapos maitatag ang koneksyon, ngunit hindi pa nakukumpleto ang prosesong ito.</translation>
    </message>
    <message>
        <source>Available:</source>
        <translation type="unfinished">Magagamit:</translation>
    </message>
    <message>
        <source>Your current spendable balance</source>
        <translation type="unfinished">Ang iyong balanse ngayon na puedeng gastusin</translation>
    </message>
    <message>
        <source>Total of transactions that have yet to be confirmed, and do not yet count toward the spendable balance</source>
        <translation type="unfinished">Ang kabuuan ng mga transaksyon na naghihintay makumpirma, at hindi pa napapabilang sa balanse na puedeng gastusin</translation>
    </message>
    <message>
        <source>Immature:</source>
        <translation type="unfinished">Hindi pa ligtas gastusin:</translation>
    </message>
    <message>
        <source>Mined balance that has not yet matured</source>
        <translation type="unfinished">Balanseng namina ngunit hindi pa puedeng gastusin</translation>
    </message>
    <message>
        <source>Balances</source>
        <translation type="unfinished">Mga balanse</translation>
    </message>
    <message>
<<<<<<< HEAD
        <source>This initial synchronisation is very demanding, and may expose hardware problems with your computer that had previously gone unnoticed. Each time you run %1, it will continue downloading where it left off.</source>
        <translation type="unfinished">Maraming pangangailangan ang itong paunang sinkronisasyon at maaaring ilantad ang mga problema sa hardware ng iyong computer na hindi dating napansin. Tuwing pagaganahin mo ang %1, ito'y magpapatuloy mag-download kung saan ito tumigil.</translation>
=======
        <source>Total:</source>
        <translation type="unfinished">Ang kabuuan:</translation>
    </message>
    <message>
        <source>Your current total balance</source>
        <translation type="unfinished">Ang kabuuan ng iyong balanse ngayon</translation>
>>>>>>> 7da4ae1f
    </message>
    <message>
        <source>Your current balance in watch-only addresses</source>
        <translation type="unfinished">Ang iyong balanse ngayon sa mga watch-only address</translation>
    </message>
    <message>
        <source>Spendable:</source>
        <translation type="unfinished">Puedeng gastusin:</translation>
    </message>
    <message>
        <source>Recent transactions</source>
        <translation type="unfinished">Mga bagong transaksyon</translation>
    </message>
    <message>
        <source>Unconfirmed transactions to watch-only addresses</source>
        <translation type="unfinished">Mga transaksyon na hindi pa nakumpirma sa mga watch-only address</translation>
    </message>
    <message>
        <source>Mined balance in watch-only addresses that has not yet matured</source>
        <translation type="unfinished">Mga naminang balanse na nasa mga watch-only address na hindi pa ligtas gastusin</translation>
    </message>
    <message>
        <source>Current total balance in watch-only addresses</source>
        <translation type="unfinished">Kasalukuyang kabuuan ng balanse sa mga watch-only address</translation>
    </message>
    <message>
        <source>Privacy mode activated for the Overview tab. To unmask the values, uncheck Settings-&gt;Mask values.</source>
        <translation type="unfinished">Na-activate ang mode ng privacy para sa tab na Pangkalahatang-ideya.  Upang ma-unkkan ang mga halaga, alisan ng check ang Mga Setting-&gt; Mga halaga ng mask.</translation>
    </message>
</context>
<context>
    <name>PSBTOperationsDialog</name>
    <message>
        <source>Sign Tx</source>
        <translation type="unfinished">I-sign ang Tx</translation>
    </message>
    <message>
        <source>Broadcast Tx</source>
        <translation type="unfinished">I-broadcast ang Tx</translation>
    </message>
    <message>
        <source>Copy to Clipboard</source>
        <translation type="unfinished">Kopyahin sa clipboard</translation>
    </message>
    <message>
        <source>Close</source>
        <translation type="unfinished">Isara</translation>
    </message>
    <message>
        <source>Failed to load transaction: %1</source>
        <translation type="unfinished">Nabigong i-load ang transaksyon: %1</translation>
    </message>
    <message>
        <source>Failed to sign transaction: %1</source>
        <translation type="unfinished">Nabigong pumirma sa transaksyon: %1</translation>
    </message>
    <message>
        <source>Could not sign any more inputs.</source>
        <translation type="unfinished">Hindi makapag-sign ng anumang karagdagang mga input.</translation>
    </message>
    <message>
        <source>Signed %1 inputs, but more signatures are still required.</source>
        <translation type="unfinished">Naka-sign %1 na mga input, ngunit kailangan pa ng maraming mga lagda.</translation>
    </message>
    <message>
        <source>Signed transaction successfully. Transaction is ready to broadcast.</source>
        <translation type="unfinished">Matagumpay na nag-sign transaksyon.  Handa nang i-broadcast ang transaksyon.</translation>
    </message>
    <message>
        <source>Unknown error processing transaction.</source>
        <translation type="unfinished">Hindi kilalang error sa pagproseso ng transaksyon.</translation>
    </message>
    <message>
        <source>Transaction broadcast successfully! Transaction ID: %1</source>
        <translation type="unfinished">%1</translation>
    </message>
    <message>
        <source>Pays transaction fee: </source>
        <translation type="unfinished">babayaran ang transaction fee:</translation>
    </message>
    <message>
        <source>Total Amount</source>
        <translation type="unfinished">Kabuuang Halaga</translation>
    </message>
    <message>
        <source>or</source>
        <translation type="unfinished">o</translation>
    </message>
    </context>
<context>
    <name>PaymentServer</name>
    <message>
        <source>Payment request error</source>
        <translation type="unfinished">Kamalian sa paghiling ng bayad</translation>
    </message>
    <message>
        <source>Cannot start bitcoin: click-to-pay handler</source>
        <translation type="unfinished">Hindi masimulan ang bitcoin: click-to-pay handler</translation>
    </message>
    <message>
        <source>'bitcoin://' is not a valid URI. Use 'bitcoin:' instead.</source>
        <translation type="unfinished">Ang 'bitcoin://' ay hindi wastong URI. Sa halip, gamitin ang 'bitcoin:'.</translation>
    </message>
    <message>
        <source>URI cannot be parsed! This can be caused by an invalid Bitcoin address or malformed URI parameters.</source>
        <translation type="unfinished">Hindi ma-parse ang URI! Marahil ito ay dahil sa hindi wastong Bitcoin address o maling URI parameters</translation>
    </message>
    <message>
        <source>Payment request file handling</source>
        <translation type="unfinished">File handling ng hiling ng bayad</translation>
    </message>
</context>
<context>
    <name>PeerTableModel</name>
    <message>
        <source>User Agent</source>
        <extracomment>Title of Peers Table column which contains the peer's User Agent string.</extracomment>
        <translation type="unfinished">Ahente ng User</translation>
    </message>
    <message>
        <source>Direction</source>
        <extracomment>Title of Peers Table column which indicates the direction the peer connection was initiated from.</extracomment>
        <translation type="unfinished">Direksyon</translation>
    </message>
    <message>
        <source>Sent</source>
        <extracomment>Title of Peers Table column which indicates the total amount of network information we have sent to the peer.</extracomment>
        <translation type="unfinished">Ipinadala</translation>
    </message>
    <message>
        <source>Received</source>
        <extracomment>Title of Peers Table column which indicates the total amount of network information we have received from the peer.</extracomment>
        <translation type="unfinished">Natanggap</translation>
    </message>
    <message>
        <source>Type</source>
        <extracomment>Title of Peers Table column which describes the type of peer connection. The "type" describes why the connection exists.</extracomment>
        <translation type="unfinished">Uri</translation>
    </message>
    <message>
        <source>Inbound</source>
        <extracomment>An Inbound Connection from a Peer.</extracomment>
        <translation type="unfinished">Dumarating</translation>
    </message>
    <message>
        <source>Outbound</source>
        <extracomment>An Outbound Connection to a Peer.</extracomment>
        <translation type="unfinished">Papalabas</translation>
    </message>
</context>
<context>
    <name>QRImageWidget</name>
    <message>
        <source>&amp;Copy Image</source>
        <translation type="unfinished">Kopyahin ang Larawan</translation>
    </message>
    <message>
        <source>Resulting URI too long, try to reduce the text for label / message.</source>
        <translation type="unfinished">Nagreresultang URI masyadong mahaba, subukang bawasan ang text para sa label / mensahe.</translation>
    </message>
    <message>
        <source>Error encoding URI into QR Code.</source>
        <translation type="unfinished">Kamalian sa pag-e-encode ng URI sa QR Code.</translation>
    </message>
    <message>
        <source>QR code support not available.</source>
        <translation type="unfinished">Hindi magagamit ang suporta ng QR code.</translation>
    </message>
    <message>
        <source>Save QR Code</source>
        <translation type="unfinished">I-save ang QR Code</translation>
    </message>
    </context>
<context>
    <name>RPCConsole</name>
    <message>
        <source>Client version</source>
        <translation type="unfinished">Bersyon ng kliyente</translation>
    </message>
    <message>
        <source>&amp;Information</source>
        <translation type="unfinished">Impormasyon</translation>
    </message>
    <message>
        <source>General</source>
        <translation type="unfinished">Pangkalahatan</translation>
    </message>
    <message>
        <source>To specify a non-default location of the data directory use the '%1' option.</source>
        <translation type="unfinished">Upang tukuyin ang non-default na lokasyon ng direktoryo ng datos, gamitin ang '%1' na opsyon.</translation>
    </message>
    <message>
        <source>To specify a non-default location of the blocks directory use the '%1' option.</source>
        <translation type="unfinished">Upang tukuyin and non-default na lokasyon ng direktoryo ng mga block, gamitin ang '%1' na opsyon.</translation>
    </message>
    <message>
        <source>Startup time</source>
        <translation type="unfinished">Oras ng pagsisimula</translation>
    </message>
    <message>
        <source>Name</source>
        <translation type="unfinished">Pangalan</translation>
    </message>
    <message>
        <source>Number of connections</source>
        <translation type="unfinished">Dami ng mga koneksyon</translation>
    </message>
    <message>
        <source>Current number of transactions</source>
        <translation type="unfinished">Kasalukuyang dami ng mga transaksyon</translation>
    </message>
    <message>
        <source>Memory usage</source>
        <translation type="unfinished">Paggamit ng memory</translation>
    </message>
    <message>
        <source>Wallet: </source>
        <translation type="unfinished">Walet:</translation>
    </message>
    <message>
        <source>(none)</source>
        <translation type="unfinished">(wala)</translation>
    </message>
    <message>
        <source>&amp;Reset</source>
        <translation type="unfinished">I-reset</translation>
    </message>
    <message>
        <source>Received</source>
        <translation type="unfinished">Natanggap</translation>
    </message>
    <message>
        <source>Sent</source>
        <translation type="unfinished">Ipinadala</translation>
    </message>
    <message>
        <source>&amp;Peers</source>
        <translation type="unfinished">Peers</translation>
    </message>
    <message>
<<<<<<< HEAD
        <source>&amp;OK</source>
        <translation type="unfinished">OK</translation>
=======
        <source>Banned peers</source>
        <translation type="unfinished">Mga pinagbawalan na peers</translation>
    </message>
    <message>
        <source>Select a peer to view detailed information.</source>
        <translation type="unfinished">Pumili ng peer upang tingnan ang detalyadong impormasyon.</translation>
>>>>>>> 7da4ae1f
    </message>
    <message>
        <source>Version</source>
        <translation type="unfinished">Bersyon</translation>
    </message>
    <message>
        <source>Starting Block</source>
        <translation type="unfinished">Pasimulang Block</translation>
    </message>
    <message>
<<<<<<< HEAD
        <source>Confirm options reset</source>
        <extracomment>Window title text of pop-up window shown when the user has chosen to reset options.</extracomment>
        <translation type="unfinished">Kumpirmahin ang pag-reset ng mga opsyon</translation>
    </message>
    <message>
        <source>Client restart required to activate changes.</source>
        <extracomment>Text explaining that the settings changed will not come into effect until the client is restarted.</extracomment>
        <translation type="unfinished">Kailangan i-restart ang kliyente upang ma-activate ang mga pagbabago.</translation>
    </message>
    <message>
        <source>Client will be shut down. Do you want to proceed?</source>
        <extracomment>Text asking the user to confirm if they would like to proceed with a client shutdown.</extracomment>
        <translation type="unfinished">Ang kliyente ay papatayin. Nais mo bang magpatuloy?</translation>
=======
        <source>Synced Headers</source>
        <translation type="unfinished">Mga header na na-sync</translation>
    </message>
    <message>
        <source>Synced Blocks</source>
        <translation type="unfinished">Mga block na na-sync</translation>
    </message>
    <message>
        <source>The mapped Autonomous System used for diversifying peer selection.</source>
        <translation type="unfinished">Ginamit ang na-map na Autonomous System para sa pag-iba-iba ng pagpipilian ng kapwa.</translation>
>>>>>>> 7da4ae1f
    </message>
    <message>
        <source>Mapped AS</source>
        <translation type="unfinished">Mapa sa AS
</translation>
    </message>
    <message>
        <source>User Agent</source>
        <translation type="unfinished">Ahente ng User</translation>
    </message>
    <message>
        <source>Node window</source>
        <translation type="unfinished">Bintana ng Node</translation>
    </message>
    <message>
        <source>Open the %1 debug log file from the current data directory. This can take a few seconds for large log files.</source>
        <translation type="unfinished">Buksan ang %1 debug log file mula sa kasalukuyang directoryo ng datos. Maaari itong tumagal ng ilang segundo para sa mga malalaking log file.</translation>
    </message>
    <message>
        <source>Decrease font size</source>
        <translation type="unfinished">Bawasan ang laki ng font</translation>
    </message>
    <message>
        <source>Increase font size</source>
        <translation type="unfinished">Dagdagan ang laki ng font</translation>
    </message>
    <message>
        <source>Services</source>
        <translation type="unfinished">Mga serbisyo</translation>
    </message>
    <message>
        <source>Connection Time</source>
        <translation type="unfinished">Oras ng Koneksyon</translation>
    </message>
    <message>
        <source>Last Send</source>
        <translation type="unfinished">Ang Huling Padala</translation>
    </message>
    <message>
        <source>Last Receive</source>
        <translation type="unfinished">Ang Huling Tanggap</translation>
    </message>
    <message>
        <source>Ping Time</source>
        <translation type="unfinished">Oras ng Ping</translation>
    </message>
    <message>
        <source>The duration of a currently outstanding ping.</source>
        <translation type="unfinished">Ang tagal ng kasalukuyang natitirang ping.</translation>
    </message>
    <message>
        <source>Time Offset</source>
        <translation type="unfinished">Offset ng Oras</translation>
    </message>
    <message>
        <source>Last block time</source>
        <translation type="unfinished">Huling oras ng block</translation>
    </message>
    <message>
        <source>&amp;Open</source>
        <translation type="unfinished">Buksan</translation>
    </message>
    <message>
        <source>&amp;Console</source>
        <translation type="unfinished">Console</translation>
    </message>
    <message>
        <source>&amp;Network Traffic</source>
        <translation type="unfinished">Traffic ng Network</translation>
    </message>
    <message>
        <source>Totals</source>
        <translation type="unfinished">Mga kabuuan</translation>
    </message>
    <message>
        <source>Debug log file</source>
        <translation type="unfinished">I-debug ang log file</translation>
    </message>
    <message>
        <source>Clear console</source>
        <translation type="unfinished">I-clear ang console</translation>
    </message>
    <message>
        <source>In:</source>
        <translation type="unfinished">Sa loob:</translation>
    </message>
    <message>
        <source>Out:</source>
        <translation type="unfinished">Labas:</translation>
    </message>
    <message>
        <source>&amp;Copy address</source>
        <extracomment>Context menu action to copy the address of a peer.</extracomment>
        <translation type="unfinished">&amp;Kopyahin and address</translation>
    </message>
    <message>
        <source>&amp;Disconnect</source>
        <translation type="unfinished">Idiskonekta</translation>
    </message>
    <message>
        <source>1 &amp;hour</source>
        <translation type="unfinished">1 &amp;oras</translation>
    </message>
    <message>
        <source>1 &amp;week</source>
        <translation type="unfinished">1 &amp;linggo</translation>
    </message>
    <message>
        <source>1 &amp;year</source>
        <translation type="unfinished">1 &amp;taon</translation>
    </message>
    <message>
        <source>&amp;Unban</source>
        <translation type="unfinished">Unban</translation>
    </message>
    <message>
        <source>Network activity disabled</source>
        <translation type="unfinished">Ang aktibidad ng network ay hindi gumagana.</translation>
    </message>
    <message>
        <source>Executing command without any wallet</source>
        <translation type="unfinished">Isinasagawa ang command nang walang anumang walet.</translation>
    </message>
    <message>
        <source>Executing command using "%1" wallet</source>
        <translation type="unfinished">Isinasagawa ang command gamit ang "%1" walet</translation>
    </message>
    <message>
        <source>via %1</source>
        <translation type="unfinished">sa pamamagitan ng %1</translation>
    </message>
    <message>
        <source>Yes</source>
        <translation type="unfinished">Oo</translation>
    </message>
    <message>
        <source>No</source>
        <translation type="unfinished">Hindi</translation>
    </message>
    <message>
        <source>To</source>
        <translation type="unfinished">Sa</translation>
    </message>
    <message>
        <source>From</source>
        <translation type="unfinished">Mula sa</translation>
    </message>
    <message>
        <source>Ban for</source>
        <translation type="unfinished">Ban para sa</translation>
    </message>
    <message>
        <source>Unknown</source>
        <translation type="unfinished">Hindi alam</translation>
    </message>
</context>
<context>
    <name>ReceiveCoinsDialog</name>
    <message>
        <source>&amp;Amount:</source>
        <translation type="unfinished">Halaga:</translation>
    </message>
    <message>
        <source>&amp;Label:</source>
        <translation type="unfinished">Label:</translation>
    </message>
    <message>
        <source>&amp;Message:</source>
        <translation type="unfinished">Mensahe:</translation>
    </message>
    <message>
        <source>An optional message to attach to the payment request, which will be displayed when the request is opened. Note: The message will not be sent with the payment over the Bitcoin network.</source>
        <translation type="unfinished">Opsyonal na mensahe na ilakip sa hiling ng bayad, na ipapakita pagbukas ng hiling. Tandaan: Ang mensahe ay hindi ipapadala kasama ng bayad sa Bitcoin network.</translation>
    </message>
    <message>
        <source>An optional label to associate with the new receiving address.</source>
        <translation type="unfinished">Opsyonal na label na iuugnay sa bagong address para sa pagtanggap.</translation>
    </message>
    <message>
        <source>Use this form to request payments. All fields are &lt;b&gt;optional&lt;/b&gt;.</source>
        <translation type="unfinished">Gamitin ang form na ito sa paghiling ng bayad. Lahat ng mga patlang ay &lt;b&gt;opsyonal&lt;/b&gt;.</translation>
    </message>
    <message>
        <source>An optional amount to request. Leave this empty or zero to not request a specific amount.</source>
        <translation type="unfinished">Opsyonal na halaga upang humiling. Iwanan itong walang laman o zero upang hindi humiling ng tiyak na halaga.</translation>
    </message>
    <message>
        <source>An optional label to associate with the new receiving address (used by you to identify an invoice).  It is also attached to the payment request.</source>
        <translation type="unfinished">Isang opsyonal na label upang maiugnay sa bagong address ng pagtanggap (ginamit mo upang makilala ang isang invoice). Nakalakip din ito sa kahilingan sa pagbabayad.</translation>
    </message>
    <message>
        <source>An optional message that is attached to the payment request and may be displayed to the sender.</source>
        <translation type="unfinished">Isang opsyonal na mensahe na naka-attach sa kahilingan sa pagbabayad at maaaring ipakita sa nagpadala.</translation>
    </message>
    <message>
        <source>&amp;Create new receiving address</source>
        <translation type="unfinished">&amp; Lumikha ng bagong address sa pagtanggap</translation>
    </message>
    <message>
        <source>Clear all fields of the form.</source>
        <translation type="unfinished">Limasin ang lahat ng mga patlang ng form.</translation>
    </message>
    <message>
        <source>Clear</source>
        <translation type="unfinished">Burahin</translation>
    </message>
    <message>
        <source>Requested payments history</source>
        <translation type="unfinished">Humiling ng kasaysayan ng kabayaran</translation>
    </message>
    <message>
        <source>Show the selected request (does the same as double clicking an entry)</source>
        <translation type="unfinished">Ipakita ang napiling hiling (ay kapareho ng pag-double-click ng isang entry)</translation>
    </message>
    <message>
        <source>Show</source>
        <translation type="unfinished">Ipakita</translation>
    </message>
    <message>
        <source>Remove the selected entries from the list</source>
        <translation type="unfinished">Alisin ang mga napiling entry sa listahan</translation>
    </message>
    <message>
        <source>Remove</source>
        <translation type="unfinished">Alisin</translation>
    </message>
    <message>
        <source>Copy &amp;URI</source>
        <translation type="unfinished">Kopyahin ang URI</translation>
    </message>
    <message>
        <source>&amp;Copy address</source>
        <translation type="unfinished">&amp;Kopyahin and address</translation>
    </message>
    <message>
        <source>Copy &amp;label</source>
        <translation type="unfinished">Kopyahin ang &amp;label</translation>
    </message>
    <message>
        <source>Copy &amp;amount</source>
        <translation type="unfinished">Kopyahin ang &amp;halaga</translation>
    </message>
    <message>
        <source>Could not unlock wallet.</source>
        <translation type="unfinished">Hindi magawang ma-unlock ang walet.</translation>
    </message>
    </context>
<context>
    <name>ReceiveRequestDialog</name>
    <message>
        <source>Amount:</source>
        <translation type="unfinished">Halaga:</translation>
    </message>
    <message>
        <source>Message:</source>
        <translation type="unfinished">Mensahe:</translation>
    </message>
    <message>
        <source>Wallet:</source>
        <translation type="unfinished">Pitaka:</translation>
    </message>
    <message>
        <source>Copy &amp;URI</source>
        <translation type="unfinished">Kopyahin ang URI</translation>
    </message>
    <message>
        <source>Copy &amp;Address</source>
        <translation type="unfinished">Kopyahin ang Address</translation>
    </message>
    <message>
        <source>Payment information</source>
        <translation type="unfinished">Impormasyon sa pagbabayad</translation>
    </message>
    <message>
        <source>Request payment to %1</source>
        <translation type="unfinished">Humiling ng bayad sa %1</translation>
    </message>
</context>
<context>
    <name>RecentRequestsTableModel</name>
    <message>
        <source>Date</source>
        <translation type="unfinished">Datiles</translation>
    </message>
    <message>
        <source>Message</source>
        <translation type="unfinished">Mensahe</translation>
    </message>
    <message>
        <source>(no label)</source>
        <translation type="unfinished">(walang label)</translation>
    </message>
    <message>
        <source>(no message)</source>
        <translation type="unfinished">(walang mensahe)</translation>
    </message>
    <message>
        <source>(no amount requested)</source>
        <translation type="unfinished">(walang halagang hiniling)</translation>
    </message>
    <message>
        <source>Requested</source>
        <translation type="unfinished">Hiniling</translation>
    </message>
</context>
<context>
    <name>SendCoinsDialog</name>
    <message>
        <source>Send Coins</source>
        <translation type="unfinished">Magpadala ng Coins</translation>
    </message>
    <message>
        <source>Coin Control Features</source>
        <translation type="unfinished">Mga Tampok ng Kontrol ng Coin</translation>
    </message>
    <message>
        <source>automatically selected</source>
        <translation type="unfinished">awtomatikong pinili</translation>
    </message>
    <message>
        <source>Insufficient funds!</source>
        <translation type="unfinished">Hindi sapat na pondo!</translation>
    </message>
    <message>
        <source>Quantity:</source>
        <translation type="unfinished">Dami:</translation>
    </message>
    <message>
        <source>Amount:</source>
        <translation type="unfinished">Halaga:</translation>
    </message>
    <message>
        <source>Fee:</source>
        <translation type="unfinished">Bayad:</translation>
    </message>
    <message>
        <source>After Fee:</source>
        <translation type="unfinished">Bayad sa pagtapusan:</translation>
    </message>
    <message>
        <source>Change:</source>
        <translation type="unfinished">Sukli:</translation>
    </message>
    <message>
        <source>If this is activated, but the change address is empty or invalid, change will be sent to a newly generated address.</source>
        <translation type="unfinished">Kung naka-activate na ito ngunit walang laman o di-wasto ang address ng sukli, ipapadala ang sukli sa isang bagong gawang address.</translation>
    </message>
    <message>
        <source>Custom change address</source>
        <translation type="unfinished">Pasadyang address ng sukli</translation>
    </message>
    <message>
        <source>Transaction Fee:</source>
        <translation type="unfinished">Bayad sa Transaksyon:</translation>
    </message>
    <message>
        <source>Using the fallbackfee can result in sending a transaction that will take several hours or days (or never) to confirm. Consider choosing your fee manually or wait until you have validated the complete chain.</source>
        <translation type="unfinished">Ang paggamit ng fallbackfee ay maaaring magresulta sa pagpapadala ng transaksyon na tatagal ng ilang oras o araw (o hindi man) upang makumpirma. Isaalang-alang ang pagpili ng iyong bayad nang manu-mano o maghintay hanggang napatunayan mo ang kumpletong chain.</translation>
    </message>
    <message>
        <source>Warning: Fee estimation is currently not possible.</source>
        <translation type="unfinished">Babala: Kasalukuyang hindi posible ang pagtatantiya sa bayarin.</translation>
    </message>
    <message>
        <source>per kilobyte</source>
        <translation type="unfinished">kada kilobyte</translation>
    </message>
    <message>
        <source>Hide</source>
        <translation type="unfinished">Itago</translation>
    </message>
    <message>
        <source>Recommended:</source>
        <translation type="unfinished">Inirekumenda:</translation>
    </message>
    <message>
        <source>Send to multiple recipients at once</source>
        <translation type="unfinished">Magpadala sa maraming tatanggap nang sabay-sabay</translation>
    </message>
    <message>
        <source>Add &amp;Recipient</source>
        <translation type="unfinished">Magdagdag ng Tatanggap</translation>
    </message>
    <message>
        <source>Clear all fields of the form.</source>
        <translation type="unfinished">Limasin ang lahat ng mga patlang ng form.</translation>
    </message>
    <message>
        <source>Hide transaction fee settings</source>
        <translation type="unfinished">Itago ang mga Setting ng bayad sa Transaksyon</translation>
    </message>
    <message>
        <source>When there is less transaction volume than space in the blocks, miners as well as relaying nodes may enforce a minimum fee. Paying only this minimum fee is just fine, but be aware that this can result in a never confirming transaction once there is more demand for bitcoin transactions than the network can process.</source>
        <translation type="unfinished">Kapag mas kaunti ang dami ng transaksyon kaysa sa puwang sa mga blocks, ang mga minero pati na rin ang mga relaying node ay maaaring magpatupad ng minimum na bayad. Ang pagbabayad lamang ng minimum na bayad na ito ay maayos, ngunit malaman na maaari itong magresulta sa hindi kailanmang nagkukumpirmang transaksyon sa sandaling magkaroon ng higit na pangangailangan para sa mga transaksyon ng bitcoin kaysa sa kayang i-proseso ng network.</translation>
    </message>
    <message>
        <source>A too low fee might result in a never confirming transaction (read the tooltip)</source>
        <translation type="unfinished">Ang isang masyadong mababang bayad ay maaaring magresulta sa isang hindi kailanmang nagkukumpirmang transaksyon (basahin ang tooltip)</translation>
    </message>
    <message>
        <source>Confirmation time target:</source>
        <translation type="unfinished">Target na oras ng pagkumpirma:</translation>
    </message>
    <message>
        <source>Enable Replace-By-Fee</source>
        <translation type="unfinished">Paganahin ang Replace-By-Fee</translation>
    </message>
    <message>
        <source>With Replace-By-Fee (BIP-125) you can increase a transaction's fee after it is sent. Without this, a higher fee may be recommended to compensate for increased transaction delay risk.</source>
        <translation type="unfinished">Sa Replace-By-Fee (BIP-125) maaari kang magpataas ng bayad sa transaksyon pagkatapos na maipadala ito. Nang wala ito, maaaring irekumenda ang mas mataas na bayad upang mabawi ang mas mataas na transaction delay risk.</translation>
    </message>
    <message>
        <source>Clear &amp;All</source>
        <translation type="unfinished">Burahin Lahat</translation>
    </message>
    <message>
<<<<<<< HEAD
        <source>&amp;Copy address</source>
        <extracomment>Context menu action to copy the address of a peer.</extracomment>
        <translation type="unfinished">&amp;Kopyahin and address</translation>
    </message>
    <message>
        <source>&amp;Disconnect</source>
        <translation type="unfinished">Idiskonekta</translation>
=======
        <source>Balance:</source>
        <translation type="unfinished">Balanse:</translation>
>>>>>>> 7da4ae1f
    </message>
    <message>
        <source>Confirm the send action</source>
        <translation type="unfinished">Kumpirmahin ang aksyon ng pagpapadala</translation>
    </message>
    <message>
        <source>S&amp;end</source>
        <translation type="unfinished">Magpadala</translation>
    </message>
    <message>
        <source>Copy quantity</source>
        <translation type="unfinished">Kopyahin ang dami</translation>
    </message>
    <message>
        <source>Copy amount</source>
        <translation type="unfinished">Kopyahin ang halaga</translation>
    </message>
    <message>
        <source>Copy fee</source>
        <translation type="unfinished">Kopyahin ang halaga</translation>
    </message>
    <message>
        <source>Copy after fee</source>
        <translation type="unfinished">Kopyahin ang after fee</translation>
    </message>
    <message>
        <source>Copy bytes</source>
        <translation type="unfinished">Kopyahin ang bytes</translation>
    </message>
    <message>
        <source>Copy dust</source>
        <translation type="unfinished">Kopyahin ang dust</translation>
    </message>
    <message>
        <source>Copy change</source>
        <translation type="unfinished">Kopyahin ang sukli</translation>
    </message>
    <message>
        <source>%1 (%2 blocks)</source>
        <translation type="unfinished">%1 (%2 mga block)</translation>
    </message>
    <message>
        <source>Cr&amp;eate Unsigned</source>
        <translation type="unfinished">Lumikha ng Unsigned</translation>
    </message>
    <message>
        <source>%1 to %2</source>
        <translation type="unfinished">%1 sa %2</translation>
    </message>
    <message>
        <source>or</source>
        <translation type="unfinished">o</translation>
    </message>
    <message>
        <source>You can increase the fee later (signals Replace-By-Fee, BIP-125).</source>
        <translation type="unfinished">Maaari mong dagdagan ang bayad mamaya (sumesenyas ng Replace-By-Fee, BIP-125).</translation>
    </message>
    <message>
        <source>Please, review your transaction.</source>
        <extracomment>Text to prompt a user to review the details of the transaction they are attempting to send.</extracomment>
        <translation type="unfinished">Pakiusap, suriin ang iyong transaksyon.</translation>
    </message>
    <message>
        <source>Transaction fee</source>
        <translation type="unfinished">Bayad sa transaksyon</translation>
    </message>
    <message>
        <source>Not signalling Replace-By-Fee, BIP-125.</source>
        <translation type="unfinished">Hindi sumesenyas ng Replace-By-Fee, BIP-125.</translation>
    </message>
    <message>
        <source>Total Amount</source>
        <translation type="unfinished">Kabuuang Halaga</translation>
    </message>
    <message>
        <source>Confirm send coins</source>
        <translation type="unfinished">Kumpirmahin magpadala ng coins</translation>
    </message>
    <message>
        <source>Watch-only balance:</source>
        <translation type="unfinished">Balanse lamang sa panonood:</translation>
    </message>
    <message>
        <source>The recipient address is not valid. Please recheck.</source>
        <translation type="unfinished">Ang address ng tatanggap ay hindi wasto. Mangyaring suriin muli.</translation>
    </message>
    <message>
        <source>The amount to pay must be larger than 0.</source>
        <translation type="unfinished">Ang halagang dapat bayaran ay dapat na mas malaki sa 0.</translation>
    </message>
    <message>
        <source>The amount exceeds your balance.</source>
        <translation type="unfinished">Ang halaga ay lumampas sa iyong balanse.</translation>
    </message>
    <message>
        <source>The total exceeds your balance when the %1 transaction fee is included.</source>
        <translation type="unfinished">Ang kabuuan ay lumampas sa iyong balanse kapag kasama ang %1 na bayad sa transaksyon.</translation>
    </message>
    <message>
        <source>Duplicate address found: addresses should only be used once each.</source>
        <translation type="unfinished">Natagpuan ang duplicate na address: ang mga address ay dapat isang beses lamang gamitin bawat isa.</translation>
    </message>
    <message>
        <source>Transaction creation failed!</source>
        <translation type="unfinished">Nabigo ang paggawa ng transaksyon!</translation>
    </message>
    <message>
        <source>A fee higher than %1 is considered an absurdly high fee.</source>
        <translation type="unfinished">Ang bayad na mas mataas sa %1 ay itinuturing na napakataas na bayad.</translation>
    </message>
    <message numerus="yes">
        <source>Estimated to begin confirmation within %n block(s).</source>
        <translation type="unfinished">
            <numerusform />
            <numerusform />
        </translation>
    </message>
    <message>
        <source>Warning: Invalid Bitcoin address</source>
        <translation type="unfinished">Babala: Hindi wastong Bitcoin address</translation>
    </message>
    <message>
        <source>Warning: Unknown change address</source>
        <translation type="unfinished">Babala: Hindi alamang address ng sukli</translation>
    </message>
    <message>
        <source>Confirm custom change address</source>
        <translation type="unfinished">Kumpirmahin ang pasadyang address ng sukli</translation>
    </message>
    <message>
        <source>The address you selected for change is not part of this wallet. Any or all funds in your wallet may be sent to this address. Are you sure?</source>
        <translation type="unfinished">Ang address na pinili mo para sa sukli ay hindi bahagi ng walet na ito. Ang anumang o lahat ng pondo sa iyong walet ay maaaring ipadala sa address na ito. Sigurado ka ba?</translation>
    </message>
    <message>
<<<<<<< HEAD
        <source>&amp;Copy address</source>
        <translation type="unfinished">&amp;Kopyahin and address</translation>
    </message>
    <message>
        <source>Copy &amp;label</source>
        <translation type="unfinished">Kopyahin ang &amp;label</translation>
    </message>
    <message>
        <source>Copy &amp;amount</source>
        <translation type="unfinished">Kopyahin ang &amp;halaga</translation>
    </message>
    <message>
        <source>Could not unlock wallet.</source>
        <translation type="unfinished">Hindi magawang ma-unlock ang walet.</translation>
=======
        <source>(no label)</source>
        <translation type="unfinished">(walang label)</translation>
>>>>>>> 7da4ae1f
    </message>
</context>
<context>
    <name>SendCoinsEntry</name>
    <message>
        <source>A&amp;mount:</source>
        <translation type="unfinished">Halaga:</translation>
    </message>
    <message>
        <source>Pay &amp;To:</source>
        <translation type="unfinished">Magbayad Sa:</translation>
    </message>
    <message>
        <source>&amp;Label:</source>
        <translation type="unfinished">Label:</translation>
    </message>
    <message>
        <source>Choose previously used address</source>
        <translation type="unfinished">Piliin ang dating ginamit na address</translation>
    </message>
    <message>
        <source>The Bitcoin address to send the payment to</source>
        <translation type="unfinished">Ang Bitcoin address kung saan ipapadala and bayad</translation>
    </message>
    <message>
        <source>Paste address from clipboard</source>
        <translation type="unfinished">I-paste ang address mula sa clipboard</translation>
    </message>
    <message>
        <source>Remove this entry</source>
        <translation type="unfinished">Alisin ang entry na ito</translation>
    </message>
    <message>
        <source>The fee will be deducted from the amount being sent. The recipient will receive less bitcoins than you enter in the amount field. If multiple recipients are selected, the fee is split equally.</source>
        <translation type="unfinished">Ibabawas ang bayad mula sa halagang ipapadala. Ang tatanggap ay makakatanggap ng mas kaunting mga bitcoin kaysa sa pinasok mo sa patlang ng halaga. Kung napili ang maraming tatanggap, ang bayad ay paghihiwalayin.</translation>
    </message>
    <message>
        <source>S&amp;ubtract fee from amount</source>
        <translation type="unfinished">Ibawas ang bayad mula sa halagaq</translation>
    </message>
    <message>
        <source>Use available balance</source>
        <translation type="unfinished">Gamitin ang magagamit na balanse</translation>
    </message>
    <message>
        <source>Message:</source>
        <translation type="unfinished">Mensahe:</translation>
    </message>
    <message>
        <source>Enter a label for this address to add it to the list of used addresses</source>
        <translation type="unfinished">Mag-enter ng label para sa address na ito upang idagdag ito sa listahan ng mga gamit na address.</translation>
    </message>
    <message>
        <source>A message that was attached to the bitcoin: URI which will be stored with the transaction for your reference. Note: This message will not be sent over the Bitcoin network.</source>
        <translation type="unfinished">Mensahe na nakalakip sa bitcoin: URI na kung saan maiimbak kasama ang transaksyon para sa iyong sanggunian. Tandaan: Ang mensaheng ito ay hindi ipapadala sa network ng Bitcoin.</translation>
    </message>
</context>
<context>
    <name>SendConfirmationDialog</name>
    <message>
        <source>Send</source>
        <translation type="unfinished">Ipadala</translation>
    </message>
    </context>
<context>
    <name>SignVerifyMessageDialog</name>
    <message>
        <source>Signatures - Sign / Verify a Message</source>
        <translation type="unfinished">Pirma - Pumirma / Patunayan ang Mensahe</translation>
    </message>
    <message>
        <source>&amp;Sign Message</source>
        <translation type="unfinished">Pirmahan ang Mensahe</translation>
    </message>
    <message>
        <source>You can sign messages/agreements with your addresses to prove you can receive bitcoins sent to them. Be careful not to sign anything vague or random, as phishing attacks may try to trick you into signing your identity over to them. Only sign fully-detailed statements you agree to.</source>
        <translation type="unfinished">Maaari kang pumirma ng mga mensahe/kasunduan sa iyong mga address upang mapatunayan na maaari kang makatanggap ng mga bitcoin na ipinadala sa kanila. Mag-ingat na huwag pumirma ng anumang bagay na hindi malinaw o random, dahil ang mga phishing attack ay maaaring subukan na linlangin ka sa pagpirma ng iyong pagkakakilanlan sa kanila. Pumirma lamang ng kumpletong mga pahayag na sumasang-ayon ka.</translation>
    </message>
    <message>
        <source>The Bitcoin address to sign the message with</source>
        <translation type="unfinished">Ang Bitcoin address kung anong ipipirma sa mensahe</translation>
    </message>
    <message>
        <source>Choose previously used address</source>
        <translation type="unfinished">Piliin ang dating ginamit na address</translation>
    </message>
    <message>
        <source>Paste address from clipboard</source>
        <translation type="unfinished">I-paste ang address mula sa clipboard</translation>
    </message>
    <message>
        <source>Enter the message you want to sign here</source>
        <translation type="unfinished">I-enter ang mensahe na nais mong pirmahan dito</translation>
    </message>
    <message>
        <source>Signature</source>
        <translation type="unfinished">Pirma</translation>
    </message>
    <message>
        <source>Copy the current signature to the system clipboard</source>
        <translation type="unfinished">Kopyahin ang kasalukuyang address sa system clipboard</translation>
    </message>
    <message>
        <source>Sign the message to prove you own this Bitcoin address</source>
        <translation type="unfinished">Pirmahan ang mensahe upang mapatunayan na pagmamay-ari mo ang Bitcoin address na ito</translation>
    </message>
    <message>
        <source>Sign &amp;Message</source>
        <translation type="unfinished">Pirmahan ang Mensahe</translation>
    </message>
    <message>
        <source>Reset all sign message fields</source>
        <translation type="unfinished">I-reset ang lahat ng mga patlang ng pagpirma ng mensahe</translation>
    </message>
    <message>
        <source>Clear &amp;All</source>
        <translation type="unfinished">Burahin Lahat</translation>
    </message>
    <message>
        <source>&amp;Verify Message</source>
        <translation type="unfinished">Tiyakin ang Katotohanan ng Mensahe</translation>
    </message>
    <message>
        <source>Enter the receiver's address, message (ensure you copy line breaks, spaces, tabs, etc. exactly) and signature below to verify the message. Be careful not to read more into the signature than what is in the signed message itself, to avoid being tricked by a man-in-the-middle attack. Note that this only proves the signing party receives with the address, it cannot prove sendership of any transaction!</source>
        <translation type="unfinished">Ipasok ang address ng tatanggap, mensahe (tiyakin na kopyahin mo ang mga break ng linya, puwang, mga tab, atbp.) at pirma sa ibaba upang i-verify ang mensahe. Mag-ingat na huwag magbasa ng higit pa sa pirma kaysa sa kung ano ang nasa nakapirmang mensahe mismo, upang maiwasan na maloko ng man-in-the-middle attack. Tandaan na pinapatunayan lamang nito na nakakatanggap sa address na ito ang partido na pumirma, hindi nito napapatunayan ang pagpapadala ng anumang transaksyon!</translation>
    </message>
    <message>
        <source>The Bitcoin address the message was signed with</source>
        <translation type="unfinished">Ang Bitcoin address na pumirma sa mensahe</translation>
    </message>
    <message>
        <source>Verify the message to ensure it was signed with the specified Bitcoin address</source>
        <translation type="unfinished">Tiyakin ang katotohanan ng mensahe upang siguruhin na ito'y napirmahan ng tinukoy na Bitcoin address</translation>
    </message>
    <message>
        <source>Verify &amp;Message</source>
        <translation type="unfinished">Tiyakin ang Katotohanan ng Mensahe</translation>
    </message>
    <message>
        <source>Reset all verify message fields</source>
        <translation type="unfinished">I-reset ang lahat ng mga patlang ng pag-verify ng mensahe</translation>
    </message>
    <message>
        <source>Click "Sign Message" to generate signature</source>
        <translation type="unfinished">I-klik ang "Pirmahan ang Mensahe" upang gumawa ng pirma</translation>
    </message>
    <message>
        <source>The entered address is invalid.</source>
        <translation type="unfinished">Ang address na pinasok ay hindi wasto.</translation>
    </message>
    <message>
        <source>Please check the address and try again.</source>
        <translation type="unfinished">Mangyaring suriin ang address at subukang muli.</translation>
    </message>
    <message>
        <source>The entered address does not refer to a key.</source>
        <translation type="unfinished">Ang pinasok na address ay hindi tumutukoy sa isang key.</translation>
    </message>
    <message>
        <source>Wallet unlock was cancelled.</source>
        <translation type="unfinished">Kinansela ang pag-unlock ng walet.</translation>
    </message>
    <message>
        <source>No error</source>
        <translation type="unfinished">Walang Kamalian</translation>
    </message>
    <message>
        <source>Private key for the entered address is not available.</source>
        <translation type="unfinished">Hindi magagamit ang private key para sa pinasok na address.</translation>
    </message>
    <message>
        <source>Message signing failed.</source>
        <translation type="unfinished">Nabigo ang pagpirma ng mensahe.</translation>
    </message>
    <message>
        <source>Message signed.</source>
        <translation type="unfinished">Napirmahan ang mensahe.</translation>
    </message>
    <message>
        <source>The signature could not be decoded.</source>
        <translation type="unfinished">Ang pirma ay hindi maaaring ma-decode.</translation>
    </message>
    <message>
        <source>Please check the signature and try again.</source>
        <translation type="unfinished">Mangyaring suriin ang pirma at subukang muli.</translation>
    </message>
    <message>
        <source>The signature did not match the message digest.</source>
        <translation type="unfinished">Ang pirma ay hindi tumugma sa message digest.</translation>
    </message>
    <message>
        <source>Message verification failed.</source>
        <translation type="unfinished">Nabigo ang pagpapatunay ng mensahe.</translation>
    </message>
    <message>
        <source>Message verified.</source>
        <translation type="unfinished">Napatunayan ang mensahe.</translation>
    </message>
</context>
<context>
    <name>TransactionDesc</name>
    <message>
        <source>conflicted with a transaction with %1 confirmations</source>
        <extracomment>Text explaining the current status of a transaction, shown in the status field of the details window for this transaction. This status represents an unconfirmed transaction that conflicts with a confirmed transaction.</extracomment>
        <translation type="unfinished">sumalungat sa isang transaksyon na may %1 pagkumpirma</translation>
    </message>
    <message>
        <source>abandoned</source>
        <extracomment>Text explaining the current status of a transaction, shown in the status field of the details window for this transaction. This status represents an abandoned transaction.</extracomment>
        <translation type="unfinished">inabandona</translation>
    </message>
    <message>
        <source>%1/unconfirmed</source>
        <extracomment>Text explaining the current status of a transaction, shown in the status field of the details window for this transaction. This status represents a transaction confirmed in at least one block, but less than 6 blocks.</extracomment>
        <translation type="unfinished">%1/hindi nakumpirma</translation>
    </message>
    <message>
        <source>%1 confirmations</source>
        <extracomment>Text explaining the current status of a transaction, shown in the status field of the details window for this transaction. This status represents a transaction confirmed in 6 or more blocks.</extracomment>
        <translation type="unfinished">%1 pagkumpirma</translation>
    </message>
    <message>
        <source>Status</source>
        <translation type="unfinished">Katayuan</translation>
    </message>
    <message>
        <source>Date</source>
        <translation type="unfinished">Datiles</translation>
    </message>
    <message>
        <source>Source</source>
        <translation type="unfinished">Pinagmulan</translation>
    </message>
    <message>
        <source>Generated</source>
        <translation type="unfinished">Nagawa</translation>
    </message>
    <message>
        <source>From</source>
        <translation type="unfinished">Mula sa</translation>
    </message>
    <message>
        <source>unknown</source>
        <translation type="unfinished">hindi alam</translation>
    </message>
    <message>
        <source>To</source>
        <translation type="unfinished">Sa</translation>
    </message>
    <message>
        <source>own address</source>
        <translation type="unfinished">sariling address</translation>
    </message>
    <message>
        <source>Credit</source>
        <translation type="unfinished">Pautang</translation>
    </message>
    <message numerus="yes">
        <source>matures in %n more block(s)</source>
        <translation type="unfinished">
            <numerusform />
            <numerusform />
        </translation>
    </message>
    <message>
        <source>not accepted</source>
        <translation type="unfinished">hindi tinanggap</translation>
    </message>
    <message>
        <source>Total debit</source>
        <translation type="unfinished">Kabuuang debit</translation>
    </message>
    <message>
        <source>Total credit</source>
        <translation type="unfinished">Kabuuang credit</translation>
    </message>
    <message>
        <source>Transaction fee</source>
        <translation type="unfinished">Bayad sa transaksyon</translation>
    </message>
    <message>
        <source>Net amount</source>
        <translation type="unfinished">Halaga ng net</translation>
    </message>
    <message>
        <source>Message</source>
        <translation type="unfinished">Mensahe</translation>
    </message>
    <message>
        <source>Comment</source>
        <translation type="unfinished">Puna</translation>
    </message>
<<<<<<< HEAD
    <message numerus="yes">
        <source>Estimated to begin confirmation within %n block(s).</source>
        <translation type="unfinished">
            <numerusform />
            <numerusform />
        </translation>
=======
    <message>
        <source>Transaction ID</source>
        <translation type="unfinished">ID ng Transaksyon</translation>
    </message>
    <message>
        <source>Transaction total size</source>
        <translation type="unfinished">Kabuuang laki ng transaksyon</translation>
>>>>>>> 7da4ae1f
    </message>
    <message>
        <source>Transaction virtual size</source>
        <translation type="unfinished">Ang virtual size ng transaksyon</translation>
    </message>
    <message>
        <source>Merchant</source>
        <translation type="unfinished">Mangangalakal</translation>
    </message>
    <message>
        <source>Generated coins must mature %1 blocks before they can be spent. When you generated this block, it was broadcast to the network to be added to the block chain. If it fails to get into the chain, its state will change to "not accepted" and it won't be spendable. This may occasionally happen if another node generates a block within a few seconds of yours.</source>
        <translation type="unfinished">Ang mga nabuong coins ay dapat mayroong %1 blocks sa ibabaw bago sila gastusin. Kapag nabuo mo ang block na ito, nai-broadcast ito sa network na idadagdag sa block chain. Kung nabigo itong makapasok sa chain, magbabago ang katayuan nito sa "hindi tinanggap" at hindi it magagastos. Maaaring mangyari ito paminsan-minsan kung may isang node na bumuo ng isang block sa loob ng ilang segundo sa iyo.</translation>
    </message>
    <message>
        <source>Debug information</source>
        <translation type="unfinished">I-debug ang impormasyon</translation>
    </message>
    <message>
        <source>Transaction</source>
        <translation type="unfinished">Transaksyon</translation>
    </message>
    <message>
        <source>Inputs</source>
        <translation type="unfinished">Mga input</translation>
    </message>
    <message>
        <source>Amount</source>
        <translation type="unfinished">Halaga</translation>
    </message>
    <message>
        <source>true</source>
        <translation type="unfinished">totoo</translation>
    </message>
    <message>
        <source>false</source>
        <translation type="unfinished">mali</translation>
    </message>
</context>
<context>
    <name>TransactionDescDialog</name>
    <message>
        <source>This pane shows a detailed description of the transaction</source>
        <translation type="unfinished">Ang pane na ito ay nagpapakita ng detalyadong paglalarawan ng transaksyon</translation>
    </message>
    <message>
        <source>Details for %1</source>
        <translation type="unfinished">Detalye para sa %1</translation>
    </message>
</context>
<context>
    <name>TransactionTableModel</name>
    <message>
        <source>Date</source>
        <translation type="unfinished">Datiles</translation>
    </message>
    <message>
        <source>Type</source>
        <translation type="unfinished">Uri</translation>
    </message>
    <message>
        <source>Unconfirmed</source>
        <translation type="unfinished">Hindi nakumpirma</translation>
    </message>
    <message>
        <source>Abandoned</source>
        <translation type="unfinished">Inabandona</translation>
    </message>
    <message>
        <source>Confirming (%1 of %2 recommended confirmations)</source>
        <translation type="unfinished">Ikinukumpirma (%1 ng %2 inirerekumendang kompirmasyon)</translation>
    </message>
    <message>
<<<<<<< HEAD
        <source>Enter a label for this address to add it to the list of used addresses</source>
        <translation type="unfinished">Mag-enter ng label para sa address na ito upang idagdag ito sa listahan ng mga gamit na address.</translation>
=======
        <source>Confirmed (%1 confirmations)</source>
        <translation type="unfinished">Nakumpirma (%1 pagkumpirma)</translation>
    </message>
    <message>
        <source>Conflicted</source>
        <translation type="unfinished">Nagkasalungat</translation>
    </message>
    <message>
        <source>Immature (%1 confirmations, will be available after %2)</source>
        <translation type="unfinished">Hindi pa ligtas gastusin (%1 pagkumpirma, magagamit pagkatapos ng %2)</translation>
>>>>>>> 7da4ae1f
    </message>
    <message>
        <source>Generated but not accepted</source>
        <translation type="unfinished">Nabuo ngunit hindi tinanggap</translation>
    </message>
<<<<<<< HEAD
</context>
<context>
    <name>SendConfirmationDialog</name>
=======
    <message>
        <source>Received with</source>
        <translation type="unfinished">Natanggap kasama ang</translation>
    </message>
>>>>>>> 7da4ae1f
    <message>
        <source>Received from</source>
        <translation type="unfinished">Natanggap mula kay</translation>
    </message>
    <message>
        <source>Sent to</source>
        <translation type="unfinished">Ipinadala sa</translation>
    </message>
    <message>
        <source>Payment to yourself</source>
        <translation type="unfinished">Pagbabayad sa iyong sarili</translation>
    </message>
    <message>
        <source>Mined</source>
        <translation type="unfinished">Namina</translation>
    </message>
    <message>
        <source>(no label)</source>
        <translation type="unfinished">(walang label)</translation>
    </message>
    <message>
        <source>Transaction status. Hover over this field to show number of confirmations.</source>
        <translation type="unfinished">Katayuan ng transaksyon. Mag-hover sa patlang na ito upang ipakita ang bilang ng mga pagkumpirma.</translation>
    </message>
    <message>
        <source>Date and time that the transaction was received.</source>
        <translation type="unfinished">Petsa at oras na natanggap ang transaksyon.</translation>
    </message>
    <message>
        <source>Type of transaction.</source>
        <translation type="unfinished">Uri ng transaksyon.</translation>
    </message>
    <message>
        <source>Whether or not a watch-only address is involved in this transaction.</source>
        <translation type="unfinished">Kasangkot man o hindi ang isang watch-only address sa transaksyon na ito.</translation>
    </message>
    <message>
        <source>User-defined intent/purpose of the transaction.</source>
        <translation type="unfinished">User-defined na hangarin/layunin ng transaksyon.</translation>
    </message>
    <message>
        <source>Amount removed from or added to balance.</source>
        <translation type="unfinished">Halaga na tinanggal o idinagdag sa balanse.</translation>
    </message>
</context>
<context>
    <name>TransactionView</name>
    <message>
        <source>All</source>
        <translation type="unfinished">Lahat</translation>
    </message>
    <message>
        <source>Today</source>
        <translation type="unfinished">Ngayon</translation>
    </message>
    <message>
        <source>This week</source>
        <translation type="unfinished">Ngayong linggo</translation>
    </message>
    <message>
        <source>This month</source>
        <translation type="unfinished">Ngayong buwan</translation>
    </message>
    <message>
        <source>Last month</source>
        <translation type="unfinished">Noong nakaraang buwan</translation>
    </message>
    <message>
        <source>This year</source>
        <translation type="unfinished">Ngayon taon</translation>
    </message>
    <message>
        <source>Received with</source>
        <translation type="unfinished">Natanggap kasama ang</translation>
    </message>
    <message>
        <source>Sent to</source>
        <translation type="unfinished">Ipinadala sa</translation>
    </message>
    <message>
        <source>To yourself</source>
        <translation type="unfinished">Sa iyong sarili</translation>
    </message>
    <message>
        <source>Mined</source>
        <translation type="unfinished">Namina</translation>
    </message>
    <message>
        <source>Other</source>
        <translation type="unfinished">Ang iba</translation>
    </message>
    <message>
        <source>Enter address, transaction id, or label to search</source>
        <translation type="unfinished">Ipasok ang address, ID ng transaksyon, o label upang maghanap</translation>
    </message>
    <message>
        <source>Min amount</source>
        <translation type="unfinished">Minimum na halaga</translation>
    </message>
    <message>
        <source>&amp;Copy address</source>
        <translation type="unfinished">&amp;Kopyahin and address</translation>
    </message>
    <message>
        <source>Copy &amp;label</source>
        <translation type="unfinished">Kopyahin ang &amp;label</translation>
    </message>
    <message>
        <source>Copy &amp;amount</source>
        <translation type="unfinished">Kopyahin ang &amp;halaga</translation>
    </message>
    <message>
        <source>Export Transaction History</source>
        <translation type="unfinished">I-export ang Kasaysayan ng Transaksyon</translation>
    </message>
    <message>
        <source>Confirmed</source>
        <translation type="unfinished">Nakumpirma</translation>
    </message>
    <message>
        <source>Date</source>
        <translation type="unfinished">Datiles</translation>
    </message>
    <message>
        <source>Type</source>
        <translation type="unfinished">Uri</translation>
    </message>
    <message>
        <source>Exporting Failed</source>
        <translation type="unfinished">Nabigo ang pag-exporte</translation>
    </message>
    <message>
        <source>There was an error trying to save the transaction history to %1.</source>
        <translation type="unfinished">May kamalian sa pag-impok ng kasaysayan ng transaksyon sa %1.</translation>
    </message>
    <message>
        <source>Exporting Successful</source>
        <translation type="unfinished">Matagumpay ang Pag-export</translation>
    </message>
    <message>
<<<<<<< HEAD
        <source>conflicted with a transaction with %1 confirmations</source>
        <extracomment>Text explaining the current status of a transaction, shown in the status field of the details window for this transaction. This status represents an unconfirmed transaction that conflicts with a confirmed transaction.</extracomment>
        <translation type="unfinished">sumalungat sa isang transaksyon na may %1 pagkumpirma</translation>
    </message>
    <message>
        <source>abandoned</source>
        <extracomment>Text explaining the current status of a transaction, shown in the status field of the details window for this transaction. This status represents an abandoned transaction.</extracomment>
        <translation type="unfinished">inabandona</translation>
=======
        <source>The transaction history was successfully saved to %1.</source>
        <translation type="unfinished">Matagumpay na naimpok ang kasaysayan ng transaksyon sa %1.</translation>
    </message>
    <message>
        <source>Range:</source>
        <translation type="unfinished">Saklaw:</translation>
    </message>
    <message>
        <source>to</source>
        <translation type="unfinished">sa</translation>
    </message>
</context>
<context>
    <name>WalletFrame</name>
    <message>
        <source>Create a new wallet</source>
        <translation type="unfinished">Gumawa ng baong pitaka</translation>
    </message>
    <message>
        <source>Error</source>
        <translation type="unfinished">Kamalian</translation>
>>>>>>> 7da4ae1f
    </message>
    </context>
<context>
    <name>WalletModel</name>
    <message>
<<<<<<< HEAD
        <source>%1/unconfirmed</source>
        <extracomment>Text explaining the current status of a transaction, shown in the status field of the details window for this transaction. This status represents a transaction confirmed in at least one block, but less than 6 blocks.</extracomment>
        <translation type="unfinished">%1/hindi nakumpirma</translation>
    </message>
    <message>
        <source>%1 confirmations</source>
        <extracomment>Text explaining the current status of a transaction, shown in the status field of the details window for this transaction. This status represents a transaction confirmed in 6 or more blocks.</extracomment>
        <translation type="unfinished">%1 pagkumpirma</translation>
=======
        <source>Send Coins</source>
        <translation type="unfinished">Magpadala ng Coins</translation>
    </message>
    <message>
        <source>Fee bump error</source>
        <translation type="unfinished">Kamalian sa fee bump</translation>
>>>>>>> 7da4ae1f
    </message>
    <message>
        <source>Increasing transaction fee failed</source>
        <translation type="unfinished">Nabigo ang pagtaas ng bayad sa transaksyon</translation>
    </message>
    <message>
        <source>Do you want to increase the fee?</source>
        <extracomment>Asks a user if they would like to manually increase the fee of a transaction that has already been created.</extracomment>
        <translation type="unfinished">Nais mo bang dagdagan ang bayad?</translation>
    </message>
    <message>
        <source>Current fee:</source>
        <translation type="unfinished">Kasalukuyang bayad:</translation>
    </message>
    <message>
        <source>Increase:</source>
        <translation type="unfinished">Pagtaas:</translation>
    </message>
    <message>
        <source>New fee:</source>
        <translation type="unfinished">Bagong bayad:</translation>
    </message>
    <message>
        <source>Confirm fee bump</source>
        <translation type="unfinished">Kumpirmahin ang fee bump</translation>
    </message>
    <message>
        <source>Can't draft transaction.</source>
        <translation type="unfinished">Hindi ma-draft ang transaksyon</translation>
    </message>
    <message>
        <source>PSBT copied</source>
        <translation type="unfinished">Kinopya ang PSBT</translation>
    </message>
    <message>
        <source>Can't sign transaction.</source>
        <translation type="unfinished">Hindi mapirmahan ang transaksyon.</translation>
    </message>
    <message>
        <source>Could not commit transaction</source>
        <translation type="unfinished">Hindi makagawa ng transaksyon</translation>
    </message>
    <message>
        <source>default wallet</source>
        <translation type="unfinished">walet na default</translation>
    </message>
</context>
<context>
    <name>WalletView</name>
    <message>
        <source>&amp;Export</source>
        <translation type="unfinished">I-exporte</translation>
    </message>
    <message>
        <source>Export the data in the current tab to a file</source>
        <translation type="unfinished">I-exporte yung datos sa kasalukuyang tab doon sa pila</translation>
    </message>
    <message>
        <source>Backup Wallet</source>
        <translation type="unfinished">Backup na walet</translation>
    </message>
    <message>
        <source>Backup Failed</source>
        <translation type="unfinished">Nabigo ang Backup</translation>
    </message>
    <message>
        <source>There was an error trying to save the wallet data to %1.</source>
        <translation type="unfinished">May kamalian sa pag-impok ng datos ng walet sa %1.</translation>
    </message>
    <message>
        <source>Backup Successful</source>
        <translation type="unfinished">Matagumpay ang Pag-Backup</translation>
    </message>
    <message>
        <source>The wallet data was successfully saved to %1.</source>
        <translation type="unfinished">Matagumpay na naimpok ang datos ng walet sa %1.</translation>
    </message>
    <message>
        <source>Cancel</source>
        <translation type="unfinished">Kanselahin</translation>
    </message>
</context>
<context>
    <name>bitcoin-core</name>
    <message>
        <source>The %s developers</source>
        <translation type="unfinished">Ang mga %s developers</translation>
    </message>
    <message>
        <source>Cannot obtain a lock on data directory %s. %s is probably already running.</source>
        <translation type="unfinished">Hindi makakuha ng lock sa direktoryo ng data %s. Malamang na tumatakbo ang %s.</translation>
    </message>
    <message>
        <source>Distributed under the MIT software license, see the accompanying file %s or %s</source>
        <translation type="unfinished">Naipamahagi sa ilalim ng lisensya ng MIT software, tingnan ang kasamang file %s o %s</translation>
    </message>
    <message>
        <source>Error reading %s! All keys read correctly, but transaction data or address book entries might be missing or incorrect.</source>
        <translation type="unfinished">Error sa pagbabasa %s! Nabasa nang tama ang lahat ng mga key, ngunit ang data ng transaksyon o mga entry sa address book ay maaaring nawawala o hindi tama.</translation>
    </message>
    <message>
        <source>Please check that your computer's date and time are correct! If your clock is wrong, %s will not work properly.</source>
        <translation type="unfinished">Mangyaring suriin na ang petsa at oras ng iyong computer ay tama! Kung mali ang iyong orasan, ang %s ay hindi gagana nang maayos.</translation>
    </message>
    <message>
        <source>Please contribute if you find %s useful. Visit %s for further information about the software.</source>
        <translation type="unfinished">Mangyaring tumulong kung natagpuan mo ang %s kapaki-pakinabang. Bisitahin ang %s para sa karagdagang impormasyon tungkol sa software.</translation>
    </message>
    <message>
        <source>Prune configured below the minimum of %d MiB.  Please use a higher number.</source>
        <translation type="unfinished">Na-configure ang prune mas mababa sa minimum na %d MiB. Mangyaring gumamit ng mas mataas na numero.</translation>
    </message>
    <message>
        <source>Prune: last wallet synchronisation goes beyond pruned data. You need to -reindex (download the whole blockchain again in case of pruned node)</source>
        <translation type="unfinished">Prune: ang huling pag-synchronize ng walet ay lampas sa pruned data. Kailangan mong mag-reindex (i-download muli ang buong blockchain sa kaso ng pruned node)</translation>
    </message>
    <message>
        <source>The block database contains a block which appears to be from the future. This may be due to your computer's date and time being set incorrectly. Only rebuild the block database if you are sure that your computer's date and time are correct</source>
        <translation type="unfinished">Ang block database ay naglalaman ng isang block na tila nagmula sa hinaharap. Maaaring ito ay dahil sa petsa at oras ng iyong computer na nakatakda nang hindi wasto. Muling itayo ang database ng block kung sigurado ka na tama ang petsa at oras ng iyong computer</translation>
    </message>
    <message>
        <source>The transaction amount is too small to send after the fee has been deducted</source>
        <translation type="unfinished">Ang halaga ng transaksyon ay masyadong maliit na maipadala matapos na maibawas ang bayad</translation>
    </message>
    <message>
        <source>This error could occur if this wallet was not shutdown cleanly and was last loaded using a build with a newer version of Berkeley DB. If so, please use the software that last loaded this wallet</source>
        <translation type="unfinished">Ang error na ito ay maaaring lumabas kung ang wallet na ito ay hindi na i-shutdown na mabuti at last loaded gamit ang  build na may mas pinabagong bersyon ng Berkeley DB. Kung magkagayon, pakiusap ay gamitin ang software na ginamit na huli ng wallet na ito.</translation>
    </message>
    <message>
        <source>This is a pre-release test build - use at your own risk - do not use for mining or merchant applications</source>
        <translation type="unfinished">Ito ay isang pre-release test build - gamitin sa iyong sariling peligro - huwag gumamit para sa mga aplikasyon ng pagmimina o pangangalakal</translation>
    </message>
    <message>
        <source>This is the transaction fee you may discard if change is smaller than dust at this level</source>
        <translation type="unfinished">Ito ang bayad sa transaksyon na maaari mong iwaksi kung ang sukli ay mas maliit kaysa sa dust sa antas na ito</translation>
    </message>
    <message>
        <source>This is the transaction fee you may pay when fee estimates are not available.</source>
        <translation type="unfinished">Ito ang bayad sa transaksyon na maaari mong bayaran kapag hindi magagamit ang pagtantya sa bayad.</translation>
    </message>
    <message>
        <source>Total length of network version string (%i) exceeds maximum length (%i). Reduce the number or size of uacomments.</source>
        <translation type="unfinished">Ang kabuuang haba ng string ng bersyon ng network (%i) ay lumampas sa maximum na haba (%i). Bawasan ang bilang o laki ng mga uacomment.</translation>
    </message>
    <message>
        <source>Unable to replay blocks. You will need to rebuild the database using -reindex-chainstate.</source>
        <translation type="unfinished">Hindi ma-replay ang mga blocks. Kailangan mong muling itayo ang database gamit ang -reindex-chainstate.</translation>
    </message>
    <message>
        <source>Warning: Private keys detected in wallet {%s} with disabled private keys</source>
        <translation type="unfinished">Babala: Napansin ang mga private key sa walet { %s} na may mga hindi pinaganang private key</translation>
    </message>
    <message>
        <source>Warning: We do not appear to fully agree with our peers! You may need to upgrade, or other nodes may need to upgrade.</source>
        <translation type="unfinished">Babala: Mukhang hindi kami ganap na sumasang-ayon sa aming mga peers! Maaaring kailanganin mong mag-upgrade, o ang ibang mga node ay maaaring kailanganing mag-upgrade.</translation>
    </message>
    <message>
        <source>You need to rebuild the database using -reindex to go back to unpruned mode.  This will redownload the entire blockchain</source>
        <translation type="unfinished">Kailangan mong muling itayo ang database gamit ang -reindex upang bumalik sa unpruned mode. I-do-download muli nito ang buong blockchain</translation>
    </message>
    <message>
        <source>%s is set very high!</source>
        <translation type="unfinished">Ang %s ay nakatakda ng napakataas!</translation>
    </message>
    <message>
        <source>-maxmempool must be at least %d MB</source>
        <translation type="unfinished">ang -maxmempool ay dapat hindi bababa sa %d MB</translation>
    </message>
    <message>
        <source>Cannot resolve -%s address: '%s'</source>
        <translation type="unfinished">Hindi malutas - %s address: ' %s'</translation>
    </message>
    <message>
        <source>Cannot write to data directory '%s'; check permissions.</source>
        <translation type="unfinished">Hindi makapagsulat sa direktoryo ng data '%s'; suriin ang mga pahintulot.</translation>
    </message>
    <message>
        <source>Config setting for %s only applied on %s network when in [%s] section.</source>
        <translation type="unfinished">Ang config setting para sa %s ay inilalapat lamang sa %s network kapag sa [%s] na seksyon.</translation>
    </message>
    <message>
        <source>Corrupted block database detected</source>
        <translation type="unfinished">Sirang block database ay napansin</translation>
    </message>
    <message>
        <source>Do you want to rebuild the block database now?</source>
        <translation type="unfinished">Nais mo bang muling itayo ang block database?</translation>
    </message>
    <message>
        <source>Done loading</source>
        <translation type="unfinished">Tapos na ang pag-lo-load</translation>
    </message>
    <message>
        <source>Error initializing block database</source>
        <translation type="unfinished">Kamalian sa pagsisimula ng block database</translation>
    </message>
    <message>
        <source>Error initializing wallet database environment %s!</source>
        <translation type="unfinished">Kamalian sa pagsisimula ng wallet database environment %s!</translation>
    </message>
    <message>
        <source>Error loading %s</source>
        <translation type="unfinished">Kamalian sa pag-lo-load %s</translation>
    </message>
    <message>
        <source>Error loading %s: Private keys can only be disabled during creation</source>
        <translation type="unfinished">Kamalian sa pag-lo-load %s: Ang private key ay maaaring hindi paganahin sa panahon ng paglikha lamang</translation>
    </message>
    <message>
        <source>Error loading %s: Wallet corrupted</source>
        <translation type="unfinished">Kamalian sa pag-lo-load %s: Nasira ang walet</translation>
    </message>
    <message>
        <source>Error loading %s: Wallet requires newer version of %s</source>
        <translation type="unfinished">Kamalian sa pag-lo-load %s: Ang walet ay nangangailangan ng mas bagong bersyon ng %s</translation>
    </message>
    <message>
        <source>Error loading block database</source>
        <translation type="unfinished">Kamalian sa pag-lo-load ng block database</translation>
    </message>
    <message>
        <source>Error opening block database</source>
        <translation type="unfinished">Kamalian sa pagbukas ng block database</translation>
    </message>
    <message>
        <source>Error reading from database, shutting down.</source>
        <translation type="unfinished">Kamalian sa pagbabasa mula sa database, nag-shu-shut down.</translation>
    </message>
    <message>
        <source>Error: Disk space is low for %s</source>
        <translation type="unfinished">Kamalian: Ang disk space ay mababa para sa %s</translation>
    </message>
    <message>
        <source>Failed to listen on any port. Use -listen=0 if you want this.</source>
        <translation type="unfinished">Nabigong makinig sa anumang port. Gamitin ang -listen=0 kung nais mo ito.</translation>
    </message>
    <message>
        <source>Failed to rescan the wallet during initialization</source>
        <translation type="unfinished">Nabigong i-rescan ang walet sa initialization</translation>
    </message>
    <message>
        <source>Incorrect or no genesis block found. Wrong datadir for network?</source>
        <translation type="unfinished">Hindi tamang o walang nahanap na genesis block. Maling datadir para sa network?</translation>
    </message>
    <message>
        <source>Insufficient funds</source>
        <translation type="unfinished">Hindi sapat na pondo</translation>
    </message>
    <message>
        <source>Invalid -onion address or hostname: '%s'</source>
        <translation type="unfinished">Hindi wastong -onion address o hostname: '%s'</translation>
    </message>
    <message>
        <source>Invalid -proxy address or hostname: '%s'</source>
        <translation type="unfinished">Hindi wastong -proxy address o hostname: '%s'</translation>
    </message>
    <message>
        <source>Invalid amount for -%s=&lt;amount&gt;: '%s'</source>
        <translation type="unfinished">Hindi wastong halaga para sa -%s=&lt;amount&gt;: '%s'</translation>
    </message>
    <message>
<<<<<<< HEAD
        <source>&amp;Copy address</source>
        <translation type="unfinished">&amp;Kopyahin and address</translation>
    </message>
    <message>
        <source>Copy &amp;label</source>
        <translation type="unfinished">Kopyahin ang &amp;label</translation>
    </message>
    <message>
        <source>Copy &amp;amount</source>
        <translation type="unfinished">Kopyahin ang &amp;halaga</translation>
    </message>
    <message>
        <source>Export Transaction History</source>
        <translation type="unfinished">I-export ang Kasaysayan ng Transaksyon</translation>
=======
        <source>Invalid netmask specified in -whitelist: '%s'</source>
        <translation type="unfinished">Hindi wastong netmask na tinukoy sa -whitelist: '%s'</translation>
>>>>>>> 7da4ae1f
    </message>
    <message>
        <source>Need to specify a port with -whitebind: '%s'</source>
        <translation type="unfinished">Kailangang tukuyin ang port na may -whitebind: '%s'</translation>
    </message>
    <message>
        <source>Not enough file descriptors available.</source>
        <translation type="unfinished">Hindi sapat ang mga file descriptors na magagamit.</translation>
    </message>
    <message>
        <source>Prune cannot be configured with a negative value.</source>
        <translation type="unfinished">Hindi ma-configure ang prune na may negatibong halaga.</translation>
    </message>
    <message>
        <source>Prune mode is incompatible with -txindex.</source>
        <translation type="unfinished">Ang prune mode ay hindi katugma sa -txindex.</translation>
    </message>
    <message>
        <source>Reducing -maxconnections from %d to %d, because of system limitations.</source>
        <translation type="unfinished">Pagbabawas ng -maxconnections mula sa %d hanggang %d, dahil sa mga limitasyon ng systema.</translation>
    </message>
    <message>
        <source>Section [%s] is not recognized.</source>
        <translation type="unfinished">Ang seksyon [%s] ay hindi kinikilala.</translation>
    </message>
    <message>
        <source>Signing transaction failed</source>
        <translation type="unfinished">Nabigo ang pagpirma ng transaksyon</translation>
    </message>
    <message>
        <source>Specified -walletdir "%s" does not exist</source>
        <translation type="unfinished">Ang tinukoy na -walletdir "%s" ay hindi umiiral</translation>
    </message>
    <message>
        <source>Specified -walletdir "%s" is a relative path</source>
        <translation type="unfinished">Ang tinukoy na -walletdir "%s" ay isang relative path</translation>
    </message>
    <message>
        <source>Specified -walletdir "%s" is not a directory</source>
        <translation type="unfinished">Ang tinukoy na -walletdir "%s" ay hindi isang direktoryo</translation>
    </message>
    <message>
        <source>Specified blocks directory "%s" does not exist.</source>
        <translation type="unfinished">Ang tinukoy na direktoryo ng mga block "%s" ay hindi umiiral.</translation>
    </message>
    <message>
        <source>The source code is available from %s.</source>
        <translation type="unfinished">Ang source code ay magagamit mula sa %s.</translation>
    </message>
    <message>
        <source>The transaction amount is too small to pay the fee</source>
        <translation type="unfinished">Ang halaga ng transaksyon ay masyadong maliit upang mabayaran ang bayad</translation>
    </message>
    <message>
        <source>The wallet will avoid paying less than the minimum relay fee.</source>
        <translation type="unfinished">Iiwasan ng walet na magbayad ng mas mababa kaysa sa minimum na bayad sa relay.</translation>
    </message>
    <message>
        <source>This is experimental software.</source>
        <translation type="unfinished">Ito ay pang-eksperimentong software.</translation>
    </message>
    <message>
        <source>This is the minimum transaction fee you pay on every transaction.</source>
        <translation type="unfinished">Ito ang pinakamababang bayad sa transaksyon na babayaran mo sa bawat transaksyon.</translation>
    </message>
    <message>
        <source>This is the transaction fee you will pay if you send a transaction.</source>
        <translation type="unfinished">Ito ang bayad sa transaksyon na babayaran mo kung magpapadala ka ng transaksyon.</translation>
    </message>
    <message>
        <source>Transaction amount too small</source>
        <translation type="unfinished">Masyadong maliit ang halaga ng transaksyon</translation>
    </message>
    <message>
        <source>Transaction amounts must not be negative</source>
        <translation type="unfinished">Ang mga halaga ng transaksyon ay hindi dapat negative</translation>
    </message>
    <message>
        <source>Transaction has too long of a mempool chain</source>
        <translation type="unfinished">Ang transaksyon ay may masyadong mahabang chain ng mempool</translation>
    </message>
    <message>
        <source>Transaction must have at least one recipient</source>
        <translation type="unfinished">Ang transaksyon ay dapat mayroong kahit isang tatanggap</translation>
    </message>
    <message>
        <source>Transaction too large</source>
        <translation type="unfinished">Masyadong malaki ang transaksyon</translation>
    </message>
    <message>
        <source>Unable to bind to %s on this computer (bind returned error %s)</source>
        <translation type="unfinished">Hindi ma-bind sa %s sa computer na ito (ang bind ay nagbalik ng error %s)</translation>
    </message>
    <message>
        <source>Unable to bind to %s on this computer. %s is probably already running.</source>
        <translation type="unfinished">Hindi ma-bind sa %s sa computer na ito. Malamang na tumatakbo na ang %s.</translation>
    </message>
    <message>
        <source>Unable to create the PID file '%s': %s</source>
        <translation type="unfinished">Hindi makagawa ng PID file '%s': %s</translation>
    </message>
    <message>
        <source>Unable to generate initial keys</source>
        <translation type="unfinished">Hindi makagawa ng paunang mga key</translation>
    </message>
    <message>
        <source>Unable to generate keys</source>
        <translation type="unfinished">Hindi makagawa ng keys</translation>
    </message>
    <message>
        <source>Unable to start HTTP server. See debug log for details.</source>
        <translation type="unfinished">Hindi masimulan ang HTTP server. Tingnan ang debug log para sa detalye.</translation>
    </message>
    <message>
        <source>Unknown network specified in -onlynet: '%s'</source>
        <translation type="unfinished">Hindi kilalang network na tinukoy sa -onlynet: '%s'</translation>
    </message>
    <message>
        <source>Unsupported logging category %s=%s.</source>
        <translation type="unfinished">Hindi suportadong logging category %s=%s.</translation>
    </message>
    <message>
        <source>User Agent comment (%s) contains unsafe characters.</source>
        <translation type="unfinished">Ang komento ng User Agent (%s) ay naglalaman ng hindi ligtas na mga character.</translation>
    </message>
    <message>
        <source>Wallet needed to be rewritten: restart %s to complete</source>
        <translation type="unfinished">Kinakailangan na muling maisulat ang walet: i-restart ang %s upang makumpleto</translation>
    </message>
    </context>
</TS><|MERGE_RESOLUTION|>--- conflicted
+++ resolved
@@ -3,11 +3,7 @@
     <name>AddressBookPage</name>
     <message>
         <source>Right-click to edit address or label</source>
-<<<<<<< HEAD
-        <translation type="unfinished">Right-click para ma-edit ang address o label</translation>
-=======
         <translation type="unfinished">Mag-right click para ibahin ang address o label</translation>
->>>>>>> 7da4ae1f
     </message>
     <message>
         <source>Create a new address</source>
@@ -331,17 +327,12 @@
         <translation type="unfinished">Umalis</translation>
     </message>
     <message>
-<<<<<<< HEAD
-        <source>Fee estimation failed. Fallbackfee is disabled. Wait a few blocks or enable -fallbackfee.</source>
-        <translation type="unfinished">Nabigo ang pagtatantya ng bayad. Hindi pinagana ang Fallbackfee. Maghintay ng ilang mga block o paganahin -fallbackfee.</translation>
-=======
         <source>Quit application</source>
         <translation type="unfinished">Isarado ang aplikasyon</translation>
     </message>
     <message>
         <source>&amp;About %1</source>
         <translation type="unfinished">&amp;Mga %1</translation>
->>>>>>> 7da4ae1f
     </message>
     <message>
         <source>Show information about %1</source>
@@ -480,17 +471,12 @@
         <translation type="unfinished">Napapanahon</translation>
     </message>
     <message>
-<<<<<<< HEAD
-        <source>Error: Disk space is low for %s</source>
-        <translation type="unfinished">Kamalian: Ang disk space ay mababa para sa %s</translation>
-=======
         <source>Node window</source>
         <translation type="unfinished">Bintana ng Node</translation>
     </message>
     <message>
         <source>&amp;Sending addresses</source>
         <translation type="unfinished">Mga address para sa pagpapadala</translation>
->>>>>>> 7da4ae1f
     </message>
     <message>
         <source>&amp;Receiving addresses</source>
@@ -680,17 +666,12 @@
         <translation type="unfinished">Kopyahin ang halaga</translation>
     </message>
     <message>
-<<<<<<< HEAD
-        <source>User Agent comment (%s) contains unsafe characters.</source>
-        <translation type="unfinished">Ang komento ng User Agent (%s) ay naglalaman ng hindi ligtas na mga character.</translation>
-=======
         <source>&amp;Copy address</source>
         <translation type="unfinished">&amp;Kopyahin and address</translation>
     </message>
     <message>
         <source>Copy &amp;label</source>
         <translation type="unfinished">Kopyahin ang &amp;label</translation>
->>>>>>> 7da4ae1f
     </message>
     <message>
         <source>Copy &amp;amount</source>
@@ -745,17 +726,8 @@
         <translation type="unfinished">Maaaring magbago ng +/- %1 satoshi(s) kada input.</translation>
     </message>
     <message>
-<<<<<<< HEAD
-        <source>&amp;Minimize</source>
-        <translation type="unfinished">&amp;Pagliitin</translation>
-    </message>
-    <message>
-        <source>Wallet:</source>
-        <translation type="unfinished">Walet:</translation>
-=======
         <source>(no label)</source>
         <translation type="unfinished">(walang label)</translation>
->>>>>>> 7da4ae1f
     </message>
     <message>
         <source>change from %1 (%2)</source>
@@ -793,17 +765,8 @@
         <translation type="unfinished">Buksan ang babala sa pitaka</translation>
     </message>
     <message>
-<<<<<<< HEAD
-        <source>&amp;Options…</source>
-        <translation type="unfinished">&amp;Opsyon</translation>
-    </message>
-    <message>
-        <source>Encrypt the private keys that belong to your wallet</source>
-        <translation type="unfinished">I-encrypt ang private keys na kabilang sa iyong walet</translation>
-=======
         <source>default wallet</source>
         <translation type="unfinished">walet na default</translation>
->>>>>>> 7da4ae1f
     </message>
     <message>
         <source>Open Wallet</source>
@@ -923,18 +886,8 @@
         <translation type="unfinished">pangalan</translation>
     </message>
     <message>
-<<<<<<< HEAD
-        <source>Wallet Name</source>
-        <extracomment>Label of the input field where the name of the wallet is entered.</extracomment>
-        <translation type="unfinished">Pangalan ng Pitaka</translation>
-    </message>
-    <message>
-        <source>&amp;Window</source>
-        <translation type="unfinished">Window</translation>
-=======
         <source>Directory already exists. Add %1 if you intend to create a new directory here.</source>
         <translation type="unfinished">Mayroon ng direktoryo. Magdagdag ng %1 kung nais mong gumawa ng bagong direktoyo dito.</translation>
->>>>>>> 7da4ae1f
     </message>
     <message>
         <source>Path already exists, and is not a directory.</source>
@@ -980,8 +933,8 @@
         <source>(sufficient to restore backups %n day(s) old)</source>
         <extracomment>Explanatory text on the capability of the current prune target.</extracomment>
         <translation type="unfinished">
-            <numerusform>%n aktibong konekyson sa network ng Bitcoin</numerusform>
-            <numerusform>%n mga aktibong koneksyon sa network ng Bitcoin</numerusform>
+            <numerusform />
+            <numerusform />
         </translation>
     </message>
     <message>
@@ -1117,29 +1070,8 @@
         <translation type="unfinished">Simulan ang %1 pag-login sa sistema</translation>
     </message>
     <message>
-<<<<<<< HEAD
-        <source>&amp;Copy address</source>
-        <translation type="unfinished">&amp;Kopyahin and address</translation>
-    </message>
-    <message>
-        <source>Copy &amp;label</source>
-        <translation type="unfinished">Kopyahin ang &amp;label</translation>
-    </message>
-    <message>
-        <source>Copy &amp;amount</source>
-        <translation type="unfinished">Kopyahin ang &amp;halaga</translation>
-    </message>
-    <message>
-        <source>Copy transaction &amp;ID and output index</source>
-        <translation type="unfinished">Kopyahin ang &amp;ID ng transaksyon at output index</translation>
-    </message>
-    <message>
-        <source>Copy quantity</source>
-        <translation type="unfinished">Kopyahin ang dami</translation>
-=======
         <source>Size of &amp;database cache</source>
         <translation type="unfinished">Ang laki ng database cache</translation>
->>>>>>> 7da4ae1f
     </message>
     <message>
         <source>Number of script &amp;verification threads</source>
@@ -1338,33 +1270,6 @@
         <source>This change would require a client restart.</source>
         <translation type="unfinished">Ang pagbabagong ito ay nangangailangan ng restart ng kliyente.</translation>
     </message>
-<<<<<<< HEAD
-</context>
-<context>
-    <name>Intro</name>
-    <message numerus="yes">
-        <source>%n GB of space available</source>
-        <translation type="unfinished">
-            <numerusform />
-            <numerusform />
-        </translation>
-    </message>
-    <message numerus="yes">
-        <source>(of %n GB needed)</source>
-        <translation type="unfinished">
-            <numerusform>(of %n GB needed)</numerusform>
-            <numerusform>(of %n GB needed)</numerusform>
-        </translation>
-    </message>
-    <message numerus="yes">
-        <source>(%n GB needed for full chain)</source>
-        <translation type="unfinished">
-            <numerusform>(%n GB needed for full chain)</numerusform>
-            <numerusform>(%n GB needed for full chain)</numerusform>
-        </translation>
-    </message>
-=======
->>>>>>> 7da4ae1f
     <message>
         <source>The supplied proxy address is invalid.</source>
         <translation type="unfinished">Ang binigay na proxy address ay hindi wasto.</translation>
@@ -1405,17 +1310,12 @@
         <translation type="unfinished">Mga balanse</translation>
     </message>
     <message>
-<<<<<<< HEAD
-        <source>This initial synchronisation is very demanding, and may expose hardware problems with your computer that had previously gone unnoticed. Each time you run %1, it will continue downloading where it left off.</source>
-        <translation type="unfinished">Maraming pangangailangan ang itong paunang sinkronisasyon at maaaring ilantad ang mga problema sa hardware ng iyong computer na hindi dating napansin. Tuwing pagaganahin mo ang %1, ito'y magpapatuloy mag-download kung saan ito tumigil.</translation>
-=======
         <source>Total:</source>
         <translation type="unfinished">Ang kabuuan:</translation>
     </message>
     <message>
         <source>Your current total balance</source>
         <translation type="unfinished">Ang kabuuan ng iyong balanse ngayon</translation>
->>>>>>> 7da4ae1f
     </message>
     <message>
         <source>Your current balance in watch-only addresses</source>
@@ -1656,17 +1556,12 @@
         <translation type="unfinished">Peers</translation>
     </message>
     <message>
-<<<<<<< HEAD
-        <source>&amp;OK</source>
-        <translation type="unfinished">OK</translation>
-=======
         <source>Banned peers</source>
         <translation type="unfinished">Mga pinagbawalan na peers</translation>
     </message>
     <message>
         <source>Select a peer to view detailed information.</source>
         <translation type="unfinished">Pumili ng peer upang tingnan ang detalyadong impormasyon.</translation>
->>>>>>> 7da4ae1f
     </message>
     <message>
         <source>Version</source>
@@ -1677,21 +1572,6 @@
         <translation type="unfinished">Pasimulang Block</translation>
     </message>
     <message>
-<<<<<<< HEAD
-        <source>Confirm options reset</source>
-        <extracomment>Window title text of pop-up window shown when the user has chosen to reset options.</extracomment>
-        <translation type="unfinished">Kumpirmahin ang pag-reset ng mga opsyon</translation>
-    </message>
-    <message>
-        <source>Client restart required to activate changes.</source>
-        <extracomment>Text explaining that the settings changed will not come into effect until the client is restarted.</extracomment>
-        <translation type="unfinished">Kailangan i-restart ang kliyente upang ma-activate ang mga pagbabago.</translation>
-    </message>
-    <message>
-        <source>Client will be shut down. Do you want to proceed?</source>
-        <extracomment>Text asking the user to confirm if they would like to proceed with a client shutdown.</extracomment>
-        <translation type="unfinished">Ang kliyente ay papatayin. Nais mo bang magpatuloy?</translation>
-=======
         <source>Synced Headers</source>
         <translation type="unfinished">Mga header na na-sync</translation>
     </message>
@@ -1702,7 +1582,6 @@
     <message>
         <source>The mapped Autonomous System used for diversifying peer selection.</source>
         <translation type="unfinished">Ginamit ang na-map na Autonomous System para sa pag-iba-iba ng pagpipilian ng kapwa.</translation>
->>>>>>> 7da4ae1f
     </message>
     <message>
         <source>Mapped AS</source>
@@ -2119,18 +1998,8 @@
         <translation type="unfinished">Burahin Lahat</translation>
     </message>
     <message>
-<<<<<<< HEAD
-        <source>&amp;Copy address</source>
-        <extracomment>Context menu action to copy the address of a peer.</extracomment>
-        <translation type="unfinished">&amp;Kopyahin and address</translation>
-    </message>
-    <message>
-        <source>&amp;Disconnect</source>
-        <translation type="unfinished">Idiskonekta</translation>
-=======
         <source>Balance:</source>
         <translation type="unfinished">Balanse:</translation>
->>>>>>> 7da4ae1f
     </message>
     <message>
         <source>Confirm the send action</source>
@@ -2265,25 +2134,8 @@
         <translation type="unfinished">Ang address na pinili mo para sa sukli ay hindi bahagi ng walet na ito. Ang anumang o lahat ng pondo sa iyong walet ay maaaring ipadala sa address na ito. Sigurado ka ba?</translation>
     </message>
     <message>
-<<<<<<< HEAD
-        <source>&amp;Copy address</source>
-        <translation type="unfinished">&amp;Kopyahin and address</translation>
-    </message>
-    <message>
-        <source>Copy &amp;label</source>
-        <translation type="unfinished">Kopyahin ang &amp;label</translation>
-    </message>
-    <message>
-        <source>Copy &amp;amount</source>
-        <translation type="unfinished">Kopyahin ang &amp;halaga</translation>
-    </message>
-    <message>
-        <source>Could not unlock wallet.</source>
-        <translation type="unfinished">Hindi magawang ma-unlock ang walet.</translation>
-=======
         <source>(no label)</source>
         <translation type="unfinished">(walang label)</translation>
->>>>>>> 7da4ae1f
     </message>
 </context>
 <context>
@@ -2576,14 +2428,6 @@
         <source>Comment</source>
         <translation type="unfinished">Puna</translation>
     </message>
-<<<<<<< HEAD
-    <message numerus="yes">
-        <source>Estimated to begin confirmation within %n block(s).</source>
-        <translation type="unfinished">
-            <numerusform />
-            <numerusform />
-        </translation>
-=======
     <message>
         <source>Transaction ID</source>
         <translation type="unfinished">ID ng Transaksyon</translation>
@@ -2591,7 +2435,6 @@
     <message>
         <source>Transaction total size</source>
         <translation type="unfinished">Kabuuang laki ng transaksyon</translation>
->>>>>>> 7da4ae1f
     </message>
     <message>
         <source>Transaction virtual size</source>
@@ -2664,10 +2507,6 @@
         <translation type="unfinished">Ikinukumpirma (%1 ng %2 inirerekumendang kompirmasyon)</translation>
     </message>
     <message>
-<<<<<<< HEAD
-        <source>Enter a label for this address to add it to the list of used addresses</source>
-        <translation type="unfinished">Mag-enter ng label para sa address na ito upang idagdag ito sa listahan ng mga gamit na address.</translation>
-=======
         <source>Confirmed (%1 confirmations)</source>
         <translation type="unfinished">Nakumpirma (%1 pagkumpirma)</translation>
     </message>
@@ -2678,22 +2517,15 @@
     <message>
         <source>Immature (%1 confirmations, will be available after %2)</source>
         <translation type="unfinished">Hindi pa ligtas gastusin (%1 pagkumpirma, magagamit pagkatapos ng %2)</translation>
->>>>>>> 7da4ae1f
     </message>
     <message>
         <source>Generated but not accepted</source>
         <translation type="unfinished">Nabuo ngunit hindi tinanggap</translation>
     </message>
-<<<<<<< HEAD
-</context>
-<context>
-    <name>SendConfirmationDialog</name>
-=======
     <message>
         <source>Received with</source>
         <translation type="unfinished">Natanggap kasama ang</translation>
     </message>
->>>>>>> 7da4ae1f
     <message>
         <source>Received from</source>
         <translation type="unfinished">Natanggap mula kay</translation>
@@ -2834,16 +2666,6 @@
         <translation type="unfinished">Matagumpay ang Pag-export</translation>
     </message>
     <message>
-<<<<<<< HEAD
-        <source>conflicted with a transaction with %1 confirmations</source>
-        <extracomment>Text explaining the current status of a transaction, shown in the status field of the details window for this transaction. This status represents an unconfirmed transaction that conflicts with a confirmed transaction.</extracomment>
-        <translation type="unfinished">sumalungat sa isang transaksyon na may %1 pagkumpirma</translation>
-    </message>
-    <message>
-        <source>abandoned</source>
-        <extracomment>Text explaining the current status of a transaction, shown in the status field of the details window for this transaction. This status represents an abandoned transaction.</extracomment>
-        <translation type="unfinished">inabandona</translation>
-=======
         <source>The transaction history was successfully saved to %1.</source>
         <translation type="unfinished">Matagumpay na naimpok ang kasaysayan ng transaksyon sa %1.</translation>
     </message>
@@ -2865,29 +2687,17 @@
     <message>
         <source>Error</source>
         <translation type="unfinished">Kamalian</translation>
->>>>>>> 7da4ae1f
     </message>
     </context>
 <context>
     <name>WalletModel</name>
     <message>
-<<<<<<< HEAD
-        <source>%1/unconfirmed</source>
-        <extracomment>Text explaining the current status of a transaction, shown in the status field of the details window for this transaction. This status represents a transaction confirmed in at least one block, but less than 6 blocks.</extracomment>
-        <translation type="unfinished">%1/hindi nakumpirma</translation>
-    </message>
-    <message>
-        <source>%1 confirmations</source>
-        <extracomment>Text explaining the current status of a transaction, shown in the status field of the details window for this transaction. This status represents a transaction confirmed in 6 or more blocks.</extracomment>
-        <translation type="unfinished">%1 pagkumpirma</translation>
-=======
         <source>Send Coins</source>
         <translation type="unfinished">Magpadala ng Coins</translation>
     </message>
     <message>
         <source>Fee bump error</source>
         <translation type="unfinished">Kamalian sa fee bump</translation>
->>>>>>> 7da4ae1f
     </message>
     <message>
         <source>Increasing transaction fee failed</source>
@@ -3149,25 +2959,8 @@
         <translation type="unfinished">Hindi wastong halaga para sa -%s=&lt;amount&gt;: '%s'</translation>
     </message>
     <message>
-<<<<<<< HEAD
-        <source>&amp;Copy address</source>
-        <translation type="unfinished">&amp;Kopyahin and address</translation>
-    </message>
-    <message>
-        <source>Copy &amp;label</source>
-        <translation type="unfinished">Kopyahin ang &amp;label</translation>
-    </message>
-    <message>
-        <source>Copy &amp;amount</source>
-        <translation type="unfinished">Kopyahin ang &amp;halaga</translation>
-    </message>
-    <message>
-        <source>Export Transaction History</source>
-        <translation type="unfinished">I-export ang Kasaysayan ng Transaksyon</translation>
-=======
         <source>Invalid netmask specified in -whitelist: '%s'</source>
         <translation type="unfinished">Hindi wastong netmask na tinukoy sa -whitelist: '%s'</translation>
->>>>>>> 7da4ae1f
     </message>
     <message>
         <source>Need to specify a port with -whitebind: '%s'</source>
