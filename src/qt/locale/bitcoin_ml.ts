<TS version="2.1" language="ml">
<context>
    <name>AddressBookPage</name>
    <message>
        <source>Right-click to edit address or label</source>
        <translation type="unfinished">വിലാസം അല്ലെങ്കിൽ ലേബൽ എഡിറ്റുചെയ്യാൻ വലത് മൌസ് ബട്ടൺ ക്ലിക്കുചെയ്യുക</translation>
    </message>
    <message>
        <source>Create a new address</source>
        <translation type="unfinished">ഒരു പുതിയ വിലാസം സൃഷ്ടിക്കുക</translation>
    </message>
    <message>
        <source>&amp;New</source>
        <translation type="unfinished">പുതിയത്</translation>
    </message>
    <message>
        <source>Copy the currently selected address to the system clipboard</source>
        <translation type="unfinished">നിലവിൽ തിരഞ്ഞെടുത്ത വിലാസം സിസ്റ്റം ക്ലിപ്പ്ബോർഡിലേക്ക് പകർത്തുക</translation>
    </message>
    <message>
        <source>&amp;Copy</source>
        <translation type="unfinished">&amp;പകർത്തുക</translation>
    </message>
    <message>
        <source>C&amp;lose</source>
        <translation type="unfinished">അടയ്ക്കുക</translation>
    </message>
    <message>
        <source>Delete the currently selected address from the list</source>
        <translation type="unfinished">പട്ടികയിൽ നിന്ന് നിലവിൽ തിരഞ്ഞെടുത്ത വിലാസം ഇല്ലാതാക്കുക</translation>
    </message>
    <message>
        <source>Enter address or label to search</source>
        <translation type="unfinished">തിരയുന്നതിന് വിലാസമോ ലേബലോ നൽകുക</translation>
    </message>
    <message>
        <source>Export the data in the current tab to a file</source>
        <translation type="unfinished">നിലവിലുള്ള  ടാബിലെ  വിവരങ്ങൾ ഒരു ഫയലിലേക്ക് എക്സ്പോർട്ട് ചെയ്യുക</translation>
    </message>
    <message>
        <source>&amp;Export</source>
        <translation type="unfinished">&amp; കയറ്റുമതി ചെയ്യുക</translation>
    </message>
    <message>
        <source>&amp;Delete</source>
        <translation type="unfinished">&amp;ഇല്ലാതാക്കുക</translation>
    </message>
    <message>
        <source>Choose the address to send coins to</source>
        <translation type="unfinished">നാണയങ്ങൾ അയയ്ക്കാനുള്ള വിലാസം തിരഞ്ഞെടുക്കുക</translation>
    </message>
    <message>
        <source>Choose the address to receive coins with</source>
        <translation type="unfinished">നാണയങ്ങൾ സ്വീകരിക്കാൻ വിലാസം തിരഞ്ഞെടുക്കുക</translation>
    </message>
    <message>
        <source>C&amp;hoose</source>
        <translation type="unfinished">തി&amp;രഞ്ഞെടുക്കുക</translation>
    </message>
    <message>
        <source>Sending addresses</source>
        <translation type="unfinished">അയക്കേണ്ട വിലാസങ്ങൾ</translation>
    </message>
    <message>
        <source>Receiving addresses</source>
        <translation type="unfinished">സ്വീകരിക്കുന്ന വിലാസങ്ങൾ</translation>
    </message>
    <message>
        <source>These are your Bitcoin addresses for sending payments. Always check the amount and the receiving address before sending coins.</source>
        <translation type="unfinished">പൈസ അയയ്ക്കുന്നതിനുള്ള നിങ്ങളുടെ ബിറ്റ് കോയിൻ വിലാസങ്ങളാണ് ഇവ. നാണയങ്ങൾ അയയ്ക്കുന്നതിനുമുമ്പ് എല്ലായ്പ്പോഴും തുകയും സ്വീകരിക്കുന്ന വിലാസവും പരിശോധിക്കുക.</translation>
    </message>
    <message>
        <source>These are your Bitcoin addresses for receiving payments. Use the 'Create new receiving address' button in the receive tab to create new addresses.
Signing is only possible with addresses of the type 'legacy'.</source>
        <translation type="unfinished">ഇവയാണ് പണം  സ്വീകരിയ്ക്കുന്നതിനായുള്ള താങ്കളുടെ ബിറ്റ്കോയിൻ വിലാസങ്ങൾ. പുതിയ വിലാസങ്ങൾ കൂട്ടിച്ചേർക്കുന്നതിനായി ' പുതിയ വിലാസം സൃഷ്ടിയ്ക്കുക ' എന്ന ബട്ടൺ അമർത്തുക.
'ലെഗസി' തരത്തിന്റെ വിലാസങ്ങളിൽ മാത്രമേ സൈൻ ചെയ്യാൻ കഴിയൂ.</translation>
    </message>
    <message>
        <source>&amp;Copy Address</source>
        <translation type="unfinished">&amp;വിലാസം പകർത്തുക</translation>
    </message>
    <message>
        <source>Copy &amp;Label</source>
        <translation type="unfinished">പകർത്തുക &amp;ലേബൽ</translation>
    </message>
    <message>
        <source>&amp;Edit</source>
        <translation type="unfinished">&amp;ചിട്ടപ്പെടുത്തുക</translation>
    </message>
    <message>
        <source>Export Address List</source>
        <translation type="unfinished">കയറ്റുമതി വിലാസങ്ങൾ </translation>
    </message>
    <message>
        <source>Exporting Failed</source>
        <translation type="unfinished">കയറ്റുമതി പരാജയപ്പെട്ടു</translation>
    </message>
</context>
<context>
    <name>AddressTableModel</name>
    <message>
        <source>Label</source>
        <translation type="unfinished">ലേബൽ</translation>
    </message>
    <message>
        <source>Address</source>
        <translation type="unfinished">വിലാസം</translation>
    </message>
    <message>
        <source>(no label)</source>
        <translation type="unfinished">(ലേബൽ ഇല്ല)</translation>
    </message>
</context>
<context>
    <name>AskPassphraseDialog</name>
    <message>
        <source>Passphrase Dialog</source>
        <translation type="unfinished">രഹസ്യപദ  സൂചന </translation>
    </message>
    <message>
        <source>Enter passphrase</source>
        <translation type="unfinished">രഹസ്യപദം നൽകുക</translation>
    </message>
    <message>
        <source>New passphrase</source>
        <translation type="unfinished">പുതിയ രഹസ്യപദം </translation>
    </message>
    <message>
        <source>Repeat new passphrase</source>
        <translation type="unfinished">പുതിയ രഹസ്യപദം ആവർത്തിക്കുക</translation>
    </message>
    <message>
        <source>Show passphrase</source>
        <translation type="unfinished">രഹസ്യപദം  കാണിക്കുക </translation>
    </message>
    <message>
        <source>Encrypt wallet</source>
        <translation type="unfinished">വാലറ്റ് എൻക്രിപ്റ്റ് ചെയ്യുക</translation>
    </message>
    <message>
        <source>This operation needs your wallet passphrase to unlock the wallet.</source>
        <translation type="unfinished">നിങ്ങളുടെ വാലറ്റ് അൺലോക്കുചെയ്യാൻ ഈ പ്രവർത്തനത്തിന് നിങ്ങളുടെ വാലറ്റ് രഹസ്യപദം ആവശ്യമാണ്.</translation>
    </message>
    <message>
        <source>Unlock wallet</source>
        <translation type="unfinished">വാലറ്റ് തുറക്കുക. </translation>
    </message>
    <message>
        <source>Change passphrase</source>
        <translation type="unfinished">രഹസ്യ സൂചന തിരുത്തുക </translation>
    </message>
    <message>
        <source>Confirm wallet encryption</source>
        <translation type="unfinished">വാലറ്റ് എൻക്രിപ്ഷൻ സ്ഥിരീകരിക്കുക</translation>
    </message>
    <message>
        <source>Warning: If you encrypt your wallet and lose your passphrase, you will &lt;b&gt;LOSE ALL OF YOUR BITCOINS&lt;/b&gt;!</source>
        <translation type="unfinished">മുന്നറിയിപ്പ്: നിങ്ങളുടെ വാലറ്റ് എൻക്രിപ്റ്റ് ചെയ്ത, രഹസ്യ പദം നഷ്ടപ്പെടുകയാണെങ്കിൽ നിങ്ങളുടെ എല്ലാ ബിറ്റ് കോയിനുകളും  നഷ്ടപ്പെടും!</translation>
    </message>
    <message>
        <source>Are you sure you wish to encrypt your wallet?</source>
        <translation type="unfinished">നിങ്ങളുടെ വാലറ്റ് എൻ‌ക്രിപ്റ്റ് ചെയ്യാൻ ആഗ്രഹിക്കുന്നുവെന്ന് ഉറപ്പാണോ?</translation>
    </message>
    <message>
        <source>Wallet encrypted</source>
        <translation type="unfinished">വാലറ്റ് എന്ക്രിപ്റ് ചെയ്തു കഴിഞ്ഞു .</translation>
    </message>
    <message>
        <source>Enter the new passphrase for the wallet.&lt;br/&gt;Please use a passphrase of &lt;b&gt;ten or more random characters&lt;/b&gt;, or &lt;b&gt;eight or more words&lt;/b&gt;.</source>
        <translation type="unfinished">വാലറ്റിൽ പുതിയ രഹസ്യവാക്യം നൽകുക.  പത്തോ അതിലധികമോ അക്ഷരങ്ങൾ  അല്ലെങ്കിൽ  എട്ടോ  കൂടുതലോ വാക്കുകൾ </translation>
    </message>
    <message>
        <source>Enter the old passphrase and new passphrase for the wallet.</source>
        <translation type="unfinished">വാലെറ്റിന്റെ പഴയ രഹസ്യപദവും പുതിയ രഹസ്യപദവും നൽകുക.</translation>
    </message>
    <message>
        <source>Remember that encrypting your wallet cannot fully protect your bitcoins from being stolen by malware infecting your computer.</source>
        <translation type="unfinished">നിങ്ങളുടെ വാലറ്റ് എൻ‌ക്രിപ്റ്റ് ചെയ്യുന്നതിലൂടെ നിങ്ങളുടെ കമ്പ്യൂട്ടറിനെ ബാധിക്കുന്ന ക്ഷുദ്രവെയർ‌ മോഷ്ടിക്കുന്നതിൽ‌ നിന്നും നിങ്ങളുടെ ബിറ്റ്കോയിനുകളെ പൂർണ്ണമായി സംരക്ഷിക്കാൻ‌ കഴിയില്ല.</translation>
    </message>
    <message>
        <source>Wallet to be encrypted</source>
        <translation type="unfinished">വാലറ്റ് എന്ക്രിപ്റ് ചെയ്യാൻ പോകുന്നു .</translation>
    </message>
    <message>
        <source>Your wallet is about to be encrypted. </source>
        <translation type="unfinished">വാലറ്റ് എന്ക്രിപ്റ് ചെയ്യാൻ പോകുന്നു .</translation>
    </message>
    <message>
        <source>Your wallet is now encrypted. </source>
        <translation type="unfinished">വാലറ്റ് എന്ക്രിപ്റ് ചെയ്തു കഴിഞ്ഞു .</translation>
    </message>
    <message>
        <source>IMPORTANT: Any previous backups you have made of your wallet file should be replaced with the newly generated, encrypted wallet file. For security reasons, previous backups of the unencrypted wallet file will become useless as soon as you start using the new, encrypted wallet.</source>
        <translation type="unfinished">പ്രധാനം: നിങ്ങളുടെ വാലറ്റ് ഫയലിൽ മുമ്പ് നിർമ്മിച്ച ഏതെങ്കിലും ബാക്കപ്പുകൾ പുതുതായി ജനറേറ്റുചെയ്ത, എൻ‌ക്രിപ്റ്റ് ചെയ്ത വാലറ്റ് ഫയൽ ഉപയോഗിച്ച് മാറ്റിസ്ഥാപിക്കണം. സുരക്ഷാ കാരണങ്ങളാൽ, നിങ്ങൾ പുതിയ, എൻ‌ക്രിപ്റ്റ് ചെയ്ത വാലറ്റ് ഉപയോഗിക്കാൻ ആരംഭിക്കുമ്പോൾ തന്നെ എൻ‌ക്രിപ്റ്റ് ചെയ്യാത്ത വാലറ്റ് ഫയലിന്റെ മുമ്പത്തെ ബാക്കപ്പുകൾ ഉപയോഗശൂന്യമാകും.</translation>
    </message>
    <message>
        <source>Wallet encryption failed</source>
        <translation type="unfinished">വാലറ്റ് എന്ക്രിപ്റ് പരാജയപെട്ടു  .</translation>
    </message>
    <message>
        <source>Wallet encryption failed due to an internal error. Your wallet was not encrypted.</source>
        <translation type="unfinished">ആന്തരിക പിശക് കാരണം വാലറ്റ് എൻ‌ക്രിപ്ഷൻ പരാജയപ്പെട്ടു. നിങ്ങളുടെ വാലറ്റ് എൻ‌ക്രിപ്റ്റ് ചെയ്തിട്ടില്ല.</translation>
    </message>
    <message>
        <source>The supplied passphrases do not match.</source>
        <translation type="unfinished">വിതരണം ചെയ്ത പാസ്‌ഫ്രെയ്‌സുകൾ പൊരുത്തപ്പെടുന്നില്ല.</translation>
    </message>
    <message>
        <source>Wallet unlock failed</source>
        <translation type="unfinished">വാലറ്റ് അൺലോക്ക് പരാജയപ്പെട്ടു</translation>
    </message>
    <message>
        <source>The passphrase entered for the wallet decryption was incorrect.</source>
        <translation type="unfinished">വാലറ്റ് ഡീക്രിപ്ഷനായി നൽകിയ പാസ്‌ഫ്രേസ് തെറ്റാണ്.</translation>
    </message>
    <message>
        <source>Wallet passphrase was successfully changed.</source>
        <translation type="unfinished">വാലറ്റ് പാസ്‌ഫ്രെയ്‌സ് വിജയകരമായി മാറ്റി.</translation>
    </message>
    <message>
        <source>Warning: The Caps Lock key is on!</source>
        <translation type="unfinished">മുന്നറിയിപ്പ്: ക്യാപ്‌സ് ലോക്ക് കീ ഓണാണ്!</translation>
    </message>
</context>
<context>
    <name>BanTableModel</name>
    <message>
        <source>IP/Netmask</source>
        <translation type="unfinished">IP / നെറ്റ്മാസ്ക്</translation>
    </message>
    <message>
        <source>Banned Until</source>
        <translation type="unfinished">വരെ നിരോധിച്ചു</translation>
    </message>
</context>
<context>
    <name>BitcoinApplication</name>
    <message>
        <source>A fatal error occurred. %1 can no longer continue safely and will quit.</source>
        <translation type="unfinished">മാരകമായ ഒരു പിശക് സംഭവിച്ചു. %1 ന് മേലിൽ സുരക്ഷിതമായി തുടരാനാകില്ല, ഒപ്പം ഉപേക്ഷിക്കുകയും ചെയ്യും.</translation>
    </message>
    <message>
        <source>Internal error</source>
        <translation type="unfinished">ആന്തരിക പിശക്
 </translation>
    </message>
    </context>
<context>
    <name>QObject</name>
    <message>
        <source>Error: %1</source>
        <translation type="unfinished">തെറ്റ് : %1 </translation>
    </message>
    <message>
        <source>Amount</source>
        <translation type="unfinished">തുക </translation>
    </message>
    <message>
        <source>Enter a Bitcoin address (e.g. %1)</source>
        <translation type="unfinished">ഒരു ബിറ്റ്കോയിൻ വിലാസം നൽകുക(e.g. %1)</translation>
    </message>
    <message numerus="yes">
        <source>%n second(s)</source>
        <translation type="unfinished">
            <numerusform />
            <numerusform />
        </translation>
    </message>
    <message numerus="yes">
        <source>%n minute(s)</source>
        <translation type="unfinished">
            <numerusform />
            <numerusform />
        </translation>
    </message>
    <message numerus="yes">
        <source>%n hour(s)</source>
        <translation type="unfinished">
            <numerusform />
            <numerusform />
        </translation>
    </message>
    <message numerus="yes">
        <source>%n day(s)</source>
        <translation type="unfinished">
            <numerusform />
            <numerusform />
        </translation>
    </message>
    <message numerus="yes">
        <source>%n week(s)</source>
        <translation type="unfinished">
            <numerusform />
            <numerusform />
        </translation>
    </message>
    <message numerus="yes">
        <source>%n year(s)</source>
        <translation type="unfinished">
            <numerusform />
            <numerusform />
        </translation>
    </message>
    </context>
<context>
<<<<<<< HEAD
    <name>bitcoin-core</name>
    <message>
        <source>-maxtxfee is set very high! Fees this large could be paid on a single transaction.</source>
        <translation type="unfinished">-maxtxfee യുടെ മൂല്യം വളരെ വലുതാണ്! ഇത്രയും ഉയര്ന്ന പ്രതിഫലം ഒരൊറ്റ ഇടപാടിൽ നൽകാൻ സാധ്യതയുണ്ട്.</translation>
    </message>
    <message>
        <source>This is the transaction fee you may pay when fee estimates are not available.</source>
        <translation type="unfinished">പ്രതിഫലം മൂല്യനിർണയം ലഭ്യമാകാത്ത പക്ഷം നിങ്ങൾ നല്കേണ്ടിവരുന്ന ഇടപാട് പ്രതിഫലം ഇതാണ്.</translation>
    </message>
    <message>
        <source>Error reading from database, shutting down.</source>
        <translation type="unfinished">ഡാറ്റാബേസിൽ നിന്നും വായിച്ചെടുക്കുന്നതിനു തടസം നേരിട്ടു, പ്രവർത്തനം അവസാനിപ്പിക്കുന്നു.</translation>
    </message>
    <message>
        <source>Error: Disk space is low for %s</source>
        <translation type="unfinished">Error: %s ൽ ഡിസ്ക് സ്പേസ് വളരെ കുറവാണ്</translation>
    </message>
    <message>
        <source>Invalid -onion address or hostname: '%s'</source>
        <translation type="unfinished">തെറ്റായ ഒണിയൻ അഡ്രസ് അല്ലെങ്കിൽ ഹോസ്റ്റ്നെയിം: '%s'</translation>
    </message>
    <message>
        <source>Invalid -proxy address or hostname: '%s'</source>
        <translation type="unfinished">തെറ്റായ -പ്രോക്സി അഡ്രസ് അല്ലെങ്കിൽ ഹോസ്റ്റ് നെയിം : '%s'</translation>
    </message>
    <message>
        <source>Invalid amount for -paytxfee=&lt;amount&gt;: '%s' (must be at least %s)</source>
        <translation type="unfinished">തെറ്റായ തുക  -paytxfee=&lt;amount&gt; :'%s' (ഏറ്റവും കുറഞ്ഞത് %s എങ്കിലും ആയിരിക്കണം )</translation>
    </message>
    <message>
        <source>Invalid netmask specified in -whitelist: '%s'</source>
        <translation type="unfinished">-whitelist: '%s' ൽ രേഖപ്പെടുത്തിയിരിക്കുന്ന netmask തെറ്റാണ് </translation>
    </message>
    <message>
        <source>Need to specify a port with -whitebind: '%s'</source>
        <translation type="unfinished">-whitebind: '%s' നൊടൊപ്പം ഒരു പോർട്ട് കൂടി നിർദ്ദേശിക്കേണ്ടതുണ്ട് </translation>
    </message>
    <message>
        <source>Reducing -maxconnections from %d to %d, because of system limitations.</source>
        <translation type="unfinished">സിസ്റ്റത്തിന്റെ പരിമിധികളാൽ -maxconnections ന്റെ മൂല്യം %d ൽ  നിന്നും %d യിലേക്ക് കുറക്കുന്നു.</translation>
    </message>
    <message>
        <source>Section [%s] is not recognized.</source>
        <translation type="unfinished">Section [%s]  തിരിച്ചറിഞ്ഞില്ല.</translation>
    </message>
    <message>
        <source>Signing transaction failed</source>
        <translation type="unfinished">ഇടപാട് സൈൻ ചെയ്യുന്നത് പരാജയപ്പെട്ടു.</translation>
    </message>
    <message>
        <source>Specified -walletdir "%s" does not exist</source>
        <translation type="unfinished">നിർദേശിച്ച -walletdir "%s" നിലവിൽ ഇല്ല</translation>
    </message>
    <message>
        <source>Specified -walletdir "%s" is a relative path</source>
        <translation type="unfinished">നിർദേശിച്ച -walletdir "%s" ഒരു റിലേറ്റീവ് പാത്ത് ആണ്</translation>
    </message>
    <message>
        <source>Specified -walletdir "%s" is not a directory</source>
        <translation type="unfinished">നിർദേശിച്ച  -walletdir "%s" ഒരു ഡയറക്ടറി അല്ല </translation>
    </message>
    <message>
        <source>The transaction amount is too small to pay the fee</source>
        <translation type="unfinished">ഇടപാട് മൂല്യം തീരെ കുറവായതിനാൽ പ്രതിഫലം നൽകാൻ കഴിയില്ല.</translation>
    </message>
    <message>
        <source>This is experimental software.</source>
        <translation type="unfinished">ഇത് പരീക്ഷിച്ചുകൊണ്ടിരിക്കുന്ന ഒരു സോഫ്റ്റ്‌വെയർ ആണ്.</translation>
    </message>
    <message>
        <source>Transaction amount too small</source>
        <translation type="unfinished">ഇടപാട് മൂല്യം വളരെ കുറവാണ്</translation>
    </message>
    <message>
        <source>Transaction too large</source>
        <translation type="unfinished">ഇടപാട് വളരെ വലുതാണ് </translation>
    </message>
    <message>
        <source>Unable to bind to %s on this computer (bind returned error %s)</source>
        <translation type="unfinished">ഈ കംപ്യൂട്ടറിലെ %s ൽ ബൈൻഡ് ചെയ്യാൻ സാധിക്കുന്നില്ല ( ബൈൻഡ് തിരികെ തന്ന പിശക് %s )</translation>
    </message>
    <message>
        <source>Unable to create the PID file '%s': %s</source>
        <translation type="unfinished">PID ഫയൽ '%s': %s നിർമിക്കാൻ സാധിക്കുന്നില്ല </translation>
    </message>
    <message>
        <source>Unable to generate initial keys</source>
        <translation type="unfinished">പ്രാഥമിക കീ നിർമ്മിക്കാൻ സാധിക്കുന്നില്ല</translation>
    </message>
    <message>
        <source>Unknown -blockfilterindex value %s.</source>
        <translation type="unfinished">-blockfilterindex ന്റെ മൂല്യം %s മനസിലാക്കാൻ കഴിയുന്നില്ല.</translation>
    </message>
    </context>
<context>
=======
>>>>>>> 7da4ae1f
    <name>BitcoinGUI</name>
    <message>
        <source>&amp;Overview</source>
        <translation type="unfinished">&amp;അവലോകനം</translation>
    </message>
    <message>
        <source>Show general overview of wallet</source>
        <translation type="unfinished">വാലറ്റിന്റെ പൊതുവായ അവലോകനം കാണിക്കുക</translation>
    </message>
    <message>
        <source>&amp;Transactions</source>
        <translation type="unfinished">&amp;ഇടപാടുകൾ </translation>
    </message>
    <message>
        <source>Browse transaction history</source>
        <translation type="unfinished">ഇടപാടുകളുടെ ചരിത്രം പരിശോധിയ്ക്കുക</translation>
    </message>
    <message>
        <source>E&amp;xit</source>
        <translation type="unfinished">പുറത്ത്</translation>
    </message>
    <message>
        <source>Quit application</source>
        <translation type="unfinished">അപ്ലിക്കേഷൻ ഉപേക്ഷിക്കുക</translation>
    </message>
    <message>
        <source>&amp;About %1</source>
        <translation type="unfinished">&amp; ഏകദേശം%1</translation>
    </message>
    <message>
        <source>Show information about %1</source>
        <translation type="unfinished">%1 നെക്കുറിച്ചുള്ള വിവരങ്ങൾ കാണിക്കുക</translation>
    </message>
    <message>
        <source>About &amp;Qt</source>
        <translation type="unfinished">ഏകദേശം&amp;Qt</translation>
    </message>
    <message>
        <source>Show information about Qt</source>
        <translation type="unfinished">Qt സംബന്ധിച്ച വിവരങ്ങൾ കാണിക്കുക</translation>
    </message>
    <message>
        <source>Modify configuration options for %1</source>
        <translation type="unfinished">%1 നായുള്ള കോൺഫിഗറേഷൻ ഓപ്ഷനുകൾ പരിഷ്‌ക്കരിക്കുക</translation>
    </message>
    <message>
        <source>Create a new wallet</source>
        <translation type="unfinished">ഒരു പുതിയ വാലറ്റ് സൃഷ്ടിക്കുക</translation>
    </message>
    <message>
        <source>Wallet:</source>
        <translation type="unfinished">വാലറ്റ്:</translation>
    </message>
    <message>
        <source>Network activity disabled.</source>
        <extracomment>A substring of the tooltip.</extracomment>
        <translation type="unfinished">നെറ്റ്‌വർക്ക് പ്രവർത്തനം പ്രവർത്തനരഹിതമാക്കി.</translation>
    </message>
    <message>
        <source>Proxy is &lt;b&gt;enabled&lt;/b&gt;: %1</source>
        <translation type="unfinished">പ്രോക്സി ആണ്&lt;b&gt;പ്രവർത്തനക്ഷമമാക്കി&lt;/b&gt;:%1</translation>
    </message>
    <message>
        <source>Send coins to a Bitcoin address</source>
        <translation type="unfinished">ഒരു ബിറ്റ്കോയിൻ വിലാസത്തിലേക്ക് നാണയങ്ങൾ അയയ്ക്കുക</translation>
    </message>
    <message>
        <source>Backup wallet to another location</source>
        <translation type="unfinished">മറ്റൊരു സ്ഥലത്തേക്ക് ബാക്കപ്പ് വാലറ്റ്</translation>
    </message>
    <message>
        <source>Change the passphrase used for wallet encryption</source>
        <translation type="unfinished">വാലറ്റ് എൻ‌ക്രിപ്ഷനായി ഉപയോഗിക്കുന്ന പാസ്‌ഫ്രെയ്‌സ് മാറ്റുക</translation>
    </message>
    <message>
        <source>&amp;Send</source>
        <translation type="unfinished">&amp;അയയ്‌ക്കുക</translation>
    </message>
    <message>
        <source>&amp;Receive</source>
        <translation type="unfinished">&amp;സ്വീകരിക്കുക</translation>
    </message>
    <message>
        <source>Encrypt the private keys that belong to your wallet</source>
        <translation type="unfinished">നിങ്ങളുടെ വാലറ്റിന്റെ സ്വകാര്യ കീകൾ എൻ‌ക്രിപ്റ്റ് ചെയ്യുക</translation>
    </message>
    <message>
        <source>Sign messages with your Bitcoin addresses to prove you own them</source>
        <translation type="unfinished">നിങ്ങളുടെ ബിറ്റ്കോയിൻ വിലാസങ്ങൾ സ്വന്തമാണെന്ന് തെളിയിക്കാൻ സന്ദേശങ്ങൾ ഒപ്പിടുക</translation>
    </message>
    <message>
        <source>Verify messages to ensure they were signed with specified Bitcoin addresses</source>
        <translation type="unfinished">നിർദ്ദിഷ്ട ബിറ്റ്കോയിൻ വിലാസങ്ങളിൽ സന്ദേശങ്ങൾ ഒപ്പിട്ടിട്ടുണ്ടെന്ന് ഉറപ്പാക്കാൻ സ്ഥിരീകരിക്കുക</translation>
    </message>
    <message>
        <source>&amp;File</source>
        <translation type="unfinished">&amp; ഫയൽ</translation>
    </message>
    <message>
        <source>&amp;Settings</source>
        <translation type="unfinished">&amp;ക്രമീകരണങ്ങൾ</translation>
    </message>
    <message>
        <source>&amp;Help</source>
        <translation type="unfinished">&amp;സഹായം</translation>
    </message>
    <message>
        <source>Tabs toolbar</source>
        <translation type="unfinished">ടാബുകളുടെ ടൂൾബാർ</translation>
    </message>
    <message>
        <source>Request payments (generates QR codes and bitcoin: URIs)</source>
        <translation type="unfinished">പേയ്‌മെന്റുകൾ അഭ്യർത്ഥിക്കുക (QR കോഡുകളും ബിറ്റ്കോയിനും സൃഷ്ടിക്കുന്നു: URI- കൾ)</translation>
    </message>
    <message>
        <source>Show the list of used sending addresses and labels</source>
        <translation type="unfinished">ഉപയോഗിച്ച അയച്ച വിലാസങ്ങളുടെയും ലേബലുകളുടെയും പട്ടിക കാണിക്കുക</translation>
    </message>
    <message>
        <source>Show the list of used receiving addresses and labels</source>
        <translation type="unfinished">ഉപയോഗിച്ച സ്വീകരിക്കുന്ന വിലാസങ്ങളുടെയും ലേബലുകളുടെയും പട്ടിക കാണിക്കുക</translation>
    </message>
    <message>
        <source>&amp;Command-line options</source>
        <translation type="unfinished">&amp;കമാൻഡ്-ലൈൻ ഓപ്ഷനുകൾ</translation>
    </message>
    <message numerus="yes">
        <source>Processed %n block(s) of transaction history.</source>
        <translation type="unfinished">
            <numerusform />
            <numerusform />
        </translation>
    </message>
    <message>
        <source>Last received block was generated %1 ago.</source>
        <translation type="unfinished">അവസാനം ലഭിച്ച ബ്ലോക്ക് %1 മുമ്പ് സൃഷ്ടിച്ചു.</translation>
    </message>
    <message>
        <source>Transactions after this will not yet be visible.</source>
        <translation type="unfinished">ഇതിനുശേഷമുള്ള ഇടപാടുകൾ ഇതുവരെ ദൃശ്യമാകില്ല.</translation>
    </message>
    <message>
        <source>Error</source>
        <translation type="unfinished">പിശക് </translation>
    </message>
    <message>
        <source>Warning</source>
        <translation type="unfinished">മുന്നറിയിപ്പ് </translation>
    </message>
    <message>
        <source>Information</source>
        <translation type="unfinished">വിവരം </translation>
    </message>
    <message>
        <source>Up to date</source>
        <translation type="unfinished">കാലികമാണ്</translation>
    </message>
    <message>
        <source>Load Partially Signed Bitcoin Transaction</source>
        <translation type="unfinished">ഭാഗികമായി ഒപ്പിട്ട ബിറ്റ്കോയിൻ ഇടപാട് ലോഡുചെയ്യുക</translation>
    </message>
    <message>
        <source>Load Partially Signed Bitcoin Transaction from clipboard</source>
        <translation type="unfinished">ക്ലിപ്പ്ബോർഡിൽ നിന്ന് ഭാഗികമായി ഒപ്പിട്ട ബിറ്റ്കോയിൻ ഇടപാട് ലോഡുചെയ്യുക</translation>
    </message>
    <message>
        <source>Node window</source>
        <translation type="unfinished">നോഡ് വിൻഡോ</translation>
    </message>
    <message>
        <source>Open node debugging and diagnostic console</source>
        <translation type="unfinished">നോഡ് ഡീബഗ്ഗിംഗും ഡയഗ്നോസ്റ്റിക് കൺസോളും തുറക്കുക</translation>
    </message>
    <message>
        <source>&amp;Sending addresses</source>
        <translation type="unfinished">&amp;വിലാസങ്ങൾ അയയ്ക്കുന്നു</translation>
    </message>
    <message>
        <source>&amp;Receiving addresses</source>
        <translation type="unfinished">&amp;വിലാസങ്ങൾ അയയ്ക്കുന്നു</translation>
    </message>
    <message>
        <source>Open a bitcoin: URI</source>
        <translation type="unfinished">ഒരു ബിറ്റ്കോയിൻ തുറക്കുക: URI</translation>
    </message>
    <message>
        <source>Open Wallet</source>
        <translation type="unfinished">വാലറ്റ് തുറക്കുക </translation>
    </message>
    <message>
        <source>Open a wallet</source>
        <translation type="unfinished">ഒരു വാലറ്റ് തുറക്കുക </translation>
    </message>
    <message>
        <source>Close wallet</source>
        <translation type="unfinished">വാലറ്റ് പൂട്ടുക </translation>
    </message>
    <message>
        <source>Close all wallets</source>
        <translation type="unfinished">എല്ലാ വാലറ്റുകളും അടയ്‌ക്കുക ...</translation>
    </message>
    <message>
        <source>Show the %1 help message to get a list with possible Bitcoin command-line options</source>
        <translation type="unfinished">സാധ്യമായ ബിറ്റ്കോയിൻ കമാൻഡ്-ലൈൻ ഓപ്ഷനുകളുള്ള ഒരു ലിസ്റ്റ് ലഭിക്കുന്നതിന് %1 സഹായ സന്ദേശം കാണിക്കുക</translation>
    </message>
    <message>
        <source>&amp;Mask values</source>
        <translation type="unfinished">&amp;മാസ്ക് മൂല്യങ്ങൾ</translation>
    </message>
    <message>
        <source>Mask the values in the Overview tab</source>
        <translation type="unfinished">അവലോകന ടാബിൽ മൂല്യങ്ങൾ മാസ്ക് ചെയ്യുക</translation>
    </message>
    <message>
        <source>default wallet</source>
        <translation type="unfinished">സ്ഥിരം ആയ വാലറ്റ്</translation>
    </message>
    <message>
        <source>No wallets available</source>
        <translation type="unfinished">വാലറ്റ് ഒന്നും ലഭ്യം അല്ല </translation>
    </message>
    <message>
        <source>Wallet Name</source>
        <extracomment>Label of the input field where the name of the wallet is entered.</extracomment>
        <translation type="unfinished">വാലറ്റ് പേര്</translation>
    </message>
    <message>
        <source>&amp;Window</source>
        <translation type="unfinished">&amp;ജാലകം </translation>
    </message>
    <message>
        <source>Zoom</source>
        <translation type="unfinished">വലുതാക്കുക </translation>
    </message>
    <message>
        <source>Main Window</source>
        <translation type="unfinished">മുഖ്യ ജാലകം </translation>
    </message>
    <message>
        <source>%1 client</source>
        <translation type="unfinished">%1 ക്ലയന്റ്</translation>
    </message>
    <message numerus="yes">
        <source>%n active connection(s) to Bitcoin network.</source>
        <extracomment>A substring of the tooltip.</extracomment>
        <translation type="unfinished">
            <numerusform />
            <numerusform />
        </translation>
    </message>
    <message>
        <source>Error: %1</source>
        <translation type="unfinished">തെറ്റ് : %1 </translation>
    </message>
    <message>
        <source>Warning: %1</source>
        <translation type="unfinished">മുന്നറിയിപ്പ് : %1 </translation>
    </message>
    <message>
        <source>Date: %1
</source>
        <translation type="unfinished">തീയതി: %1 
</translation>
    </message>
    <message>
        <source>Amount: %1
</source>
        <translation type="unfinished">തുക : %1 
</translation>
    </message>
    <message>
        <source>Wallet: %1
</source>
        <translation type="unfinished">വാലറ്റ്: %1 
</translation>
    </message>
    <message>
        <source>Type: %1
</source>
        <translation type="unfinished">തരങ്ങൾ: %1
</translation>
    </message>
    <message>
        <source>Label: %1
</source>
        <translation type="unfinished">കുറിപ്പ് : %1 
</translation>
    </message>
    <message>
        <source>Address: %1
</source>
        <translation type="unfinished">മേൽവിലാസം : %1 
</translation>
    </message>
    <message>
        <source>Sent transaction</source>
        <translation type="unfinished">അയച്ച ഇടപാടുകൾ </translation>
    </message>
    <message>
        <source>Incoming transaction</source>
        <translation type="unfinished">വരവ്വ് വെച്ച ഇടപാടുകൾ </translation>
    </message>
    <message>
        <source>HD key generation is &lt;b&gt;enabled&lt;/b&gt;</source>
        <translation type="unfinished">എച്ച്ഡി കീ ജനറേഷൻ&lt;b&gt;പ്രവർത്തനക്ഷമമാക്കി&lt;/b&gt;</translation>
    </message>
    <message>
        <source>HD key generation is &lt;b&gt;disabled&lt;/b&gt;</source>
        <translation type="unfinished">എച്ച്ഡി കീ ജനറേഷൻ&lt;b&gt;പ്രവർത്തനരഹിതമാക്കി&lt;/b&gt;`</translation>
    </message>
    <message>
        <source>Private key &lt;b&gt;disabled&lt;/b&gt;</source>
        <translation type="unfinished">സ്വകാര്യ കീ&lt;b&gt;പ്രവർത്തനരഹിതമാക്കി&lt;/b&gt;</translation>
    </message>
    <message>
        <source>Wallet is &lt;b&gt;encrypted&lt;/b&gt; and currently &lt;b&gt;unlocked&lt;/b&gt;</source>
        <translation type="unfinished">Wallet &lt;b&gt;എൻ‌ക്രിപ്റ്റ് ചെയ്തു&lt;/b&gt;നിലവിൽ&lt;b&gt;അൺലോക്കുചെയ്‌തു&lt;/b&gt;</translation>
    </message>
    <message>
        <source>Wallet is &lt;b&gt;encrypted&lt;/b&gt; and currently &lt;b&gt;locked&lt;/b&gt;</source>
        <translation type="unfinished">Wallet &lt;b&gt;എൻ‌ക്രിപ്റ്റ് ചെയ്തു&lt;/b&gt;നിലവിൽ&lt;b&gt;പൂട്ടി&lt;/b&gt;</translation>
    </message>
    <message>
        <source>Original message:</source>
        <translation type="unfinished">യഥാർത്ഥ സന്ദേശം:</translation>
    </message>
</context>
<context>
    <name>CoinControlDialog</name>
    <message>
        <source>Coin Selection</source>
        <translation type="unfinished">കോയിൻ തിരഞ്ഞെടുക്കൽ </translation>
    </message>
    <message>
        <source>Quantity:</source>
        <translation type="unfinished">നിര്‍ദ്ധിഷ്‌ടസംഖ്യ / അളവ് :</translation>
    </message>
    <message>
        <source>Bytes:</source>
        <translation type="unfinished">ബൈറ്റ്സ്:</translation>
    </message>
    <message>
        <source>Amount:</source>
        <translation type="unfinished">തുക:</translation>
    </message>
    <message>
        <source>Fee:</source>
        <translation type="unfinished">ഫീസ്‌ / പ്രതിഫലം :</translation>
    </message>
    <message>
        <source>Dust:</source>
        <translation type="unfinished">പൊടി:</translation>
    </message>
    <message>
        <source>After Fee:</source>
        <translation type="unfinished">ഫീസ് കഴിഞ്ഞ്:</translation>
    </message>
    <message>
        <source>Change:</source>
        <translation type="unfinished">മാറ്റം</translation>
    </message>
    <message>
        <source>(un)select all</source>
        <translation type="unfinished">എല്ലാം തിരഞ്ഞു (എടുക്കുക /എടുക്കാതിരിക്കുക)</translation>
    </message>
    <message>
        <source>Tree mode</source>
        <translation type="unfinished">ട്രീ മോഡ്</translation>
    </message>
    <message>
        <source>List mode</source>
        <translation type="unfinished">പട്ടിക </translation>
    </message>
    <message>
        <source>Amount</source>
        <translation type="unfinished">തുക </translation>
    </message>
    <message>
        <source>Received with label</source>
        <translation type="unfinished">അടയാളത്തോടുകൂടി ലഭിച്ചു </translation>
    </message>
    <message>
        <source>Received with address</source>
        <translation type="unfinished">മേൽവിലാസത്തോടുകൂടി ലഭിച്ചു </translation>
    </message>
    <message>
        <source>Date</source>
        <translation type="unfinished">തീയതി </translation>
    </message>
    <message>
        <source>Confirmations</source>
        <translation type="unfinished">സ്ഥിതീകരണങ്ങൾ </translation>
    </message>
    <message>
        <source>Confirmed</source>
        <translation type="unfinished">സ്ഥിതീകരിച്ചു</translation>
    </message>
    <message>
        <source>Copy amount</source>
        <translation type="unfinished">തുക പകർത്തുക</translation>
    </message>
    <message>
        <source>Copy quantity</source>
        <translation type="unfinished">നിര്‍ദ്ധിഷ്‌ടസംഖ്യ / അളവ് പകർത്തുക</translation>
    </message>
    <message>
        <source>Copy fee</source>
        <translation type="unfinished">പകർത്തു ഫീസ്</translation>
    </message>
    <message>
        <source>Copy after fee</source>
        <translation type="unfinished">ശേഷമുള്ള ഫീ പകർത്തു</translation>
    </message>
    <message>
        <source>Copy bytes</source>
        <translation type="unfinished">ബൈറ്റ്സ് പകർത്തു</translation>
    </message>
    <message>
        <source>Copy dust</source>
        <translation type="unfinished">ഡസ്ട് പകർത്തു</translation>
    </message>
    <message>
        <source>Copy change</source>
        <translation type="unfinished">ചേഞ്ച് പകർത്തു</translation>
    </message>
    <message>
        <source>(%1 locked)</source>
        <translation type="unfinished">(%1 ലോക്ക് ആക്കിയിരിക്കുന്നു)</translation>
    </message>
    <message>
        <source>yes</source>
        <translation type="unfinished">അതെ / ശരി</translation>
    </message>
    <message>
        <source>no</source>
        <translation type="unfinished">ഇല്ല</translation>
    </message>
    <message>
        <source>This label turns red if any recipient receives an amount smaller than the current dust threshold.</source>
        <translation type="unfinished">ഏതെങ്കിലും സ്വീകർത്താവിന് നിലവിലെ ഡസ്ട് പരിധിയേക്കാൾ ചെറിയ തുക ലഭിക്കുകയാണെങ്കിൽ ഈ ലേബൽ ചുവപ്പായി മാറുന്നു.</translation>
    </message>
    <message>
        <source>Can vary +/- %1 satoshi(s) per input.</source>
        <translation type="unfinished">ഒരു ഇൻപുട്ടിന് +/-%1 സതോഷി(കൾ) വ്യത്യാസം ഉണ്ടാകാം.</translation>
    </message>
    <message>
        <source>(no label)</source>
        <translation type="unfinished">(ലേബൽ ഇല്ല)</translation>
    </message>
    <message>
        <source>change from %1 (%2)</source>
        <translation type="unfinished">%1 (%2) ൽ നിന്ന് മാറ്റുക</translation>
    </message>
    <message>
        <source>(change)</source>
        <translation type="unfinished">(മാറ്റം)</translation>
    </message>
</context>
<context>
    <name>CreateWalletActivity</name>
    <message>
        <source>Create Wallet</source>
        <extracomment>Title of window indicating the progress of creation of a new wallet.</extracomment>
        <translation type="unfinished">വാലറ്റ് / പണസഞ്ചി സൃഷ്ടിക്കുക :</translation>
    </message>
    <message>
        <source>Create wallet failed</source>
        <translation type="unfinished">വാലറ്റ് രൂപീകരണം പരാജയപ്പെട്ടു </translation>
    </message>
    <message>
        <source>Create wallet warning</source>
        <translation type="unfinished">വാലറ്റ് രൂപീകരണത്തിലെ മുന്നറിയിപ്പ് </translation>
    </message>
    </context>
<context>
    <name>OpenWalletActivity</name>
    <message>
        <source>default wallet</source>
        <translation type="unfinished">സ്ഥിരം ആയ വാലറ്റ്</translation>
    </message>
    <message>
        <source>Open Wallet</source>
        <extracomment>Title of window indicating the progress of opening of a wallet.</extracomment>
        <translation type="unfinished">വാലറ്റ് തുറക്കുക </translation>
    </message>
    </context>
<context>
    <name>WalletController</name>
    <message>
        <source>Close wallet</source>
        <translation type="unfinished">വാലറ്റ് പൂട്ടുക </translation>
    </message>
    <message>
        <source>Close all wallets</source>
        <translation type="unfinished">എല്ലാ വാലറ്റുകളും അടയ്‌ക്കുക ...</translation>
    </message>
    </context>
<context>
    <name>CreateWalletDialog</name>
    <message>
        <source>Create Wallet</source>
        <translation type="unfinished">വാലറ്റ് / പണസഞ്ചി സൃഷ്ടിക്കുക :</translation>
    </message>
    <message>
        <source>Wallet Name</source>
        <translation type="unfinished">വാലറ്റ് പേര്</translation>
    </message>
    <message>
        <source>Encrypt the wallet. The wallet will be encrypted with a passphrase of your choice.</source>
        <translation type="unfinished">എൻ‌ക്രിപ്റ്റ് വാലറ്റ്</translation>
    </message>
    <message>
        <source>Encrypt Wallet</source>
        <translation type="unfinished">എൻ‌ക്രിപ്റ്റ് വാലറ്റ്</translation>
    </message>
    <message>
        <source>Disable Private Keys</source>
        <translation type="unfinished"> സ്വകാര്യ കീകൾ പ്രവർത്തനരഹിതമാക്കുക </translation>
    </message>
    <message>
        <source>Make Blank Wallet</source>
        <translation type="unfinished">ശൂന്യമായ വാലറ്റ് നിർമ്മിക്കുക</translation>
    </message>
    <message>
        <source>Create</source>
        <translation type="unfinished">സൃഷ്ടിക്കുക</translation>
    </message>
    </context>
<context>
    <name>EditAddressDialog</name>
    <message>
        <source>Edit Address</source>
        <translation type="unfinished">വിലാസം എഡിറ്റുചെയ്യുക</translation>
    </message>
    <message>
        <source>&amp;Label</source>
        <translation type="unfinished">&amp;ലേബൽ</translation>
    </message>
    <message>
        <source>&amp;Address</source>
        <translation type="unfinished">&amp; വിലാസം</translation>
    </message>
    <message>
        <source>New sending address</source>
        <translation type="unfinished">പുതിയ അയയ്‌ക്കുന്ന വിലാസം</translation>
    </message>
    <message>
        <source>Edit receiving address</source>
        <translation type="unfinished">സ്വീകരിക്കുന്ന വിലാസം എഡിറ്റുചെയ്യുക</translation>
    </message>
    <message>
        <source>Edit sending address</source>
        <translation type="unfinished">അയയ്‌ക്കുന്ന വിലാസം എഡിറ്റുചെയ്യുക</translation>
    </message>
    <message>
        <source>Could not unlock wallet.</source>
        <translation type="unfinished">വാലറ്റ് അൺലോക്കുചെയ്യാനായില്ല.</translation>
    </message>
    <message>
        <source>New key generation failed.</source>
        <translation type="unfinished">പുതിയ കീ ജനറേഷൻ പരാജയപ്പെട്ടു</translation>
    </message>
</context>
<context>
    <name>FreespaceChecker</name>
    <message>
        <source>A new data directory will be created.</source>
        <translation type="unfinished">ഒരു പുതിയ ഡാറ്റ ഡയറക്ടറി സൃഷ്ടിക്കും.</translation>
    </message>
    <message>
        <source>name</source>
        <translation type="unfinished">നാമധേയം / പേര് </translation>
    </message>
    <message>
        <source>Path already exists, and is not a directory.</source>
        <translation type="unfinished">പാത്ത് ഇതിനകം നിലവിലുണ്ട്, അത് ഒരു ഡയറക്ടറിയല്ല.</translation>
    </message>
    <message>
        <source>Cannot create data directory here.</source>
        <translation type="unfinished">ഡാറ്റ ഡയറക്ടറി ഇവിടെ സൃഷ്ടിക്കാൻ കഴിയില്ല.</translation>
    </message>
</context>
<context>
    <name>Intro</name>
    <message>
        <source>Bitcoin</source>
        <translation type="unfinished">ബിറ്റ്കോയിൻ</translation>
    </message>
    <message numerus="yes">
        <source>%n GB of space available</source>
        <translation type="unfinished">
            <numerusform />
            <numerusform />
        </translation>
    </message>
    <message numerus="yes">
        <source>(of %n GB needed)</source>
        <translation type="unfinished">
            <numerusform />
            <numerusform />
        </translation>
    </message>
    <message numerus="yes">
        <source>(%n GB needed for full chain)</source>
        <translation type="unfinished">
            <numerusform />
            <numerusform />
        </translation>
    </message>
    <message numerus="yes">
        <source>(sufficient to restore backups %n day(s) old)</source>
        <extracomment>Explanatory text on the capability of the current prune target.</extracomment>
        <translation type="unfinished">
            <numerusform />
            <numerusform />
        </translation>
    </message>
    <message>
        <source>Error</source>
        <translation type="unfinished">പിശക് </translation>
    </message>
    <message>
        <source>Welcome</source>
        <translation type="unfinished">സ്വാഗതം</translation>
    </message>
    </context>
<context>
    <name>HelpMessageDialog</name>
    <message>
        <source>version</source>
        <translation type="unfinished">പതിപ്പ്</translation>
    </message>
    <message>
        <source>Command-line options</source>
        <translation type="unfinished">കമാൻഡ്-ലൈൻ ഓപ്ഷനുകൾ</translation>
    </message>
</context>
<context>
    <name>ShutdownWindow</name>
    <message>
        <source>%1 is shutting down…</source>
        <translation type="unfinished">%1 നിർത്തുകയാണ്...</translation>
    </message>
    </context>
<context>
    <name>ModalOverlay</name>
    <message>
        <source>Form</source>
        <translation type="unfinished">ഫോം </translation>
    </message>
    <message>
        <source>Number of blocks left</source>
        <translation type="unfinished">അവശേഷിക്കുന്ന ബ്ലോക്കുകൾ </translation>
    </message>
    <message>
        <source>Last block time</source>
        <translation type="unfinished">അവസാന ബ്ലോക്കിന്റെ സമയം </translation>
    </message>
    <message>
        <source>Progress</source>
        <translation type="unfinished">പുരോഗതി</translation>
    </message>
    </context>
<context>
    <name>OptionsDialog</name>
    <message>
        <source>&amp;Window</source>
        <translation type="unfinished">&amp;ജാലകം </translation>
    </message>
    <message>
        <source>Error</source>
        <translation type="unfinished">പിശക് </translation>
    </message>
    </context>
<context>
    <name>OverviewPage</name>
    <message>
        <source>Form</source>
        <translation type="unfinished">ഫോം </translation>
    </message>
    <message>
        <source>Available:</source>
        <translation type="unfinished">ലഭ്യമായ</translation>
    </message>
    <message>
        <source>Spendable:</source>
        <translation type="unfinished">വിനിയോഗിക്കാവുന്നത് / ചെലവാക്കാവുന്നത് </translation>
    </message>
    <message>
        <source>Recent transactions</source>
        <translation type="unfinished">സമീപ കാല ഇടപാടുകൾ</translation>
    </message>
    </context>
<context>
    <name>PSBTOperationsDialog</name>
    <message>
        <source>Signed transaction successfully. Transaction is ready to broadcast.</source>
        <translation type="unfinished">ഇടപാട് വിജയകരമായി ഒപ്പിട്ടു.  ഇടപാട് പ്രക്ഷേപണത്തിന് തയ്യാറാണ്</translation>
    </message>
    </context>
<context>
    <name>PaymentServer</name>
    <message>
        <source>URI handling</source>
        <translation type="unfinished">യു‌ആർ‌ഐ കൈകാര്യം ചെയ്യൽ</translation>
    </message>
    <message>
        <source>'bitcoin://' is not a valid URI. Use 'bitcoin:' instead.</source>
        <translation type="unfinished">'bitcoin://' എന്നത് ശരിയായ ഒരു URI അല്ല .പകരം 'bitcoin:' ഉപയോഗിക്കൂ </translation>
    </message>
    <message>
        <source>URI cannot be parsed! This can be caused by an invalid Bitcoin address or malformed URI parameters.</source>
        <translation type="unfinished">യു‌ആർ‌ഐ പാഴ്‌സുചെയ്യാൻ‌ കഴിയില്ല! അസാധുവായ ബിറ്റ്കോയിൻ വിലാസം അല്ലെങ്കിൽ കേടായ യു‌ആർ‌ഐ പാരാമീറ്ററുകൾ കാരണം ഇത് സംഭവിക്കാം.</translation>
    </message>
    <message>
        <source>Payment request file handling</source>
        <translation type="unfinished">പേയ്‌മെന്റ് അഭ്യർത്ഥന ഫയൽ കൈകാര്യം ചെയ്യൽ</translation>
    </message>
</context>
<context>
    <name>PeerTableModel</name>
    <message>
        <source>User Agent</source>
        <extracomment>Title of Peers Table column which contains the peer's User Agent string.</extracomment>
        <translation type="unfinished">ഉപയോക്തൃ ഏജൻറ്</translation>
    </message>
    <message>
        <source>Ping</source>
        <extracomment>Title of Peers Table column which indicates the current latency of the connection with the peer.</extracomment>
        <translation type="unfinished">പിംഗ് </translation>
    </message>
    <message>
        <source>Sent</source>
        <extracomment>Title of Peers Table column which indicates the total amount of network information we have sent to the peer.</extracomment>
        <translation type="unfinished">അയക്കുക </translation>
    </message>
    <message>
        <source>Received</source>
        <extracomment>Title of Peers Table column which indicates the total amount of network information we have received from the peer.</extracomment>
        <translation type="unfinished">ലഭിച്ചവ </translation>
    </message>
    <message>
        <source>Address</source>
        <extracomment>Title of Peers Table column which contains the IP/Onion/I2P address of the connected peer.</extracomment>
        <translation type="unfinished">വിലാസം</translation>
    </message>
    </context>
<context>
    <name>RPCConsole</name>
    <message>
        <source>Received</source>
        <translation type="unfinished">ലഭിച്ചവ </translation>
    </message>
    <message>
        <source>Sent</source>
        <translation type="unfinished">അയക്കുക </translation>
    </message>
    <message>
        <source>User Agent</source>
        <translation type="unfinished">ഉപയോക്തൃ ഏജൻറ്</translation>
    </message>
    <message>
        <source>Node window</source>
        <translation type="unfinished">നോഡ് വിൻഡോ</translation>
    </message>
    <message>
        <source>Permissions</source>
        <translation type="unfinished">അനുവാത്തംനൽകൾ</translation>
    </message>
    <message>
        <source>Last block time</source>
        <translation type="unfinished">അവസാന ബ്ലോക്കിന്റെ സമയം </translation>
    </message>
    </context>
<context>
    <name>ReceiveCoinsDialog</name>
    <message>
        <source>Could not unlock wallet.</source>
        <translation type="unfinished">വാലറ്റ് അൺലോക്കുചെയ്യാനായില്ല.</translation>
    </message>
    </context>
<context>
    <name>ReceiveRequestDialog</name>
    <message>
        <source>Amount:</source>
        <translation type="unfinished">തുക:</translation>
    </message>
    <message>
        <source>Wallet:</source>
        <translation type="unfinished">വാലറ്റ്:</translation>
    </message>
    </context>
<context>
    <name>RecentRequestsTableModel</name>
    <message>
        <source>Date</source>
        <translation type="unfinished">തീയതി </translation>
    </message>
    <message>
        <source>Label</source>
        <translation type="unfinished">ലേബൽ</translation>
    </message>
    <message>
        <source>(no label)</source>
        <translation type="unfinished">(ലേബൽ ഇല്ല)</translation>
    </message>
    </context>
<context>
    <name>SendCoinsDialog</name>
    <message>
        <source>Quantity:</source>
        <translation type="unfinished">നിര്‍ദ്ധിഷ്‌ടസംഖ്യ / അളവ് :</translation>
    </message>
    <message>
        <source>Bytes:</source>
        <translation type="unfinished">ബൈറ്റ്സ്:</translation>
    </message>
    <message>
        <source>Amount:</source>
        <translation type="unfinished">തുക:</translation>
    </message>
    <message>
        <source>Fee:</source>
        <translation type="unfinished">ഫീസ്‌ / പ്രതിഫലം :</translation>
    </message>
    <message>
        <source>After Fee:</source>
        <translation type="unfinished">ഫീസ് കഴിഞ്ഞ്:</translation>
    </message>
    <message>
        <source>Change:</source>
        <translation type="unfinished">മാറ്റം</translation>
    </message>
    <message>
        <source>Dust:</source>
        <translation type="unfinished">പൊടി:</translation>
    </message>
    <message>
        <source>Copy quantity</source>
        <translation type="unfinished">നിര്‍ദ്ധിഷ്‌ടസംഖ്യ / അളവ് പകർത്തുക</translation>
    </message>
    <message>
        <source>Copy amount</source>
        <translation type="unfinished">തുക പകർത്തുക</translation>
    </message>
    <message>
        <source>Copy fee</source>
        <translation type="unfinished">പകർത്തു ഫീസ്</translation>
    </message>
    <message>
        <source>Copy after fee</source>
        <translation type="unfinished">ശേഷമുള്ള ഫീ പകർത്തു</translation>
    </message>
    <message>
        <source>Copy bytes</source>
        <translation type="unfinished">ബൈറ്റ്സ് പകർത്തു</translation>
    </message>
    <message>
        <source>Copy dust</source>
        <translation type="unfinished">ഡസ്ട് പകർത്തു</translation>
    </message>
    <message>
        <source>Copy change</source>
        <translation type="unfinished">ചേഞ്ച് പകർത്തു</translation>
    </message>
    <message numerus="yes">
        <source>Estimated to begin confirmation within %n block(s).</source>
        <translation type="unfinished">
            <numerusform />
            <numerusform />
        </translation>
    </message>
    <message>
        <source>(no label)</source>
        <translation type="unfinished">(ലേബൽ ഇല്ല)</translation>
    </message>
</context>
<context>
    <name>SendCoinsEntry</name>
    <message>
        <source>Choose previously used address</source>
        <translation type="unfinished">മുൻപ്‌ ഉപയോഗിച്ച അഡ്രസ് തെരഞ്ഞെടുക്കുക</translation>
    </message>
    <message>
        <source>The Bitcoin address to send the payment to</source>
        <translation type="unfinished">പേയ്മെന്റ് അയക്കേണ്ട ബിറ്കോയിൻ അഡ്രസ് </translation>
    </message>
    </context>
<context>
    <name>SignVerifyMessageDialog</name>
    <message>
        <source>Choose previously used address</source>
        <translation type="unfinished">മുൻപ്‌ ഉപയോഗിച്ച അഡ്രസ് തെരഞ്ഞെടുക്കുക</translation>
    </message>
    </context>
<context>
    <name>TransactionDesc</name>
    <message>
        <source>%1 confirmations</source>
        <extracomment>Text explaining the current status of a transaction, shown in the status field of the details window for this transaction. This status represents a transaction confirmed in 6 or more blocks.</extracomment>
        <translation type="unfinished">%1 സ്ഥിരീകരണങ്ങൾ</translation>
    </message>
    <message>
        <source>Date</source>
        <translation type="unfinished">തീയതി </translation>
    </message>
    <message numerus="yes">
        <source>matures in %n more block(s)</source>
        <translation type="unfinished">
            <numerusform />
            <numerusform />
        </translation>
    </message>
    <message>
        <source>Amount</source>
        <translation type="unfinished">തുക </translation>
    </message>
    </context>
<context>
    <name>TransactionTableModel</name>
    <message>
        <source>Date</source>
        <translation type="unfinished">തീയതി </translation>
    </message>
    <message>
        <source>Label</source>
        <translation type="unfinished">ലേബൽ</translation>
    </message>
    <message>
        <source>(no label)</source>
        <translation type="unfinished">(ലേബൽ ഇല്ല)</translation>
    </message>
    </context>
<context>
    <name>TransactionView</name>
    <message>
        <source>Confirmed</source>
        <translation type="unfinished">സ്ഥിതീകരിച്ചു</translation>
    </message>
    <message>
        <source>Date</source>
        <translation type="unfinished">തീയതി </translation>
    </message>
    <message>
        <source>Label</source>
        <translation type="unfinished">ലേബൽ</translation>
    </message>
    <message>
        <source>Address</source>
        <translation type="unfinished">വിലാസം</translation>
    </message>
    <message>
        <source>Exporting Failed</source>
        <translation type="unfinished">കയറ്റുമതി പരാജയപ്പെട്ടു</translation>
    </message>
    </context>
<context>
    <name>WalletFrame</name>
    <message>
        <source>Create a new wallet</source>
        <translation type="unfinished">ഒരു പുതിയ വാലറ്റ് സൃഷ്ടിക്കുക</translation>
    </message>
    <message>
        <source>Error</source>
        <translation type="unfinished">പിശക് </translation>
    </message>
    </context>
<context>
    <name>WalletModel</name>
    <message>
        <source>default wallet</source>
        <translation type="unfinished">സ്ഥിരം ആയ വാലറ്റ്</translation>
    </message>
</context>
<context>
    <name>WalletView</name>
    <message>
        <source>&amp;Export</source>
        <translation type="unfinished">&amp; കയറ്റുമതി ചെയ്യുക</translation>
    </message>
    <message>
        <source>Export the data in the current tab to a file</source>
        <translation type="unfinished">നിലവിലുള്ള  ടാബിലെ  വിവരങ്ങൾ ഒരു ഫയലിലേക്ക് എക്സ്പോർട്ട് ചെയ്യുക</translation>
    </message>
    </context>
<context>
    <name>bitcoin-core</name>
    <message>
        <source>This is the transaction fee you may pay when fee estimates are not available.</source>
        <translation type="unfinished">പ്രതിഫലം മൂല്യനിർണയം ലഭ്യമാകാത്ത പക്ഷം നിങ്ങൾ നല്കേണ്ടിവരുന്ന ഇടപാട് പ്രതിഫലം ഇതാണ്.</translation>
    </message>
    <message>
        <source>Error reading from database, shutting down.</source>
        <translation type="unfinished">ഡാറ്റാബേസിൽ നിന്നും വായിച്ചെടുക്കുന്നതിനു തടസം നേരിട്ടു, പ്രവർത്തനം അവസാനിപ്പിക്കുന്നു.</translation>
    </message>
    <message>
        <source>Error: Disk space is low for %s</source>
        <translation type="unfinished">Error: %s ൽ ഡിസ്ക് സ്പേസ് വളരെ കുറവാണ്</translation>
    </message>
    <message>
        <source>Invalid -onion address or hostname: '%s'</source>
        <translation type="unfinished">തെറ്റായ ഒണിയൻ അഡ്രസ് അല്ലെങ്കിൽ ഹോസ്റ്റ്നെയിം: '%s'</translation>
    </message>
    <message>
        <source>Invalid -proxy address or hostname: '%s'</source>
        <translation type="unfinished">തെറ്റായ -പ്രോക്സി അഡ്രസ് അല്ലെങ്കിൽ ഹോസ്റ്റ് നെയിം : '%s'</translation>
    </message>
    <message>
        <source>Invalid netmask specified in -whitelist: '%s'</source>
        <translation type="unfinished">-whitelist: '%s' ൽ രേഖപ്പെടുത്തിയിരിക്കുന്ന netmask തെറ്റാണ് </translation>
    </message>
    <message>
        <source>Need to specify a port with -whitebind: '%s'</source>
        <translation type="unfinished">-whitebind: '%s' നൊടൊപ്പം ഒരു പോർട്ട് കൂടി നിർദ്ദേശിക്കേണ്ടതുണ്ട് </translation>
    </message>
    <message>
        <source>Reducing -maxconnections from %d to %d, because of system limitations.</source>
        <translation type="unfinished">സിസ്റ്റത്തിന്റെ പരിമിധികളാൽ -maxconnections ന്റെ മൂല്യം %d ൽ  നിന്നും %d യിലേക്ക് കുറക്കുന്നു.</translation>
    </message>
    <message>
        <source>Section [%s] is not recognized.</source>
        <translation type="unfinished">Section [%s]  തിരിച്ചറിഞ്ഞില്ല.</translation>
    </message>
    <message>
        <source>Signing transaction failed</source>
        <translation type="unfinished">ഇടപാട് സൈൻ ചെയ്യുന്നത് പരാജയപ്പെട്ടു.</translation>
    </message>
    <message>
        <source>Specified -walletdir "%s" does not exist</source>
        <translation type="unfinished">നിർദേശിച്ച -walletdir "%s" നിലവിൽ ഇല്ല</translation>
    </message>
    <message>
        <source>Specified -walletdir "%s" is a relative path</source>
        <translation type="unfinished">നിർദേശിച്ച -walletdir "%s" ഒരു റിലേറ്റീവ് പാത്ത് ആണ്</translation>
    </message>
    <message>
        <source>Specified -walletdir "%s" is not a directory</source>
        <translation type="unfinished">നിർദേശിച്ച  -walletdir "%s" ഒരു ഡയറക്ടറി അല്ല </translation>
    </message>
    <message>
        <source>The transaction amount is too small to pay the fee</source>
        <translation type="unfinished">ഇടപാട് മൂല്യം തീരെ കുറവായതിനാൽ പ്രതിഫലം നൽകാൻ കഴിയില്ല.</translation>
    </message>
    <message>
        <source>This is experimental software.</source>
        <translation type="unfinished">ഇത് പരീക്ഷിച്ചുകൊണ്ടിരിക്കുന്ന ഒരു സോഫ്റ്റ്‌വെയർ ആണ്.</translation>
    </message>
    <message>
        <source>Transaction amount too small</source>
        <translation type="unfinished">ഇടപാട് മൂല്യം വളരെ കുറവാണ്</translation>
    </message>
    <message>
        <source>Transaction too large</source>
        <translation type="unfinished">ഇടപാട് വളരെ വലുതാണ് </translation>
    </message>
    <message>
        <source>Unable to bind to %s on this computer (bind returned error %s)</source>
        <translation type="unfinished">ഈ കംപ്യൂട്ടറിലെ %s ൽ ബൈൻഡ് ചെയ്യാൻ സാധിക്കുന്നില്ല ( ബൈൻഡ് തിരികെ തന്ന പിശക് %s )</translation>
    </message>
    <message>
        <source>Unable to create the PID file '%s': %s</source>
        <translation type="unfinished">PID ഫയൽ '%s': %s നിർമിക്കാൻ സാധിക്കുന്നില്ല </translation>
    </message>
    <message>
        <source>Unable to generate initial keys</source>
        <translation type="unfinished">പ്രാഥമിക കീ നിർമ്മിക്കാൻ സാധിക്കുന്നില്ല</translation>
    </message>
    <message>
        <source>Unknown -blockfilterindex value %s.</source>
        <translation type="unfinished">-blockfilterindex ന്റെ മൂല്യം %s മനസിലാക്കാൻ കഴിയുന്നില്ല.</translation>
    </message>
    </context>
</TS><|MERGE_RESOLUTION|>--- conflicted
+++ resolved
@@ -303,104 +303,6 @@
     </message>
     </context>
 <context>
-<<<<<<< HEAD
-    <name>bitcoin-core</name>
-    <message>
-        <source>-maxtxfee is set very high! Fees this large could be paid on a single transaction.</source>
-        <translation type="unfinished">-maxtxfee യുടെ മൂല്യം വളരെ വലുതാണ്! ഇത്രയും ഉയര്ന്ന പ്രതിഫലം ഒരൊറ്റ ഇടപാടിൽ നൽകാൻ സാധ്യതയുണ്ട്.</translation>
-    </message>
-    <message>
-        <source>This is the transaction fee you may pay when fee estimates are not available.</source>
-        <translation type="unfinished">പ്രതിഫലം മൂല്യനിർണയം ലഭ്യമാകാത്ത പക്ഷം നിങ്ങൾ നല്കേണ്ടിവരുന്ന ഇടപാട് പ്രതിഫലം ഇതാണ്.</translation>
-    </message>
-    <message>
-        <source>Error reading from database, shutting down.</source>
-        <translation type="unfinished">ഡാറ്റാബേസിൽ നിന്നും വായിച്ചെടുക്കുന്നതിനു തടസം നേരിട്ടു, പ്രവർത്തനം അവസാനിപ്പിക്കുന്നു.</translation>
-    </message>
-    <message>
-        <source>Error: Disk space is low for %s</source>
-        <translation type="unfinished">Error: %s ൽ ഡിസ്ക് സ്പേസ് വളരെ കുറവാണ്</translation>
-    </message>
-    <message>
-        <source>Invalid -onion address or hostname: '%s'</source>
-        <translation type="unfinished">തെറ്റായ ഒണിയൻ അഡ്രസ് അല്ലെങ്കിൽ ഹോസ്റ്റ്നെയിം: '%s'</translation>
-    </message>
-    <message>
-        <source>Invalid -proxy address or hostname: '%s'</source>
-        <translation type="unfinished">തെറ്റായ -പ്രോക്സി അഡ്രസ് അല്ലെങ്കിൽ ഹോസ്റ്റ് നെയിം : '%s'</translation>
-    </message>
-    <message>
-        <source>Invalid amount for -paytxfee=&lt;amount&gt;: '%s' (must be at least %s)</source>
-        <translation type="unfinished">തെറ്റായ തുക  -paytxfee=&lt;amount&gt; :'%s' (ഏറ്റവും കുറഞ്ഞത് %s എങ്കിലും ആയിരിക്കണം )</translation>
-    </message>
-    <message>
-        <source>Invalid netmask specified in -whitelist: '%s'</source>
-        <translation type="unfinished">-whitelist: '%s' ൽ രേഖപ്പെടുത്തിയിരിക്കുന്ന netmask തെറ്റാണ് </translation>
-    </message>
-    <message>
-        <source>Need to specify a port with -whitebind: '%s'</source>
-        <translation type="unfinished">-whitebind: '%s' നൊടൊപ്പം ഒരു പോർട്ട് കൂടി നിർദ്ദേശിക്കേണ്ടതുണ്ട് </translation>
-    </message>
-    <message>
-        <source>Reducing -maxconnections from %d to %d, because of system limitations.</source>
-        <translation type="unfinished">സിസ്റ്റത്തിന്റെ പരിമിധികളാൽ -maxconnections ന്റെ മൂല്യം %d ൽ  നിന്നും %d യിലേക്ക് കുറക്കുന്നു.</translation>
-    </message>
-    <message>
-        <source>Section [%s] is not recognized.</source>
-        <translation type="unfinished">Section [%s]  തിരിച്ചറിഞ്ഞില്ല.</translation>
-    </message>
-    <message>
-        <source>Signing transaction failed</source>
-        <translation type="unfinished">ഇടപാട് സൈൻ ചെയ്യുന്നത് പരാജയപ്പെട്ടു.</translation>
-    </message>
-    <message>
-        <source>Specified -walletdir "%s" does not exist</source>
-        <translation type="unfinished">നിർദേശിച്ച -walletdir "%s" നിലവിൽ ഇല്ല</translation>
-    </message>
-    <message>
-        <source>Specified -walletdir "%s" is a relative path</source>
-        <translation type="unfinished">നിർദേശിച്ച -walletdir "%s" ഒരു റിലേറ്റീവ് പാത്ത് ആണ്</translation>
-    </message>
-    <message>
-        <source>Specified -walletdir "%s" is not a directory</source>
-        <translation type="unfinished">നിർദേശിച്ച  -walletdir "%s" ഒരു ഡയറക്ടറി അല്ല </translation>
-    </message>
-    <message>
-        <source>The transaction amount is too small to pay the fee</source>
-        <translation type="unfinished">ഇടപാട് മൂല്യം തീരെ കുറവായതിനാൽ പ്രതിഫലം നൽകാൻ കഴിയില്ല.</translation>
-    </message>
-    <message>
-        <source>This is experimental software.</source>
-        <translation type="unfinished">ഇത് പരീക്ഷിച്ചുകൊണ്ടിരിക്കുന്ന ഒരു സോഫ്റ്റ്‌വെയർ ആണ്.</translation>
-    </message>
-    <message>
-        <source>Transaction amount too small</source>
-        <translation type="unfinished">ഇടപാട് മൂല്യം വളരെ കുറവാണ്</translation>
-    </message>
-    <message>
-        <source>Transaction too large</source>
-        <translation type="unfinished">ഇടപാട് വളരെ വലുതാണ് </translation>
-    </message>
-    <message>
-        <source>Unable to bind to %s on this computer (bind returned error %s)</source>
-        <translation type="unfinished">ഈ കംപ്യൂട്ടറിലെ %s ൽ ബൈൻഡ് ചെയ്യാൻ സാധിക്കുന്നില്ല ( ബൈൻഡ് തിരികെ തന്ന പിശക് %s )</translation>
-    </message>
-    <message>
-        <source>Unable to create the PID file '%s': %s</source>
-        <translation type="unfinished">PID ഫയൽ '%s': %s നിർമിക്കാൻ സാധിക്കുന്നില്ല </translation>
-    </message>
-    <message>
-        <source>Unable to generate initial keys</source>
-        <translation type="unfinished">പ്രാഥമിക കീ നിർമ്മിക്കാൻ സാധിക്കുന്നില്ല</translation>
-    </message>
-    <message>
-        <source>Unknown -blockfilterindex value %s.</source>
-        <translation type="unfinished">-blockfilterindex ന്റെ മൂല്യം %s മനസിലാക്കാൻ കഴിയുന്നില്ല.</translation>
-    </message>
-    </context>
-<context>
-=======
->>>>>>> 7da4ae1f
     <name>BitcoinGUI</name>
     <message>
         <source>&amp;Overview</source>
