<TS version="2.1" language="fa">
<context>
    <name>AddressBookPage</name>
    <message>
<<<<<<< HEAD
        <source>Right-click to edit address or label</source>
        <translation type="unfinished">برای ویرایش نشانی یا برچسب راست-کلیک کنید</translation>
    </message>
    <message>
=======
>>>>>>> 7da4ae1f
        <source>Create a new address</source>
        <translation type="unfinished">یک آدرس جدید ایجاد کنید</translation>
    </message>
    <message>
        <source>&amp;New</source>
        <translation type="unfinished">&amp;جدید</translation>
    </message>
    <message>
        <source>Copy the currently selected address to the system clipboard</source>
        <translation type="unfinished">گپی آدرسی که اکنون انتخاب کردید در کلیپ بورد سیستم</translation>
    </message>
    <message>
        <source>&amp;Copy</source>
        <translation type="unfinished">و کپی</translation>
    </message>
    <message>
        <source>C&amp;lose</source>
        <translation type="unfinished">و بستن</translation>
    </message>
    <message>
        <source>Delete the currently selected address from the list</source>
<<<<<<< HEAD
        <translation type="unfinished">حذف آدرس ‌انتخاب شده ی جاری از فهرست</translation>
=======
        <translation type="unfinished">حذف آدرس ‌انتخاب شده کنونی از فهرست</translation>
>>>>>>> 7da4ae1f
    </message>
    <message>
        <source>Enter address or label to search</source>
        <translation type="unfinished">برای جستجو یک آدرس یا برچسب را وارد کنید</translation>
    </message>
    <message>
        <source>Export the data in the current tab to a file</source>
        <translation type="unfinished">خروجی گرفتن داده‌ها از صفحه کنونی در یک فایل</translation>
    </message>
    <message>
        <source>&amp;Export</source>
<<<<<<< HEAD
        <translation type="unfinished">&amp;صدور</translation>
=======
        <translation type="unfinished">و صدور</translation>
>>>>>>> 7da4ae1f
    </message>
    <message>
        <source>&amp;Delete</source>
        <translation type="unfinished">و حذف</translation>
    </message>
    <message>
        <source>Choose the address to send coins to</source>
        <translation type="unfinished">آدرسی که ارزها به آن ارسال میشود را انتخاب کنید</translation>
    </message>
    <message>
        <source>Choose the address to receive coins with</source>
        <translation type="unfinished">آدرسی که ارزها را دریافت میکند را انتخاب کنید</translation>
    </message>
    <message>
        <source>Choose the address to send coins to</source>
        <translation type="unfinished">آدرس را برای ارسال کوین وارد کنید</translation>
    </message>
    <message>
        <source>Choose the address to receive coins with</source>
        <translation type="unfinished">آدرس را برای دریافت کوین وارد کنید</translation>
    </message>
    <message>
        <source>C&amp;hoose</source>
        <translation type="unfinished">و انتخاب</translation>
    </message>
    <message>
        <source>Sending addresses</source>
        <translation type="unfinished">آدرس‌های فرستنده</translation>
    </message>
    <message>
        <source>Receiving addresses</source>
        <translation type="unfinished">آدرس‌های گیرنده</translation>
    </message>
    <message>
        <source>These are your Bitcoin addresses for sending payments. Always check the amount and the receiving address before sending coins.</source>
        <translation type="unfinished">اینها آدرسهای ارسال پرداخت های بیتکوین شماست. همیشه قبل از انجام تراکنش مقدار بیتکوینی که قصد دارید ارسال کنید و آدرسی که برای آن بیتکوین ارسال میکنید را دوباره بررسی کنید</translation>
    </message>
    <message>
        <source>These are your Bitcoin addresses for receiving payments. Use the 'Create new receiving address' button in the receive tab to create new addresses.
Signing is only possible with addresses of the type 'legacy'.</source>
        <translation type="unfinished">اینها آدرس های بیت کوین شما هستند که برای دریافت بیتکوین از آنها استفاده می کنید. اگر میخواهید یک آدرس دریافت بیتکوین جدید برای خود بسازید، میتوانید در صفحه "دریافت ها" از گزینه "ساخت یک آدرس جدید برای دریافت بیتکوین" استفاده کنید
امکان ساخت امضای تراکنش ها تنها با آدرس هایی که از نوع «legacy» هستند امکان‌پذیر است.</translation>
    </message>
    <message>
        <source>&amp;Copy Address</source>
        <translation type="unfinished">و کپی آدرس</translation>
    </message>
    <message>
        <source>Copy &amp;Label</source>
        <translation type="unfinished">و کپی برچسب</translation>
    </message>
    <message>
        <source>&amp;Edit</source>
        <translation type="unfinished">و ویرایش</translation>
    </message>
    <message>
        <source>Export Address List</source>
        <translation type="unfinished">خروجی گرفتن از لیست آدرس ها</translation>
    </message>
    <message>
        <source>Comma separated file</source>
        <extracomment>Expanded name of the CSV file format. See: https://en.wikipedia.org/wiki/Comma-separated_values.</extracomment>
        <translation type="unfinished">فایل جدا شده با ویرگول</translation>
    </message>
    <message>
        <source>There was an error trying to save the address list to %1. Please try again.</source>
        <extracomment>An error message. %1 is a stand-in argument for the name of the file we attempted to save to.</extracomment>
        <translation type="unfinished">هنگام ذخیره کردن فهرست آدرس ها در فایل %1 خطایی پیش آمد. لطفاً دوباره تلاش کنید.</translation>
    </message>
    <message>
        <source>Exporting Failed</source>
        <translation type="unfinished">اجرای خروجی ناموفق بود</translation>
    </message>
</context>
<context>
    <name>AddressTableModel</name>
    <message>
        <source>Label</source>
        <translation type="unfinished">لیبل</translation>
    </message>
    <message>
        <source>Address</source>
        <translation type="unfinished">آدرس</translation>
    </message>
    <message>
        <source>(no label)</source>
        <translation type="unfinished">(بدون لیبل)</translation>
    </message>
</context>
<context>
    <name>AskPassphraseDialog</name>
    <message>
        <source>Passphrase Dialog</source>
        <translation type="unfinished">دیالوگ رمزعبور</translation>
    </message>
    <message>
        <source>Enter passphrase</source>
        <translation type="unfinished">جملۀ عبور را وارد کنید</translation>
    </message>
    <message>
        <source>New passphrase</source>
        <translation type="unfinished">جمله عبور تازه را وارد کنید</translation>
    </message>
    <message>
        <source>Repeat new passphrase</source>
        <translation type="unfinished">جملۀ عبور تازه را دوباره وارد کنید</translation>
    </message>
    <message>
        <source>Show passphrase</source>
        <translation type="unfinished">نمایش جملۀ عبور</translation>
    </message>
    <message>
        <source>Encrypt wallet</source>
        <translation type="unfinished">رمزگذاری کیف پول</translation>
    </message>
    <message>
        <source>This operation needs your wallet passphrase to unlock the wallet.</source>
        <translation type="unfinished">این عملیات برای باز کردن قفل کیف پول شما به رمزعبور کیف پول نیاز دارد.
 </translation>
    </message>
    <message>
        <source>Unlock wallet</source>
        <translation type="unfinished">قفل کیف پول را باز کنید
 </translation>
    </message>
    <message>
        <source>Change passphrase</source>
        <translation type="unfinished">تغییر رمزعبور</translation>
    </message>
    <message>
        <source>Confirm wallet encryption</source>
        <translation type="unfinished">تایید رمزگذاری کیف پول</translation>
    </message>
    <message>
        <source>Warning: If you encrypt your wallet and lose your passphrase, you will &lt;b&gt;LOSE ALL OF YOUR BITCOINS&lt;/b&gt;!</source>
<<<<<<< HEAD
        <translation type="unfinished">هشدار: اگر کیف پول خود را رمزگذاری کنید و عبارت خود را گم کنید ، &lt;b&gt;تمام کویت های خود را از دست &lt;/b&gt;خواهید داد!
</translation>
=======
        <translation type="unfinished">هشدار: اگر کیف پول خود را رمزگذاری کرده و رمز خود را گم کنید ، &lt;b&gt;تمام بیتکوین های خود را از دست خواهید داد&lt;/b&gt;!</translation>
>>>>>>> 7da4ae1f
    </message>
    <message>
        <source>Are you sure you wish to encrypt your wallet?</source>
        <translation type="unfinished">مطمئن هستید که می خواهید کیف پول خود را رمزگذاری کنید؟</translation>
    </message>
    <message>
        <source>Wallet encrypted</source>
        <translation type="unfinished">کیف پول رمزگذاری شد</translation>
    </message>
    <message>
        <source>Enter the new passphrase for the wallet.&lt;br/&gt;Please use a passphrase of &lt;b&gt;ten or more random characters&lt;/b&gt;, or &lt;b&gt;eight or more words&lt;/b&gt;.</source>
        <translation type="unfinished">رمز جدید را برای کیف پول خود وارد کنید. &lt;br/&gt;لطفاً از رمزی استفاده کنید که&lt;b&gt;ده یا بیشتر از ده حرف که بصورت تصادفی انتخاب شده اند&lt;/b&gt;، یا &lt;b&gt; حداقل هشت کلمه باشند&lt;/b&gt;</translation>
    </message>
    <message>
        <source>Enter the old passphrase and new passphrase for the wallet.</source>
        <translation type="unfinished">رمز عبور قدیمی و رمز عبور جدید کیف پول خود را وارد کنید.</translation>
    </message>
    <message>
        <source>Remember that encrypting your wallet cannot fully protect your bitcoins from being stolen by malware infecting your computer.</source>
        <translation type="unfinished">به یاد داشته باشید که رمزگذاری کیف پول شما نمی تواند به طور کامل از سرقت بیت کوین شما در اثر آلوده شدن رایانه به بدافزار محافظت کند.</translation>
    </message>
    <message>
        <source>Wallet to be encrypted</source>
        <translation type="unfinished">کیف پول رمز نگاری شده است</translation>
    </message>
    <message>
        <source>Your wallet is about to be encrypted. </source>
        <translation type="unfinished">کیف پول شما در حال رمزگذاری ست.</translation>
    </message>
    <message>
        <source>Your wallet is now encrypted. </source>
        <translation type="unfinished">کیف پول شما اکنون رمزگذاری شد.</translation>
    </message>
    <message>
        <source>IMPORTANT: Any previous backups you have made of your wallet file should be replaced with the newly generated, encrypted wallet file. For security reasons, previous backups of the unencrypted wallet file will become useless as soon as you start using the new, encrypted wallet.</source>
        <translation type="unfinished">مهم: پشتیبان گیری قبلی که از پرونده کیف پول خود انجام داده اید باید با پرونده کیف پول رمزگذاری شده تازه ایجاد شده جایگزین شود. به دلایل امنیتی ، به محض شروع استفاده از کیف پول رمزگذاری شده جدید ، پشتیبان گیری قبلی از پرونده کیف پول رمزگذاری نشده فایده ای نخواهد داشت.
 </translation>
    </message>
    <message>
        <source>Wallet encryption failed</source>
        <translation type="unfinished">رمزگذاری کیف پول انجام نشد
 </translation>
    </message>
    <message>
        <source>Wallet encryption failed due to an internal error. Your wallet was not encrypted.</source>
        <translation type="unfinished">رمزگذاری کیف پول به دلیل خطای داخلی انجام نشد. کیف پول شما رمزگذاری نشده است.
 </translation>
    </message>
    <message>
        <source>The supplied passphrases do not match.</source>
        <translation type="unfinished">رمزهای واردشده تطابق ندارند.</translation>
    </message>
    <message>
        <source>Wallet unlock failed</source>
        <translation type="unfinished">باز کردن قفل کیف پول انجام نشد
 </translation>
    </message>
    <message>
        <source>The passphrase entered for the wallet decryption was incorrect.</source>
        <translation type="unfinished">عبارت عبور وارد شده برای رمزگشایی کیف پول نادرست است.
 </translation>
    </message>
    <message>
        <source>The passphrase entered for the wallet decryption is incorrect. It contains a null character (ie - a zero byte). If the passphrase was set with a version of this software prior to 25.0, please try again with only the characters up to — but not including — the first null character. If this is successful, please set a new passphrase to avoid this issue in the future.</source>
        <translation type="unfinished">عبارت عبور وارد شده برای رمزگشایی کیف پول نادرست است. این شامل یک کاراکتر تهی (به معنی صفر بایت) است.  اگر عبارت عبور را در نسخه ای از این نرم افزار که قدیمی تر نسخه 25.0 است تنظیم کرده اید ، لطفا عبارت را تا آنجایی که اولین کاراکتر تهی قرار دارد امتحان کنید ( خود کاراکتر تهی را درج نکنید ) و دوباره امتحان کنید. اگر این کار موفقیت آمیز بود ، لطفا یک عبارت عبور جدید تنظیم کنید تا دوباره به این مشکل بر نخورید.</translation>
    </message>
    <message>
        <source>Wallet passphrase was successfully changed.</source>
        <translation type="unfinished">عبارت عبور کیف پول با موفقیت تغییر کرد.
 </translation>
    </message>
    <message>
        <source>Passphrase change failed</source>
        <translation type="unfinished">تغییر عبارت عبور ناموفق بود.</translation>
    </message>
    <message>
        <source>The old passphrase entered for the wallet decryption is incorrect. It contains a null character (ie - a zero byte). If the passphrase was set with a version of this software prior to 25.0, please try again with only the characters up to — but not including — the first null character.</source>
        <translation type="unfinished">عبارت عبور قدیمی وارد شده برای رمزگشایی کیف پول نادرست است. این عبارت عبور شامل یک کاراکتر تهی (به عنوان مثال - کاراکتری با حجم صفر بایت) است . اگر عبارت عبور خود را در نسخه ای از این نرم افزار تا قبل از نسخه  25.0 تنظیم کرده اید ،لطفا دوباره عبارت عبور را تا قبل از کاراکتر تهی یا NULL امتحان کنید ( خود کاراکتر تهی را درج نکنید ).</translation>
    </message>
    <message>
        <source>Warning: The Caps Lock key is on!</source>
        <translation type="unfinished">هشدار: کلید کلاه قفل  روشن است!
 </translation>
    </message>
</context>
<context>
    <name>BanTableModel</name>
    <message>
        <source>IP/Netmask</source>
        <translation type="unfinished">آی پی/نت ماسک</translation>
    </message>
    <message>
        <source>Banned Until</source>
        <translation type="unfinished">مسدودشده تا</translation>
    </message>
</context>
<context>
    <name>BitcoinApplication</name>
    <message>
        <source>Settings file %1 might be corrupt or invalid.</source>
        <translation type="unfinished">فایل تنظیمات %1 ممکن است خراب یا نامعتبر باشد.</translation>
    </message>
    <message>
        <source>Runaway exception</source>
        <translation type="unfinished">استثناء فراری (این استثناء نشان دهنده این است که هسته بیتکوین نتوانست چیزی را در کیف(والت) بنویسد.)</translation>
    </message>
    <message>
        <source>Internal error</source>
        <translation type="unfinished">مشکل داخلی</translation>
    </message>
    <message>
        <source>An internal error occurred. %1 will attempt to continue safely. This is an unexpected bug which can be reported as described below.</source>
        <translation type="unfinished">یک ارور داخلی رخ داده است. %1 تلاش خواهد کرد تا با امنیت ادامه دهد. این یک باگ غیر منتظره است که میتواند به صورت شرح شده در زیر این متن گزارش شود.</translation>
    </message>
</context>
<context>
    <name>QObject</name>
    <message>
        <source>Do you want to reset settings to default values, or to abort without making changes?</source>
        <extracomment>Explanatory text shown on startup when the settings file cannot be read. Prompts user to make a choice between resetting or aborting.</extracomment>
        <translation type="unfinished">آیا می خواهید تنظیمات را به مقادیر پیش فرض بازنشانی کنید یا بدون ایجاد تغییرات لغو کنید؟</translation>
    </message>
    <message>
        <source>A fatal error occurred. Check that settings file is writable, or try running with -nosettings.</source>
        <extracomment>Explanatory text shown on startup when the settings file could not be written. Prompts user to check that we have the ability to write to the file. Explains that the user has the option of running without a settings file.</extracomment>
        <translation type="unfinished">یک خطای مرگبار رخ داد.  بررسی کنید که فایل تنظیمات قابل نوشتن باشد یا سعی کنید با -nosettings اجرا کنید.</translation>
    </message>
    <message>
        <source>Error: %1</source>
        <translation type="unfinished">خطا: %1</translation>
    </message>
    <message>
        <source>%1 didn't yet exit safely…</source>
        <translation type="unfinished">%1 هنوز به صورت ایمن بیرون نرفته است...</translation>
    </message>
    <message>
        <source>unknown</source>
        <translation type="unfinished">ناشناس</translation>
    </message>
    <message>
        <source>Amount</source>
        <translation type="unfinished">میزان وجه:</translation>
    </message>
    <message>
        <source>Enter a Bitcoin address (e.g. %1)</source>
        <translation type="unfinished">آدرس بیت کوین را وارد کنید (به طور مثال %1)</translation>
    </message>
    <message>
        <source>Unroutable</source>
        <translation type="unfinished">غیرقابل برنامه ریزی</translation>
    </message>
    <message>
        <source>Onion</source>
        <comment>network name</comment>
        <extracomment>Name of Tor network in peer info</extracomment>
        <translation type="unfinished">persian</translation>
    </message>
    <message>
        <source>Full Relay</source>
        <extracomment>Peer connection type that relays all network information.</extracomment>
        <translation type="unfinished">رله کامل</translation>
    </message>
    <message>
        <source>Block Relay</source>
        <extracomment>Peer connection type that relays network information about blocks and not transactions or addresses.</extracomment>
        <translation type="unfinished">رله بلوک</translation>
    </message>
    <message>
        <source>Manual</source>
        <extracomment>Peer connection type established manually through one of several methods.</extracomment>
        <translation type="unfinished">دستی </translation>
    </message>
    <message>
        <source>Feeler</source>
        <extracomment>Short-lived peer connection type that tests the aliveness of known addresses.</extracomment>
        <translation type="unfinished">دیده بان</translation>
    </message>
    <message>
        <source>Address Fetch</source>
        <extracomment>Short-lived peer connection type that solicits known addresses from a peer.</extracomment>
        <translation type="unfinished">فهرست نشانی‌ها</translation>
    </message>
    <message>
        <source>%1 d</source>
        <translation type="unfinished">%1 روز قبل</translation>
    </message>
    <message>
        <source>%1 h</source>
        <translation type="unfinished">%1 ساعت قبل</translation>
    </message>
    <message>
        <source>%1 m</source>
        <translation type="unfinished">%1 دقیقه قبل</translation>
    </message>
    <message>
        <source>%1 s</source>
        <translation type="unfinished">%1 ثانیه قبل</translation>
    </message>
    <message>
        <source>None</source>
        <translation type="unfinished">هیچ کدام</translation>
    </message>
    <message>
        <source>N/A</source>
        <translation type="unfinished">موجود نیست</translation>
    </message>
    <message>
        <source>%1 ms</source>
        <translation type="unfinished">%1 میلی ثانیه</translation>
    </message>
    <message numerus="yes">
        <source>%n second(s)</source>
        <translation type="unfinished">
            <numerusform>%n second(s)</numerusform>
        </translation>
    </message>
    <message numerus="yes">
        <source>%n minute(s)</source>
        <translation type="unfinished">
            <numerusform>%n minute(s)</numerusform>
        </translation>
    </message>
    <message numerus="yes">
        <source>%n hour(s)</source>
        <translation type="unfinished">
            <numerusform>%n hour(s)</numerusform>
        </translation>
    </message>
    <message numerus="yes">
        <source>%n day(s)</source>
        <translation type="unfinished">
            <numerusform>%n day(s)</numerusform>
        </translation>
    </message>
    <message numerus="yes">
        <source>%n week(s)</source>
        <translation type="unfinished">
            <numerusform>%n week(s)</numerusform>
        </translation>
    </message>
    <message>
        <source>%1 and %2</source>
        <translation type="unfinished">%1 و %2</translation>
    </message>
    <message numerus="yes">
        <source>%n year(s)</source>
        <translation type="unfinished">
            <numerusform>%n year(s)</numerusform>
        </translation>
    </message>
    <message>
        <source>%1 B</source>
        <translation type="unfinished">%1 بایت</translation>
    </message>
    <message>
        <source>%1 kB</source>
        <translation type="unfinished">%1کیلوبایت</translation>
    </message>
    <message>
        <source>%1 MB</source>
        <translation type="unfinished">%1 مگابایت</translation>
    </message>
    <message>
        <source>%1 GB</source>
        <translation type="unfinished">%1 گیگابایت</translation>
    </message>
</context>
<context>
    <name>BitcoinGUI</name>
    <message>
        <source>&amp;Overview</source>
        <translation type="unfinished">بازبینی</translation>
    </message>
    <message>
        <source>Show general overview of wallet</source>
        <translation type="unfinished">نمایش کلی کیف پول
 </translation>
    </message>
    <message>
        <source>&amp;Transactions</source>
        <translation type="unfinished">تراکنش</translation>
    </message>
    <message>
        <source>Browse transaction history</source>
        <translation type="unfinished">تاریخچه تراکنش را باز کن</translation>
    </message>
    <message>
        <source>E&amp;xit</source>
        <translation type="unfinished">خروج</translation>
    </message>
    <message>
        <source>Quit application</source>
        <translation type="unfinished">از "درخواست نامه"/ application خارج شو</translation>
    </message>
    <message>
        <source>&amp;About %1</source>
        <translation type="unfinished">&amp;درباره %1</translation>
    </message>
    <message>
        <source>Show information about %1</source>
        <translation type="unfinished">نمایش اطلاعات درباره %1</translation>
    </message>
    <message>
        <source>About &amp;Qt</source>
        <translation type="unfinished">درباره Qt</translation>
    </message>
    <message>
        <source>Show information about Qt</source>
        <translation type="unfinished">نمایش اطلاعات درباره Qt</translation>
    </message>
    <message>
        <source>Modify configuration options for %1</source>
        <translation type="unfinished">اصلاح انتخاب ها برای پیکربندی %1</translation>
    </message>
    <message>
        <source>Create a new wallet</source>
        <translation type="unfinished">کیف پول جدیدی ایجاد کنید
 </translation>
    </message>
    <message>
        <source>&amp;Minimize</source>
        <translation type="unfinished">&amp;به حداقل رساندن</translation>
    </message>
    <message>
        <source>Network activity disabled.</source>
        <extracomment>A substring of the tooltip.</extracomment>
        <translation type="unfinished">فعالیت شبکه غیرفعال شد.</translation>
    </message>
    <message>
        <source>Proxy is &lt;b&gt;enabled&lt;/b&gt;: %1</source>
        <translation type="unfinished">پراکسی &lt;br&gt;فعال شده است: %1&lt;/br&gt;</translation>
    </message>
    <message>
        <source>Send coins to a Bitcoin address</source>
        <translation type="unfinished">ارسال کوین به آدرس بیت کوین</translation>
    </message>
    <message>
        <source>Backup wallet to another location</source>
        <translation type="unfinished">پشتیبان گیری از کیف پول به مکان دیگر
 </translation>
    </message>
    <message>
        <source>Change the passphrase used for wallet encryption</source>
        <translation type="unfinished">رمز عبور مربوط به رمزگذاریِ کیف پول  را تغییر دهید</translation>
    </message>
    <message>
        <source>&amp;Send</source>
        <translation type="unfinished">ارسال</translation>
    </message>
    <message>
        <source>&amp;Receive</source>
        <translation type="unfinished">دریافت</translation>
    </message>
    <message>
        <source>&amp;Options…</source>
        <translation type="unfinished">گزینه ها...</translation>
    </message>
    <message>
        <source>&amp;Encrypt Wallet…</source>
        <translation type="unfinished">رمزنگاری کیف پول</translation>
    </message>
    <message>
        <source>Encrypt the private keys that belong to your wallet</source>
        <translation type="unfinished">کلیدهای خصوصی متعلق به کیف پول شما را رمزگذاری کنید
 </translation>
    </message>
    <message>
        <source>&amp;Backup Wallet…</source>
        <translation type="unfinished">نسخه پشتیبان کیف پول</translation>
    </message>
    <message>
        <source>&amp;Change Passphrase…</source>
        <translation type="unfinished">تغییر عبارت عبور</translation>
    </message>
    <message>
        <source>Sign &amp;message…</source>
        <translation type="unfinished">ثبت &amp;پیام</translation>
    </message>
    <message>
        <source>Sign messages with your Bitcoin addresses to prove you own them</source>
        <translation type="unfinished">پیام‌ها را با آدرس بیت‌کوین خود امضا کنید تا مالکیت آن‌ها را اثبات کنید</translation>
    </message>
    <message>
        <source>&amp;Verify message…</source>
        <translation type="unfinished">پیام تایید</translation>
    </message>
    <message>
        <source>&amp;Load PSBT from file…</source>
        <translation type="unfinished">بارگیری PSBT از پرونده</translation>
    </message>
    <message>
        <source>Open &amp;URI…</source>
        <translation type="unfinished">تکثیر نشانی</translation>
    </message>
    <message>
        <source>Close Wallet…</source>
        <translation type="unfinished">بستن کیف پول</translation>
    </message>
    <message>
        <source>Create Wallet…</source>
        <translation type="unfinished">ساخت کیف پول</translation>
    </message>
    <message>
        <source>Close All Wallets…</source>
        <translation type="unfinished">بستن همهٔ کیف پول‌ها</translation>
    </message>
    <message>
        <source>&amp;File</source>
        <translation type="unfinished">فایل</translation>
    </message>
    <message>
        <source>&amp;Settings</source>
        <translation type="unfinished">تنظیمات</translation>
    </message>
    <message>
        <source>&amp;Help</source>
        <translation type="unfinished">راهنما</translation>
    </message>
    <message>
        <source>Tabs toolbar</source>
        <translation type="unfinished">نوار ابزار</translation>
    </message>
    <message>
        <source>Syncing Headers (%1%)…</source>
        <translation type="unfinished">درحال همگام‌سازی هدرها (%1%)…</translation>
    </message>
    <message>
        <source>Synchronizing with network…</source>
        <translation type="unfinished">هماهنگ‌سازی با شبکه</translation>
    </message>
    <message>
        <source>Indexing blocks on disk…</source>
        <translation type="unfinished">در حال شماره‌گذاری بلوکها روی دیسک...</translation>
    </message>
    <message>
<<<<<<< HEAD
        <source>Error: Couldn't create cursor into database</source>
        <translation type="unfinished">خطا: مکان نما در پایگاه داده ایجاد نشد</translation>
=======
        <source>Processing blocks on disk…</source>
        <translation type="unfinished">در حال پردازش بلوکها روی دیسک..</translation>
    </message>
    <message>
        <source>Connecting to peers…</source>
        <translation type="unfinished">در حال اتصال به همتاهای شبکه(پیِر ها)...</translation>
>>>>>>> 7da4ae1f
    </message>
    <message>
        <source>Request payments (generates QR codes and bitcoin: URIs)</source>
        <translation type="unfinished">درخواست پرداخت (ساخت کد QR و بیت‌کوین: URIs)</translation>
    </message>
    <message>
        <source>Show the list of used sending addresses and labels</source>
        <translation type="unfinished">نمایش لیست آدرس‌ها و لیبل‌های ارسالی استفاده شده</translation>
    </message>
    <message>
        <source>Show the list of used receiving addresses and labels</source>
        <translation type="unfinished">نمایش لیست آدرس‌ها و لیبل‌های دریافتی استفاده شده</translation>
    </message>
    <message>
        <source>&amp;Command-line options</source>
        <translation type="unfinished">گزینه های خط فرمان</translation>
    </message>
    <message numerus="yes">
        <source>Processed %n block(s) of transaction history.</source>
        <translation type="unfinished">
            <numerusform>سابقه تراکنش بلوک(های) %n پردازش شد.</numerusform>
        </translation>
    </message>
    <message>
        <source>%1 behind</source>
        <translation type="unfinished">%1 قبل</translation>
    </message>
    <message>
        <source>Catching up…</source>
        <translation type="unfinished">در حال گرفتن..</translation>
    </message>
    <message>
        <source>Last received block was generated %1 ago.</source>
        <translation type="unfinished">آخرین بلاک دریافت شده تولید شده در %1 قبل.</translation>
    </message>
    <message>
        <source>Transactions after this will not yet be visible.</source>
        <translation type="unfinished">تراکنش‌های بعد از این تراکنش هنوز در دسترس نیستند.</translation>
    </message>
    <message>
        <source>Error</source>
        <translation type="unfinished">خطا</translation>
    </message>
    <message>
        <source>Warning</source>
        <translation type="unfinished">هشدار</translation>
    </message>
    <message>
        <source>Information</source>
        <translation type="unfinished">اطلاعات</translation>
    </message>
    <message>
        <source>Up to date</source>
        <translation type="unfinished">به روز</translation>
    </message>
    <message>
        <source>Load PSBT from &amp;clipboard…</source>
        <translation type="unfinished">بارگیری PSBT از &amp;clipboard…</translation>
    </message>
    <message>
        <source>Node window</source>
        <translation type="unfinished">پنجره گره</translation>
    </message>
    <message>
        <source>Open node debugging and diagnostic console</source>
        <translation type="unfinished">باز کردن کنسول دی باگ و تشخیص گره</translation>
    </message>
    <message>
        <source>&amp;Sending addresses</source>
        <translation type="unfinished">ادرس ارسال</translation>
    </message>
    <message>
        <source>&amp;Receiving addresses</source>
        <translation type="unfinished">ادرس درسافت</translation>
    </message>
    <message>
        <source>Open a bitcoin: URI</source>
        <translation type="unfinished">بارک کردن یک بیت‌کوین: URI</translation>
    </message>
    <message>
        <source>Open Wallet</source>
        <translation type="unfinished">کیف پول را باز کنید
 </translation>
    </message>
    <message>
        <source>Open a wallet</source>
        <translation type="unfinished">کیف پول را باز کنید
 </translation>
    </message>
    <message>
        <source>Close wallet</source>
        <translation type="unfinished">کیف پول را ببندید</translation>
    </message>
    <message>
        <source>Restore Wallet…</source>
        <extracomment>Name of the menu item that restores wallet from a backup file.</extracomment>
        <translation type="unfinished">بازیابی کیف پول…</translation>
    </message>
    <message>
        <source>Restore a wallet from a backup file</source>
        <extracomment>Status tip for Restore Wallet menu item</extracomment>
        <translation type="unfinished">بازیابی یک کیف پول از یک فایل پشتیبان</translation>
    </message>
    <message>
<<<<<<< HEAD
        <source>Pruning blockstore…</source>
        <translation type="unfinished">هرس بلوک فروشی…</translation>
=======
        <source>Close all wallets</source>
        <translation type="unfinished">همه‌ی کیف پول‌ها را ببند</translation>
    </message>
    <message>
        <source>default wallet</source>
        <translation type="unfinished">کیف پول پیش فرض
 </translation>
>>>>>>> 7da4ae1f
    </message>
    <message>
        <source>No wallets available</source>
        <translation type="unfinished">هیچ کیف پولی در دسترس نمی باشد</translation>
    </message>
    <message>
        <source>Wallet Data</source>
        <extracomment>Name of the wallet data file format.</extracomment>
        <translation type="unfinished">داده های کیف پول</translation>
    </message>
    <message>
        <source>Load Wallet Backup</source>
        <extracomment>The title for Restore Wallet File Windows</extracomment>
        <translation type="unfinished">بارگیری پشتیبان‌گیری کیف پول</translation>
    </message>
    <message>
        <source>Restore Wallet</source>
        <extracomment>Title of pop-up window shown when the user is attempting to restore a wallet.</extracomment>
        <translation type="unfinished">بازیابی کیف پول</translation>
    </message>
    <message>
        <source>Wallet Name</source>
        <extracomment>Label of the input field where the name of the wallet is entered.</extracomment>
        <translation type="unfinished">نام کیف پول</translation>
    </message>
    <message>
        <source>&amp;Window</source>
        <translation type="unfinished">پنجره</translation>
    </message>
    <message>
        <source>Zoom</source>
        <translation type="unfinished">بزرگنمایی</translation>
    </message>
    <message>
        <source>Main Window</source>
        <translation type="unfinished">پنجره اصلی</translation>
    </message>
    <message>
        <source>%1 client</source>
        <translation type="unfinished">کلاینت: %1</translation>
    </message>
    <message>
        <source>&amp;Hide</source>
        <translation type="unfinished">مخفی کن</translation>
    </message>
    <message numerus="yes">
        <source>%n active connection(s) to Bitcoin network.</source>
        <extracomment>A substring of the tooltip.</extracomment>
        <translation type="unfinished">
            <numerusform>%n اتصال(های) فعال به شبکه بیت کوین.</numerusform>
        </translation>
    </message>
    <message>
        <source>Click for more actions.</source>
        <extracomment>A substring of the tooltip. "More actions" are available via the context menu.</extracomment>
        <translation type="unfinished">برای عملیات‌های بیشتر کلیک کنید.</translation>
    </message>
    <message>
        <source>Show Peers tab</source>
        <extracomment>A context menu item. The "Peers tab" is an element of the "Node window".</extracomment>
        <translation type="unfinished">نمایش برگه همتایان </translation>
    </message>
    <message>
        <source>Disable network activity</source>
        <extracomment>A context menu item.</extracomment>
        <translation type="unfinished">غیرفعال‌سازی فعالیت شبکه</translation>
    </message>
    <message>
        <source>Enable network activity</source>
        <extracomment>A context menu item. The network activity was disabled previously.</extracomment>
        <translation type="unfinished">فعال‌سازی فعالیت شبکه</translation>
    </message>
    <message>
        <source>Pre-syncing Headers (%1%)…</source>
        <translation type="unfinished">پیش‌همگام‌سازی سرصفحه‌ها (%1%)…</translation>
    </message>
    <message>
        <source>Error: %1</source>
        <translation type="unfinished">خطا: %1</translation>
    </message>
    <message>
        <source>Warning: %1</source>
        <translation type="unfinished">هشدار: %1</translation>
    </message>
    <message>
<<<<<<< HEAD
        <source>Unable to find UTXO for external input</source>
        <translation type="unfinished">قادر به پیدا کردن UTXO  برای ورودی جانبی نیست.</translation>
    </message>
    <message>
        <source>Unable to generate initial keys</source>
        <translation type="unfinished">نمیتوان کلید های اولیه را تولید کرد.</translation>
=======
        <source>Date: %1
</source>
        <translation type="unfinished">تاریخ: %1
</translation>
>>>>>>> 7da4ae1f
    </message>
    <message>
        <source>Amount: %1
</source>
        <translation type="unfinished">مبلغ: %1
</translation>
    </message>
    <message>
        <source>Wallet: %1
</source>
        <translation type="unfinished">کیف پول: %1
</translation>
    </message>
    <message>
        <source>Type: %1
</source>
        <translation type="unfinished">نوع: %1
</translation>
    </message>
    <message>
        <source>Label: %1
</source>
        <translation type="unfinished">برچسب: %1
</translation>
    </message>
    <message>
        <source>Address: %1
</source>
        <translation type="unfinished">آدرس: %1
</translation>
    </message>
    <message>
        <source>Sent transaction</source>
        <translation type="unfinished">تراکنش ارسالی</translation>
    </message>
    <message>
<<<<<<< HEAD
        <source>Verifying blocks…</source>
        <translation type="unfinished">در حال تأیید بلوک‌ها…</translation>
=======
        <source>Incoming transaction</source>
        <translation type="unfinished">تراکنش دریافتی</translation>
    </message>
    <message>
        <source>HD key generation is &lt;b&gt;enabled&lt;/b&gt;</source>
        <translation type="unfinished">تولید کلید HD &lt;b&gt;فعال است&lt;/b&gt;</translation>
>>>>>>> 7da4ae1f
    </message>
    <message>
        <source>HD key generation is &lt;b&gt;disabled&lt;/b&gt;</source>
        <translation type="unfinished">تولید کلید HD &lt;b&gt; غیر فعال است&lt;/b&gt;</translation>
    </message>
    <message>
        <source>Private key &lt;b&gt;disabled&lt;/b&gt;</source>
        <translation type="unfinished">کلید خصوصی &lt;b&gt;غیر فعال &lt;/b&gt;</translation>
    </message>
    <message>
        <source>Wallet is &lt;b&gt;encrypted&lt;/b&gt; and currently &lt;b&gt;unlocked&lt;/b&gt;</source>
        <translation type="unfinished">کیف پول است &lt;b&gt; رمزگذاری شده &lt;/b&gt; و در حال حاضر &lt;b&gt; تفسیر شده است &lt;/b&gt;
 </translation>
    </message>
    <message>
        <source>Wallet is &lt;b&gt;encrypted&lt;/b&gt; and currently &lt;b&gt;locked&lt;/b&gt;</source>
        <translation type="unfinished">کیف پول است &lt;b&gt; رمزگذاری شده &lt;/b&gt; و در حال حاضر &lt;b&gt; تفسیر شده &lt;/b&gt;
 </translation>
    </message>
    <message>
        <source>Original message:</source>
        <translation type="unfinished">پیام اصلی:</translation>
    </message>
</context>
<context>
    <name>CoinControlDialog</name>
    <message>
        <source>Coin Selection</source>
        <translation type="unfinished">انتخاب سکه
 </translation>
    </message>
    <message>
        <source>Quantity:</source>
        <translation type="unfinished">مقدار</translation>
    </message>
    <message>
        <source>Bytes:</source>
        <translation type="unfinished">بایت ها:</translation>
    </message>
    <message>
        <source>Amount:</source>
        <translation type="unfinished">میزان وجه:</translation>
    </message>
    <message>
        <source>Fee:</source>
        <translation type="unfinished">هزینه</translation>
    </message>
    <message>
        <source>Dust:</source>
        <translation type="unfinished">گرد و غبار یا داست:</translation>
    </message>
    <message>
        <source>After Fee:</source>
        <translation type="unfinished">بعد از احتساب کارمزد</translation>
    </message>
    <message>
        <source>Change:</source>
        <translation type="unfinished">تغییر</translation>
    </message>
    <message>
        <source>(un)select all</source>
        <translation type="unfinished">(عدم)انتخاب همه</translation>
    </message>
    <message>
        <source>Tree mode</source>
        <translation type="unfinished">حالت درختی</translation>
    </message>
    <message>
        <source>List mode</source>
        <translation type="unfinished">حالت لیستی</translation>
    </message>
    <message>
        <source>Amount</source>
        <translation type="unfinished">میزان وجه:</translation>
    </message>
    <message>
        <source>Received with label</source>
        <translation type="unfinished">دریافت شده با برچسب</translation>
    </message>
    <message>
        <source>Received with address</source>
        <translation type="unfinished">دریافت شده با آدرس</translation>
    </message>
    <message>
        <source>Date</source>
        <translation type="unfinished">تاریخ</translation>
    </message>
    <message>
        <source>Confirmations</source>
        <translation type="unfinished">تاییدیه</translation>
    </message>
    <message>
        <source>Confirmed</source>
        <translation type="unfinished">تایید شده</translation>
    </message>
    <message>
        <source>Copy amount</source>
        <translation type="unfinished">کپی مقدار</translation>
    </message>
    <message>
        <source>&amp;Copy address</source>
        <translation type="unfinished">تکثیر نشانی</translation>
    </message>
    <message>
        <source>Copy &amp;label</source>
        <translation type="unfinished">تکثیر برچسب</translation>
    </message>
    <message>
        <source>Copy &amp;amount</source>
        <translation type="unfinished">روگرفت م&amp;قدار</translation>
    </message>
    <message>
        <source>Copy transaction &amp;ID and output index</source>
        <translation type="unfinished">شناسه و تراکنش و نمایه خروجی را کپی کنید</translation>
    </message>
    <message>
        <source>L&amp;ock unspent</source>
        <translation type="unfinished">قفل کردن خرج نشده ها</translation>
    </message>
    <message>
        <source>&amp;Unlock unspent</source>
        <translation type="unfinished">بازکردن قفل خرج نشده ها</translation>
    </message>
    <message>
<<<<<<< HEAD
        <source>Verify messages to ensure they were signed with specified Bitcoin addresses</source>
        <translation type="unfinished">پیام ها را تأیید کنید تا مطمئن شوید با آدرس های مشخص شده بیت کوین امضا شده اند
 </translation>
    </message>
    <message>
        <source>&amp;Load PSBT from file…</source>
        <translation type="unfinished">بارگیری PSBT از پرونده</translation>
=======
        <source>Copy quantity</source>
        <translation type="unfinished">کپی مقدار</translation>
>>>>>>> 7da4ae1f
    </message>
    <message>
        <source>Copy fee</source>
        <translation type="unfinished">کپی هزینه</translation>
    </message>
    <message>
        <source>Copy after fee</source>
        <translation type="unfinished">کپی کردن بعد از احتساب کارمزد</translation>
    </message>
    <message>
        <source>Copy bytes</source>
        <translation type="unfinished">کپی کردن بایت ها</translation>
    </message>
    <message>
        <source>Copy dust</source>
        <translation type="unfinished">کپی کردن داست:</translation>
    </message>
    <message>
        <source>Copy change</source>
        <translation type="unfinished">کپی کردن تغییر</translation>
    </message>
    <message>
        <source>(%1 locked)</source>
        <translation type="unfinished">(قفل شده است %1)</translation>
    </message>
    <message>
        <source>yes</source>
        <translation type="unfinished">بله</translation>
    </message>
    <message>
        <source>no</source>
        <translation type="unfinished">خیر</translation>
    </message>
    <message>
        <source>This label turns red if any recipient receives an amount smaller than the current dust threshold.</source>
        <translation type="unfinished">اگر هر گیرنده مقداری کمتر آستانه فعلی دریافت کند از این لیبل قرمز می‌شود.</translation>
    </message>
    <message>
        <source>(no label)</source>
        <translation type="unfinished">(بدون لیبل)</translation>
    </message>
    <message>
        <source>change from %1 (%2)</source>
        <translation type="unfinished">تغییر از %1 (%2)</translation>
    </message>
    <message>
        <source>(change)</source>
        <translation type="unfinished">(تغییر)</translation>
    </message>
</context>
<context>
    <name>CreateWalletActivity</name>
    <message>
        <source>Create Wallet</source>
        <extracomment>Title of window indicating the progress of creation of a new wallet.</extracomment>
        <translation type="unfinished">ایجاد کیف پول
 </translation>
    </message>
    <message>
        <source>Creating Wallet &lt;b&gt;%1&lt;/b&gt;…</source>
        <extracomment>Descriptive text of the create wallet progress window which indicates to the user which wallet is currently being created.</extracomment>
        <translation type="unfinished">در حال ساخت کیف پول &lt;b&gt;%1&lt;/b&gt;</translation>
    </message>
    <message>
        <source>Create wallet failed</source>
        <translation type="unfinished">کیف پول "ایجاد" نشد
 </translation>
    </message>
    <message>
        <source>Create wallet warning</source>
        <translation type="unfinished">هشدار کیف پول ایجاد کنید
 </translation>
    </message>
    <message>
        <source>Can't list signers</source>
        <translation type="unfinished">نمی‌توان امضاکنندگان را فهرست کرد</translation>
    </message>
    <message>
<<<<<<< HEAD
        <source>&amp;Command-line options</source>
        <translation type="unfinished">گزینه های خط فرمان</translation>
    </message>
    <message numerus="yes">
        <source>Processed %n block(s) of transaction history.</source>
        <translation type="unfinished">
            <numerusform>سابقه تراکنش بلوک(های) %n پردازش شد.</numerusform>
        </translation>
=======
        <source>Too many external signers found</source>
        <translation type="unfinished">تعداد زیادی امضاکننده خارجی پیدا شد</translation>
>>>>>>> 7da4ae1f
    </message>
</context>
<context>
    <name>LoadWalletsActivity</name>
    <message>
        <source>Load Wallets</source>
        <extracomment>Title of progress window which is displayed when wallets are being loaded.</extracomment>
        <translation type="unfinished">کیف پول ها را بارگیری کنید</translation>
    </message>
    <message>
        <source>Loading wallets…</source>
        <extracomment>Descriptive text of the load wallets progress window which indicates to the user that wallets are currently being loaded.</extracomment>
        <translation type="unfinished">در حال بارگیری کیف پول…</translation>
    </message>
</context>
<context>
    <name>OpenWalletActivity</name>
    <message>
        <source>Open wallet failed</source>
        <translation type="unfinished">بازکردن کیف پول به مشکل خورده است</translation>
    </message>
    <message>
        <source>Open wallet warning</source>
        <translation type="unfinished">هشدار باز کردن کیف پول</translation>
    </message>
    <message>
        <source>default wallet</source>
        <translation type="unfinished">کیف پول پیش فرض
 </translation>
    </message>
    <message>
        <source>Open Wallet</source>
        <extracomment>Title of window indicating the progress of opening of a wallet.</extracomment>
        <translation type="unfinished">کیف پول را باز کنید
 </translation>
    </message>
    <message>
        <source>Opening Wallet &lt;b&gt;%1&lt;/b&gt;…</source>
        <extracomment>Descriptive text of the open wallet progress window which indicates to the user which wallet is currently being opened.</extracomment>
        <translation type="unfinished">در حال باز کردن کیف پول &lt;b&gt;%1&lt;/b&gt;</translation>
    </message>
</context>
<context>
    <name>RestoreWalletActivity</name>
    <message>
        <source>Restore Wallet</source>
        <extracomment>Title of progress window which is displayed when wallets are being restored.</extracomment>
        <translation type="unfinished">بازیابی کیف پول</translation>
    </message>
    <message>
        <source>Restoring Wallet &lt;b&gt;%1&lt;/b&gt;…</source>
        <extracomment>Descriptive text of the restore wallets progress window which indicates to the user that wallets are currently being restored.</extracomment>
        <translation type="unfinished">بازیابی کیف پول &lt;b&gt;%1&lt;/b&gt; ...</translation>
    </message>
    <message>
        <source>Restore wallet failed</source>
        <extracomment>Title of message box which is displayed when the wallet could not be restored.</extracomment>
        <translation type="unfinished">بازیابی کیف پول انجام نشد</translation>
    </message>
    <message>
        <source>Restore wallet warning</source>
        <extracomment>Title of message box which is displayed when the wallet is restored with some warning.</extracomment>
        <translation type="unfinished">هشدار بازیابی کیف پول</translation>
    </message>
    <message>
        <source>Restore wallet message</source>
        <extracomment>Title of message box which is displayed when the wallet is successfully restored.</extracomment>
        <translation type="unfinished">بازیابی پیام کیف پول</translation>
    </message>
</context>
<context>
    <name>WalletController</name>
    <message>
        <source>Close wallet</source>
        <translation type="unfinished">کیف پول را ببندید</translation>
    </message>
    <message>
        <source>Are you sure you wish to close the wallet &lt;i&gt;%1&lt;/i&gt;?</source>
        <translation type="unfinished">آیا برای بستن کیف پول مطمئن هستید&lt;i&gt; %1 &lt;/i&gt; ؟</translation>
    </message>
    <message>
        <source>Close all wallets</source>
        <translation type="unfinished">همه‌ی کیف پول‌ها را ببند</translation>
    </message>
    </context>
<context>
    <name>CreateWalletDialog</name>
    <message>
        <source>Create Wallet</source>
        <translation type="unfinished">ایجاد کیف پول
 </translation>
    </message>
    <message>
        <source>Wallet Name</source>
        <translation type="unfinished">نام کیف پول</translation>
    </message>
    <message>
<<<<<<< HEAD
        <source>Restore Wallet…</source>
        <extracomment>Name of the menu item that restores wallet from a backup file.</extracomment>
        <translation type="unfinished">بازیابی کیف پول…</translation>
    </message>
    <message>
        <source>Restore a wallet from a backup file</source>
        <extracomment>Status tip for Restore Wallet menu item</extracomment>
        <translation type="unfinished">بازیابی یک کیف پول از یک فایل پشتیبان</translation>
    </message>
    <message>
        <source>Close all wallets</source>
        <translation type="unfinished">همه‌ی کیف پول‌ها را ببند</translation>
=======
        <source>Wallet</source>
        <translation type="unfinished">کیف پول</translation>
>>>>>>> 7da4ae1f
    </message>
    <message>
        <source>Encrypt the wallet. The wallet will be encrypted with a passphrase of your choice.</source>
        <translation type="unfinished">کیف پول را رمز نگاری نمائید. کیف پول با کلمات رمز دلخواه شما رمز نگاری خواهد شد</translation>
    </message>
    <message>
        <source>Encrypt Wallet</source>
        <translation type="unfinished">رمز نگاری کیف پول</translation>
    </message>
    <message>
<<<<<<< HEAD
        <source>Wallet Data</source>
        <extracomment>Name of the wallet data file format.</extracomment>
        <translation type="unfinished">داده های کیف پول</translation>
    </message>
    <message>
        <source>Load Wallet Backup</source>
        <extracomment>The title for Restore Wallet File Windows</extracomment>
        <translation type="unfinished">بارگیری پشتیبان‌گیری کیف پول</translation>
    </message>
    <message>
        <source>Restore Wallet</source>
        <extracomment>Title of pop-up window shown when the user is attempting to restore a wallet.</extracomment>
        <translation type="unfinished">بازیابی کیف پول</translation>
    </message>
    <message>
        <source>Wallet Name</source>
        <extracomment>Label of the input field where the name of the wallet is entered.</extracomment>
        <translation type="unfinished">نام کیف پول</translation>
    </message>
    <message>
        <source>&amp;Window</source>
        <translation type="unfinished">پنجره</translation>
=======
        <source>Advanced Options</source>
        <translation type="unfinished">گزینه‌های پیشرفته</translation>
>>>>>>> 7da4ae1f
    </message>
    <message>
        <source>Disable private keys for this wallet. Wallets with private keys disabled will have no private keys and cannot have an HD seed or imported private keys. This is ideal for watch-only wallets.</source>
        <translation type="unfinished">غیر فعال کردن کلیدهای خصوصی برای این کیف پول. کیف پول هایی با کلید های خصوصی غیر فعال هیچ کلید خصوصی نداشته و نمیتوانند HD داشته باشند و یا کلید های خصوصی دارد شدنی داشته باشند. این کیف پول ها صرفاً برای رصد مناسب هستند.</translation>
    </message>
    <message>
        <source>Disable Private Keys</source>
        <translation type="unfinished">غیر فعال کردن کلیدهای خصوصی</translation>
    </message>
    <message>
        <source>Make a blank wallet. Blank wallets do not initially have private keys or scripts. Private keys and addresses can be imported, or an HD seed can be set, at a later time.</source>
        <translation type="unfinished">یک کیف پول خالی درست کنید. کیف پول های خالی در ابتدا کلید یا اسکریپت خصوصی ندارند. کلیدها و آدرسهای خصوصی می توانند وارد شوند یا بذر HD را می توان بعداً تنظیم نمود.</translation>
    </message>
    <message>
<<<<<<< HEAD
        <source>&amp;Hide</source>
        <translation type="unfinished">مخفی کن</translation>
    </message>
    <message numerus="yes">
        <source>%n active connection(s) to Bitcoin network.</source>
        <extracomment>A substring of the tooltip.</extracomment>
        <translation type="unfinished">
            <numerusform>%n اتصال(های) فعال به شبکه بیت کوین.</numerusform>
        </translation>
=======
        <source>Make Blank Wallet</source>
        <translation type="unfinished">ساخت کیف پول خالی</translation>
>>>>>>> 7da4ae1f
    </message>
    <message>
        <source>Use an external signing device such as a hardware wallet. Configure the external signer script in wallet preferences first.</source>
        <translation type="unfinished">از یک دستگاه دیگر مانند کیف پول سخت‌افزاری برای ورود استفاده کنید. در ابتدا امضاکنندهٔ جانبی اسکریپت را در ترجیحات کیف پول پیکربندی کنید.</translation>
    </message>
    <message>
        <source>External signer</source>
        <translation type="unfinished">امضاکنندهٔ جانبی</translation>
    </message>
    <message>
        <source>Create</source>
        <translation type="unfinished">ایجاد</translation>
    </message>
    <message>
        <source>Compiled without external signing support (required for external signing)</source>
        <extracomment>"External signing" means using devices such as hardware wallets.</extracomment>
        <translation type="unfinished">تدوین شده بدون حمایت از امضای خارجی (نیازمند امضای خارجی)</translation>
    </message>
</context>
<context>
    <name>EditAddressDialog</name>
    <message>
<<<<<<< HEAD
        <source>Pre-syncing Headers (%1%)…</source>
        <translation type="unfinished">پیش‌همگام‌سازی سرصفحه‌ها (%1%)…</translation>
    </message>
    <message>
        <source>Error: %1</source>
        <translation type="unfinished">خطا: %1</translation>
=======
        <source>Edit Address</source>
        <translation type="unfinished">ویرایش آدرس</translation>
>>>>>>> 7da4ae1f
    </message>
    <message>
        <source>&amp;Label</source>
        <translation type="unfinished">برچسب</translation>
    </message>
    <message>
        <source>The label associated with this address list entry</source>
        <translation type="unfinished">برچسب مرتبط با لیست آدرس ورودی</translation>
    </message>
    <message>
        <source>The address associated with this address list entry. This can only be modified for sending addresses.</source>
        <translation type="unfinished">برچسب مرتبط با لیست آدرس ورودی می باشد. این می تواند فقط  برای آدرس های ارسالی اصلاح شود.</translation>
    </message>
    <message>
        <source>&amp;Address</source>
        <translation type="unfinished">آدرس</translation>
    </message>
    <message>
        <source>New sending address</source>
        <translation type="unfinished">آدرس ارسالی جدید</translation>
    </message>
    <message>
        <source>Edit receiving address</source>
        <translation type="unfinished">ویرایش آدرس دریافتی</translation>
    </message>
    <message>
        <source>Edit sending address</source>
        <translation type="unfinished">ویرایش آدرس ارسالی</translation>
    </message>
    <message>
        <source>The entered address "%1" is not a valid Bitcoin address.</source>
        <translation type="unfinished">آدرس وارد شده "%1" آدرس معتبر بیت کوین نیست.</translation>
    </message>
    <message>
        <source>The entered address "%1" is already in the address book with label "%2".</source>
        <translation type="unfinished">آدرس وارد شده "%1" در حال حاظر در دفترچه آدرس ها موجود است با برچسب "%2" .</translation>
    </message>
    <message>
        <source>Could not unlock wallet.</source>
        <translation type="unfinished">نمیتوان کیف پول را باز کرد.</translation>
    </message>
    <message>
        <source>New key generation failed.</source>
        <translation type="unfinished">تولید کلید جدید به خطا انجامید.</translation>
    </message>
</context>
<context>
    <name>FreespaceChecker</name>
    <message>
        <source>A new data directory will be created.</source>
        <translation type="unfinished">پوشه داده جدید ساخته خواهد شد</translation>
    </message>
    <message>
        <source>name</source>
        <translation type="unfinished">نام</translation>
    </message>
    <message>
        <source>Path already exists, and is not a directory.</source>
        <translation type="unfinished">مسیر داده شده موجود است و به یک پوشه اشاره نمی‌کند.</translation>
    </message>
    <message>
        <source>Cannot create data directory here.</source>
        <translation type="unfinished">نمی توانید فهرست داده را در اینجا ایجاد کنید.
 </translation>
    </message>
</context>
<context>
    <name>Intro</name>
    <message>
        <source>Bitcoin</source>
        <translation type="unfinished">بیت کوین</translation>
    </message>
    <message numerus="yes">
        <source>%n GB of space available</source>
        <translation type="unfinished">
            <numerusform>%n گیگابایت فضای موجود</numerusform>
        </translation>
    </message>
    <message numerus="yes">
        <source>(of %n GB needed)</source>
        <translation type="unfinished">
            <numerusform>(از %n گیگابایت مورد نیاز)</numerusform>
        </translation>
    </message>
    <message numerus="yes">
        <source>(%n GB needed for full chain)</source>
        <translation type="unfinished">
            <numerusform>(%n گیگابایت برای زنجیره کامل مورد نیاز است)</numerusform>
        </translation>
    </message>
    <message>
        <source>Choose data directory</source>
        <translation type="unfinished">دایرکتوری داده را انتخاب کنید</translation>
    </message>
    <message>
        <source>At least %1 GB of data will be stored in this directory, and it will grow over time.</source>
        <translation type="unfinished">حداقل %1 گیگابایت اطلاعات در این شاخه ذخیره خواهد شد، که به مرور زمان افزایش خواهد یافت.</translation>
    </message>
    <message>
        <source>Approximately %1 GB of data will be stored in this directory.</source>
        <translation type="unfinished">تقریبا %1 گیگابایت داده در این شاخه ذخیره خواهد شد.</translation>
    </message>
    <message numerus="yes">
        <source>(sufficient to restore backups %n day(s) old)</source>
        <extracomment>Explanatory text on the capability of the current prune target.</extracomment>
        <translation type="unfinished">
            <numerusform>(برای بازیابی نسخه‌های پشتیبان %n روز (های) قدیمی کافی است)</numerusform>
        </translation>
    </message>
    <message>
        <source>The wallet will also be stored in this directory.</source>
        <translation type="unfinished">کیف پول هم در همین دایرکتوری ذخیره می‌شود.</translation>
    </message>
    <message>
        <source>Error: Specified data directory "%1" cannot be created.</source>
        <translation type="unfinished">خطا: نمی‌توان پوشه‌ای برای داده‌ها در «%1» ایجاد کرد.</translation>
    </message>
    <message>
        <source>Error</source>
        <translation type="unfinished">خطا</translation>
    </message>
    <message>
        <source>Welcome</source>
        <translation type="unfinished">خوش آمدید</translation>
    </message>
    <message>
        <source>Welcome to %1.</source>
        <translation type="unfinished">به %1 خوش آمدید.</translation>
    </message>
    <message>
        <source>As this is the first time the program is launched, you can choose where %1 will store its data.</source>
        <translation type="unfinished">از آنجا که اولین مرتبه این برنامه اجرا می‌شود، شما می‌توانید محل ذخیره داده‌های %1 را انتخاب نمایید.</translation>
    </message>
    <message>
        <source>Limit block chain storage to</source>
        <translation type="unfinished">محدود کن حافظه زنجیره بلوک را به</translation>
    </message>
    <message>
        <source> GB</source>
        <translation type="unfinished">گیگابایت</translation>
    </message>
    <message>
        <source>When you click OK, %1 will begin to download and process the full %4 block chain (%2 GB) starting with the earliest transactions in %3 when %4 initially launched.</source>
        <translation type="unfinished">وقتی تأیید را کلیک می‌کنید، %1 شروع به دانلود و پردازش زنجیره بلاک %4 کامل (%2 گیگابایت) می‌کند که با اولین تراکنش‌ها در %3 شروع می‌شود که %4 در ابتدا راه‌اندازی می شود.</translation>
    </message>
    <message>
        <source>If you have chosen to limit block chain storage (pruning), the historical data must still be downloaded and processed, but will be deleted afterward to keep your disk usage low.</source>
        <translation type="unfinished">اگر تصمیم بگیرید که فضای ذخیره سازی زنجیره بلوک (هرس) را محدود کنید ، داده های تاریخی باید بارگیری و پردازش شود ، اما اگر آن را حذف کنید ، اگر شما دیسک کم استفاده کنید.
 </translation>
    </message>
    <message>
        <source>Use the default data directory</source>
        <translation type="unfinished">از فهرست داده شده پیش استفاده کنید
 </translation>
    </message>
    <message>
        <source>Use a custom data directory:</source>
        <translation type="unfinished">از یک فهرست داده سفارشی استفاده کنید:</translation>
    </message>
</context>
<context>
    <name>HelpMessageDialog</name>
    <message>
        <source>version</source>
        <translation type="unfinished">نسخه</translation>
    </message>
    <message>
        <source>About %1</source>
        <translation type="unfinished">حدود %1</translation>
    </message>
    <message>
        <source>Command-line options</source>
        <translation type="unfinished">گزینه های خط-فرمان</translation>
    </message>
</context>
<context>
    <name>ShutdownWindow</name>
    <message>
        <source>%1 is shutting down…</source>
        <translation type="unfinished">%1 در حال خاموش شدن است</translation>
    </message>
    <message>
        <source>Do not shut down the computer until this window disappears.</source>
        <translation type="unfinished">تا پیش از بسته شدن این پنجره کامپیوتر خود را خاموش نکنید.</translation>
    </message>
</context>
<context>
    <name>ModalOverlay</name>
    <message>
        <source>Form</source>
        <translation type="unfinished">فرم</translation>
    </message>
    <message>
        <source>Recent transactions may not yet be visible, and therefore your wallet's balance might be incorrect. This information will be correct once your wallet has finished synchronizing with the bitcoin network, as detailed below.</source>
        <translation type="unfinished">معاملات اخیر ممکن است هنوز قابل مشاهده نباشند ، بنابراین ممکن است موجودی کیف پول شما نادرست باشد. به محض اینکه همگام سازی کیف پول شما با شبکه بیت کوین به پایان رسید ، این اطلاعات درست خواهد بود ، همانطور که در زیر توضیح داده شده است.
 </translation>
    </message>
    <message>
        <source>Number of blocks left</source>
        <translation type="unfinished">تعداد بلوک‌های باقیمانده</translation>
    </message>
    <message>
        <source>Unknown…</source>
        <translation type="unfinished">ناشناخته</translation>
    </message>
    <message>
        <source>calculating…</source>
        <translation type="unfinished">در حال رایانش</translation>
    </message>
    <message>
        <source>Last block time</source>
        <translation type="unfinished">زمان آخرین بلوک</translation>
    </message>
    <message>
        <source>Progress</source>
        <translation type="unfinished">پیشرفت</translation>
    </message>
    <message>
        <source>Progress increase per hour</source>
        <translation type="unfinished">سرعت افزایش پیشرفت بر ساعت</translation>
    </message>
    <message>
        <source>Estimated time left until synced</source>
        <translation type="unfinished">زمان تقریبی باقی‌مانده تا همگام شدن</translation>
    </message>
    <message>
        <source>Hide</source>
        <translation type="unfinished">پنهان کردن</translation>
    </message>
    <message>
        <source>Esc</source>
        <translation type="unfinished">خروج</translation>
    </message>
    <message>
        <source>Unknown. Syncing Headers (%1, %2%)…</source>
        <translation type="unfinished">ناشناخته. هماهنگ‌سازی سربرگ‌ها (%1، %2%) </translation>
    </message>
    <message>
        <source>Unknown. Pre-syncing Headers (%1, %2%)…</source>
        <translation type="unfinished">ناشناس.  پیش‌همگام‌سازی سرصفحه‌ها (%1، %2% )…</translation>
    </message>
</context>
<context>
    <name>OpenURIDialog</name>
    <message>
        <source>URI:</source>
        <translation type="unfinished">آدرس:</translation>
    </message>
    <message>
        <source>Paste address from clipboard</source>
        <extracomment>Tooltip text for button that allows you to paste an address that is in your clipboard.</extracomment>
        <translation type="unfinished">استفاده از آدرس کلیپ بورد</translation>
    </message>
</context>
<context>
    <name>OptionsDialog</name>
    <message>
        <source>Options</source>
        <translation type="unfinished">گزینه ها</translation>
    </message>
    <message>
        <source>&amp;Main</source>
        <translation type="unfinished">&amp;اصلی</translation>
    </message>
    <message>
        <source>Automatically start %1 after logging in to the system.</source>
        <translation type="unfinished">اجرای خودکار %1 بعد زمان ورود به سیستم.</translation>
    </message>
<<<<<<< HEAD
    <message>
        <source>Too many external signers found</source>
        <translation type="unfinished">تعداد زیادی امضاکننده خارجی پیدا شد</translation>
    </message>
</context>
<context>
    <name>LoadWalletsActivity</name>
=======
>>>>>>> 7da4ae1f
    <message>
        <source>Enabling pruning significantly reduces the disk space required to store transactions. All blocks are still fully validated. Reverting this setting requires re-downloading the entire blockchain.</source>
        <translation type="unfinished">فعال کردن هرس به طور قابل توجهی فضای دیسک مورد نیاز برای ذخیره تراکنش ها را کاهش می دهد.  همه بلوک ها هنوز به طور کامل تأیید شده اند.  برای برگرداندن این تنظیم نیاز به بارگیری مجدد کل بلاک چین است.</translation>
    </message>
    <message>
        <source>Size of &amp;database cache</source>
        <translation type="unfinished">اندازه کش پایگاه داده.</translation>
    </message>
    <message>
        <source>Full path to a %1 compatible script (e.g. C:\Downloads\hwi.exe or /Users/you/Downloads/hwi.py). Beware: malware can steal your coins!</source>
        <translation type="unfinished">مسیر کامل به یک %1 اسکریپت سازگار ( مانند C:\Downloads\hwi.exe یا  /Users/you/Downloads/hwi.py ) اخطار: بدافزار میتواند بیتکوین های شما را به سرقت ببرد!</translation>
    </message>
    <message>
        <source>Options set in this dialog are overridden by the command line:</source>
        <translation type="unfinished">گزینه های تنظیم شده در این گفتگو توسط خط فرمان لغو می شوند:</translation>
    </message>
    <message>
        <source>Open Configuration File</source>
        <translation type="unfinished">بازکردن فایل پیکربندی</translation>
    </message>
    <message>
        <source>Reset all client options to default.</source>
        <translation type="unfinished">تمام گزینه های مشتری را به طور پیش فرض بازنشانی کنید.
 </translation>
    </message>
    <message>
        <source>&amp;Reset Options</source>
        <translation type="unfinished">تنظیم مجدد گزینه ها</translation>
    </message>
<<<<<<< HEAD
</context>
<context>
    <name>RestoreWalletActivity</name>
    <message>
        <source>Restore Wallet</source>
        <extracomment>Title of progress window which is displayed when wallets are being restored.</extracomment>
        <translation type="unfinished">بازیابی کیف پول</translation>
    </message>
    <message>
        <source>Restoring Wallet &lt;b&gt;%1&lt;/b&gt;…</source>
        <extracomment>Descriptive text of the restore wallets progress window which indicates to the user that wallets are currently being restored.</extracomment>
        <translation type="unfinished">بازیابی کیف پول &lt;b&gt;%1&lt;/b&gt; ...</translation>
    </message>
    <message>
        <source>Restore wallet failed</source>
        <extracomment>Title of message box which is displayed when the wallet could not be restored.</extracomment>
        <translation type="unfinished">بازیابی کیف پول انجام نشد</translation>
    </message>
    <message>
        <source>Restore wallet warning</source>
        <extracomment>Title of message box which is displayed when the wallet is restored with some warning.</extracomment>
        <translation type="unfinished">هشدار بازیابی کیف پول</translation>
    </message>
    <message>
        <source>Restore wallet message</source>
        <extracomment>Title of message box which is displayed when the wallet is successfully restored.</extracomment>
        <translation type="unfinished">بازیابی پیام کیف پول</translation>
    </message>
</context>
<context>
    <name>WalletController</name>
=======
>>>>>>> 7da4ae1f
    <message>
        <source>&amp;Network</source>
        <translation type="unfinished">شبکه</translation>
    </message>
    <message>
        <source>GB</source>
        <translation type="unfinished">گیگابایت</translation>
    </message>
    <message>
        <source>Reverting this setting requires re-downloading the entire blockchain.</source>
        <translation type="unfinished">برای برگرداندن این تنظیم نیاز به بارگیری مجدد کل بلاک چین است.</translation>
    </message>
    <message>
        <source>Maximum database cache size. A larger cache can contribute to faster sync, after which the benefit is less pronounced for most use cases. Lowering the cache size will reduce memory usage. Unused mempool memory is shared for this cache.</source>
        <extracomment>Tooltip text for Options window setting that sets the size of the database cache. Explains the corresponding effects of increasing/decreasing this value.</extracomment>
        <translation type="unfinished">حداکثر اندازه کش پایگاه داده  حافظه پنهان بزرگتر می‌تواند به همگام‌سازی سریع‌تر کمک کند، پس از آن مزیت برای بیشتر موارد استفاده کمتر مشخص می‌شود.  کاهش اندازه حافظه نهان باعث کاهش مصرف حافظه می شود.  حافظه mempool استفاده نشده برای این حافظه پنهان مشترک است.</translation>
    </message>
    <message>
        <source>Set the number of script verification threads. Negative values correspond to the number of cores you want to leave free to the system.</source>
        <extracomment>Tooltip text for Options window setting that sets the number of script verification threads. Explains that negative values mean to leave these many cores free to the system.</extracomment>
        <translation type="unfinished">تعداد رشته های تأیید اسکریپت را تنظیم کنید.  مقادیر منفی مربوط به تعداد هسته هایی است که می خواهید برای سیستم آزاد بگذارید.</translation>
    </message>
    <message>
        <source>This allows you or a third party tool to communicate with the node through command-line and JSON-RPC commands.</source>
        <extracomment>Tooltip text for Options window setting that enables the RPC server.</extracomment>
        <translation type="unfinished">این به شما یا یک ابزار شخص ثالث اجازه می دهد تا از طریق خط فرمان و دستورات JSON-RPC با گره ارتباط برقرار کنید.</translation>
    </message>
    <message>
<<<<<<< HEAD
        <source>Encrypt the wallet. The wallet will be encrypted with a passphrase of your choice.</source>
        <translation type="unfinished">کیف پول را رمز نگاری نمائید. کیف پول با کلمات رمز دلخواه شما رمز نگاری خواهد شد</translation>
=======
        <source>Enable R&amp;PC server</source>
        <extracomment>An Options window setting to enable the RPC server.</extracomment>
        <translation type="unfinished">سرور R&amp;PC را فعال کنید</translation>
>>>>>>> 7da4ae1f
    </message>
    <message>
        <source>W&amp;allet</source>
        <translation type="unfinished">کیف پول</translation>
    </message>
    <message>
        <source>Whether to set subtract fee from amount as default or not.</source>
        <extracomment>Tooltip text for Options window setting that sets subtracting the fee from a sending amount as default.</extracomment>
        <translation type="unfinished">اینکه آیا باید کارمزد را از مقدار به عنوان پیش فرض کم کرد یا خیر.</translation>
    </message>
    <message>
        <source>Subtract &amp;fee from amount by default</source>
        <extracomment>An Options window setting to set subtracting the fee from a sending amount as default.</extracomment>
        <translation type="unfinished">به طور پیش‌فرض از مقدار &amp;کارمزد کم کنید</translation>
    </message>
    <message>
        <source>Expert</source>
        <translation type="unfinished">حرفه‌ای</translation>
    </message>
    <message>
        <source>Enable coin &amp;control features</source>
        <translation type="unfinished">فعال کردن قابلیت سکه و کنترل</translation>
    </message>
    <message>
        <source>Enable &amp;PSBT controls</source>
        <extracomment>An options window setting to enable PSBT controls.</extracomment>
        <translation type="unfinished">کنترل‌های &amp;PSBT را فعال کنید</translation>
    </message>
    <message>
        <source>Whether to show PSBT controls.</source>
        <extracomment>Tooltip text for options window setting that enables PSBT controls.</extracomment>
        <translation type="unfinished">برای نمایش کنترل‌های PSBT.</translation>
    </message>
    <message>
        <source>External Signer (e.g. hardware wallet)</source>
        <translation type="unfinished">امضاکنندهٔ جانبی (برای نمونه، کیف پول سخت‌افزاری)</translation>
    </message>
    <message>
        <source>&amp;External signer script path</source>
        <translation type="unfinished">مسیر اسکریپت امضاکنندهٔ جانبی</translation>
    </message>
    <message>
        <source>Automatically open the Bitcoin client port on the router. This only works when your router supports UPnP and it is enabled.</source>
        <translation type="unfinished">باز کردن خودکار درگاه شبکهٔ بیت‌کوین روی روترها. تنها زمانی کار می‌کند که روتر از پروتکل UPnP پشتیبانی کند و این پروتکل فعال باشد.</translation>
    </message>
    <message>
        <source>Map port using &amp;UPnP</source>
        <translation type="unfinished">نگاشت درگاه شبکه با استفاده از پروتکل &amp;UPnP</translation>
    </message>
    <message>
        <source>Automatically open the Bitcoin client port on the router. This only works when your router supports NAT-PMP and it is enabled. The external port could be random.</source>
        <translation type="unfinished">باز کردن خودکار درگاه شبکهٔ بیت‌کوین روی روتر. این پروسه تنها زمانی کار می‌کند که روتر از پروتکل NAT-PMP  پشتیبانی کند و این پروتکل فعال باشد. پورت خارجی میتواند تصادفی باشد </translation>
    </message>
    <message>
        <source>Map port using NA&amp;T-PMP</source>
        <translation type="unfinished">درگاه نقشه با استفاده از NA&amp;T-PMP</translation>
    </message>
    <message>
        <source>Accept connections from outside.</source>
        <translation type="unfinished">پذیرفتن اتصال شدن از بیرون</translation>
    </message>
    <message>
        <source>Allow incomin&amp;g connections</source>
        <translation type="unfinished">اجازه ورود و اتصالات</translation>
    </message>
    <message>
        <source>Connect to the Bitcoin network through a SOCKS5 proxy.</source>
        <translation type="unfinished">از طریق یک پروکسی SOCKS5 به شبکه بیت کوین متصل شوید.</translation>
    </message>
    <message>
        <source>Proxy &amp;IP:</source>
        <translation type="unfinished">پراکسی و آی‌پی:</translation>
    </message>
    <message>
        <source>&amp;Port:</source>
        <translation type="unfinished">پورت:</translation>
    </message>
    <message>
        <source>Port of the proxy (e.g. 9050)</source>
        <translation type="unfinished">بندر پروکسی (به عنوان مثال 9050)
 </translation>
    </message>
    <message>
        <source>Used for reaching peers via:</source>
        <translation type="unfinished">برای دسترسی به همسالان از طریق:
 </translation>
    </message>
    <message>
        <source>Tor</source>
        <translation type="unfinished">شبکه Tor</translation>
    </message>
    <message>
        <source>&amp;Window</source>
        <translation type="unfinished">پنجره</translation>
    </message>
    <message>
        <source>Show the icon in the system tray.</source>
        <translation type="unfinished">نمایش نمادک در سینی سامانه.</translation>
    </message>
    <message>
        <source>&amp;Show tray icon</source>
        <translation type="unfinished">نمایش نمادک سینی</translation>
    </message>
    <message>
        <source>Show only a tray icon after minimizing the window.</source>
        <translation type="unfinished">تنها بعد از کوچک کردن پنجره، tray icon را نشان بده.</translation>
    </message>
    <message>
        <source>&amp;Minimize to the tray instead of the taskbar</source>
        <translation type="unfinished">&amp;کوچک کردن به سینی به‌جای نوار وظیفه</translation>
    </message>
    <message>
        <source>M&amp;inimize on close</source>
        <translation type="unfinished">کوچک کردن &amp;در زمان بسته شدن</translation>
    </message>
<<<<<<< HEAD
    <message numerus="yes">
        <source>%n GB of space available</source>
        <translation type="unfinished">
            <numerusform>%n گیگابایت فضای موجود</numerusform>
        </translation>
    </message>
    <message numerus="yes">
        <source>(of %n GB needed)</source>
        <translation type="unfinished">
            <numerusform>(از %n گیگابایت مورد نیاز)</numerusform>
        </translation>
    </message>
    <message numerus="yes">
        <source>(%n GB needed for full chain)</source>
        <translation type="unfinished">
            <numerusform>(%n گیگابایت برای زنجیره کامل مورد نیاز است)</numerusform>
        </translation>
=======
    <message>
        <source>&amp;Display</source>
        <translation type="unfinished">نمایش</translation>
    </message>
    <message>
        <source>User Interface &amp;language:</source>
        <translation type="unfinished">زبان واسط کاربری:</translation>
>>>>>>> 7da4ae1f
    </message>
    <message>
        <source>&amp;Unit to show amounts in:</source>
        <translation type="unfinished">واحد نمایشگر مقادیر:</translation>
    </message>
    <message>
        <source>Choose the default subdivision unit to show in the interface and when sending coins.</source>
        <translation type="unfinished">واحد تقسیم پیش فرض را برای نشان دادن در رابط کاربری و هنگام ارسال سکه انتخاب کنید.
 </translation>
    </message>
<<<<<<< HEAD
    <message numerus="yes">
        <source>(sufficient to restore backups %n day(s) old)</source>
        <extracomment>Explanatory text on the capability of the current prune target.</extracomment>
        <translation type="unfinished">
            <numerusform>(برای بازیابی نسخه‌های پشتیبان %n روز (های) قدیمی کافی است)</numerusform>
        </translation>
=======
    <message>
        <source>Third-party URLs (e.g. a block explorer) that appear in the transactions tab as context menu items. %s in the URL is replaced by transaction hash. Multiple URLs are separated by vertical bar |.</source>
        <translation type="unfinished">نشانی‌های وب شخص ثالث (مانند کاوشگر بلوک) که در برگه تراکنش‌ها به عنوان آیتم‌های منوی زمینه ظاهر می‌شوند.  %s در URL با هش تراکنش جایگزین شده است.  چندین URL با نوار عمودی از هم جدا می شوند |.</translation>
>>>>>>> 7da4ae1f
    </message>
    <message>
        <source>&amp;Third-party transaction URLs</source>
        <translation type="unfinished">آدرس‌های اینترنتی تراکنش شخص ثالث</translation>
    </message>
    <message>
        <source>Whether to show coin control features or not.</source>
        <translation type="unfinished">آیا ویژگی های کنترل سکه را نشان می دهد یا خیر.
 </translation>
    </message>
    <message>
        <source>Monospaced font in the Overview tab:</source>
        <translation type="unfinished">فونت تک فضا(منو اسپیس) در برگه مرور کلی </translation>
    </message>
    <message>
        <source>embedded "%1"</source>
        <translation type="unfinished">تعبیه شده%1</translation>
    </message>
    <message>
        <source>closest matching "%1"</source>
        <translation type="unfinished">%1نزدیک ترین تطابق</translation>
    </message>
    <message>
        <source>&amp;OK</source>
        <translation type="unfinished">تایید</translation>
    </message>
    <message>
        <source>&amp;Cancel</source>
        <translation type="unfinished">لغو</translation>
    </message>
    <message>
        <source>Compiled without external signing support (required for external signing)</source>
        <extracomment>"External signing" means using devices such as hardware wallets.</extracomment>
        <translation type="unfinished">تدوین شده بدون حمایت از امضای خارجی (نیازمند امضای خارجی)</translation>
    </message>
    <message>
<<<<<<< HEAD
        <source>When you click OK, %1 will begin to download and process the full %4 block chain (%2 GB) starting with the earliest transactions in %3 when %4 initially launched.</source>
        <translation type="unfinished">وقتی تأیید را کلیک می‌کنید، %1 شروع به دانلود و پردازش زنجیره بلاک %4 کامل (%2 گیگابایت) می‌کند که با اولین تراکنش‌ها در %3 شروع می‌شود که %4 در ابتدا راه‌اندازی می شود.</translation>
    </message>
    <message>
        <source>If you have chosen to limit block chain storage (pruning), the historical data must still be downloaded and processed, but will be deleted afterward to keep your disk usage low.</source>
        <translation type="unfinished">اگر تصمیم بگیرید که فضای ذخیره سازی زنجیره بلوک (هرس) را محدود کنید ، داده های تاریخی باید بارگیری و پردازش شود ، اما اگر آن را حذف کنید ، اگر شما دیسک کم استفاده کنید.
 </translation>
=======
        <source>default</source>
        <translation type="unfinished">پیش فرض</translation>
>>>>>>> 7da4ae1f
    </message>
    <message>
        <source>none</source>
        <translation type="unfinished">خالی</translation>
    </message>
    <message>
        <source>Confirm options reset</source>
        <extracomment>Window title text of pop-up window shown when the user has chosen to reset options.</extracomment>
        <translation type="unfinished">باز نشانی گزینه ها را تأیید کنید
  </translation>
    </message>
    <message>
        <source>Client restart required to activate changes.</source>
        <extracomment>Text explaining that the settings changed will not come into effect until the client is restarted.</extracomment>
        <translation type="unfinished">کلاینت نیازمند ریست شدن است برای فعال کردن تغییرات</translation>
    </message>
    <message>
        <source>Current settings will be backed up at "%1".</source>
        <extracomment>Text explaining to the user that the client's current settings will be backed up at a specific location. %1 is a stand-in argument for the backup location's path.</extracomment>
        <translation type="unfinished">تنظیمات فعلی در "%1" پشتیبان گیری خواهد شد.</translation>
    </message>
    <message>
        <source>Client will be shut down. Do you want to proceed?</source>
        <extracomment>Text asking the user to confirm if they would like to proceed with a client shutdown.</extracomment>
        <translation type="unfinished">کلاینت خاموش خواهد شد.آیا میخواهید ادامه دهید؟</translation>
    </message>
    <message>
        <source>Configuration options</source>
        <extracomment>Window title text of pop-up box that allows opening up of configuration file.</extracomment>
        <translation type="unfinished">تنظیمات پیکربندی</translation>
    </message>
    <message>
        <source>The configuration file is used to specify advanced user options which override GUI settings. Additionally, any command-line options will override this configuration file.</source>
        <extracomment>Explanatory text about the priority order of instructions considered by client. The order from high to low being: command-line, configuration file, GUI settings.</extracomment>
        <translation type="unfinished">از پرونده پیکربندی برای انتخاب گزینه های کاربر پیشرفته استفاده می شود که تنظیمات ونک را نادیده می شود. بعلاوه ، هر گزینه خط فرمان این پرونده پیکربندی را لغو می کند. 

 </translation>
    </message>
    <message>
        <source>Continue</source>
        <translation type="unfinished">ادامه</translation>
    </message>
    <message>
        <source>Cancel</source>
        <translation type="unfinished">لغو</translation>
    </message>
    <message>
        <source>Error</source>
        <translation type="unfinished">خطا</translation>
    </message>
    <message>
        <source>The configuration file could not be opened.</source>
        <translation type="unfinished">فایل پیکربندی قادر به بازشدن نبود.</translation>
    </message>
    <message>
        <source>This change would require a client restart.</source>
        <translation type="unfinished">تغییرات منوط به ریست کاربر است.</translation>
    </message>
    <message>
        <source>The supplied proxy address is invalid.</source>
        <translation type="unfinished">آدرس پراکسی ارائه شده نامعتبر است.</translation>
    </message>
</context>
<context>
    <name>OptionsModel</name>
    <message>
        <source>Could not read setting "%1", %2.</source>
        <translation type="unfinished">نمی توان تنظیم "%1"، %2 را خواند.</translation>
    </message>
</context>
<context>
    <name>OverviewPage</name>
    <message>
        <source>Form</source>
        <translation type="unfinished">فرم</translation>
    </message>
    <message>
        <source>The displayed information may be out of date. Your wallet automatically synchronizes with the Bitcoin network after a connection is established, but this process has not completed yet.</source>
        <translation type="unfinished">اطلاعات نمایش داده شده ممکن است قدیمی باشد. کیف پول شما پس از برقراری اتصال به طور خودکار با شبکه Bitcoin همگام سازی می شود ، اما این روند هنوز کامل نشده است.
 </translation>
    </message>
    <message>
        <source>Watch-only:</source>
        <translation type="unfinished">فقط قابل-مشاهده:</translation>
    </message>
    <message>
        <source>Available:</source>
        <translation type="unfinished">در دسترس:</translation>
    </message>
    <message>
        <source>Your current spendable balance</source>
        <translation type="unfinished">موجودی قابل خرج در الان</translation>
    </message>
    <message>
        <source>Pending:</source>
        <translation type="unfinished">در حال انتظار:</translation>
    </message>
    <message>
        <source>Total of transactions that have yet to be confirmed, and do not yet count toward the spendable balance</source>
        <translation type="unfinished">تعداد تراکنشهایی که نیاز به تایید دارند و هنوز در مانده حساب جاری شما به حساب نیامده اند</translation>
    </message>
    <message>
        <source>Immature:</source>
        <translation type="unfinished">نارسیده:</translation>
    </message>
    <message>
        <source>Mined balance that has not yet matured</source>
        <translation type="unfinished">موجودی استخراج شده هنوز کامل نشده است</translation>
    </message>
    <message>
        <source>Balances</source>
        <translation type="unfinished">موجودی ها</translation>
    </message>
    <message>
        <source>Total:</source>
        <translation type="unfinished">کل:</translation>
    </message>
    <message>
        <source>Your current total balance</source>
        <translation type="unfinished">موجودی شما در همین لحظه</translation>
    </message>
    <message>
        <source>Your current balance in watch-only addresses</source>
        <translation type="unfinished">موجودی شما در همین لحظه در آدرس های Watch only Addresses</translation>
    </message>
    <message>
        <source>Spendable:</source>
        <translation type="unfinished">قابل مصرف:</translation>
    </message>
    <message>
        <source>Recent transactions</source>
        <translation type="unfinished">تراکنش های اخیر</translation>
    </message>
    <message>
        <source>Unconfirmed transactions to watch-only addresses</source>
        <translation type="unfinished">تراکنش های تایید نشده به آدرس های فقط قابل مشاهده watch-only</translation>
    </message>
    <message>
        <source>Mined balance in watch-only addresses that has not yet matured</source>
        <translation type="unfinished">موجودی استخراج شده در آدرس های فقط قابل مشاهده هنوز کامل نشده است</translation>
    </message>
    </context>
<context>
    <name>PSBTOperationsDialog</name>
    <message>
        <source>Copy to Clipboard</source>
        <translation type="unfinished">کپی کردن</translation>
    </message>
    <message>
        <source>Save…</source>
        <translation type="unfinished">ذخیره ...</translation>
    </message>
    <message>
        <source>Close</source>
        <translation type="unfinished">بستن</translation>
    </message>
    <message>
        <source>Cannot sign inputs while wallet is locked.</source>
        <translation type="unfinished">وقتی کیف پول قفل است، نمی توان ورودی ها را امضا کرد.</translation>
    </message>
    <message>
        <source>Unknown error processing transaction.</source>
        <translation type="unfinished">مشکل نامشخصی در پردازش عملیات رخ داده.</translation>
    </message>
    <message>
        <source>Save Transaction Data</source>
        <translation type="unfinished">ذخیره اطلاعات عملیات</translation>
    </message>
    <message>
        <source>Partially Signed Transaction (Binary)</source>
        <extracomment>Expanded name of the binary PSBT file format. See: BIP 174.</extracomment>
        <translation type="unfinished">تراکنش نسبتا امضا شده (باینری)</translation>
    </message>
    <message>
        <source>Total Amount</source>
        <translation type="unfinished">میزان کل</translation>
    </message>
    <message>
        <source>or</source>
        <translation type="unfinished">یا</translation>
    </message>
    <message>
        <source>Transaction has %1 unsigned inputs.</source>
        <translation type="unfinished">%1Transaction has  unsigned inputs.</translation>
    </message>
    <message>
        <source>Transaction still needs signature(s).</source>
        <translation type="unfinished">عملیات هنوز به امضا(ها) نیاز دارد.</translation>
    </message>
    <message>
        <source>(But no wallet is loaded.)</source>
        <translation type="unfinished">(اما هیچ کیف پولی بارگیری نمی شود.)</translation>
    </message>
    <message>
        <source>(But this wallet cannot sign transactions.)</source>
        <translation type="unfinished">(اما این کیف پول نمی تواند معاملات را امضا کند.)
 </translation>
    </message>
    <message>
        <source>Transaction status is unknown.</source>
        <translation type="unfinished">وضعیت عملیات نامشخص است.</translation>
    </message>
    <message>
        <source>Unknown. Pre-syncing Headers (%1, %2%)…</source>
        <translation type="unfinished">ناشناس.  پیش‌همگام‌سازی سرصفحه‌ها (%1، %2% )…</translation>
    </message>
</context>
<context>
    <name>PaymentServer</name>
    <message>
        <source>Payment request error</source>
        <translation type="unfinished">درخواست پرداخت با خطا مواجه شد</translation>
    </message>
    <message>
        <source>Cannot start bitcoin: click-to-pay handler</source>
        <translation type="unfinished">نمی توان بیت کوین را شروع کرد: کنترل کننده کلیک برای پرداخت
 </translation>
    </message>
    <message>
        <source>URI handling</source>
        <translation type="unfinished">مدیریت URI</translation>
    </message>
    <message>
        <source>Cannot process payment request because BIP70 is not supported.
Due to widespread security flaws in BIP70 it's strongly recommended that any merchant instructions to switch wallets be ignored.
If you are receiving this error you should request the merchant provide a BIP21 compatible URI.</source>
        <translation type="unfinished">نمی توان درخواست پرداخت را پردازش کرد زیرا BIP70 پشتیبانی نمی شود. به دلیل نقص های امنیتی گسترده در BIP70، اکیداً توصیه می شود که هر دستورالعمل فروشنده برای تغییر کیف پول نادیده گرفته شود. اگر این خطا را دریافت می کنید، باید از فروشنده درخواست کنید که یک URI سازگار با BIP21 ارائه دهد.</translation>
    </message>
    <message>
        <source>Payment request file handling</source>
        <translation type="unfinished">درحال پردازش درخواست پرداخت</translation>
    </message>
</context>
<context>
    <name>PeerTableModel</name>
    <message>
        <source>User Agent</source>
        <extracomment>Title of Peers Table column which contains the peer's User Agent string.</extracomment>
        <translation type="unfinished">نماینده کاربر</translation>
    </message>
    <message>
        <source>Ping</source>
        <extracomment>Title of Peers Table column which indicates the current latency of the connection with the peer.</extracomment>
        <translation type="unfinished">پینگ</translation>
    </message>
    <message>
        <source>Peer</source>
        <extracomment>Title of Peers Table column which contains a unique number used to identify a connection.</extracomment>
        <translation type="unfinished">همتا </translation>
    </message>
    <message>
        <source>Age</source>
        <extracomment>Title of Peers Table column which indicates the duration (length of time) since the peer connection started.</extracomment>
        <translation type="unfinished">سن</translation>
    </message>
    <message>
        <source>Direction</source>
        <extracomment>Title of Peers Table column which indicates the direction the peer connection was initiated from.</extracomment>
        <translation type="unfinished">مسیر</translation>
    </message>
    <message>
<<<<<<< HEAD
        <source>Options set in this dialog are overridden by the command line:</source>
        <translation type="unfinished">گزینه های تنظیم شده در این گفتگو توسط خط فرمان لغو می شوند:</translation>
    </message>
    <message>
        <source>Open Configuration File</source>
        <translation type="unfinished">بازکردن فایل پیکربندی</translation>
=======
        <source>Sent</source>
        <extracomment>Title of Peers Table column which indicates the total amount of network information we have sent to the peer.</extracomment>
        <translation type="unfinished">فرستاده شد</translation>
>>>>>>> 7da4ae1f
    </message>
    <message>
        <source>Received</source>
        <extracomment>Title of Peers Table column which indicates the total amount of network information we have received from the peer.</extracomment>
        <translation type="unfinished">دریافت شد</translation>
    </message>
    <message>
        <source>Address</source>
        <extracomment>Title of Peers Table column which contains the IP/Onion/I2P address of the connected peer.</extracomment>
        <translation type="unfinished">آدرس</translation>
    </message>
    <message>
        <source>Type</source>
        <extracomment>Title of Peers Table column which describes the type of peer connection. The "type" describes why the connection exists.</extracomment>
        <translation type="unfinished">نوع</translation>
    </message>
    <message>
        <source>Network</source>
        <extracomment>Title of Peers Table column which states the network the peer connected through.</extracomment>
        <translation type="unfinished">شبکه</translation>
    </message>
    </context>
<context>
    <name>QRImageWidget</name>
    <message>
        <source>&amp;Save Image…</source>
        <translation type="unfinished">&amp;ذخیره کردن تصویر...</translation>
    </message>
    <message>
        <source>&amp;Copy Image</source>
        <translation type="unfinished">&amp;کپی کردن image</translation>
    </message>
    <message>
        <source>Resulting URI too long, try to reduce the text for label / message.</source>
        <translation type="unfinished">URL ایجاد شده خیلی طولانی است. سعی کنید طول برچسب و یا پیام را کمتر کنید.</translation>
    </message>
    <message>
        <source>Error encoding URI into QR Code.</source>
        <translation type="unfinished">خطا در تبدیل نشانی اینترنتی به صورت کد QR.</translation>
    </message>
    <message>
        <source>QR code support not available.</source>
        <translation type="unfinished">پستیبانی از QR کد در دسترس نیست.</translation>
    </message>
    <message>
        <source>Save QR Code</source>
        <translation type="unfinished">ذحیره کردن Qr Code</translation>
    </message>
    <message>
        <source>PNG Image</source>
        <extracomment>Expanded name of the PNG file format. See: https://en.wikipedia.org/wiki/Portable_Network_Graphics.</extracomment>
        <translation type="unfinished">عکس PNG</translation>
    </message>
</context>
<context>
    <name>RPCConsole</name>
    <message>
        <source>N/A</source>
        <translation type="unfinished">موجود نیست</translation>
    </message>
    <message>
        <source>Client version</source>
        <translation type="unfinished">ویرایش کنسول RPC</translation>
    </message>
    <message>
        <source>&amp;Information</source>
        <translation type="unfinished">&amp;اطلاعات</translation>
    </message>
    <message>
        <source>General</source>
        <translation type="unfinished">عمومی</translation>
    </message>
    <message>
        <source>Datadir</source>
        <translation type="unfinished">پوشه داده Datadir</translation>
    </message>
    <message>
        <source>Blocksdir</source>
        <translation type="unfinished">فولدر بلاکها</translation>
    </message>
    <message>
        <source>Startup time</source>
        <translation type="unfinished">زمان آغاز به کار</translation>
    </message>
    <message>
        <source>Network</source>
        <translation type="unfinished">شبکه</translation>
    </message>
    <message>
        <source>Name</source>
        <translation type="unfinished">نام</translation>
    </message>
    <message>
        <source>Number of connections</source>
        <translation type="unfinished">تعداد اتصال</translation>
    </message>
    <message>
        <source>Block chain</source>
        <translation type="unfinished">زنجیره مجموعه تراکنش ها</translation>
    </message>
    <message>
        <source>Memory Pool</source>
        <translation type="unfinished">استخر حافظه</translation>
    </message>
    <message>
        <source>Current number of transactions</source>
        <translation type="unfinished">تعداد تراکنش ها در حال حاضر</translation>
    </message>
    <message>
        <source>Memory usage</source>
        <translation type="unfinished">استفاده از حافظه
 </translation>
    </message>
    <message>
        <source>Wallet: </source>
        <translation type="unfinished">کیف پول:</translation>
    </message>
    <message>
        <source>(none)</source>
        <translation type="unfinished">(هیچ کدام)</translation>
    </message>
    <message>
        <source>&amp;Reset</source>
        <translation type="unfinished">&amp;ریست کردن</translation>
    </message>
    <message>
        <source>Received</source>
        <translation type="unfinished">دریافت شد</translation>
    </message>
    <message>
        <source>Sent</source>
        <translation type="unfinished">فرستاده شد</translation>
    </message>
    <message>
        <source>&amp;Peers</source>
        <translation type="unfinished">&amp;همتاها</translation>
    </message>
    <message>
        <source>Banned peers</source>
        <translation type="unfinished">همتاهای بن شده</translation>
    </message>
    <message>
        <source>Select a peer to view detailed information.</source>
        <translation type="unfinished">انتخاب همتا یا جفت برای جزییات اطلاعات</translation>
    </message>
    <message>
        <source>Version</source>
        <translation type="unfinished">نسخه</translation>
    </message>
    <message>
        <source>Whether we relay transactions to this peer.</source>
        <translation type="unfinished">اگرچه ما تراکنش ها را به این همتا بازپخش کنیم.</translation>
    </message>
    <message>
        <source>Transaction Relay</source>
        <translation type="unfinished">بازپخش تراکنش </translation>
    </message>
    <message>
        <source>Starting Block</source>
        <translation type="unfinished">بلاک اولیه</translation>
    </message>
    <message>
        <source>Synced Blocks</source>
        <translation type="unfinished">بلاک‌های همگام‌سازی‌ شده</translation>
    </message>
    <message>
        <source>Last Transaction</source>
        <translation type="unfinished">آخرین معامله</translation>
    </message>
    <message>
        <source>The mapped Autonomous System used for diversifying peer selection.</source>
        <translation type="unfinished">سیستم خودمختار نگاشت شده برای متنوع سازی انتخاب همتا استفاده می شود.
 </translation>
    </message>
    <message>
        <source>Whether we relay addresses to this peer.</source>
        <extracomment>Tooltip text for the Address Relay field in the peer details area, which displays whether we relay addresses to this peer (Yes/No).</extracomment>
        <translation type="unfinished"> ما آدرس‌ها را به این همتا ارسال می‌کنیم.</translation>
    </message>
    <message>
        <source>Address Relay</source>
        <extracomment>Text title for the Address Relay field in the peer details area, which displays whether we relay addresses to this peer (Yes/No).</extracomment>
        <translation type="unfinished">رله آدرس</translation>
    </message>
    <message>
        <source>Addresses Processed</source>
        <extracomment>Text title for the Addresses Processed field in the peer details area, which displays the total number of addresses received from this peer that were processed (excludes addresses that were dropped due to rate-limiting).</extracomment>
        <translation type="unfinished">آدرس ها پردازش شد</translation>
    </message>
    <message>
        <source>Addresses Rate-Limited</source>
        <extracomment>Text title for the Addresses Rate-Limited field in the peer details area, which displays the total number of addresses received from this peer that were dropped (not processed) due to rate-limiting.</extracomment>
        <translation type="unfinished">آدرس ها با نرخ محدود</translation>
    </message>
    <message>
        <source>User Agent</source>
        <translation type="unfinished">نماینده کاربر</translation>
    </message>
    <message>
        <source>Node window</source>
        <translation type="unfinished">پنجره گره</translation>
    </message>
    <message>
        <source>Current block height</source>
        <translation type="unfinished">ارتفاع فعلی بلوک</translation>
    </message>
    <message>
        <source>Decrease font size</source>
        <translation type="unfinished">کاهش دادن اندازه فونت</translation>
    </message>
    <message>
        <source>Increase font size</source>
        <translation type="unfinished">افزایش دادن اندازه فونت</translation>
    </message>
    <message>
        <source>Direction/Type</source>
        <translation type="unfinished">مسیر/نوع </translation>
    </message>
    <message>
        <source>The network protocol this peer is connected through: IPv4, IPv6, Onion, I2P, or CJDNS.</source>
        <translation type="unfinished">پروتکل شبکه در این همتا از طریق:IPv4, IPv6, Onion, I2P, or CJDNS متصل است.</translation>
    </message>
    <message>
        <source>Services</source>
        <translation type="unfinished">خدمات</translation>
    </message>
    <message>
        <source>High bandwidth BIP152 compact block relay: %1</source>
        <translation type="unfinished">رله بلوک فشرده BIP152 با پهنای باند بالا: %1</translation>
    </message>
    <message>
        <source>High Bandwidth</source>
        <translation type="unfinished">پهنای باند بالا</translation>
    </message>
    <message>
        <source>Connection Time</source>
        <translation type="unfinished">زمان اتصال</translation>
    </message>
    <message>
        <source>Elapsed time since a novel block passing initial validity checks was received from this peer.</source>
        <translation type="unfinished">زمان سپری شده از زمان دریافت یک بلوک جدید که بررسی‌های اعتبار اولیه را از این همتا دریافت کرده است.</translation>
    </message>
    <message>
        <source>Last Block</source>
        <translation type="unfinished">بلوک قبلی</translation>
    </message>
    <message>
<<<<<<< HEAD
        <source>Confirm options reset</source>
        <extracomment>Window title text of pop-up window shown when the user has chosen to reset options.</extracomment>
        <translation type="unfinished">باز نشانی گزینه ها را تأیید کنید
  </translation>
    </message>
    <message>
        <source>Client restart required to activate changes.</source>
        <extracomment>Text explaining that the settings changed will not come into effect until the client is restarted.</extracomment>
        <translation type="unfinished">کلاینت نیازمند ریست شدن است برای فعال کردن تغییرات</translation>
    </message>
    <message>
        <source>Current settings will be backed up at "%1".</source>
        <extracomment>Text explaining to the user that the client's current settings will be backed up at a specific location. %1 is a stand-in argument for the backup location's path.</extracomment>
        <translation type="unfinished">تنظیمات فعلی در "%1" پشتیبان گیری خواهد شد.</translation>
    </message>
    <message>
        <source>Client will be shut down. Do you want to proceed?</source>
        <extracomment>Text asking the user to confirm if they would like to proceed with a client shutdown.</extracomment>
        <translation type="unfinished">کلاینت خاموش خواهد شد.آیا میخواهید ادامه دهید؟</translation>
=======
        <source>Elapsed time since a novel transaction accepted into our mempool was received from this peer.</source>
        <extracomment>Tooltip text for the Last Transaction field in the peer details area.</extracomment>
        <translation type="unfinished">زمان سپری شده از زمانی که یک تراکنش جدید در مجموعه ما از این همتا دریافت شده است.</translation>
    </message>
    <message>
        <source>Last Send</source>
        <translation type="unfinished">آخرین ارسال</translation>
    </message>
    <message>
        <source>Last Receive</source>
        <translation type="unfinished">آخرین دریافت</translation>
>>>>>>> 7da4ae1f
    </message>
    <message>
        <source>Ping Time</source>
        <translation type="unfinished">مدت زمان پینگ</translation>
    </message>
    <message>
        <source>Ping Wait</source>
        <translation type="unfinished">انتظار پینگ</translation>
    </message>
    <message>
        <source>Min Ping</source>
        <translation type="unfinished">حداقل پینگ</translation>
    </message>
    <message>
        <source>Last block time</source>
        <translation type="unfinished">زمان آخرین بلوک</translation>
    </message>
    <message>
        <source>&amp;Open</source>
        <translation type="unfinished">&amp;بازکردن</translation>
    </message>
    <message>
        <source>&amp;Console</source>
        <translation type="unfinished">&amp;کنسول</translation>
    </message>
    <message>
        <source>&amp;Network Traffic</source>
        <translation type="unfinished">&amp;شلوغی شبکه</translation>
    </message>
    <message>
        <source>Totals</source>
        <translation type="unfinished">جمع کل ها</translation>
    </message>
<<<<<<< HEAD
</context>
<context>
    <name>OptionsModel</name>
    <message>
        <source>Could not read setting "%1", %2.</source>
        <translation type="unfinished">نمی توان تنظیم "%1"، %2 را خواند.</translation>
    </message>
</context>
<context>
    <name>OverviewPage</name>
=======
>>>>>>> 7da4ae1f
    <message>
        <source>Debug log file</source>
        <translation type="unfinished">فایلِ لاگِ اشکال زدایی</translation>
    </message>
    <message>
        <source>Clear console</source>
        <translation type="unfinished">پاک کردن کنسول</translation>
    </message>
    <message>
        <source>In:</source>
        <translation type="unfinished">به یا داخل:</translation>
    </message>
    <message>
        <source>Out:</source>
        <translation type="unfinished">خارج شده:</translation>
    </message>
    <message>
        <source>Inbound: initiated by peer</source>
        <extracomment>Explanatory text for an inbound peer connection.</extracomment>
        <translation type="unfinished">ورودی: توسط همتا آغاز شد</translation>
    </message>
    <message>
        <source>Outbound Full Relay: default</source>
        <extracomment>Explanatory text for an outbound peer connection that relays all network information. This is the default behavior for outbound connections.</extracomment>
        <translation type="unfinished">خروجی کامل رله : پیش فرض</translation>
    </message>
    <message>
        <source>Outbound Block Relay: does not relay transactions or addresses</source>
        <extracomment>Explanatory text for an outbound peer connection that relays network information about blocks and not transactions or addresses.</extracomment>
        <translation type="unfinished">رله بلوک خروجی: تراکنش ها یا آدرس ها را انتقال نمی دهد</translation>
    </message>
    <message>
        <source>Outbound Manual: added using RPC %1 or %2/%3 configuration options</source>
        <extracomment>Explanatory text for an outbound peer connection that was established manually through one of several methods. The numbered arguments are stand-ins for the methods available to establish manual connections.</extracomment>
        <translation type="unfinished">راهنمای خروجی: با استفاده از گزینه های پیکربندی RPC %1 یا %2/%3 اضافه شده است</translation>
    </message>
    <message>
        <source>Outbound Feeler: short-lived, for testing addresses</source>
        <extracomment>Explanatory text for a short-lived outbound peer connection that is used to test the aliveness of known addresses.</extracomment>
        <translation type="unfinished">حسگر خروجی: کوتاه مدت، برای آزمایش آدرس ها</translation>
    </message>
    <message>
        <source>Outbound Address Fetch: short-lived, for soliciting addresses</source>
        <extracomment>Explanatory text for a short-lived outbound peer connection that is used to request addresses from a peer.</extracomment>
        <translation type="unfinished">واکشی آدرس خروجی: کوتاه مدت، برای درخواست آدرس</translation>
    </message>
    <message>
        <source>we selected the peer for high bandwidth relay</source>
        <translation type="unfinished">ما همتا را برای رله با پهنای باند بالا انتخاب کردیم</translation>
    </message>
    <message>
        <source>the peer selected us for high bandwidth relay</source>
        <translation type="unfinished">همتا ما را برای رله با پهنای باند بالا انتخاب کرد</translation>
    </message>
    <message>
        <source>no high bandwidth relay selected</source>
        <translation type="unfinished">رله با پهنای باند بالا انتخاب نشده است</translation>
    </message>
    <message>
        <source>Ctrl++</source>
        <extracomment>Main shortcut to increase the RPC console font size.</extracomment>
        <translation type="unfinished">Ctrl + +</translation>
    </message>
    <message>
        <source>Ctrl+=</source>
        <extracomment>Secondary shortcut to increase the RPC console font size.</extracomment>
        <translation type="unfinished">Ctrl + =</translation>
    </message>
    <message>
        <source>Ctrl+-</source>
        <extracomment>Main shortcut to decrease the RPC console font size.</extracomment>
        <translation type="unfinished">Ctrl + -</translation>
    </message>
    <message>
        <source>Ctrl+_</source>
        <extracomment>Secondary shortcut to decrease the RPC console font size.</extracomment>
        <translation type="unfinished">Ctrl + _</translation>
    </message>
    <message>
        <source>&amp;Copy address</source>
        <extracomment>Context menu action to copy the address of a peer.</extracomment>
        <translation type="unfinished">تکثیر نشانی</translation>
    </message>
    <message>
        <source>&amp;Disconnect</source>
        <translation type="unfinished">&amp;قطع شدن</translation>
    </message>
    <message>
        <source>1 &amp;hour</source>
        <translation type="unfinished">1 &amp;ساعت</translation>
    </message>
    <message>
        <source>1 d&amp;ay</source>
        <translation type="unfinished">1 روز</translation>
    </message>
    <message>
        <source>1 &amp;week</source>
        <translation type="unfinished">1 &amp;هفته</translation>
    </message>
    <message>
        <source>1 &amp;year</source>
        <translation type="unfinished">1 &amp;سال</translation>
    </message>
    <message>
        <source>&amp;Copy IP/Netmask</source>
        <extracomment>Context menu action to copy the IP/Netmask of a banned peer. IP/Netmask is the combination of a peer's IP address and its Netmask. For IP address, see: https://en.wikipedia.org/wiki/IP_address.</extracomment>
        <translation type="unfinished">&amp;کپی IP/Netmask</translation>
    </message>
    <message>
        <source>&amp;Unban</source>
        <translation type="unfinished">&amp;خارج کردن از بن</translation>
    </message>
    <message>
        <source>Network activity disabled</source>
        <translation type="unfinished">فعالیت شبکه غیر فعال شد</translation>
    </message>
    <message>
        <source>Executing command without any wallet</source>
        <translation type="unfinished">اجرای دستور بدون کیف پول</translation>
    </message>
    <message>
<<<<<<< HEAD
        <source>Transaction has %1 unsigned inputs.</source>
        <translation type="unfinished">%1Transaction has  unsigned inputs.</translation>
    </message>
    <message>
        <source>Transaction still needs signature(s).</source>
        <translation type="unfinished">عملیات هنوز به امضا(ها) نیاز دارد.</translation>
=======
        <source>Executing…</source>
        <extracomment>A console message indicating an entered command is currently being executed.</extracomment>
        <translation type="unfinished">در حال اجرا...</translation>
>>>>>>> 7da4ae1f
    </message>
    <message>
        <source>(peer: %1)</source>
        <translation type="unfinished">(همتا: %1)</translation>
    </message>
    <message>
        <source>Yes</source>
        <translation type="unfinished">بله</translation>
    </message>
    <message>
        <source>No</source>
        <translation type="unfinished">خیر</translation>
    </message>
    <message>
        <source>To</source>
        <translation type="unfinished">به</translation>
    </message>
    <message>
        <source>From</source>
        <translation type="unfinished">از</translation>
    </message>
    <message>
        <source>Ban for</source>
        <translation type="unfinished">بن یا بن شده برای</translation>
    </message>
    <message>
        <source>Never</source>
        <translation type="unfinished">هرگز</translation>
    </message>
    <message>
        <source>Unknown</source>
        <translation type="unfinished">ناشناس یا نامعلوم</translation>
    </message>
</context>
<context>
    <name>ReceiveCoinsDialog</name>
    <message>
        <source>&amp;Amount:</source>
        <translation type="unfinished">میزان وجه:</translation>
    </message>
    <message>
        <source>&amp;Label:</source>
        <translation type="unfinished">برچسب:</translation>
    </message>
    <message>
        <source>&amp;Message:</source>
        <translation type="unfinished">پیام:</translation>
    </message>
    <message>
<<<<<<< HEAD
        <source>Age</source>
        <extracomment>Title of Peers Table column which indicates the duration (length of time) since the peer connection started.</extracomment>
        <translation type="unfinished">سن</translation>
    </message>
    <message>
        <source>Direction</source>
        <extracomment>Title of Peers Table column which indicates the direction the peer connection was initiated from.</extracomment>
        <translation type="unfinished">مسیر</translation>
=======
        <source>An optional message to attach to the payment request, which will be displayed when the request is opened. Note: The message will not be sent with the payment over the Bitcoin network.</source>
        <translation type="unfinished">یک پیام اختیاری برای پیوست به درخواست پرداخت ، که با باز شدن درخواست نمایش داده می شود. توجه: پیام با پرداخت از طریق شبکه بیت کوین ارسال نمی شود.
 </translation>
>>>>>>> 7da4ae1f
    </message>
    <message>
        <source>An optional label to associate with the new receiving address.</source>
        <translation type="unfinished">یک برچسب اختیاری برای ارتباط با آدرس دریافت کننده جدید.
 </translation>
    </message>
    <message>
        <source>Use this form to request payments. All fields are &lt;b&gt;optional&lt;/b&gt;.</source>
        <translation type="unfinished">برای درخواست پرداخت از این فرم استفاده کنید. همه زمینه ها &lt;b&gt; اختیاری &lt;/b&gt;.
 </translation>
    </message>
    <message>
        <source>An optional amount to request. Leave this empty or zero to not request a specific amount.</source>
        <translation type="unfinished">مبلغ اختیاری برای درخواست این را خالی یا صفر بگذارید تا مبلغ مشخصی درخواست نشود.
 </translation>
    </message>
    <message>
        <source>An optional label to associate with the new receiving address (used by you to identify an invoice).  It is also attached to the payment request.</source>
        <translation type="unfinished">یک برچسب اختیاری برای ارتباط با آدرس دریافت کننده جدید (استفاده شده توسط شما برای شناسایی فاکتور). همچنین به درخواست پرداخت پیوست می شود.
 </translation>
    </message>
    <message>
        <source>An optional message that is attached to the payment request and may be displayed to the sender.</source>
        <translation type="unfinished">پیام اختیاری که به درخواست پرداخت پیوست شده و ممکن است برای فرستنده نمایش داده شود.
 </translation>
    </message>
    <message>
        <source>&amp;Create new receiving address</source>
        <translation type="unfinished">&amp; ایجاد آدرس دریافت جدید
 </translation>
    </message>
    <message>
        <source>Clear all fields of the form.</source>
        <translation type="unfinished">پاک کردن تمامی گزینه های این فرم</translation>
    </message>
    <message>
        <source>Clear</source>
        <translation type="unfinished">پاک کردن</translation>
    </message>
    <message>
        <source>Requested payments history</source>
        <translation type="unfinished">تاریخچه پرداخت های درخواست شده</translation>
    </message>
    <message>
        <source>Show the selected request (does the same as double clicking an entry)</source>
        <translation type="unfinished">نمایش درخواست انتخاب شده (همانند دوبار کلیک کردن بر روی ورودی)
 </translation>
    </message>
    <message>
        <source>Show</source>
        <translation type="unfinished">نمایش</translation>
    </message>
    <message>
        <source>Remove the selected entries from the list</source>
        <translation type="unfinished">حذف ورودی های انتخاب‌شده از لیست</translation>
    </message>
    <message>
        <source>Remove</source>
        <translation type="unfinished">حذف</translation>
    </message>
    <message>
        <source>Copy &amp;URI</source>
        <translation type="unfinished">کپی کردن &amp;آدرس URL</translation>
    </message>
    <message>
        <source>&amp;Copy address</source>
        <translation type="unfinished">تکثیر نشانی</translation>
    </message>
    <message>
        <source>Copy &amp;label</source>
        <translation type="unfinished">تکثیر برچسب</translation>
    </message>
    <message>
        <source>Copy &amp;message</source>
        <translation type="unfinished">کپی &amp;پیام </translation>
    </message>
    <message>
        <source>Copy &amp;amount</source>
        <translation type="unfinished">روگرفت م&amp;قدار</translation>
    </message>
    <message>
        <source>Not recommended due to higher fees and less protection against typos.</source>
        <translation type="unfinished">به دلیل کارمزد زیاد و محافظت کمتر در برابر خطای تایپی پیشنهاد نمی‌شود</translation>
    </message>
    <message>
        <source>Generates an address compatible with older wallets.</source>
        <translation type="unfinished">آدرس سازگار با کیف‌پول‌های قدیمی‌تر تولید می‌کند</translation>
    </message>
    <message>
        <source>Generates a native segwit address (BIP-173). Some old wallets don't support it.</source>
        <translation type="unfinished">یک آدرس سگویت بومی (BIP-173) ایجاد کنید.
برخی از کیف پول های قدیمی از آن پشتیبانی نمی کنند.</translation>
    </message>
    <message>
        <source>Bech32m (Taproot)</source>
        <translation type="unfinished">Bech32m (تپ‌روت)</translation>
    </message>
    <message>
        <source>Bech32m (BIP-350) is an upgrade to Bech32, wallet support is still limited.</source>
        <translation type="unfinished">Bech32m(BIP-350) یک آپدیت برای Bech32 است، پشتیبانی کیف پول هنوز محدود شده است.</translation>
    </message>
    <message>
        <source>Could not unlock wallet.</source>
        <translation type="unfinished">نمیتوان کیف پول را باز کرد.</translation>
    </message>
    </context>
<context>
    <name>ReceiveRequestDialog</name>
    <message>
        <source>Request payment to …</source>
        <translation type="unfinished">درخواست پرداخت به </translation>
    </message>
    <message>
        <source>Address:</source>
        <translation type="unfinished">آدرس‌ها:</translation>
    </message>
    <message>
        <source>Amount:</source>
        <translation type="unfinished">میزان وجه:</translation>
    </message>
    <message>
        <source>Label:</source>
        <translation type="unfinished">برچسب:</translation>
    </message>
    <message>
        <source>Message:</source>
        <translation type="unfinished">پیام:</translation>
    </message>
    <message>
        <source>Copy &amp;URI</source>
        <translation type="unfinished">کپی کردن &amp;آدرس URL</translation>
    </message>
    <message>
        <source>Copy &amp;Address</source>
        <translation type="unfinished">کپی آدرس</translation>
    </message>
    <message>
        <source>&amp;Verify</source>
        <translation type="unfinished">&amp;تایید کردن</translation>
    </message>
    <message>
        <source>Verify this address on e.g. a hardware wallet screen</source>
        <translation type="unfinished">این آدرس را در صفحه کیف پول سخت افزاری تأیید کنید</translation>
    </message>
    <message>
        <source>&amp;Save Image…</source>
        <translation type="unfinished">&amp;ذخیره کردن تصویر...</translation>
    </message>
    <message>
        <source>Payment information</source>
        <translation type="unfinished">اطلاعات پرداخت</translation>
    </message>
    <message>
        <source>Request payment to %1</source>
        <translation type="unfinished">درخواست پرداخت به %1</translation>
    </message>
</context>
<context>
    <name>RecentRequestsTableModel</name>
    <message>
        <source>Date</source>
        <translation type="unfinished">تاریخ</translation>
    </message>
    <message>
        <source>Label</source>
        <translation type="unfinished">لیبل</translation>
    </message>
    <message>
        <source>Message</source>
        <translation type="unfinished">پیام</translation>
    </message>
    <message>
        <source>(no label)</source>
        <translation type="unfinished">(بدون لیبل)</translation>
    </message>
    <message>
<<<<<<< HEAD
        <source>Whether we relay addresses to this peer.</source>
        <extracomment>Tooltip text for the Address Relay field in the peer details area, which displays whether we relay addresses to this peer (Yes/No).</extracomment>
        <translation type="unfinished"> ما آدرس‌ها را به این همتا ارسال می‌کنیم.</translation>
    </message>
    <message>
        <source>Address Relay</source>
        <extracomment>Text title for the Address Relay field in the peer details area, which displays whether we relay addresses to this peer (Yes/No).</extracomment>
        <translation type="unfinished">رله آدرس</translation>
    </message>
    <message>
        <source>Addresses Processed</source>
        <extracomment>Text title for the Addresses Processed field in the peer details area, which displays the total number of addresses received from this peer that were processed (excludes addresses that were dropped due to rate-limiting).</extracomment>
        <translation type="unfinished">آدرس ها پردازش شد</translation>
    </message>
    <message>
        <source>Addresses Rate-Limited</source>
        <extracomment>Text title for the Addresses Rate-Limited field in the peer details area, which displays the total number of addresses received from this peer that were dropped (not processed) due to rate-limiting.</extracomment>
        <translation type="unfinished">آدرس ها با نرخ محدود</translation>
=======
        <source>(no message)</source>
        <translation type="unfinished">(بدون پیام)</translation>
    </message>
    <message>
        <source>(no amount requested)</source>
        <translation type="unfinished">(هیچ درخواست پرداخت وجود ندارد)</translation>
    </message>
    <message>
        <source>Requested</source>
        <translation type="unfinished">درخواست شده</translation>
    </message>
</context>
<context>
    <name>SendCoinsDialog</name>
    <message>
        <source>Send Coins</source>
        <translation type="unfinished">سکه های ارسالی</translation>
    </message>
    <message>
        <source>Coin Control Features</source>
        <translation type="unfinished">ویژگی های کنترل سکه
 </translation>
    </message>
    <message>
        <source>automatically selected</source>
        <translation type="unfinished">به صورت خودکار انتخاب شده</translation>
>>>>>>> 7da4ae1f
    </message>
    <message>
        <source>Insufficient funds!</source>
        <translation type="unfinished">وجوه ناکافی</translation>
    </message>
    <message>
        <source>Quantity:</source>
        <translation type="unfinished">مقدار</translation>
    </message>
    <message>
        <source>Bytes:</source>
        <translation type="unfinished">بایت ها:</translation>
    </message>
    <message>
        <source>Amount:</source>
        <translation type="unfinished">میزان وجه:</translation>
    </message>
    <message>
        <source>Fee:</source>
        <translation type="unfinished">هزینه</translation>
    </message>
    <message>
        <source>After Fee:</source>
        <translation type="unfinished">بعد از احتساب کارمزد</translation>
    </message>
    <message>
        <source>Change:</source>
        <translation type="unfinished">تغییر</translation>
    </message>
    <message>
        <source>Custom change address</source>
        <translation type="unfinished">تغییر آدرس مخصوص</translation>
    </message>
    <message>
        <source>Transaction Fee:</source>
        <translation type="unfinished">کارمزد تراکنش:</translation>
    </message>
    <message>
        <source>Using the fallbackfee can result in sending a transaction that will take several hours or days (or never) to confirm. Consider choosing your fee manually or wait until you have validated the complete chain.</source>
        <translation type="unfinished">استفاده از Fallbackfee می تواند منجر به ارسال تراکنشی شود که تأیید آن چندین ساعت یا روز (یا هرگز) طول می کشد.  هزینه خود را به صورت دستی انتخاب کنید یا صبر کنید تا زنجیره کامل را تأیید کنید.</translation>
    </message>
    <message>
        <source>Warning: Fee estimation is currently not possible.</source>
        <translation type="unfinished">هشدار:تخمین کارمزد در حال حاضر امکان پذیر نیست.</translation>
    </message>
    <message>
        <source>per kilobyte</source>
        <translation type="unfinished">به ازای هر کیلوبایت</translation>
    </message>
    <message>
        <source>Hide</source>
        <translation type="unfinished">پنهان کردن</translation>
    </message>
    <message>
        <source>Recommended:</source>
        <translation type="unfinished">پیشنهاد شده:</translation>
    </message>
    <message>
        <source>Custom:</source>
        <translation type="unfinished">سفارشی:</translation>
    </message>
    <message>
        <source>Send to multiple recipients at once</source>
        <translation type="unfinished">ارسال همزمان به گیرنده های متعدد</translation>
    </message>
    <message>
        <source>Add &amp;Recipient</source>
        <translation type="unfinished">اضافه کردن &amp;گیرنده</translation>
    </message>
    <message>
        <source>Clear all fields of the form.</source>
        <translation type="unfinished">پاک کردن تمامی گزینه های این فرم</translation>
    </message>
    <message>
        <source>Inputs…</source>
        <translation type="unfinished">ورودی ها</translation>
    </message>
    <message>
        <source>Dust:</source>
        <translation type="unfinished">گرد و غبار یا داست:</translation>
    </message>
    <message>
        <source>Choose…</source>
        <translation type="unfinished">انتخاب کنید...</translation>
    </message>
    <message>
        <source>Hide transaction fee settings</source>
        <translation type="unfinished">تنظیمات مخفی کردن کارمزد عملیات</translation>
    </message>
    <message>
        <source>Specify a custom fee per kB (1,000 bytes) of the transaction's virtual size.

Note:  Since the fee is calculated on a per-byte basis, a fee rate of "100 satoshis per kvB" for a transaction size of 500 virtual bytes (half of 1 kvB) would ultimately yield a fee of only 50 satoshis.</source>
        <translation type="unfinished">مشخص کردن هزینه کارمزد مخصوص به ازای کیلوبایت(1,000 بایت) حجم مجازی تراکنش

توجه: از آن جایی که کارمزد بر اساس هر بایت محاسبه می شود,هزینه کارمزد"100 ساتوشی بر کیلو بایت"برای تراکنش با حجم 500 بایت مجازی (نصف 1 کیلوبایت) کارمزد فقط اندازه 50 ساتوشی خواهد بود.</translation>
    </message>
    <message>
        <source>(Smart fee not initialized yet. This usually takes a few blocks…)</source>
        <translation type="unfinished">(مقداردهی کارمزد هوشمند هنوز شروع نشده است.این کارمزد معمولا به اندازه چند بلاک طول میکشد...)</translation>
    </message>
    <message>
        <source>Confirmation time target:</source>
        <translation type="unfinished">هدف زمانی تایید شدن:</translation>
    </message>
    <message>
        <source>Enable Replace-By-Fee</source>
        <translation type="unfinished">فعال کردن جایگذاری دوباره از کارمزد</translation>
    </message>
    <message>
        <source>With Replace-By-Fee (BIP-125) you can increase a transaction's fee after it is sent. Without this, a higher fee may be recommended to compensate for increased transaction delay risk.</source>
        <translation type="unfinished">با Replace-By-Fee (BIP-125) می توانید هزینه معامله را پس از ارسال آن افزایش دهید. بدون این ، ممکن است هزینه بیشتری برای جبران افزایش خطر تاخیر در معامله پیشنهاد شود.
 </translation>
    </message>
    <message>
        <source>Clear &amp;All</source>
        <translation type="unfinished">پاک کردن همه</translation>
    </message>
    <message>
        <source>Balance:</source>
        <translation type="unfinished">مانده حساب:</translation>
    </message>
    <message>
        <source>Confirm the send action</source>
        <translation type="unfinished">تایید عملیات ارسال</translation>
    </message>
    <message>
        <source>S&amp;end</source>
        <translation type="unfinished">و ارسال</translation>
    </message>
    <message>
        <source>Copy quantity</source>
        <translation type="unfinished">کپی مقدار</translation>
    </message>
    <message>
        <source>Copy amount</source>
        <translation type="unfinished">کپی مقدار</translation>
    </message>
    <message>
        <source>Copy fee</source>
        <translation type="unfinished">کپی هزینه</translation>
    </message>
    <message>
        <source>Copy after fee</source>
        <translation type="unfinished">کپی کردن بعد از احتساب کارمزد</translation>
    </message>
    <message>
        <source>Copy bytes</source>
        <translation type="unfinished">کپی کردن بایت ها</translation>
    </message>
    <message>
        <source>Copy dust</source>
        <translation type="unfinished">کپی کردن داست:</translation>
    </message>
    <message>
        <source>Copy change</source>
        <translation type="unfinished">کپی کردن تغییر</translation>
    </message>
    <message>
        <source>%1 (%2 blocks)</source>
        <translation type="unfinished">%1(%2 بلاک ها)</translation>
    </message>
    <message>
        <source>Sign on device</source>
        <extracomment>"device" usually means a hardware wallet.</extracomment>
        <translation type="unfinished">امضا کردن در دستگاه</translation>
    </message>
    <message>
        <source>Connect your hardware wallet first.</source>
        <translation type="unfinished">اول کیف سخت افزاری خود را متصل کنید.</translation>
    </message>
    <message>
        <source>Set external signer script path in Options -&gt; Wallet</source>
        <extracomment>"External signer" means using devices such as hardware wallets.</extracomment>
        <translation type="unfinished">مسیر اسکریپت امضاکننده خارجی را در Options -&gt; Wallet تنظیم کنید</translation>
    </message>
    <message>
        <source>%1 to %2</source>
        <translation type="unfinished">%1 به %2</translation>
    </message>
    <message>
        <source>To review recipient list click "Show Details…"</source>
        <translation type="unfinished">برای بررسی لیست گیرندگان، روی «نمایش جزئیات…» کلیک کنید.</translation>
    </message>
    <message>
        <source>Sign failed</source>
        <translation type="unfinished">امضا موفق نبود</translation>
    </message>
    <message>
        <source>External signer not found</source>
        <extracomment>"External signer" means using devices such as hardware wallets.</extracomment>
        <translation type="unfinished">امضا کننده خارجی یافت نشد</translation>
    </message>
    <message>
        <source>External signer failure</source>
        <extracomment>"External signer" means using devices such as hardware wallets.</extracomment>
        <translation type="unfinished">امضا کننده خارجی شکست خورد.</translation>
    </message>
    <message>
        <source>Save Transaction Data</source>
        <translation type="unfinished">ذخیره اطلاعات عملیات</translation>
    </message>
    <message>
        <source>Partially Signed Transaction (Binary)</source>
        <extracomment>Expanded name of the binary PSBT file format. See: BIP 174.</extracomment>
        <translation type="unfinished">تراکنش نسبتا امضا شده (باینری)</translation>
    </message>
    <message>
        <source>External balance:</source>
        <translation type="unfinished">تعادل خارجی </translation>
    </message>
    <message>
        <source>or</source>
        <translation type="unfinished">یا</translation>
    </message>
    <message>
        <source>You can increase the fee later (signals Replace-By-Fee, BIP-125).</source>
        <translation type="unfinished">تو میتوانی بعدا هزینه کارمزد را افزایش بدی(signals Replace-By-Fee, BIP-125)</translation>
    </message>
    <message>
        <source>Do you want to create this transaction?</source>
        <extracomment>Message displayed when attempting to create a transaction. Cautionary text to prompt the user to verify that the displayed transaction details represent the transaction the user intends to create.</extracomment>
        <translation type="unfinished">آیا می خواهید این تراکنش را ایجاد کنید؟</translation>
    </message>
    <message>
        <source>Please, review your transaction. You can create and send this transaction or create a Partially Signed Bitcoin Transaction (PSBT), which you can save or copy and then sign with, e.g., an offline %1 wallet, or a PSBT-compatible hardware wallet.</source>
        <extracomment>Text to inform a user attempting to create a transaction of their current options. At this stage, a user can send their transaction or create a PSBT. This string is displayed when both private keys and PSBT controls are enabled.</extracomment>
        <translation type="unfinished">لطفا معامله خود را بررسی کنید  می توانید این تراکنش را ایجاد و ارسال کنید یا یک تراکنش بیت کوین با امضای جزئی (PSBT) ایجاد کنید، که می توانید آن را ذخیره یا کپی کنید و سپس با آن امضا کنید، به عنوان مثال، یک کیف پول آفلاین %1، یا یک کیف پول سخت افزاری سازگار با PSBT.</translation>
    </message>
    <message>
        <source>Please, review your transaction.</source>
        <extracomment>Text to prompt a user to review the details of the transaction they are attempting to send.</extracomment>
        <translation type="unfinished">لطفا,تراکنش خود را بازبینی کنید.</translation>
    </message>
    <message>
        <source>Transaction fee</source>
        <translation type="unfinished">کارمزد تراکنش</translation>
    </message>
    <message>
        <source>Total Amount</source>
        <translation type="unfinished">میزان کل</translation>
    </message>
    <message>
        <source>Unsigned Transaction</source>
        <comment>PSBT copied</comment>
        <extracomment>Caption of "PSBT has been copied" messagebox</extracomment>
        <translation type="unfinished">تراکنش امضا نشده</translation>
    </message>
    <message>
        <source>The PSBT has been copied to the clipboard. You can also save it.</source>
        <translation type="unfinished">تراکنش بیت کوین با امضای جزئی (PSBT) در کلیپ بورد کپی شده است. همچنین شما می‌توانید آن را ذخیره کنید.</translation>
    </message>
    <message>
        <source>PSBT saved to disk</source>
        <translation type="unfinished">فایل PSBT در دیسک ذخیره شد</translation>
    </message>
    <message>
        <source>Confirm send coins</source>
        <translation type="unfinished">تایید کردن ارسال کوین ها</translation>
    </message>
    <message>
        <source>The recipient address is not valid. Please recheck.</source>
        <translation type="unfinished">آدرس گیرنده نامعتبر است.لطفا دوباره چک یا بررسی کنید.</translation>
    </message>
    <message>
        <source>The amount to pay must be larger than 0.</source>
        <translation type="unfinished">مبلغ پرداختی باید بیشتر از 0 باشد.
 </translation>
    </message>
    <message>
        <source>The amount exceeds your balance.</source>
        <translation type="unfinished">این میزان پول بیشتر از موجودی شما است.</translation>
    </message>
    <message>
        <source>The total exceeds your balance when the %1 transaction fee is included.</source>
        <translation type="unfinished">این میزان بیشتر از موجودی شما است وقتی که کارمزد تراکنش %1 باشد.</translation>
    </message>
    <message>
        <source>Duplicate address found: addresses should only be used once each.</source>
        <translation type="unfinished">آدرس تکراری یافت شد:آدرس ها باید فقط یک بار استفاده شوند.</translation>
    </message>
    <message>
        <source>Transaction creation failed!</source>
        <translation type="unfinished">ایجاد تراکنش با خطا مواجه شد!</translation>
    </message>
    <message>
        <source>A fee higher than %1 is considered an absurdly high fee.</source>
        <translation type="unfinished">کارمزد بیشتر از %1 است,این یعنی کارمزد خیلی زیادی در نظر گرفته شده است.</translation>
    </message>
    <message>
        <source>%1/kvB</source>
        <translation type="unfinished">%1 kvB</translation>
    </message>
    <message numerus="yes">
        <source>Estimated to begin confirmation within %n block(s).</source>
        <translation type="unfinished">
            <numerusform>Estimated to begin confirmation within %n block(s).</numerusform>
        </translation>
    </message>
    <message>
        <source>Warning: Invalid Bitcoin address</source>
        <translation type="unfinished">هشدار: آدرس بیت کوین نامعتبر</translation>
    </message>
    <message>
        <source>Warning: Unknown change address</source>
        <translation type="unfinished">هشدار:تغییر آدرس نامعلوم</translation>
    </message>
    <message>
        <source>Confirm custom change address</source>
        <translation type="unfinished">تایید کردن تغییر آدرس سفارشی</translation>
    </message>
    <message>
        <source>The address you selected for change is not part of this wallet. Any or all funds in your wallet may be sent to this address. Are you sure?</source>
        <translation type="unfinished">این آدرس که شما انتخاب کرده اید بخشی از کیف پول شما نیست.هر یا همه دارایی های شما در این کیف پول به این آدرس ارسال خواهد شد.آیا مطمئن هستید؟</translation>
    </message>
    <message>
        <source>(no label)</source>
        <translation type="unfinished">(بدون لیبل)</translation>
    </message>
</context>
<context>
    <name>SendCoinsEntry</name>
    <message>
        <source>A&amp;mount:</source>
        <translation type="unfinished">میزان وجه</translation>
    </message>
    <message>
        <source>Pay &amp;To:</source>
        <translation type="unfinished">پرداخت به:
 </translation>
    </message>
    <message>
        <source>&amp;Label:</source>
        <translation type="unfinished">برچسب:</translation>
    </message>
    <message>
        <source>Choose previously used address</source>
        <translation type="unfinished">آدرس استفاده شده قبلی را انتخاب کنید</translation>
    </message>
    <message>
        <source>The Bitcoin address to send the payment to</source>
        <translation type="unfinished">آدرس Bitcoin برای ارسال پرداخت به
 </translation>
    </message>
    <message>
        <source>Paste address from clipboard</source>
        <translation type="unfinished">استفاده از آدرس کلیپ بورد</translation>
    </message>
    <message>
        <source>Remove this entry</source>
        <translation type="unfinished">پاک کردن این ورودی</translation>
    </message>
    <message>
        <source>Use available balance</source>
        <translation type="unfinished">استفاده از موجودی حساب</translation>
    </message>
    <message>
        <source>Message:</source>
        <translation type="unfinished">پیام:</translation>
    </message>
    </context>
<context>
    <name>SendConfirmationDialog</name>
    <message>
        <source>Send</source>
        <translation type="unfinished">ارسال</translation>
    </message>
    </context>
<context>
    <name>SignVerifyMessageDialog</name>
    <message>
        <source>Signatures - Sign / Verify a Message</source>
        <translation type="unfinished">امضا - امضاء کردن / تأیید کنید یک پیام</translation>
    </message>
    <message>
        <source>&amp;Sign Message</source>
        <translation type="unfinished">&amp;ثبت پیام</translation>
    </message>
    <message>
        <source>The Bitcoin address to sign the message with</source>
        <translation type="unfinished">نشانی بیت‌کوین برای امضاء پیغام با آن</translation>
    </message>
    <message>
        <source>Choose previously used address</source>
        <translation type="unfinished">آدرس استفاده شده قبلی را انتخاب کنید</translation>
    </message>
    <message>
        <source>Paste address from clipboard</source>
        <translation type="unfinished">استفاده از آدرس کلیپ بورد</translation>
    </message>
    <message>
        <source>Enter the message you want to sign here</source>
        <translation type="unfinished">پیامی که می خواهید امضا کنید را اینجا وارد کنید</translation>
    </message>
    <message>
        <source>Signature</source>
        <translation type="unfinished">امضا</translation>
    </message>
    <message>
        <source>Copy the current signature to the system clipboard</source>
        <translation type="unfinished">جریان را کپی کنید امضا به سیستم کلیپ بورد</translation>
    </message>
    <message>
        <source>Sign the message to prove you own this Bitcoin address</source>
        <translation type="unfinished">پیام را امضا کنید تا ثابت کنید این آدرس بیت‌کوین متعلق به شماست</translation>
    </message>
    <message>
        <source>Sign &amp;Message</source>
        <translation type="unfinished">ثبت &amp;پیام</translation>
    </message>
    <message>
        <source>Reset all sign message fields</source>
        <translation type="unfinished">تنظیم مجدد همه امضاء کردن زمینه های پیام</translation>
    </message>
    <message>
        <source>Clear &amp;All</source>
        <translation type="unfinished">پاک کردن همه</translation>
    </message>
    <message>
        <source>&amp;Verify Message</source>
        <translation type="unfinished">&amp; تأیید پیام</translation>
    </message>
    <message>
        <source>The Bitcoin address the message was signed with</source>
        <translation type="unfinished">نشانی بیت‌کوین که پیغام با آن امضاء شده</translation>
    </message>
    <message>
        <source>The signed message to verify</source>
        <translation type="unfinished">پیام امضا شده برای تأیید
 </translation>
    </message>
    <message>
        <source>Verify the message to ensure it was signed with the specified Bitcoin address</source>
        <translation type="unfinished">پیام را تأیید کنید تا مطمئن شوید با آدرس Bitcoin مشخص شده امضا شده است
 </translation>
    </message>
    <message>
        <source>Verify &amp;Message</source>
        <translation type="unfinished">تایید پیام</translation>
    </message>
    <message>
        <source>Reset all verify message fields</source>
        <translation type="unfinished">بازنشانی تمام فیلدهای پیام</translation>
    </message>
    <message>
        <source>Click "Sign Message" to generate signature</source>
        <translation type="unfinished">برای تولید امضا "Sign Message" و یا "ثبت پیام" را کلیک کنید</translation>
    </message>
    <message>
        <source>The entered address is invalid.</source>
        <translation type="unfinished">آدرس وارد شده نامعتبر است.</translation>
    </message>
    <message>
        <source>Please check the address and try again.</source>
        <translation type="unfinished">لطفا ادرس را بررسی کرده و دوباره امتحان کنید.
 </translation>
    </message>
    <message>
        <source>The entered address does not refer to a key.</source>
        <translation type="unfinished">نشانی وارد شده به هیچ کلیدی اشاره نمی‌کند.</translation>
    </message>
    <message>
        <source>Wallet unlock was cancelled.</source>
        <translation type="unfinished">باز کردن قفل کیف پول لغو شد.
 </translation>
    </message>
    <message>
        <source>No error</source>
        <translation type="unfinished">بدون خطا</translation>
    </message>
    <message>
        <source>Private key for the entered address is not available.</source>
        <translation type="unfinished">کلید خصوصی برای نشانی وارد شده در دسترس نیست.</translation>
    </message>
    <message>
        <source>Message signing failed.</source>
        <translation type="unfinished">امضای پیام با شکست مواجه شد.</translation>
    </message>
    <message>
        <source>Message signed.</source>
        <translation type="unfinished">پیام ثبت شده</translation>
    </message>
    <message>
        <source>The signature could not be decoded.</source>
        <translation type="unfinished">امضا نمی‌تواند کدگشایی شود.</translation>
    </message>
    <message>
        <source>Please check the signature and try again.</source>
        <translation type="unfinished">لطفاً امضا را بررسی نموده و دوباره تلاش کنید.</translation>
    </message>
    <message>
        <source>The signature did not match the message digest.</source>
        <translation type="unfinished">امضا با خلاصه پیام مطابقت نداشت.</translation>
    </message>
    <message>
        <source>Message verification failed.</source>
        <translation type="unfinished">تأیید پیام انجام نشد.</translation>
    </message>
    <message>
        <source>Message verified.</source>
        <translation type="unfinished">پیام شما تایید شد</translation>
    </message>
</context>
<context>
    <name>SplashScreen</name>
    <message>
        <source>(press q to shutdown and continue later)</source>
        <translation type="unfinished">(q را فشار دهید تا خاموش شود و بعدا ادامه دهید)</translation>
    </message>
    <message>
        <source>press q to shutdown</source>
        <translation type="unfinished">q را فشار دهید تا خاموش شود</translation>
    </message>
</context>
<context>
    <name>TrafficGraphWidget</name>
    <message>
        <source>kB/s</source>
        <translation type="unfinished">کیلوبایت بر ثانیه</translation>
    </message>
</context>
<context>
    <name>TransactionDesc</name>
    <message>
        <source>abandoned</source>
        <extracomment>Text explaining the current status of a transaction, shown in the status field of the details window for this transaction. This status represents an abandoned transaction.</extracomment>
        <translation type="unfinished">رها شده</translation>
    </message>
    <message>
        <source>%1/unconfirmed</source>
        <extracomment>Text explaining the current status of a transaction, shown in the status field of the details window for this transaction. This status represents a transaction confirmed in at least one block, but less than 6 blocks.</extracomment>
        <translation type="unfinished">%1/تأیید نشده</translation>
    </message>
    <message>
        <source>%1 confirmations</source>
        <extracomment>Text explaining the current status of a transaction, shown in the status field of the details window for this transaction. This status represents a transaction confirmed in 6 or more blocks.</extracomment>
        <translation type="unfinished">%1 تأییدیه</translation>
    </message>
    <message>
        <source>Status</source>
        <translation type="unfinished">وضعیت</translation>
    </message>
    <message>
        <source>Date</source>
        <translation type="unfinished">تاریخ</translation>
    </message>
    <message>
        <source>Source</source>
        <translation type="unfinished">منبع</translation>
    </message>
    <message>
        <source>Generated</source>
        <translation type="unfinished">تولید شده</translation>
    </message>
    <message>
        <source>From</source>
        <translation type="unfinished">از</translation>
    </message>
    <message>
        <source>unknown</source>
        <translation type="unfinished">ناشناس</translation>
    </message>
    <message>
        <source>To</source>
        <translation type="unfinished">به</translation>
    </message>
    <message>
        <source>own address</source>
        <translation type="unfinished">آدرس خود</translation>
    </message>
    <message>
        <source>watch-only</source>
        <translation type="unfinished">فقط-با قابلیت دیدن</translation>
    </message>
    <message>
        <source>label</source>
        <translation type="unfinished">برچسب</translation>
    </message>
    <message>
        <source>Credit</source>
        <translation type="unfinished">اعتبار</translation>
    </message>
    <message numerus="yes">
        <source>matures in %n more block(s)</source>
        <translation type="unfinished">
            <numerusform>matures in %n more block(s)</numerusform>
        </translation>
    </message>
    <message>
        <source>not accepted</source>
        <translation type="unfinished">قبول نشده</translation>
    </message>
    <message>
        <source>Debit</source>
        <translation type="unfinished">اعتبار</translation>
    </message>
    <message>
        <source>Total credit</source>
        <translation type="unfinished">تمامی اعتبار</translation>
    </message>
    <message>
        <source>Transaction fee</source>
        <translation type="unfinished">کارمزد تراکنش</translation>
    </message>
    <message>
        <source>Net amount</source>
        <translation type="unfinished">میزان وجه دقیق</translation>
    </message>
    <message>
        <source>Message</source>
        <translation type="unfinished">پیام</translation>
    </message>
    <message>
        <source>Comment</source>
        <translation type="unfinished">کامنت</translation>
    </message>
    <message>
<<<<<<< HEAD
        <source>Copy amount</source>
        <translation type="unfinished">کپی مقدار</translation>
=======
        <source>Transaction ID</source>
        <translation type="unfinished">شناسه تراکنش</translation>
>>>>>>> 7da4ae1f
    </message>
    <message>
        <source>Transaction total size</source>
        <translation type="unfinished">حجم کل تراکنش</translation>
    </message>
    <message>
        <source>Transaction virtual size</source>
        <translation type="unfinished">اندازه مجازی تراکنش</translation>
    </message>
    <message>
        <source>Merchant</source>
        <translation type="unfinished">بازرگان</translation>
    </message>
    <message>
        <source>Debug information</source>
        <translation type="unfinished">اطلاعات اشکال زدایی
  </translation>
    </message>
    <message>
        <source>Transaction</source>
        <translation type="unfinished">تراکنش</translation>
    </message>
    <message>
        <source>Inputs</source>
        <translation type="unfinished">ورودی ها</translation>
    </message>
    <message>
        <source>Amount</source>
        <translation type="unfinished">میزان وجه:</translation>
    </message>
    <message>
        <source>true</source>
        <translation type="unfinished">درست</translation>
    </message>
    <message>
        <source>false</source>
        <translation type="unfinished">نادرست</translation>
    </message>
</context>
<context>
    <name>TransactionDescDialog</name>
    <message>
        <source>This pane shows a detailed description of the transaction</source>
        <translation type="unfinished">این بخش جزئیات تراکنش را نشان می دهد</translation>
    </message>
    <message>
        <source>Details for %1</source>
        <translation type="unfinished">جزییات %1</translation>
    </message>
</context>
<context>
    <name>TransactionTableModel</name>
    <message>
        <source>Date</source>
        <translation type="unfinished">تاریخ</translation>
    </message>
    <message>
        <source>Type</source>
        <translation type="unfinished">نوع</translation>
    </message>
    <message>
        <source>Label</source>
        <translation type="unfinished">لیبل</translation>
    </message>
    <message>
        <source>Unconfirmed</source>
        <translation type="unfinished">تایید نشده</translation>
    </message>
    <message>
        <source>Abandoned</source>
        <translation type="unfinished">رهاشده</translation>
    </message>
    <message>
        <source>Confirmed (%1 confirmations)</source>
        <translation type="unfinished">تأیید شده (%1 تأییدیه)</translation>
    </message>
    <message>
        <source>Generated but not accepted</source>
        <translation type="unfinished">تولید شده ولی هنوز قبول نشده است</translation>
    </message>
    <message>
        <source>Received with</source>
        <translation type="unfinished">گرفته شده با</translation>
    </message>
    <message>
        <source>Received from</source>
        <translation type="unfinished">دریافت شده از</translation>
    </message>
    <message>
        <source>Sent to</source>
        <translation type="unfinished">ارسال شده به</translation>
    </message>
    <message>
        <source>Payment to yourself</source>
        <translation type="unfinished">پرداخت به خود</translation>
    </message>
    <message>
        <source>Mined</source>
        <translation type="unfinished">استخراج شده</translation>
    </message>
    <message>
        <source>watch-only</source>
        <translation type="unfinished">فقط-با قابلیت دیدن</translation>
    </message>
    <message>
        <source>(n/a)</source>
        <translation type="unfinished">(موجود نیست)</translation>
    </message>
    <message>
        <source>(no label)</source>
        <translation type="unfinished">(بدون لیبل)</translation>
    </message>
    <message>
        <source>Transaction status. Hover over this field to show number of confirmations.</source>
        <translation type="unfinished">وضعیت تراکنش. نشانگر را روی این فیلد نگه دارید تا تعداد تأییدیه‌ها نشان داده شود.</translation>
    </message>
    <message>
        <source>Date and time that the transaction was received.</source>
        <translation type="unfinished">تاریخ و زمان تراکنش دریافت شده است</translation>
    </message>
    <message>
        <source>Type of transaction.</source>
        <translation type="unfinished">نوع تراکنش.</translation>
    </message>
    <message>
        <source>Amount removed from or added to balance.</source>
        <translation type="unfinished">میزان وجه کم شده یا اضافه شده به حساب</translation>
    </message>
</context>
<context>
    <name>TransactionView</name>
    <message>
        <source>All</source>
        <translation type="unfinished">همه</translation>
    </message>
    <message>
        <source>Today</source>
        <translation type="unfinished">امروز</translation>
    </message>
<<<<<<< HEAD
    <message numerus="yes">
        <source>Estimated to begin confirmation within %n block(s).</source>
        <translation type="unfinished">
            <numerusform>Estimated to begin confirmation within %n block(s).</numerusform>
        </translation>
=======
    <message>
        <source>This week</source>
        <translation type="unfinished">این هفته</translation>
>>>>>>> 7da4ae1f
    </message>
    <message>
        <source>This month</source>
        <translation type="unfinished">این ماه</translation>
    </message>
    <message>
        <source>Last month</source>
        <translation type="unfinished">ماه گذشته</translation>
    </message>
    <message>
        <source>This year</source>
        <translation type="unfinished">امسال</translation>
    </message>
    <message>
        <source>Received with</source>
        <translation type="unfinished">گرفته شده با</translation>
    </message>
    <message>
        <source>Sent to</source>
        <translation type="unfinished">ارسال شده به</translation>
    </message>
    <message>
        <source>To yourself</source>
        <translation type="unfinished">به خودت</translation>
    </message>
    <message>
        <source>Mined</source>
        <translation type="unfinished">استخراج شده</translation>
    </message>
    <message>
        <source>Enter address, transaction id, or label to search</source>
        <translation type="unfinished">وارد کردن آدرس,شناسه تراکنش, یا برچسب برای جست و جو</translation>
    </message>
    <message>
        <source>Min amount</source>
        <translation type="unfinished">حداقل میزان وجه</translation>
    </message>
    <message>
        <source>Range…</source>
        <translation type="unfinished">بازه:</translation>
    </message>
    <message>
        <source>&amp;Copy address</source>
        <translation type="unfinished">تکثیر نشانی</translation>
    </message>
    <message>
        <source>Copy &amp;label</source>
        <translation type="unfinished">تکثیر برچسب</translation>
    </message>
    <message>
        <source>Copy &amp;amount</source>
        <translation type="unfinished">روگرفت م&amp;قدار</translation>
    </message>
    <message>
        <source>Copy transaction &amp;ID</source>
        <translation type="unfinished">کپی شناسه تراکنش </translation>
    </message>
<<<<<<< HEAD
    </context>
<context>
    <name>SendConfirmationDialog</name>
=======
    <message>
        <source>Copy &amp;raw transaction</source>
        <translation type="unfinished">معامله اولیه را کپی نمائید.</translation>
    </message>
    <message>
        <source>Copy full transaction &amp;details</source>
        <translation type="unfinished">کپی کردن تمامی اطلاعات تراکنش</translation>
    </message>
    <message>
        <source>&amp;Show transaction details</source>
        <translation type="unfinished">نمایش جزئیات تراکنش</translation>
    </message>
    <message>
        <source>Increase transaction &amp;fee</source>
        <translation type="unfinished">افزایش کارمزد تراکنش</translation>
    </message>
>>>>>>> 7da4ae1f
    <message>
        <source>A&amp;bandon transaction</source>
        <translation type="unfinished">ترک معامله</translation>
    </message>
    <message>
        <source>&amp;Edit address label</source>
        <translation type="unfinished">&amp;ویرایش برچسب آدرس</translation>
    </message>
    <message>
        <source>Show in %1</source>
        <extracomment>Transactions table context menu action to show the selected transaction in a third-party block explorer. %1 is a stand-in argument for the URL of the explorer.</extracomment>
        <translation type="unfinished">نمایش در %1</translation>
    </message>
    <message>
        <source>Export Transaction History</source>
        <translation type="unfinished">خارج کردن یا بالا بردن سابقه تراکنش ها</translation>
    </message>
    <message>
        <source>Comma separated file</source>
        <extracomment>Expanded name of the CSV file format. See: https://en.wikipedia.org/wiki/Comma-separated_values.</extracomment>
        <translation type="unfinished">فایل جدا شده با ویرگول</translation>
    </message>
    <message>
        <source>Confirmed</source>
        <translation type="unfinished">تایید شده</translation>
    </message>
    <message>
        <source>Watch-only</source>
        <translation type="unfinished">فقط برای تماشا</translation>
    </message>
    <message>
        <source>Date</source>
        <translation type="unfinished">تاریخ</translation>
    </message>
    <message>
        <source>Type</source>
        <translation type="unfinished">نوع</translation>
    </message>
    <message>
        <source>Label</source>
        <translation type="unfinished">لیبل</translation>
    </message>
    <message>
        <source>Address</source>
        <translation type="unfinished">آدرس</translation>
    </message>
    <message>
        <source>ID</source>
        <translation type="unfinished">شناسه</translation>
    </message>
    <message>
        <source>Exporting Failed</source>
        <translation type="unfinished">اجرای خروجی ناموفق بود</translation>
    </message>
    <message>
        <source>Exporting Successful</source>
        <translation type="unfinished">خارج کردن موفقیت آمیز بود Exporting</translation>
    </message>
    <message>
        <source>Range:</source>
        <translation type="unfinished">دامنه:</translation>
    </message>
    <message>
        <source>to</source>
        <translation type="unfinished">به</translation>
    </message>
</context>
<context>
    <name>WalletFrame</name>
    <message>
        <source>Create a new wallet</source>
        <translation type="unfinished">کیف پول جدیدی ایجاد کنید
 </translation>
    </message>
    <message>
        <source>Error</source>
        <translation type="unfinished">خطا</translation>
    </message>
    </context>
<context>
    <name>WalletModel</name>
    <message>
        <source>Send Coins</source>
        <translation type="unfinished">سکه های ارسالی</translation>
    </message>
    <message>
        <source>Increasing transaction fee failed</source>
        <translation type="unfinished">افزایش کارمزد تراکنش با خطا مواجه شد</translation>
    </message>
    <message>
        <source>Do you want to increase the fee?</source>
        <extracomment>Asks a user if they would like to manually increase the fee of a transaction that has already been created.</extracomment>
        <translation type="unfinished">آیا میخواهید اندازه کارمزد را افزایش دهید؟</translation>
    </message>
    <message>
        <source>Current fee:</source>
        <translation type="unfinished">کارمزد الان:</translation>
    </message>
    <message>
        <source>Increase:</source>
        <translation type="unfinished">افزایش دادن:</translation>
    </message>
    <message>
        <source>New fee:</source>
        <translation type="unfinished">کارمزد جدید:</translation>
    </message>
    <message>
        <source>Warning: This may pay the additional fee by reducing change outputs or adding inputs, when necessary. It may add a new change output if one does not already exist. These changes may potentially leak privacy.</source>
        <translation type="unfinished">هشدار: ممکن است در صورت لزوم، با کاهش خروجی تغییر یا افزودن ورودی‌ها، هزینه اضافی را پرداخت کنید.  اگر از قبل وجود نداشته باشد، ممکن است یک خروجی تغییر جدید اضافه کند.  این تغییرات ممکن است به طور بالقوه حریم خصوصی را درز کند.</translation>
    </message>
    <message>
        <source>PSBT copied</source>
        <translation type="unfinished">PSBT کپی شد</translation>
    </message>
    <message>
        <source>Copied to clipboard</source>
        <comment>Fee-bump PSBT saved</comment>
        <translation type="unfinished">در کلیپ‌بورد ذخیره شد</translation>
    </message>
    <message>
        <source>Can't sign transaction.</source>
        <translation type="unfinished">نمیتوان تراکنش را ثبت کرد</translation>
    </message>
    <message>
        <source>Can't display address</source>
        <translation type="unfinished">نمی توان آدرس را نشان داد</translation>
    </message>
    <message>
        <source>default wallet</source>
        <translation type="unfinished">کیف پول پیش فرض
 </translation>
    </message>
</context>
<context>
    <name>WalletView</name>
    <message>
        <source>&amp;Export</source>
        <translation type="unfinished">و صدور</translation>
    </message>
    <message>
        <source>Export the data in the current tab to a file</source>
        <translation type="unfinished">خروجی گرفتن داده‌ها از صفحه کنونی در یک فایل</translation>
    </message>
    <message>
        <source>Backup Wallet</source>
        <translation type="unfinished">کیف پول پشتیبان
 </translation>
    </message>
    <message>
        <source>Wallet Data</source>
        <extracomment>Name of the wallet data file format.</extracomment>
        <translation type="unfinished">داده های کیف پول</translation>
    </message>
    <message>
        <source>Backup Failed</source>
        <translation type="unfinished">پشتیبان گیری انجام نشد
 </translation>
    </message>
    <message>
        <source>Backup Successful</source>
        <translation type="unfinished">پشتیبان گیری موفقیت آمیز است
 </translation>
    </message>
    <message>
        <source>Cancel</source>
        <translation type="unfinished">لغو</translation>
    </message>
</context>
<context>
    <name>bitcoin-core</name>
    <message>
<<<<<<< HEAD
        <source>abandoned</source>
        <extracomment>Text explaining the current status of a transaction, shown in the status field of the details window for this transaction. This status represents an abandoned transaction.</extracomment>
        <translation type="unfinished">رها شده</translation>
    </message>
    <message>
        <source>%1/unconfirmed</source>
        <extracomment>Text explaining the current status of a transaction, shown in the status field of the details window for this transaction. This status represents a transaction confirmed in at least one block, but less than 6 blocks.</extracomment>
        <translation type="unfinished">%1/تأیید نشده</translation>
    </message>
    <message>
        <source>%1 confirmations</source>
        <extracomment>Text explaining the current status of a transaction, shown in the status field of the details window for this transaction. This status represents a transaction confirmed in 6 or more blocks.</extracomment>
        <translation type="unfinished">%1 تأییدیه</translation>
=======
        <source>The %s developers</source>
        <translation type="unfinished">%s توسعه دهندگان</translation>
    </message>
    <message>
        <source>%s request to listen on port %u. This port is considered "bad" and thus it is unlikely that any peer will connect to it. See doc/p2p-bad-ports.md for details and a full list.</source>
        <translation type="unfinished">%sدرخواست گوش دادن به پورت %u. این پورت به عنوان پورت "بد" در نظر  گرفته شده بنابراین بعید است که یک همتا به آن متصل شود. برای مشاهده جزییات و دیدن فهرست کامل فایل doc/p2p-bad-ports.md را مشاهده کنید.</translation>
    </message>
    <message>
        <source>Cannot downgrade wallet from version %i to version %i. Wallet version unchanged.</source>
        <translation type="unfinished">نمی توان کیف پول را از نسخه %i به نسخه %i کاهش داد.  نسخه کیف پول بدون تغییر</translation>
>>>>>>> 7da4ae1f
    </message>
    <message>
        <source>Cannot upgrade a non HD split wallet from version %i to version %i without upgrading to support pre-split keypool. Please use version %i or no version specified.</source>
        <translation type="unfinished">نمی توان یک کیف پول تقسیم غیر HD را از نسخه %i به نسخه %i بدون ارتقا برای پشتیبانی از دسته کلید از پیش تقسیم ارتقا داد.  لطفا از نسخه %i یا بدون نسخه مشخص شده استفاده کنید.</translation>
    </message>
    <message>
        <source>Disk space for %s may not accommodate the block files. Approximately %u GB of data will be stored in this directory.</source>
        <translation type="unfinished">فضای دیسک برای %s ممکن است فایل های بلوک را در خود جای ندهد.  تقریبا %u گیگابایت داده در این فهرست ذخیره خواهد شد</translation>
    </message>
    <message>
        <source>Error loading wallet. Wallet requires blocks to be downloaded, and software does not currently support loading wallets while blocks are being downloaded out of order when using assumeutxo snapshots. Wallet should be able to load successfully after node sync reaches height %s</source>
        <translation type="unfinished">خطا در بارگیری کیف پول. کیف پول برای بارگیری به بلوک‌ها نیاز دارد، و نرم‌افزار در حال حاضر از بارگیری کیف پول‌ها پشتیبانی نمی‌کند،  استفاده از تصاویر گره ( نود ) های کامل جدیدی که تأیید های قدیمی را به تعویق می اندازند، باعث می‌شود بلوک ها بدون نظم دانلود شود. بارگیری کامل اطلاعات کیف پول فقط پس از اینکه همگام‌سازی گره به ارتفاع %s رسید، امکان پذیر است.</translation>
    </message>
    <message>
        <source>Error reading %s! Transaction data may be missing or incorrect. Rescanning wallet.</source>
        <translation type="unfinished">خطا در خواندن %s!  داده‌های تراکنش ممکن است گم یا نادرست باشد.  در حال اسکن مجدد کیف پول</translation>
    </message>
    <message>
        <source>Error: Dumpfile format record is incorrect. Got "%s", expected "format".</source>
        <translation type="unfinished">خطا: رکورد قالب Dumpfile نادرست است.  دریافت شده، "%s" "مورد انتظار".</translation>
    </message>
    <message>
        <source>Error: Dumpfile identifier record is incorrect. Got "%s", expected "%s".</source>
        <translation type="unfinished">خطا: رکورد شناسه Dumpfile نادرست است. دریافت "%s"، انتظار می رود "%s".</translation>
    </message>
    <message>
        <source>Error: Dumpfile version is not supported. This version of bitcoin-wallet only supports version 1 dumpfiles. Got dumpfile with version %s</source>
        <translation type="unfinished">خطا: نسخه Dumpfile پشتیبانی نمی شود.  این نسخه کیف پول بیت کوین فقط از فایل های dumpfiles نسخه 1 پشتیبانی می کند.  Dumpfile با نسخه %s دریافت شد</translation>
    </message>
    <message>
        <source>Error: Legacy wallets only support the "legacy", "p2sh-segwit", and "bech32" address types</source>
        <translation type="unfinished">خطا: کیف پول های قدیمی فقط از انواع آدرس "legacy"، "p2sh-segwit" و "bech32" پشتیبانی می کنند.</translation>
    </message>
    <message>
        <source>Error: Unable to produce descriptors for this legacy wallet. Make sure to provide the wallet's passphrase if it is encrypted.</source>
        <translation type="unfinished">خطا: امکان تولید جزئیات برای این کیف پول نوع legacy وجود ندارد. در صورتی که کیف پول رمزگذاری شده است،  مطمئن شوید که عبارت عبور آن را درست وارد کرده‌اید.</translation>
    </message>
    <message>
        <source>File %s already exists. If you are sure this is what you want, move it out of the way first.</source>
        <translation type="unfinished">فایل %s از قبل موجود میباشد.  اگر مطمئن هستید که این همان چیزی است که می خواهید، ابتدا آن را از مسیر خارج کنید.</translation>
    </message>
    <message>
<<<<<<< HEAD
        <source>Credit</source>
        <translation type="unfinished">اعتبار</translation>
    </message>
    <message numerus="yes">
        <source>matures in %n more block(s)</source>
        <translation type="unfinished">
            <numerusform>matures in %n more block(s)</numerusform>
        </translation>
=======
        <source>Invalid or corrupt peers.dat (%s). If you believe this is a bug, please report it to %s. As a workaround, you can move the file (%s) out of the way (rename, move, or delete) to have a new one created on the next start.</source>
        <translation type="unfinished">peers.dat نامعتبر یا فاسد (%s).  اگر فکر می کنید این یک اشکال است، لطفاً آن را به %s گزارش دهید.  به عنوان یک راه حل، می توانید فایل (%s) را از مسیر خود خارج کنید (تغییر نام، انتقال یا حذف کنید) تا در شروع بعدی یک فایل جدید ایجاد شود.</translation>
>>>>>>> 7da4ae1f
    </message>
    <message>
        <source>No dump file provided. To use createfromdump, -dumpfile=&lt;filename&gt; must be provided.</source>
        <translation type="unfinished">هیچ فایل دامپی ارائه نشده است.  برای استفاده از createfromdump، باید -dumpfile=&lt;filename&gt; ارائه شود.</translation>
    </message>
    <message>
        <source>No dump file provided. To use dump, -dumpfile=&lt;filename&gt; must be provided.</source>
        <translation type="unfinished">هیچ فایل دامپی ارائه نشده است.  برای استفاده از dump، -dumpfile=&lt;filename&gt; باید ارائه شود.</translation>
    </message>
    <message>
        <source>No wallet file format provided. To use createfromdump, -format=&lt;format&gt; must be provided.</source>
        <translation type="unfinished">هیچ فرمت فایل کیف پول ارائه نشده است. برای استفاده از createfromdump باید -format=&lt;format&gt; ارائه شود.</translation>
    </message>
    <message>
        <source>Prune: last wallet synchronisation goes beyond pruned data. You need to -reindex (download the whole blockchain again in case of pruned node)</source>
        <translation type="unfinished">هرس: آخرین هماهنگی کیف پول فراتر از داده های هرس شده است. شما باید دوباره -exe کنید (در صورت گره هرس شده دوباره کل بلاکچین را بارگیری کنید)
 </translation>
    </message>
    <message>
        <source>The block index db contains a legacy 'txindex'. To clear the occupied disk space, run a full -reindex, otherwise ignore this error. This error message will not be displayed again.</source>
        <translation type="unfinished">نمایه بلوک db حاوی یک «txindex» است.  برای پاک کردن فضای اشغال شده دیسک، یک -reindex کامل را اجرا کنید، در غیر این صورت این خطا را نادیده بگیرید.  این پیغام خطا دیگر نمایش داده نخواهد شد.</translation>
    </message>
    <message>
        <source>The transaction amount is too small to send after the fee has been deducted</source>
        <translation type="unfinished">مبلغ معامله برای ارسال پس از کسر هزینه بسیار ناچیز است
 </translation>
    </message>
    <message>
        <source>This is a pre-release test build - use at your own risk - do not use for mining or merchant applications</source>
        <translation type="unfinished">این یک نسخه ی آزمایشی است - با مسئولیت خودتان از آن استفاده کنید -  آن را در معدن و بازرگانی بکار نگیرید.</translation>
    </message>
    <message>
        <source>This is the transaction fee you may pay when fee estimates are not available.</source>
        <translation type="unfinished">این است هزینه معامله ممکن است پرداخت چه زمانی هزینه تخمین در دسترس نیست</translation>
    </message>
    <message>
        <source>Unknown wallet file format "%s" provided. Please provide one of "bdb" or "sqlite".</source>
        <translation type="unfinished">فرمت فایل کیف پول ناشناخته "%s" ارائه شده است.  لطفا یکی از "bdb" یا "sqlite" را ارائه دهید.</translation>
    </message>
    <message>
        <source>Warning: Dumpfile wallet format "%s" does not match command line specified format "%s".</source>
        <translation type="unfinished">هشدار: قالب کیف پول Dumpfile "%s" با فرمت مشخص شده خط فرمان %s مطابقت ندارد.</translation>
    </message>
    <message>
        <source>Warning: Private keys detected in wallet {%s} with disabled private keys</source>
        <translation type="unfinished">هشدار: کلید های خصوصی در کیف پول شما شناسایی شده است { %s} به همراه کلید های خصوصی غیر فعال</translation>
    </message>
    <message>
        <source>Warning: We do not appear to fully agree with our peers! You may need to upgrade, or other nodes may need to upgrade.</source>
        <translation type="unfinished">هشدار: به نظر نمی رسد ما کاملاً با همسالان خود موافق هستیم! ممکن است به ارتقا نیاز داشته باشید یا گره های دیگر به ارتقا نیاز دارند.
 </translation>
    </message>
    <message>
        <source>Witness data for blocks after height %d requires validation. Please restart with -reindex.</source>
        <translation type="unfinished">داده‌های شاهد برای بلوک‌ها پس از ارتفاع %d نیاز به اعتبارسنجی دارند.  لطفا با -reindex دوباره راه اندازی کنید.</translation>
    </message>
    <message>
        <source>%s is set very high!</source>
        <translation type="unfinished">%s بسیار بزرگ انتخاب شده است.</translation>
    </message>
    <message>
        <source>Cannot resolve -%s address: '%s'</source>
        <translation type="unfinished">نمی توان آدرس -%s را حل کرد: '%s'</translation>
    </message>
    <message>
        <source>Cannot set -forcednsseed to true when setting -dnsseed to false.</source>
        <translation type="unfinished">هنگام تنظیم -dnsseed روی نادرست نمی توان -forcednsseed را روی درست تنظیم کرد.</translation>
    </message>
    <message>
        <source>Cannot write to data directory '%s'; check permissions.</source>
        <translation type="unfinished">نمیتواند پوشه داده ها را بنویسد ' %s';دسترسی ها را بررسی کنید.</translation>
    </message>
    <message>
        <source>Outbound connections restricted to CJDNS (-onlynet=cjdns) but -cjdnsreachable is not provided</source>
        <translation type="unfinished">اتصالات خروجی محدود به CJDNS  محدود شده است ( onlynet=cjdns- ) اما cjdnsreachable- ارائه نشده است</translation>
    </message>
    <message>
        <source>Outbound connections restricted to i2p (-onlynet=i2p) but -i2psam is not provided</source>
        <translation type="unfinished">اتصالات خروجی محدود به i2p است (onlynet=i2p-)  اما i2psam- ارائه نشده است</translation>
    </message>
    <message>
        <source>The inputs size exceeds the maximum weight. Please try sending a smaller amount or manually consolidating your wallet's UTXOs</source>
        <translation type="unfinished">اندازه ورودی از حداکثر مقدار موجودی بیشتر است.  لطفاً مقدار کمتری ارسال کنید یا به صورت دستی مقدار موجودی خرج نشده کیف پول خود را در ارسال تراکنش اعمال کنید. </translation>
    </message>
    <message>
        <source>The preselected coins total amount does not cover the transaction target. Please allow other inputs to be automatically selected or include more coins manually</source>
        <translation type="unfinished">مقدار کل بیتکوینی که از پیش انتخاب کردید کمتر از مبلغ مورد نظر برای انجام تراکنش است .  لطفاً اجازه دهید ورودی های دیگر به طور خودکار انتخاب شوند یا مقدار بیتکوین های بیشتری را به صورت دستی اضافه کنید</translation>
    </message>
    <message>
        <source>Unexpected legacy entry in descriptor wallet found. Loading wallet %s

The wallet might have been tampered with or created with malicious intent.
</source>
        <translation type="unfinished">ورودی خارج از دستور از نوع legacy  در کیف پول مورد نظر پیدا شد.  در حال بارگیری کیف پول %s
کیف پول ممکن است دستکاری شده یا با اهداف مخرب ایجاد شده باشد.
</translation>
    </message>
    <message>
        <source>Copyright (C) %i-%i</source>
        <translation type="unfinished">کپی رایت (C) %i-%i</translation>
    </message>
    <message>
        <source>Corrupted block database detected</source>
        <translation type="unfinished">یک پایگاه داده ی بلوک خراب یافت شد</translation>
    </message>
    <message>
        <source>Do you want to rebuild the block database now?</source>
        <translation type="unfinished">آیا میخواهید الان پایگاه داده بلاک را بازسازی کنید؟</translation>
    </message>
    <message>
        <source>Done loading</source>
        <translation type="unfinished">اتمام لود شدن</translation>
    </message>
    <message>
        <source>Dump file %s does not exist.</source>
        <translation type="unfinished">فایل زبالهٔ %s وجود ندارد.</translation>
    </message>
    <message>
        <source>Error creating %s</source>
        <translation type="unfinished">خطا در ایجاد %s</translation>
    </message>
    <message>
        <source>Error initializing block database</source>
        <translation type="unfinished">خطا در آماده سازی پایگاه داده ی بلوک</translation>
    </message>
    <message>
        <source>Error loading %s</source>
        <translation type="unfinished">خطا بازگذاری %s</translation>
    </message>
    <message>
        <source>Error loading block database</source>
        <translation type="unfinished">خطا در بارگذاری پایگاه داده بلاک block</translation>
    </message>
    <message>
        <source>Error opening block database</source>
        <translation type="unfinished">خطا در بازکردن پایگاه داده بلاک block</translation>
    </message>
    <message>
        <source>Error reading from database, shutting down.</source>
        <translation type="unfinished">خواندن از پایگاه داده با خطا مواجه شد,در حال خاموش شدن.</translation>
    </message>
    <message>
        <source>Error reading next record from wallet database</source>
        <translation type="unfinished">خطا در خواندن رکورد بعدی از پایگاه داده کیف پول</translation>
    </message>
    <message>
        <source>Error: Cannot extract destination from the generated scriptpubkey</source>
        <translation type="unfinished">خطا: نمی توان مقصد را از scriptpubkey تولید شده استخراج کرد</translation>
    </message>
    <message>
        <source>Error: Couldn't create cursor into database</source>
        <translation type="unfinished">خطا: مکان نما در پایگاه داده ایجاد نشد</translation>
    </message>
    <message>
        <source>Error: Dumpfile checksum does not match. Computed %s, expected %s</source>
        <translation type="unfinished">خطا: جمع چکی Dumpfile مطابقت ندارد.  محاسبه شده %s، مورد انتظار %s.</translation>
    </message>
    <message>
        <source>Error: Got key that was not hex: %s</source>
        <translation type="unfinished">خطا: کلیدی دریافت کردم که هگز نبود: %s</translation>
    </message>
    <message>
        <source>Error: Got value that was not hex: %s</source>
        <translation type="unfinished">خطا: مقداری دریافت کردم که هگز نبود: %s</translation>
    </message>
    <message>
        <source>Error: Missing checksum</source>
        <translation type="unfinished">خطا: جمع چک وجود ندارد</translation>
    </message>
    <message>
        <source>Error: No %s addresses available.</source>
        <translation type="unfinished">خطا : هیچ آدرس %s وجود ندارد.</translation>
    </message>
    <message>
        <source>Error: Unable to parse version %u as a uint32_t</source>
        <translation type="unfinished">خطا: تجزیه نسخه %u به عنوان uint32_t ممکن نیست</translation>
    </message>
    <message>
        <source>Error: Unable to write record to new wallet</source>
        <translation type="unfinished">خطا: نوشتن رکورد در کیف پول جدید امکان پذیر نیست</translation>
    </message>
    <message>
        <source>Failed to listen on any port. Use -listen=0 if you want this.</source>
        <translation type="unfinished">شنیدن هر گونه درگاه انجام پذیر نیست. ازlisten=0  برای اینکار استفاده کیند.</translation>
    </message>
    <message>
        <source>Failed to rescan the wallet during initialization</source>
        <translation type="unfinished">در هنگام مقداردهی اولیه ، مجدداً اسکن کیف پول انجام نشد
 </translation>
    </message>
    <message>
        <source>Importing…</source>
        <translation type="unfinished">در حال واردات…</translation>
    </message>
    <message>
        <source>Input not found or already spent</source>
        <translation type="unfinished">ورودی پیدا نشد یا قبلاً خرج شده است</translation>
    </message>
    <message>
        <source>Insufficient dbcache for block verification</source>
        <translation type="unfinished">dbcache ( حافظه موقت دیتابیس )  کافی برای تأیید بلوک وجود ندارد</translation>
    </message>
    <message>
        <source>Insufficient funds</source>
        <translation type="unfinished">وجوه ناکافی</translation>
    </message>
    <message>
        <source>Invalid -i2psam address or hostname: '%s'</source>
        <translation type="unfinished">آدرس -i2psam یا نام میزبان نامعتبر است: '%s'</translation>
    </message>
    <message>
        <source>Invalid -proxy address or hostname: '%s'</source>
        <translation type="unfinished">آدرس پراکسی یا هاست نامعتبر: ' %s'</translation>
    </message>
    <message>
        <source>Invalid amount for -%s=&lt;amount&gt;: '%s'</source>
        <translation type="unfinished">میزان نامعتبر برای  -%s=&lt;amount&gt;: '%s'</translation>
    </message>
    <message>
        <source>Invalid port specified in %s: '%s'</source>
        <translation type="unfinished">پورت نامعتبری در %s انتخاب شده است : «%s»</translation>
    </message>
    <message>
        <source>Invalid pre-selected input %s</source>
        <translation type="unfinished">ورودی از پیش انتخاب شده %s نامعتبر است </translation>
    </message>
    <message>
        <source>Loading P2P addresses…</source>
        <translation type="unfinished">در حال بارگیری آدرس‌های P2P…</translation>
    </message>
    <message>
        <source>Loading banlist…</source>
        <translation type="unfinished">در حال بارگیری فهرست ممنوعه…</translation>
    </message>
    <message>
        <source>Loading block index…</source>
        <translation type="unfinished">در حال بارگیری فهرست بلوک…</translation>
    </message>
    <message>
        <source>Loading wallet…</source>
        <translation type="unfinished">در حال بارگیری کیف پول…</translation>
    </message>
    <message>
        <source>Missing amount</source>
        <translation type="unfinished">مقدار گم شده</translation>
    </message>
    <message>
        <source>Missing solving data for estimating transaction size</source>
        <translation type="unfinished">داده های حل برای تخمین اندازه تراکنش وجود ندارد</translation>
    </message>
    <message>
        <source>No addresses available</source>
        <translation type="unfinished">هیچ آدرسی در دسترس نیست</translation>
    </message>
    <message>
        <source>Not enough file descriptors available.</source>
        <translation type="unfinished">توصیفگرهای فایل به اندازه کافی در دسترس نیست</translation>
    </message>
    <message>
        <source>Not found pre-selected input %s</source>
        <translation type="unfinished">ورودی از پیش انتخاب شده %s پیدا نشد </translation>
    </message>
    <message>
        <source>Not solvable pre-selected input %s</source>
        <translation type="unfinished">ورودی از پیش انتخاب شده %s قابل محاسبه نیست </translation>
    </message>
    <message>
        <source>Pruning blockstore…</source>
        <translation type="unfinished">هرس بلوک فروشی…</translation>
    </message>
    <message>
        <source>Replaying blocks…</source>
        <translation type="unfinished">در حال پخش مجدد بلوک ها…</translation>
    </message>
    <message>
        <source>Rescanning…</source>
        <translation type="unfinished">در حال اسکن مجدد…</translation>
    </message>
    <message>
        <source>Signing transaction failed</source>
        <translation type="unfinished">ثبت تراکنش با خطا مواجه شد</translation>
    </message>
    <message>
        <source>Starting network threads…</source>
        <translation type="unfinished">شروع رشته های شبکه…</translation>
    </message>
    <message>
        <source>The source code is available from %s.</source>
        <translation type="unfinished">سورس کد موجود است از %s.</translation>
    </message>
    <message>
        <source>The specified config file %s does not exist</source>
        <translation type="unfinished">فایل پیکربندی مشخص شده %s وجود ندارد</translation>
    </message>
    <message>
        <source>The transaction amount is too small to pay the fee</source>
        <translation type="unfinished">مبلغ معامله برای پرداخت هزینه بسیار ناچیز است
 </translation>
    </message>
    <message>
        <source>The wallet will avoid paying less than the minimum relay fee.</source>
        <translation type="unfinished">کیف پول از پرداخت کمتر از حداقل هزینه رله جلوگیری خواهد کرد.
 </translation>
    </message>
    <message>
        <source>This is experimental software.</source>
        <translation type="unfinished">این یک نرم افزار تجربی است.</translation>
    </message>
    <message>
        <source>This is the minimum transaction fee you pay on every transaction.</source>
        <translation type="unfinished">این حداقل هزینه معامله ای است که شما در هر معامله پرداخت می کنید.
 </translation>
    </message>
    <message>
        <source>This is the transaction fee you will pay if you send a transaction.</source>
        <translation type="unfinished">این هزینه تراکنش است که در صورت ارسال معامله پرداخت خواهید کرد.
 </translation>
    </message>
    <message>
        <source>Transaction amount too small</source>
        <translation type="unfinished">حجم تراکنش خیلی کم است</translation>
    </message>
    <message>
        <source>Transaction amounts must not be negative</source>
        <translation type="unfinished">مقدار تراکنش نمی‌تواند منفی باشد.</translation>
    </message>
    <message>
        <source>Transaction has too long of a mempool chain</source>
        <translation type="unfinished">معاملات بسیار طولانی از یک زنجیره ممپول است
 </translation>
    </message>
    <message>
        <source>Transaction must have at least one recipient</source>
        <translation type="unfinished">تراکنش باید حداقل یک دریافت کننده داشته باشد</translation>
    </message>
    <message>
        <source>Transaction needs a change address, but we can't generate it.</source>
        <translation type="unfinished">تراکنش به آدرس تغییر نیاز دارد، اما ما نمی‌توانیم آن را ایجاد کنیم.</translation>
    </message>
    <message>
        <source>Transaction too large</source>
        <translation type="unfinished">حجم تراکنش خیلی زیاد است</translation>
    </message>
    <message>
        <source>Unable to find UTXO for external input</source>
        <translation type="unfinished">قادر به پیدا کردن UTXO  برای ورودی جانبی نیست.</translation>
    </message>
    <message>
        <source>Unable to generate initial keys</source>
        <translation type="unfinished">نمیتوان کلید های اولیه را تولید کرد.</translation>
    </message>
    <message>
        <source>Unable to generate keys</source>
        <translation type="unfinished">نمیتوان کلید ها را تولید کرد</translation>
    </message>
    <message>
        <source>Unable to open %s for writing</source>
        <translation type="unfinished">برای نوشتن %s باز نمی شود</translation>
    </message>
    <message>
        <source>Unable to parse -maxuploadtarget: '%s'</source>
        <translation type="unfinished">قادر به تجزیه -maxuploadtarget نیست: '%s'</translation>
    </message>
    <message>
        <source>Unable to start HTTP server. See debug log for details.</source>
        <translation type="unfinished">سرور HTTP راه اندازی نمی شود. برای جزئیات به گزارش اشکال زدایی مراجعه کنید.
 </translation>
    </message>
<<<<<<< HEAD
</context>
<context>
    <name>WalletView</name>
    <message>
        <source>&amp;Export</source>
        <translation type="unfinished">&amp;صدور</translation>
    </message>
    <message>
        <source>Export the data in the current tab to a file</source>
        <translation type="unfinished">خروجی گرفتن داده‌ها از برگه ی کنونی در یک پوشه</translation>
=======
    <message>
        <source>Unknown network specified in -onlynet: '%s'</source>
        <translation type="unfinished">شبکه مشخص شده غیرقابل شناسایی در onlynet: '%s'</translation>
>>>>>>> 7da4ae1f
    </message>
    <message>
        <source>Unknown new rules activated (versionbit %i)</source>
        <translation type="unfinished">قوانین جدید ناشناخته فعال شد (‌%iversionbit)</translation>
    </message>
    <message>
        <source>Verifying blocks…</source>
        <translation type="unfinished">در حال تأیید بلوک‌ها…</translation>
    </message>
    <message>
        <source>Verifying wallet(s)…</source>
        <translation type="unfinished">در حال تأیید کیف ها…</translation>
    </message>
    <message>
        <source>Settings file could not be read</source>
        <translation type="unfinished">فایل تنظیمات خوانده نشد</translation>
    </message>
    <message>
        <source>Settings file could not be written</source>
        <translation type="unfinished">فایل تنظیمات نوشته نشد</translation>
    </message>
</context>
</TS><|MERGE_RESOLUTION|>--- conflicted
+++ resolved
@@ -2,13 +2,6 @@
 <context>
     <name>AddressBookPage</name>
     <message>
-<<<<<<< HEAD
-        <source>Right-click to edit address or label</source>
-        <translation type="unfinished">برای ویرایش نشانی یا برچسب راست-کلیک کنید</translation>
-    </message>
-    <message>
-=======
->>>>>>> 7da4ae1f
         <source>Create a new address</source>
         <translation type="unfinished">یک آدرس جدید ایجاد کنید</translation>
     </message>
@@ -30,11 +23,7 @@
     </message>
     <message>
         <source>Delete the currently selected address from the list</source>
-<<<<<<< HEAD
-        <translation type="unfinished">حذف آدرس ‌انتخاب شده ی جاری از فهرست</translation>
-=======
         <translation type="unfinished">حذف آدرس ‌انتخاب شده کنونی از فهرست</translation>
->>>>>>> 7da4ae1f
     </message>
     <message>
         <source>Enter address or label to search</source>
@@ -46,11 +35,7 @@
     </message>
     <message>
         <source>&amp;Export</source>
-<<<<<<< HEAD
-        <translation type="unfinished">&amp;صدور</translation>
-=======
         <translation type="unfinished">و صدور</translation>
->>>>>>> 7da4ae1f
     </message>
     <message>
         <source>&amp;Delete</source>
@@ -63,14 +48,6 @@
     <message>
         <source>Choose the address to receive coins with</source>
         <translation type="unfinished">آدرسی که ارزها را دریافت میکند را انتخاب کنید</translation>
-    </message>
-    <message>
-        <source>Choose the address to send coins to</source>
-        <translation type="unfinished">آدرس را برای ارسال کوین وارد کنید</translation>
-    </message>
-    <message>
-        <source>Choose the address to receive coins with</source>
-        <translation type="unfinished">آدرس را برای دریافت کوین وارد کنید</translation>
     </message>
     <message>
         <source>C&amp;hoose</source>
@@ -186,12 +163,7 @@
     </message>
     <message>
         <source>Warning: If you encrypt your wallet and lose your passphrase, you will &lt;b&gt;LOSE ALL OF YOUR BITCOINS&lt;/b&gt;!</source>
-<<<<<<< HEAD
-        <translation type="unfinished">هشدار: اگر کیف پول خود را رمزگذاری کنید و عبارت خود را گم کنید ، &lt;b&gt;تمام کویت های خود را از دست &lt;/b&gt;خواهید داد!
-</translation>
-=======
         <translation type="unfinished">هشدار: اگر کیف پول خود را رمزگذاری کرده و رمز خود را گم کنید ، &lt;b&gt;تمام بیتکوین های خود را از دست خواهید داد&lt;/b&gt;!</translation>
->>>>>>> 7da4ae1f
     </message>
     <message>
         <source>Are you sure you wish to encrypt your wallet?</source>
@@ -627,17 +599,12 @@
         <translation type="unfinished">در حال شماره‌گذاری بلوکها روی دیسک...</translation>
     </message>
     <message>
-<<<<<<< HEAD
-        <source>Error: Couldn't create cursor into database</source>
-        <translation type="unfinished">خطا: مکان نما در پایگاه داده ایجاد نشد</translation>
-=======
         <source>Processing blocks on disk…</source>
         <translation type="unfinished">در حال پردازش بلوکها روی دیسک..</translation>
     </message>
     <message>
         <source>Connecting to peers…</source>
         <translation type="unfinished">در حال اتصال به همتاهای شبکه(پیِر ها)...</translation>
->>>>>>> 7da4ae1f
     </message>
     <message>
         <source>Request payments (generates QR codes and bitcoin: URIs)</source>
@@ -742,10 +709,6 @@
         <translation type="unfinished">بازیابی یک کیف پول از یک فایل پشتیبان</translation>
     </message>
     <message>
-<<<<<<< HEAD
-        <source>Pruning blockstore…</source>
-        <translation type="unfinished">هرس بلوک فروشی…</translation>
-=======
         <source>Close all wallets</source>
         <translation type="unfinished">همه‌ی کیف پول‌ها را ببند</translation>
     </message>
@@ -753,7 +716,6 @@
         <source>default wallet</source>
         <translation type="unfinished">کیف پول پیش فرض
  </translation>
->>>>>>> 7da4ae1f
     </message>
     <message>
         <source>No wallets available</source>
@@ -839,19 +801,10 @@
         <translation type="unfinished">هشدار: %1</translation>
     </message>
     <message>
-<<<<<<< HEAD
-        <source>Unable to find UTXO for external input</source>
-        <translation type="unfinished">قادر به پیدا کردن UTXO  برای ورودی جانبی نیست.</translation>
-    </message>
-    <message>
-        <source>Unable to generate initial keys</source>
-        <translation type="unfinished">نمیتوان کلید های اولیه را تولید کرد.</translation>
-=======
         <source>Date: %1
 </source>
         <translation type="unfinished">تاریخ: %1
 </translation>
->>>>>>> 7da4ae1f
     </message>
     <message>
         <source>Amount: %1
@@ -888,17 +841,12 @@
         <translation type="unfinished">تراکنش ارسالی</translation>
     </message>
     <message>
-<<<<<<< HEAD
-        <source>Verifying blocks…</source>
-        <translation type="unfinished">در حال تأیید بلوک‌ها…</translation>
-=======
         <source>Incoming transaction</source>
         <translation type="unfinished">تراکنش دریافتی</translation>
     </message>
     <message>
         <source>HD key generation is &lt;b&gt;enabled&lt;/b&gt;</source>
         <translation type="unfinished">تولید کلید HD &lt;b&gt;فعال است&lt;/b&gt;</translation>
->>>>>>> 7da4ae1f
     </message>
     <message>
         <source>HD key generation is &lt;b&gt;disabled&lt;/b&gt;</source>
@@ -1023,18 +971,8 @@
         <translation type="unfinished">بازکردن قفل خرج نشده ها</translation>
     </message>
     <message>
-<<<<<<< HEAD
-        <source>Verify messages to ensure they were signed with specified Bitcoin addresses</source>
-        <translation type="unfinished">پیام ها را تأیید کنید تا مطمئن شوید با آدرس های مشخص شده بیت کوین امضا شده اند
- </translation>
-    </message>
-    <message>
-        <source>&amp;Load PSBT from file…</source>
-        <translation type="unfinished">بارگیری PSBT از پرونده</translation>
-=======
         <source>Copy quantity</source>
         <translation type="unfinished">کپی مقدار</translation>
->>>>>>> 7da4ae1f
     </message>
     <message>
         <source>Copy fee</source>
@@ -1113,19 +1051,8 @@
         <translation type="unfinished">نمی‌توان امضاکنندگان را فهرست کرد</translation>
     </message>
     <message>
-<<<<<<< HEAD
-        <source>&amp;Command-line options</source>
-        <translation type="unfinished">گزینه های خط فرمان</translation>
-    </message>
-    <message numerus="yes">
-        <source>Processed %n block(s) of transaction history.</source>
-        <translation type="unfinished">
-            <numerusform>سابقه تراکنش بلوک(های) %n پردازش شد.</numerusform>
-        </translation>
-=======
         <source>Too many external signers found</source>
         <translation type="unfinished">تعداد زیادی امضاکننده خارجی پیدا شد</translation>
->>>>>>> 7da4ae1f
     </message>
 </context>
 <context>
@@ -1223,23 +1150,8 @@
         <translation type="unfinished">نام کیف پول</translation>
     </message>
     <message>
-<<<<<<< HEAD
-        <source>Restore Wallet…</source>
-        <extracomment>Name of the menu item that restores wallet from a backup file.</extracomment>
-        <translation type="unfinished">بازیابی کیف پول…</translation>
-    </message>
-    <message>
-        <source>Restore a wallet from a backup file</source>
-        <extracomment>Status tip for Restore Wallet menu item</extracomment>
-        <translation type="unfinished">بازیابی یک کیف پول از یک فایل پشتیبان</translation>
-    </message>
-    <message>
-        <source>Close all wallets</source>
-        <translation type="unfinished">همه‌ی کیف پول‌ها را ببند</translation>
-=======
         <source>Wallet</source>
         <translation type="unfinished">کیف پول</translation>
->>>>>>> 7da4ae1f
     </message>
     <message>
         <source>Encrypt the wallet. The wallet will be encrypted with a passphrase of your choice.</source>
@@ -1250,33 +1162,8 @@
         <translation type="unfinished">رمز نگاری کیف پول</translation>
     </message>
     <message>
-<<<<<<< HEAD
-        <source>Wallet Data</source>
-        <extracomment>Name of the wallet data file format.</extracomment>
-        <translation type="unfinished">داده های کیف پول</translation>
-    </message>
-    <message>
-        <source>Load Wallet Backup</source>
-        <extracomment>The title for Restore Wallet File Windows</extracomment>
-        <translation type="unfinished">بارگیری پشتیبان‌گیری کیف پول</translation>
-    </message>
-    <message>
-        <source>Restore Wallet</source>
-        <extracomment>Title of pop-up window shown when the user is attempting to restore a wallet.</extracomment>
-        <translation type="unfinished">بازیابی کیف پول</translation>
-    </message>
-    <message>
-        <source>Wallet Name</source>
-        <extracomment>Label of the input field where the name of the wallet is entered.</extracomment>
-        <translation type="unfinished">نام کیف پول</translation>
-    </message>
-    <message>
-        <source>&amp;Window</source>
-        <translation type="unfinished">پنجره</translation>
-=======
         <source>Advanced Options</source>
         <translation type="unfinished">گزینه‌های پیشرفته</translation>
->>>>>>> 7da4ae1f
     </message>
     <message>
         <source>Disable private keys for this wallet. Wallets with private keys disabled will have no private keys and cannot have an HD seed or imported private keys. This is ideal for watch-only wallets.</source>
@@ -1291,20 +1178,8 @@
         <translation type="unfinished">یک کیف پول خالی درست کنید. کیف پول های خالی در ابتدا کلید یا اسکریپت خصوصی ندارند. کلیدها و آدرسهای خصوصی می توانند وارد شوند یا بذر HD را می توان بعداً تنظیم نمود.</translation>
     </message>
     <message>
-<<<<<<< HEAD
-        <source>&amp;Hide</source>
-        <translation type="unfinished">مخفی کن</translation>
-    </message>
-    <message numerus="yes">
-        <source>%n active connection(s) to Bitcoin network.</source>
-        <extracomment>A substring of the tooltip.</extracomment>
-        <translation type="unfinished">
-            <numerusform>%n اتصال(های) فعال به شبکه بیت کوین.</numerusform>
-        </translation>
-=======
         <source>Make Blank Wallet</source>
         <translation type="unfinished">ساخت کیف پول خالی</translation>
->>>>>>> 7da4ae1f
     </message>
     <message>
         <source>Use an external signing device such as a hardware wallet. Configure the external signer script in wallet preferences first.</source>
@@ -1327,17 +1202,8 @@
 <context>
     <name>EditAddressDialog</name>
     <message>
-<<<<<<< HEAD
-        <source>Pre-syncing Headers (%1%)…</source>
-        <translation type="unfinished">پیش‌همگام‌سازی سرصفحه‌ها (%1%)…</translation>
-    </message>
-    <message>
-        <source>Error: %1</source>
-        <translation type="unfinished">خطا: %1</translation>
-=======
         <source>Edit Address</source>
         <translation type="unfinished">ویرایش آدرس</translation>
->>>>>>> 7da4ae1f
     </message>
     <message>
         <source>&amp;Label</source>
@@ -1606,16 +1472,6 @@
         <source>Automatically start %1 after logging in to the system.</source>
         <translation type="unfinished">اجرای خودکار %1 بعد زمان ورود به سیستم.</translation>
     </message>
-<<<<<<< HEAD
-    <message>
-        <source>Too many external signers found</source>
-        <translation type="unfinished">تعداد زیادی امضاکننده خارجی پیدا شد</translation>
-    </message>
-</context>
-<context>
-    <name>LoadWalletsActivity</name>
-=======
->>>>>>> 7da4ae1f
     <message>
         <source>Enabling pruning significantly reduces the disk space required to store transactions. All blocks are still fully validated. Reverting this setting requires re-downloading the entire blockchain.</source>
         <translation type="unfinished">فعال کردن هرس به طور قابل توجهی فضای دیسک مورد نیاز برای ذخیره تراکنش ها را کاهش می دهد.  همه بلوک ها هنوز به طور کامل تأیید شده اند.  برای برگرداندن این تنظیم نیاز به بارگیری مجدد کل بلاک چین است.</translation>
@@ -1645,40 +1501,6 @@
         <source>&amp;Reset Options</source>
         <translation type="unfinished">تنظیم مجدد گزینه ها</translation>
     </message>
-<<<<<<< HEAD
-</context>
-<context>
-    <name>RestoreWalletActivity</name>
-    <message>
-        <source>Restore Wallet</source>
-        <extracomment>Title of progress window which is displayed when wallets are being restored.</extracomment>
-        <translation type="unfinished">بازیابی کیف پول</translation>
-    </message>
-    <message>
-        <source>Restoring Wallet &lt;b&gt;%1&lt;/b&gt;…</source>
-        <extracomment>Descriptive text of the restore wallets progress window which indicates to the user that wallets are currently being restored.</extracomment>
-        <translation type="unfinished">بازیابی کیف پول &lt;b&gt;%1&lt;/b&gt; ...</translation>
-    </message>
-    <message>
-        <source>Restore wallet failed</source>
-        <extracomment>Title of message box which is displayed when the wallet could not be restored.</extracomment>
-        <translation type="unfinished">بازیابی کیف پول انجام نشد</translation>
-    </message>
-    <message>
-        <source>Restore wallet warning</source>
-        <extracomment>Title of message box which is displayed when the wallet is restored with some warning.</extracomment>
-        <translation type="unfinished">هشدار بازیابی کیف پول</translation>
-    </message>
-    <message>
-        <source>Restore wallet message</source>
-        <extracomment>Title of message box which is displayed when the wallet is successfully restored.</extracomment>
-        <translation type="unfinished">بازیابی پیام کیف پول</translation>
-    </message>
-</context>
-<context>
-    <name>WalletController</name>
-=======
->>>>>>> 7da4ae1f
     <message>
         <source>&amp;Network</source>
         <translation type="unfinished">شبکه</translation>
@@ -1707,14 +1529,9 @@
         <translation type="unfinished">این به شما یا یک ابزار شخص ثالث اجازه می دهد تا از طریق خط فرمان و دستورات JSON-RPC با گره ارتباط برقرار کنید.</translation>
     </message>
     <message>
-<<<<<<< HEAD
-        <source>Encrypt the wallet. The wallet will be encrypted with a passphrase of your choice.</source>
-        <translation type="unfinished">کیف پول را رمز نگاری نمائید. کیف پول با کلمات رمز دلخواه شما رمز نگاری خواهد شد</translation>
-=======
         <source>Enable R&amp;PC server</source>
         <extracomment>An Options window setting to enable the RPC server.</extracomment>
         <translation type="unfinished">سرور R&amp;PC را فعال کنید</translation>
->>>>>>> 7da4ae1f
     </message>
     <message>
         <source>W&amp;allet</source>
@@ -1830,25 +1647,6 @@
         <source>M&amp;inimize on close</source>
         <translation type="unfinished">کوچک کردن &amp;در زمان بسته شدن</translation>
     </message>
-<<<<<<< HEAD
-    <message numerus="yes">
-        <source>%n GB of space available</source>
-        <translation type="unfinished">
-            <numerusform>%n گیگابایت فضای موجود</numerusform>
-        </translation>
-    </message>
-    <message numerus="yes">
-        <source>(of %n GB needed)</source>
-        <translation type="unfinished">
-            <numerusform>(از %n گیگابایت مورد نیاز)</numerusform>
-        </translation>
-    </message>
-    <message numerus="yes">
-        <source>(%n GB needed for full chain)</source>
-        <translation type="unfinished">
-            <numerusform>(%n گیگابایت برای زنجیره کامل مورد نیاز است)</numerusform>
-        </translation>
-=======
     <message>
         <source>&amp;Display</source>
         <translation type="unfinished">نمایش</translation>
@@ -1856,7 +1654,6 @@
     <message>
         <source>User Interface &amp;language:</source>
         <translation type="unfinished">زبان واسط کاربری:</translation>
->>>>>>> 7da4ae1f
     </message>
     <message>
         <source>&amp;Unit to show amounts in:</source>
@@ -1867,18 +1664,9 @@
         <translation type="unfinished">واحد تقسیم پیش فرض را برای نشان دادن در رابط کاربری و هنگام ارسال سکه انتخاب کنید.
  </translation>
     </message>
-<<<<<<< HEAD
-    <message numerus="yes">
-        <source>(sufficient to restore backups %n day(s) old)</source>
-        <extracomment>Explanatory text on the capability of the current prune target.</extracomment>
-        <translation type="unfinished">
-            <numerusform>(برای بازیابی نسخه‌های پشتیبان %n روز (های) قدیمی کافی است)</numerusform>
-        </translation>
-=======
     <message>
         <source>Third-party URLs (e.g. a block explorer) that appear in the transactions tab as context menu items. %s in the URL is replaced by transaction hash. Multiple URLs are separated by vertical bar |.</source>
         <translation type="unfinished">نشانی‌های وب شخص ثالث (مانند کاوشگر بلوک) که در برگه تراکنش‌ها به عنوان آیتم‌های منوی زمینه ظاهر می‌شوند.  %s در URL با هش تراکنش جایگزین شده است.  چندین URL با نوار عمودی از هم جدا می شوند |.</translation>
->>>>>>> 7da4ae1f
     </message>
     <message>
         <source>&amp;Third-party transaction URLs</source>
@@ -1915,18 +1703,8 @@
         <translation type="unfinished">تدوین شده بدون حمایت از امضای خارجی (نیازمند امضای خارجی)</translation>
     </message>
     <message>
-<<<<<<< HEAD
-        <source>When you click OK, %1 will begin to download and process the full %4 block chain (%2 GB) starting with the earliest transactions in %3 when %4 initially launched.</source>
-        <translation type="unfinished">وقتی تأیید را کلیک می‌کنید، %1 شروع به دانلود و پردازش زنجیره بلاک %4 کامل (%2 گیگابایت) می‌کند که با اولین تراکنش‌ها در %3 شروع می‌شود که %4 در ابتدا راه‌اندازی می شود.</translation>
-    </message>
-    <message>
-        <source>If you have chosen to limit block chain storage (pruning), the historical data must still be downloaded and processed, but will be deleted afterward to keep your disk usage low.</source>
-        <translation type="unfinished">اگر تصمیم بگیرید که فضای ذخیره سازی زنجیره بلوک (هرس) را محدود کنید ، داده های تاریخی باید بارگیری و پردازش شود ، اما اگر آن را حذف کنید ، اگر شما دیسک کم استفاده کنید.
- </translation>
-=======
         <source>default</source>
         <translation type="unfinished">پیش فرض</translation>
->>>>>>> 7da4ae1f
     </message>
     <message>
         <source>none</source>
@@ -2129,10 +1907,6 @@
         <source>Transaction status is unknown.</source>
         <translation type="unfinished">وضعیت عملیات نامشخص است.</translation>
     </message>
-    <message>
-        <source>Unknown. Pre-syncing Headers (%1, %2%)…</source>
-        <translation type="unfinished">ناشناس.  پیش‌همگام‌سازی سرصفحه‌ها (%1، %2% )…</translation>
-    </message>
 </context>
 <context>
     <name>PaymentServer</name>
@@ -2188,18 +1962,9 @@
         <translation type="unfinished">مسیر</translation>
     </message>
     <message>
-<<<<<<< HEAD
-        <source>Options set in this dialog are overridden by the command line:</source>
-        <translation type="unfinished">گزینه های تنظیم شده در این گفتگو توسط خط فرمان لغو می شوند:</translation>
-    </message>
-    <message>
-        <source>Open Configuration File</source>
-        <translation type="unfinished">بازکردن فایل پیکربندی</translation>
-=======
         <source>Sent</source>
         <extracomment>Title of Peers Table column which indicates the total amount of network information we have sent to the peer.</extracomment>
         <translation type="unfinished">فرستاده شد</translation>
->>>>>>> 7da4ae1f
     </message>
     <message>
         <source>Received</source>
@@ -2447,27 +2212,6 @@
         <translation type="unfinished">بلوک قبلی</translation>
     </message>
     <message>
-<<<<<<< HEAD
-        <source>Confirm options reset</source>
-        <extracomment>Window title text of pop-up window shown when the user has chosen to reset options.</extracomment>
-        <translation type="unfinished">باز نشانی گزینه ها را تأیید کنید
-  </translation>
-    </message>
-    <message>
-        <source>Client restart required to activate changes.</source>
-        <extracomment>Text explaining that the settings changed will not come into effect until the client is restarted.</extracomment>
-        <translation type="unfinished">کلاینت نیازمند ریست شدن است برای فعال کردن تغییرات</translation>
-    </message>
-    <message>
-        <source>Current settings will be backed up at "%1".</source>
-        <extracomment>Text explaining to the user that the client's current settings will be backed up at a specific location. %1 is a stand-in argument for the backup location's path.</extracomment>
-        <translation type="unfinished">تنظیمات فعلی در "%1" پشتیبان گیری خواهد شد.</translation>
-    </message>
-    <message>
-        <source>Client will be shut down. Do you want to proceed?</source>
-        <extracomment>Text asking the user to confirm if they would like to proceed with a client shutdown.</extracomment>
-        <translation type="unfinished">کلاینت خاموش خواهد شد.آیا میخواهید ادامه دهید؟</translation>
-=======
         <source>Elapsed time since a novel transaction accepted into our mempool was received from this peer.</source>
         <extracomment>Tooltip text for the Last Transaction field in the peer details area.</extracomment>
         <translation type="unfinished">زمان سپری شده از زمانی که یک تراکنش جدید در مجموعه ما از این همتا دریافت شده است.</translation>
@@ -2479,7 +2223,6 @@
     <message>
         <source>Last Receive</source>
         <translation type="unfinished">آخرین دریافت</translation>
->>>>>>> 7da4ae1f
     </message>
     <message>
         <source>Ping Time</source>
@@ -2513,19 +2256,6 @@
         <source>Totals</source>
         <translation type="unfinished">جمع کل ها</translation>
     </message>
-<<<<<<< HEAD
-</context>
-<context>
-    <name>OptionsModel</name>
-    <message>
-        <source>Could not read setting "%1", %2.</source>
-        <translation type="unfinished">نمی توان تنظیم "%1"، %2 را خواند.</translation>
-    </message>
-</context>
-<context>
-    <name>OverviewPage</name>
-=======
->>>>>>> 7da4ae1f
     <message>
         <source>Debug log file</source>
         <translation type="unfinished">فایلِ لاگِ اشکال زدایی</translation>
@@ -2647,18 +2377,9 @@
         <translation type="unfinished">اجرای دستور بدون کیف پول</translation>
     </message>
     <message>
-<<<<<<< HEAD
-        <source>Transaction has %1 unsigned inputs.</source>
-        <translation type="unfinished">%1Transaction has  unsigned inputs.</translation>
-    </message>
-    <message>
-        <source>Transaction still needs signature(s).</source>
-        <translation type="unfinished">عملیات هنوز به امضا(ها) نیاز دارد.</translation>
-=======
         <source>Executing…</source>
         <extracomment>A console message indicating an entered command is currently being executed.</extracomment>
         <translation type="unfinished">در حال اجرا...</translation>
->>>>>>> 7da4ae1f
     </message>
     <message>
         <source>(peer: %1)</source>
@@ -2708,20 +2429,9 @@
         <translation type="unfinished">پیام:</translation>
     </message>
     <message>
-<<<<<<< HEAD
-        <source>Age</source>
-        <extracomment>Title of Peers Table column which indicates the duration (length of time) since the peer connection started.</extracomment>
-        <translation type="unfinished">سن</translation>
-    </message>
-    <message>
-        <source>Direction</source>
-        <extracomment>Title of Peers Table column which indicates the direction the peer connection was initiated from.</extracomment>
-        <translation type="unfinished">مسیر</translation>
-=======
         <source>An optional message to attach to the payment request, which will be displayed when the request is opened. Note: The message will not be sent with the payment over the Bitcoin network.</source>
         <translation type="unfinished">یک پیام اختیاری برای پیوست به درخواست پرداخت ، که با باز شدن درخواست نمایش داده می شود. توجه: پیام با پرداخت از طریق شبکه بیت کوین ارسال نمی شود.
  </translation>
->>>>>>> 7da4ae1f
     </message>
     <message>
         <source>An optional label to associate with the new receiving address.</source>
@@ -2898,26 +2608,6 @@
         <translation type="unfinished">(بدون لیبل)</translation>
     </message>
     <message>
-<<<<<<< HEAD
-        <source>Whether we relay addresses to this peer.</source>
-        <extracomment>Tooltip text for the Address Relay field in the peer details area, which displays whether we relay addresses to this peer (Yes/No).</extracomment>
-        <translation type="unfinished"> ما آدرس‌ها را به این همتا ارسال می‌کنیم.</translation>
-    </message>
-    <message>
-        <source>Address Relay</source>
-        <extracomment>Text title for the Address Relay field in the peer details area, which displays whether we relay addresses to this peer (Yes/No).</extracomment>
-        <translation type="unfinished">رله آدرس</translation>
-    </message>
-    <message>
-        <source>Addresses Processed</source>
-        <extracomment>Text title for the Addresses Processed field in the peer details area, which displays the total number of addresses received from this peer that were processed (excludes addresses that were dropped due to rate-limiting).</extracomment>
-        <translation type="unfinished">آدرس ها پردازش شد</translation>
-    </message>
-    <message>
-        <source>Addresses Rate-Limited</source>
-        <extracomment>Text title for the Addresses Rate-Limited field in the peer details area, which displays the total number of addresses received from this peer that were dropped (not processed) due to rate-limiting.</extracomment>
-        <translation type="unfinished">آدرس ها با نرخ محدود</translation>
-=======
         <source>(no message)</source>
         <translation type="unfinished">(بدون پیام)</translation>
     </message>
@@ -2944,7 +2634,6 @@
     <message>
         <source>automatically selected</source>
         <translation type="unfinished">به صورت خودکار انتخاب شده</translation>
->>>>>>> 7da4ae1f
     </message>
     <message>
         <source>Insufficient funds!</source>
@@ -3562,13 +3251,8 @@
         <translation type="unfinished">کامنت</translation>
     </message>
     <message>
-<<<<<<< HEAD
-        <source>Copy amount</source>
-        <translation type="unfinished">کپی مقدار</translation>
-=======
         <source>Transaction ID</source>
         <translation type="unfinished">شناسه تراکنش</translation>
->>>>>>> 7da4ae1f
     </message>
     <message>
         <source>Transaction total size</source>
@@ -3708,17 +3392,9 @@
         <source>Today</source>
         <translation type="unfinished">امروز</translation>
     </message>
-<<<<<<< HEAD
-    <message numerus="yes">
-        <source>Estimated to begin confirmation within %n block(s).</source>
-        <translation type="unfinished">
-            <numerusform>Estimated to begin confirmation within %n block(s).</numerusform>
-        </translation>
-=======
     <message>
         <source>This week</source>
         <translation type="unfinished">این هفته</translation>
->>>>>>> 7da4ae1f
     </message>
     <message>
         <source>This month</source>
@@ -3776,11 +3452,6 @@
         <source>Copy transaction &amp;ID</source>
         <translation type="unfinished">کپی شناسه تراکنش </translation>
     </message>
-<<<<<<< HEAD
-    </context>
-<context>
-    <name>SendConfirmationDialog</name>
-=======
     <message>
         <source>Copy &amp;raw transaction</source>
         <translation type="unfinished">معامله اولیه را کپی نمائید.</translation>
@@ -3797,7 +3468,6 @@
         <source>Increase transaction &amp;fee</source>
         <translation type="unfinished">افزایش کارمزد تراکنش</translation>
     </message>
->>>>>>> 7da4ae1f
     <message>
         <source>A&amp;bandon transaction</source>
         <translation type="unfinished">ترک معامله</translation>
@@ -3969,21 +3639,6 @@
 <context>
     <name>bitcoin-core</name>
     <message>
-<<<<<<< HEAD
-        <source>abandoned</source>
-        <extracomment>Text explaining the current status of a transaction, shown in the status field of the details window for this transaction. This status represents an abandoned transaction.</extracomment>
-        <translation type="unfinished">رها شده</translation>
-    </message>
-    <message>
-        <source>%1/unconfirmed</source>
-        <extracomment>Text explaining the current status of a transaction, shown in the status field of the details window for this transaction. This status represents a transaction confirmed in at least one block, but less than 6 blocks.</extracomment>
-        <translation type="unfinished">%1/تأیید نشده</translation>
-    </message>
-    <message>
-        <source>%1 confirmations</source>
-        <extracomment>Text explaining the current status of a transaction, shown in the status field of the details window for this transaction. This status represents a transaction confirmed in 6 or more blocks.</extracomment>
-        <translation type="unfinished">%1 تأییدیه</translation>
-=======
         <source>The %s developers</source>
         <translation type="unfinished">%s توسعه دهندگان</translation>
     </message>
@@ -3994,7 +3649,6 @@
     <message>
         <source>Cannot downgrade wallet from version %i to version %i. Wallet version unchanged.</source>
         <translation type="unfinished">نمی توان کیف پول را از نسخه %i به نسخه %i کاهش داد.  نسخه کیف پول بدون تغییر</translation>
->>>>>>> 7da4ae1f
     </message>
     <message>
         <source>Cannot upgrade a non HD split wallet from version %i to version %i without upgrading to support pre-split keypool. Please use version %i or no version specified.</source>
@@ -4037,19 +3691,8 @@
         <translation type="unfinished">فایل %s از قبل موجود میباشد.  اگر مطمئن هستید که این همان چیزی است که می خواهید، ابتدا آن را از مسیر خارج کنید.</translation>
     </message>
     <message>
-<<<<<<< HEAD
-        <source>Credit</source>
-        <translation type="unfinished">اعتبار</translation>
-    </message>
-    <message numerus="yes">
-        <source>matures in %n more block(s)</source>
-        <translation type="unfinished">
-            <numerusform>matures in %n more block(s)</numerusform>
-        </translation>
-=======
         <source>Invalid or corrupt peers.dat (%s). If you believe this is a bug, please report it to %s. As a workaround, you can move the file (%s) out of the way (rename, move, or delete) to have a new one created on the next start.</source>
         <translation type="unfinished">peers.dat نامعتبر یا فاسد (%s).  اگر فکر می کنید این یک اشکال است، لطفاً آن را به %s گزارش دهید.  به عنوان یک راه حل، می توانید فایل (%s) را از مسیر خود خارج کنید (تغییر نام، انتقال یا حذف کنید) تا در شروع بعدی یک فایل جدید ایجاد شود.</translation>
->>>>>>> 7da4ae1f
     </message>
     <message>
         <source>No dump file provided. To use createfromdump, -dumpfile=&lt;filename&gt; must be provided.</source>
@@ -4418,22 +4061,9 @@
         <translation type="unfinished">سرور HTTP راه اندازی نمی شود. برای جزئیات به گزارش اشکال زدایی مراجعه کنید.
  </translation>
     </message>
-<<<<<<< HEAD
-</context>
-<context>
-    <name>WalletView</name>
-    <message>
-        <source>&amp;Export</source>
-        <translation type="unfinished">&amp;صدور</translation>
-    </message>
-    <message>
-        <source>Export the data in the current tab to a file</source>
-        <translation type="unfinished">خروجی گرفتن داده‌ها از برگه ی کنونی در یک پوشه</translation>
-=======
     <message>
         <source>Unknown network specified in -onlynet: '%s'</source>
         <translation type="unfinished">شبکه مشخص شده غیرقابل شناسایی در onlynet: '%s'</translation>
->>>>>>> 7da4ae1f
     </message>
     <message>
         <source>Unknown new rules activated (versionbit %i)</source>
