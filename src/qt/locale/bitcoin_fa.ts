<TS version="2.1" language="fa">
<context>
    <name>AddressBookPage</name>
    <message>
<<<<<<< HEAD
=======
        <source>Right-click to edit address or label</source>
        <translation type="unfinished">برای ویرایش نشانی یا برچسب راست-کلیک کنید</translation>
    </message>
    <message>
>>>>>>> 3116ccd7
        <source>Create a new address</source>
        <translation type="unfinished">یک آدرس جدید ایجاد کنید</translation>
    </message>
    <message>
        <source>&amp;New</source>
        <translation type="unfinished">&amp;جدید</translation>
    </message>
    <message>
        <source>Copy the currently selected address to the system clipboard</source>
        <translation type="unfinished">کپی کردن آدرس انتخاب شده در کلیپ برد سیستم</translation>
    </message>
    <message>
        <source>&amp;Copy</source>
        <translation type="unfinished">و کپی</translation>
    </message>
    <message>
        <source>C&amp;lose</source>
        <translation type="unfinished">بستن</translation>
    </message>
    <message>
        <source>Delete the currently selected address from the list</source>
        <translation type="unfinished">حذف آدرس ‌انتخاب شده ی جاری از فهرست</translation>
    </message>
    <message>
        <source>Enter address or label to search</source>
        <translation type="unfinished">آدرس یا برچسب را برای جستجو وارد کنید</translation>
    </message>
    <message>
        <source>Export the data in the current tab to a file</source>
        <translation type="unfinished">خروجی گرفتن داده‌ها از برگه ی کنونی در یک پوشه</translation>
    </message>
    <message>
        <source>&amp;Export</source>
        <translation type="unfinished">&amp;صدور</translation>
    </message>
    <message>
        <source>&amp;Delete</source>
        <translation type="unfinished">حذف</translation>
    </message>
    <message>
        <source>Choose the address to send coins to</source>
        <translation type="unfinished">آدرس را برای ارسال کوین وارد کنید</translation>
    </message>
    <message>
        <source>Choose the address to receive coins with</source>
        <translation type="unfinished">آدرس را برای دریافت کوین وارد کنید</translation>
    </message>
    <message>
        <source>C&amp;hoose</source>
        <translation type="unfinished">انتخاب</translation>
    </message>
    <message>
        <source>Sending addresses</source>
        <translation type="unfinished">آدرس‌های فرستنده</translation>
    </message>
    <message>
        <source>Receiving addresses</source>
        <translation type="unfinished">آدرس‌های گیرنده</translation>
    </message>
    <message>
        <source>These are your Bitcoin addresses for sending payments. Always check the amount and the receiving address before sending coins.</source>
        <translation type="unfinished">اینها آدرس‌های شما برای ارسال وجوه هستند. همیشه قبل از ارسال، مقدار و آدرس گیرنده را بررسی کنید.</translation>
    </message>
    <message>
        <source>These are your Bitcoin addresses for receiving payments. Use the 'Create new receiving address' button in the receive tab to create new addresses.
Signing is only possible with addresses of the type 'legacy'.</source>
        <translation type="unfinished">این‌ها نشانی‌های بیت‌کوین شما برای دریافت پرداخت‌ها هستند. از دکمهٔ «ساختن نشانی دریافت جدید» در زبانهٔ دریافت برای ساخت نشانی‌های جدید استفاده کنید.

ورود تنها با نشانی‌های نوع «میراث» امکان‌پذیر است.</translation>
    </message>
    <message>
        <source>&amp;Copy Address</source>
        <translation type="unfinished">تکثیر نشانی</translation>
    </message>
    <message>
        <source>Copy &amp;Label</source>
        <translation type="unfinished">تکثیر برچسب</translation>
    </message>
    <message>
        <source>&amp;Edit</source>
        <translation type="unfinished">ویرایش</translation>
    </message>
    <message>
        <source>Export Address List</source>
        <translation type="unfinished">برون‌بری فهرست نشانی</translation>
    </message>
    <message>
        <source>Comma separated file</source>
        <extracomment>Expanded name of the CSV file format. See: https://en.wikipedia.org/wiki/Comma-separated_values.</extracomment>
        <translation type="unfinished">پروندهٔ جدا شده با ویرگول</translation>
    </message>
    <message>
        <source>There was an error trying to save the address list to %1. Please try again.</source>
        <extracomment>An error message. %1 is a stand-in argument for the name of the file we attempted to save to.</extracomment>
        <translation type="unfinished">هنگام ذخیره لیست آدرس در %1 خطایی رخ داده است. لطفا دوباره تلاش کنید.</translation>
    </message>
    <message>
        <source>Exporting Failed</source>
        <translation type="unfinished">برون‌بری شکست خورد</translation>
    </message>
</context>
<context>
    <name>AddressTableModel</name>
    <message>
        <source>Label</source>
        <translation type="unfinished">برچسب</translation>
    </message>
    <message>
        <source>Address</source>
        <translation type="unfinished">نشانی</translation>
    </message>
    <message>
        <source>(no label)</source>
        <translation type="unfinished">(برچسبی ندارد)</translation>
    </message>
</context>
<context>
    <name>AskPassphraseDialog</name>
    <message>
        <source>Passphrase Dialog</source>
        <translation type="unfinished">دیالوگ عبارت عبور</translation>
    </message>
    <message>
        <source>Enter passphrase</source>
        <translation type="unfinished">عبارت عبور را وارد کنید</translation>
    </message>
    <message>
        <source>New passphrase</source>
        <translation type="unfinished">عبارت عبور تازه را وارد کنید</translation>
    </message>
    <message>
        <source>Repeat new passphrase</source>
        <translation type="unfinished">عبارت عبور تازه را دوباره وارد کنید</translation>
    </message>
    <message>
        <source>Show passphrase</source>
        <translation type="unfinished">نمایش عبارت عبور</translation>
    </message>
    <message>
        <source>Encrypt wallet</source>
        <translation type="unfinished">رمزنگاری کیف پول</translation>
    </message>
    <message>
        <source>This operation needs your wallet passphrase to unlock the wallet.</source>
        <translation type="unfinished">این عملیات برای باز کردن قفل کیف پول به عبارت عبور کیف پول شما نیاز دارد.
 </translation>
    </message>
    <message>
        <source>Unlock wallet</source>
        <translation type="unfinished">قفل کیف پول را باز کنید
 </translation>
    </message>
    <message>
        <source>Change passphrase</source>
        <translation type="unfinished">تغییر رمزعبور</translation>
    </message>
    <message>
        <source>Confirm wallet encryption</source>
        <translation type="unfinished">تایید رمزگذاری کیف پول</translation>
    </message>
    <message>
        <source>Warning: If you encrypt your wallet and lose your passphrase, you will &lt;b&gt;LOSE ALL OF YOUR BITCOINS&lt;/b&gt;!</source>
        <translation type="unfinished">هشدار: اگر کیف پول خود را رمزگذاری کنید و عبارت خود را گم کنید ، &lt;b&gt;تمام کویت های خود را از دست &lt;/b&gt;خواهید داد!
</translation>
    </message>
    <message>
        <source>Are you sure you wish to encrypt your wallet?</source>
        <translation type="unfinished">آیا مطمئن هستید که می خواهید کیف پول خود را رمزگذاری کنید؟
 </translation>
    </message>
    <message>
        <source>Wallet encrypted</source>
        <translation type="unfinished">کیف پول رمزگذاری شده است</translation>
    </message>
    <message>
        <source>Enter the new passphrase for the wallet.&lt;br/&gt;Please use a passphrase of &lt;b&gt;ten or more random characters&lt;/b&gt;, or &lt;b&gt;eight or more words&lt;/b&gt;.</source>
        <translation type="unfinished">برای کیف پول خود یک رمز جدید وارد نمائید&lt;br/&gt;لطفاً رمز کیف پول انتخابی را بدین گونه بسازید&lt;b&gt;انتخاب ده ویا بیشتر کاراکتر تصادفی&lt;/b&gt; یا &lt;b&gt; حداقل هشت کلمه&lt;/b&gt;</translation>
    </message>
    <message>
        <source>Enter the old passphrase and new passphrase for the wallet.</source>
        <translation type="unfinished">رمز عبور قدیمی و رمز عبور جدید کیف پول خود را وارد کنید.</translation>
    </message>
    <message>
        <source>Remember that encrypting your wallet cannot fully protect your bitcoins from being stolen by malware infecting your computer.</source>
        <translation type="unfinished">به یاد داشته باشید که رمزگذاری کیف پول شما نمی تواند به طور کامل از سرقت بیت کوین شما در اثر آلوده شدن رایانه به بدافزار محافظت کند.
 </translation>
    </message>
    <message>
        <source>Wallet to be encrypted</source>
        <translation type="unfinished">کیف پول رمز نگاری شده است</translation>
    </message>
    <message>
        <source>Your wallet is about to be encrypted. </source>
        <translation type="unfinished">کیف پول شما در حال رمز نگاری می باشد.</translation>
    </message>
    <message>
        <source>Your wallet is now encrypted. </source>
        <translation type="unfinished">کیف پول شما اکنون رمزنگاری گردیده است.</translation>
    </message>
    <message>
        <source>IMPORTANT: Any previous backups you have made of your wallet file should be replaced with the newly generated, encrypted wallet file. For security reasons, previous backups of the unencrypted wallet file will become useless as soon as you start using the new, encrypted wallet.</source>
        <translation type="unfinished">مهم: پشتیبان گیری قبلی که از پرونده کیف پول خود انجام داده اید باید با پرونده کیف پول رمزگذاری شده تازه ایجاد شده جایگزین شود. به دلایل امنیتی ، به محض شروع استفاده از کیف پول رمزگذاری شده جدید ، پشتیبان گیری قبلی از پرونده کیف پول رمزگذاری نشده فایده ای نخواهد داشت.
 </translation>
    </message>
    <message>
        <source>Wallet encryption failed</source>
        <translation type="unfinished">رمزگذاری کیف پول انجام نشد
 </translation>
    </message>
    <message>
        <source>Wallet encryption failed due to an internal error. Your wallet was not encrypted.</source>
        <translation type="unfinished">رمزگذاری کیف پول به دلیل خطای داخلی انجام نشد. کیف پول شما رمزگذاری نشده است.
 </translation>
    </message>
    <message>
        <source>The supplied passphrases do not match.</source>
        <translation type="unfinished">رمزهای واردشده تطابق ندارند.</translation>
    </message>
    <message>
        <source>Wallet unlock failed</source>
        <translation type="unfinished">باز کردن قفل کیف پول انجام نشد
 </translation>
    </message>
    <message>
        <source>The passphrase entered for the wallet decryption was incorrect.</source>
        <translation type="unfinished">عبارت عبور وارد شده برای رمزگشایی کیف پول نادرست است.
 </translation>
    </message>
    <message>
        <source>Wallet passphrase was successfully changed.</source>
        <translation type="unfinished">عبارت عبور کیف پول با موفقیت تغییر کرد.
 </translation>
    </message>
    <message>
        <source>Warning: The Caps Lock key is on!</source>
        <translation type="unfinished">هشدار: کلید کلاه قفل  روشن است!
 </translation>
    </message>
</context>
<context>
    <name>BanTableModel</name>
    <message>
        <source>IP/Netmask</source>
        <translation type="unfinished">آی پی/نت ماسک</translation>
    </message>
    <message>
        <source>Banned Until</source>
        <translation type="unfinished">مسدودشده تا</translation>
    </message>
</context>
<context>
    <name>BitcoinApplication</name>
    <message>
        <source>Settings file %1 might be corrupt or invalid.</source>
        <translation type="unfinished">فایل تنظیمات %1 ممکن است خراب یا نامعتبر باشد.</translation>
    </message>
    <message>
        <source>Runaway exception</source>
        <translation type="unfinished">استثناء فراری (این استثناء نشان دهنده این است که هسته بیتکوین نتوانست چیزی را در کیف(والت) بنویسد.)</translation>
    </message>
    <message>
        <source>Internal error</source>
        <translation type="unfinished">مشکل داخلی</translation>
    </message>
    <message>
        <source>An internal error occurred. %1 will attempt to continue safely. This is an unexpected bug which can be reported as described below.</source>
        <translation type="unfinished">یک ارور داخلی رخ داده است. %1 تلاش خواهد کرد تا با امنیت ادامه دهد. این یک باگ غیر منتظره است که میتواند به صورت شرح شده در زیر این متن گزارش شود.</translation>
    </message>
</context>
<context>
    <name>QObject</name>
    <message>
        <source>Do you want to reset settings to default values, or to abort without making changes?</source>
        <extracomment>Explanatory text shown on startup when the settings file cannot be read. Prompts user to make a choice between resetting or aborting.</extracomment>
        <translation type="unfinished">آیا می خواهید تنظیمات را به مقادیر پیش فرض بازنشانی کنید یا بدون ایجاد تغییرات لغو کنید؟</translation>
    </message>
    <message>
        <source>A fatal error occurred. Check that settings file is writable, or try running with -nosettings.</source>
        <extracomment>Explanatory text shown on startup when the settings file could not be written. Prompts user to check that we have the ability to write to the file. Explains that the user has the option of running without a settings file.</extracomment>
        <translation type="unfinished">یک خطای مرگبار رخ داد.  بررسی کنید که فایل تنظیمات قابل نوشتن باشد یا سعی کنید با -nosettings اجرا کنید.</translation>
    </message>
    <message>
        <source>Error: Specified data directory "%1" does not exist.</source>
        <translation type="unfinished">خطا: پوشهٔ مشخص شده برای داده‌ها در «%1» وجود ندارد.</translation>
    </message>
    <message>
        <source>Error: %1</source>
        <translation type="unfinished">خطا: %1</translation>
    </message>
    <message>
        <source>%1 didn't yet exit safely…</source>
        <translation type="unfinished">%1 هنوز به صورت ایمن بیرون نرفته است...</translation>
    </message>
    <message>
        <source>unknown</source>
        <translation type="unfinished">ناشناس</translation>
    </message>
    <message>
        <source>Amount</source>
        <translation type="unfinished">میزان وجه:</translation>
    </message>
    <message>
        <source>Enter a Bitcoin address (e.g. %1)</source>
        <translation type="unfinished">آدرس بیت کوین را وارد کنید (به طور مثال %1)</translation>
    </message>
    <message>
        <source>Unroutable</source>
        <translation type="unfinished">غیرقابل برنامه ریزی</translation>
    </message>
    <message>
        <source>Internal</source>
        <translation type="unfinished">داخلی </translation>
    </message>
    <message>
        <source>Full Relay</source>
        <extracomment>Peer connection type that relays all network information.</extracomment>
        <translation type="unfinished">رله کامل</translation>
    </message>
    <message>
        <source>Block Relay</source>
        <extracomment>Peer connection type that relays network information about blocks and not transactions or addresses.</extracomment>
        <translation type="unfinished">رله بلوک</translation>
    </message>
    <message>
        <source>Manual</source>
        <extracomment>Peer connection type established manually through one of several methods.</extracomment>
        <translation type="unfinished">دستی </translation>
    </message>
    <message>
        <source>Feeler</source>
        <extracomment>Short-lived peer connection type that tests the aliveness of known addresses.</extracomment>
        <translation type="unfinished">دیده بان</translation>
    </message>
    <message>
        <source>Address Fetch</source>
        <extracomment>Short-lived peer connection type that solicits known addresses from a peer.</extracomment>
        <translation type="unfinished">فهرست نشانی‌ها</translation>
    </message>
    <message>
        <source>%1 d</source>
        <translation type="unfinished">%1 روز قبل</translation>
    </message>
    <message>
        <source>%1 h</source>
        <translation type="unfinished">%1 ساعت قبل</translation>
    </message>
    <message>
        <source>%1 m</source>
        <translation type="unfinished">%1 دقیقه قبل</translation>
    </message>
    <message>
        <source>%1 s</source>
        <translation type="unfinished">%1 ثانیه قبل</translation>
    </message>
    <message>
        <source>None</source>
        <translation type="unfinished">هیچ کدام</translation>
    </message>
    <message>
        <source>N/A</source>
        <translation type="unfinished">موجود نیست</translation>
    </message>
    <message>
        <source>%1 ms</source>
        <translation type="unfinished">%1 میلی ثانیه</translation>
    </message>
    <message numerus="yes">
        <source>%n second(s)</source>
        <translation type="unfinished">
            <numerusform>%n second(s)</numerusform>
        </translation>
    </message>
    <message numerus="yes">
        <source>%n minute(s)</source>
        <translation type="unfinished">
            <numerusform>%n minute(s)</numerusform>
        </translation>
    </message>
    <message numerus="yes">
        <source>%n hour(s)</source>
        <translation type="unfinished">
            <numerusform>%n hour(s)</numerusform>
        </translation>
    </message>
    <message numerus="yes">
        <source>%n day(s)</source>
        <translation type="unfinished">
            <numerusform>%n day(s)</numerusform>
        </translation>
    </message>
    <message numerus="yes">
        <source>%n week(s)</source>
        <translation type="unfinished">
            <numerusform>%n week(s)</numerusform>
        </translation>
    </message>
    <message>
        <source>%1 and %2</source>
        <translation type="unfinished">%1 و %2</translation>
    </message>
    <message numerus="yes">
        <source>%n year(s)</source>
        <translation type="unfinished">
            <numerusform>%n year(s)</numerusform>
        </translation>
    </message>
    <message>
        <source>%1 B</source>
        <translation type="unfinished">%1 بایت</translation>
    </message>
    <message>
        <source>%1 kB</source>
        <translation type="unfinished">%1کیلوبایت</translation>
    </message>
    <message>
        <source>%1 MB</source>
        <translation type="unfinished">%1 مگابایت</translation>
    </message>
    <message>
        <source>%1 GB</source>
        <translation type="unfinished">%1 گیگابایت</translation>
    </message>
</context>
<context>
    <name>bitcoin-core</name>
    <message>
        <source>Settings file could not be read</source>
        <translation type="unfinished">فایل تنظیمات خوانده نشد</translation>
    </message>
    <message>
        <source>Settings file could not be written</source>
        <translation type="unfinished">فایل تنظیمات نوشته نشد</translation>
    </message>
    <message>
        <source>The %s developers</source>
        <translation type="unfinished">%s توسعه دهندگان</translation>
    </message>
    <message>
        <source>Cannot downgrade wallet from version %i to version %i. Wallet version unchanged.</source>
        <translation type="unfinished">نمی توان کیف پول را از نسخه %i به نسخه %i کاهش داد.  نسخه کیف پول بدون تغییر</translation>
    </message>
    <message>
        <source>Cannot upgrade a non HD split wallet from version %i to version %i without upgrading to support pre-split keypool. Please use version %i or no version specified.</source>
        <translation type="unfinished">نمی توان یک کیف پول تقسیم غیر HD را از نسخه %i به نسخه %i بدون ارتقا برای پشتیبانی از دسته کلید از پیش تقسیم ارتقا داد.  لطفا از نسخه %i یا بدون نسخه مشخص شده استفاده کنید.</translation>
    </message>
    <message>
        <source>Error reading %s! Transaction data may be missing or incorrect. Rescanning wallet.</source>
        <translation type="unfinished">خطا در خواندن %s!  داده‌های تراکنش ممکن است گم یا نادرست باشد.  در حال اسکن مجدد کیف پول</translation>
    </message>
    <message>
        <source>Error: Dumpfile format record is incorrect. Got "%s", expected "format".</source>
        <translation type="unfinished">خطا: رکورد قالب Dumpfile نادرست است.  دریافت شده، "%s" "مورد انتظار".</translation>
    </message>
    <message>
        <source>Error: Dumpfile identifier record is incorrect. Got "%s", expected "%s".</source>
        <translation type="unfinished">خطا: رکورد شناسه Dumpfile نادرست است. دریافت "%s"، انتظار می رود "%s".</translation>
    </message>
    <message>
        <source>Error: Dumpfile version is not supported. This version of bitcoin-wallet only supports version 1 dumpfiles. Got dumpfile with version %s</source>
        <translation type="unfinished">خطا: نسخه Dumpfile پشتیبانی نمی شود.  این نسخه کیف پول بیت کوین فقط از فایل های dumpfiles نسخه 1 پشتیبانی می کند.  Dumpfile با نسخه %s دریافت شد</translation>
    </message>
    <message>
        <source>Error: Legacy wallets only support the "legacy", "p2sh-segwit", and "bech32" address types</source>
        <translation type="unfinished">خطا: کیف پول های قدیمی فقط از انواع آدرس "legacy"، "p2sh-segwit" و "bech32" پشتیبانی می کنند.</translation>
    </message>
    <message>
        <source>File %s already exists. If you are sure this is what you want, move it out of the way first.</source>
        <translation type="unfinished">فایل %s از قبل موجود میباشد.  اگر مطمئن هستید که این همان چیزی است که می خواهید، ابتدا آن را از مسیر خارج کنید.</translation>
    </message>
    <message>
        <source>Invalid or corrupt peers.dat (%s). If you believe this is a bug, please report it to %s. As a workaround, you can move the file (%s) out of the way (rename, move, or delete) to have a new one created on the next start.</source>
        <translation type="unfinished">peers.dat نامعتبر یا فاسد (%s).  اگر فکر می کنید این یک اشکال است، لطفاً آن را به %s گزارش دهید.  به عنوان یک راه حل، می توانید فایل (%s) را از مسیر خود خارج کنید (تغییر نام، انتقال یا حذف کنید) تا در شروع بعدی یک فایل جدید ایجاد شود.</translation>
    </message>
    <message>
        <source>No dump file provided. To use createfromdump, -dumpfile=&lt;filename&gt; must be provided.</source>
        <translation type="unfinished">هیچ فایل دامپی ارائه نشده است.  برای استفاده از createfromdump، باید -dumpfile=&lt;filename&gt; ارائه شود.</translation>
    </message>
    <message>
        <source>No dump file provided. To use dump, -dumpfile=&lt;filename&gt; must be provided.</source>
        <translation type="unfinished">هیچ فایل دامپی ارائه نشده است.  برای استفاده از dump، -dumpfile=&lt;filename&gt; باید ارائه شود.</translation>
    </message>
    <message>
        <source>No wallet file format provided. To use createfromdump, -format=&lt;format&gt; must be provided.</source>
        <translation type="unfinished">هیچ فرمت فایل کیف پول ارائه نشده است. برای استفاده از createfromdump باید -format=&lt;format&gt; ارائه شود.</translation>
    </message>
    <message>
        <source>Prune: last wallet synchronisation goes beyond pruned data. You need to -reindex (download the whole blockchain again in case of pruned node)</source>
        <translation type="unfinished">هرس: آخرین هماهنگی کیف پول فراتر از داده های هرس شده است. شما باید دوباره -exe کنید (در صورت گره هرس شده دوباره کل بلاکچین را بارگیری کنید)
 </translation>
    </message>
    <message>
        <source>The block index db contains a legacy 'txindex'. To clear the occupied disk space, run a full -reindex, otherwise ignore this error. This error message will not be displayed again.</source>
        <translation type="unfinished">نمایه بلوک db حاوی یک «txindex» است.  برای پاک کردن فضای اشغال شده دیسک، یک -reindex کامل را اجرا کنید، در غیر این صورت این خطا را نادیده بگیرید.  این پیغام خطا دیگر نمایش داده نخواهد شد.</translation>
    </message>
    <message>
        <source>The transaction amount is too small to send after the fee has been deducted</source>
        <translation type="unfinished">مبلغ معامله برای ارسال پس از کسر هزینه بسیار ناچیز است
 </translation>
    </message>
    <message>
        <source>This is a pre-release test build - use at your own risk - do not use for mining or merchant applications</source>
        <translation type="unfinished">این یک نسخه ی آزمایشی است - با مسئولیت خودتان از آن استفاده کنید -  آن را در معدن و بازرگانی بکار نگیرید.</translation>
    </message>
    <message>
        <source>This is the transaction fee you may pay when fee estimates are not available.</source>
        <translation type="unfinished">این است هزینه معامله ممکن است پرداخت چه زمانی هزینه تخمین در دسترس نیست</translation>
    </message>
    <message>
        <source>Unknown wallet file format "%s" provided. Please provide one of "bdb" or "sqlite".</source>
        <translation type="unfinished">فرمت فایل کیف پول ناشناخته "%s" ارائه شده است.  لطفا یکی از "bdb" یا "sqlite" را ارائه دهید.</translation>
    </message>
    <message>
        <source>Warning: Dumpfile wallet format "%s" does not match command line specified format "%s".</source>
        <translation type="unfinished">هشدار: قالب کیف پول Dumpfile "%s" با فرمت مشخص شده خط فرمان %s مطابقت ندارد.</translation>
    </message>
    <message>
        <source>Warning: Private keys detected in wallet {%s} with disabled private keys</source>
        <translation type="unfinished">هشدار: کلید های خصوصی در کیف پول شما شناسایی شده است { %s} به همراه کلید های خصوصی غیر فعال</translation>
    </message>
    <message>
        <source>Warning: We do not appear to fully agree with our peers! You may need to upgrade, or other nodes may need to upgrade.</source>
        <translation type="unfinished">هشدار: به نظر نمی رسد ما کاملاً با همسالان خود موافق هستیم! ممکن است به ارتقا نیاز داشته باشید یا گره های دیگر به ارتقا نیاز دارند.
 </translation>
    </message>
    <message>
        <source>Witness data for blocks after height %d requires validation. Please restart with -reindex.</source>
        <translation type="unfinished">داده‌های شاهد برای بلوک‌ها پس از ارتفاع %d نیاز به اعتبارسنجی دارند.  لطفا با -reindex دوباره راه اندازی کنید.</translation>
    </message>
    <message>
        <source>%s is set very high!</source>
        <translation type="unfinished">%s بسیار بزرگ انتخاب شده است.</translation>
    </message>
    <message>
        <source>Cannot resolve -%s address: '%s'</source>
        <translation type="unfinished">نمی توان آدرس -%s را حل کرد: '%s'</translation>
    </message>
    <message>
        <source>Cannot set -forcednsseed to true when setting -dnsseed to false.</source>
        <translation type="unfinished">هنگام تنظیم -dnsseed روی نادرست نمی توان -forcednsseed را روی درست تنظیم کرد.</translation>
    </message>
    <message>
        <source>Cannot write to data directory '%s'; check permissions.</source>
        <translation type="unfinished">نمیتواند پوشه داده ها را بنویسد ' %s';دسترسی ها را بررسی کنید.</translation>
    </message>
    <message>
        <source>Copyright (C) %i-%i</source>
        <translation type="unfinished">کپی رایت (C) %i-%i</translation>
    </message>
    <message>
        <source>Corrupted block database detected</source>
        <translation type="unfinished">یک پایگاه داده ی بلوک خراب یافت شد</translation>
    </message>
    <message>
        <source>Do you want to rebuild the block database now?</source>
        <translation type="unfinished">آیا میخواهید الان پایگاه داده بلاک را بازسازی کنید؟</translation>
    </message>
    <message>
        <source>Done loading</source>
        <translation type="unfinished">اتمام لود شدن</translation>
    </message>
    <message>
        <source>Dump file %s does not exist.</source>
        <translation type="unfinished">فایل زبالهٔ %s وجود ندارد.</translation>
    </message>
    <message>
        <source>Error creating %s</source>
        <translation type="unfinished">خطا در ایجاد %s</translation>
    </message>
    <message>
        <source>Error initializing block database</source>
        <translation type="unfinished">خطا در آماده سازی پایگاه داده ی بلوک</translation>
    </message>
    <message>
        <source>Error loading %s</source>
        <translation type="unfinished">خطا بازگذاری %s</translation>
    </message>
    <message>
        <source>Error loading block database</source>
        <translation type="unfinished">خطا در بارگذاری پایگاه داده بلاک block</translation>
    </message>
    <message>
        <source>Error opening block database</source>
        <translation type="unfinished">خطا در بازکردن پایگاه داده بلاک block</translation>
    </message>
    <message>
        <source>Error reading from database, shutting down.</source>
        <translation type="unfinished">خواندن از پایگاه داده با خطا مواجه شد,در حال خاموش شدن.</translation>
    </message>
    <message>
        <source>Error reading next record from wallet database</source>
        <translation type="unfinished">خطا در خواندن رکورد بعدی از پایگاه داده کیف پول</translation>
    </message>
    <message>
        <source>Error: Couldn't create cursor into database</source>
        <translation type="unfinished">خطا: مکان نما در پایگاه داده ایجاد نشد</translation>
    </message>
    <message>
        <source>Error: Dumpfile checksum does not match. Computed %s, expected %s</source>
        <translation type="unfinished">خطا: جمع چکی Dumpfile مطابقت ندارد.  محاسبه شده %s، مورد انتظار %s.</translation>
    </message>
    <message>
        <source>Error: Got key that was not hex: %s</source>
        <translation type="unfinished">خطا: کلیدی دریافت کردم که هگز نبود: %s</translation>
    </message>
    <message>
        <source>Error: Got value that was not hex: %s</source>
        <translation type="unfinished">خطا: مقداری دریافت کردم که هگز نبود: %s</translation>
    </message>
    <message>
        <source>Error: Missing checksum</source>
        <translation type="unfinished">خطا: جمع چک وجود ندارد</translation>
    </message>
    <message>
        <source>Error: No %s addresses available.</source>
        <translation type="unfinished">خطا : هیچ آدرس %s وجود ندارد.</translation>
    </message>
    <message>
        <source>Error: Unable to parse version %u as a uint32_t</source>
        <translation type="unfinished">خطا: تجزیه نسخه %u به عنوان uint32_t ممکن نیست</translation>
    </message>
    <message>
        <source>Error: Unable to write record to new wallet</source>
        <translation type="unfinished">خطا: نوشتن رکورد در کیف پول جدید امکان پذیر نیست</translation>
    </message>
    <message>
        <source>Failed to listen on any port. Use -listen=0 if you want this.</source>
        <translation type="unfinished">شنیدن هر گونه درگاه انجام پذیر نیست. ازlisten=0  برای اینکار استفاده کیند.</translation>
    </message>
    <message>
        <source>Failed to rescan the wallet during initialization</source>
        <translation type="unfinished">در هنگام مقداردهی اولیه ، مجدداً اسکن کیف پول انجام نشد
 </translation>
    </message>
    <message>
        <source>Importing…</source>
        <translation type="unfinished">در حال واردات…</translation>
    </message>
    <message>
        <source>Input not found or already spent</source>
        <translation type="unfinished">ورودی پیدا نشد یا قبلاً خرج شده است</translation>
    </message>
    <message>
        <source>Insufficient funds</source>
        <translation type="unfinished">وجوه ناکافی</translation>
    </message>
    <message>
        <source>Invalid -i2psam address or hostname: '%s'</source>
        <translation type="unfinished">آدرس -i2psam یا نام میزبان نامعتبر است: '%s'</translation>
    </message>
    <message>
        <source>Invalid -proxy address or hostname: '%s'</source>
        <translation type="unfinished">آدرس پراکسی یا هاست نامعتبر: ' %s'</translation>
    </message>
    <message>
        <source>Invalid amount for -%s=&lt;amount&gt;: '%s'</source>
        <translation type="unfinished">میزان نامعتبر برای  -%s=&lt;amount&gt;: '%s'</translation>
    </message>
    <message>
        <source>Loading P2P addresses…</source>
        <translation type="unfinished">در حال بارگیری آدرس‌های P2P…</translation>
    </message>
    <message>
        <source>Loading banlist…</source>
        <translation type="unfinished">در حال بارگیری فهرست ممنوعه…</translation>
    </message>
    <message>
        <source>Loading block index…</source>
        <translation type="unfinished">در حال بارگیری فهرست بلوک…</translation>
    </message>
    <message>
        <source>Loading wallet…</source>
        <translation type="unfinished">در حال بارگیری کیف پول…</translation>
    </message>
    <message>
        <source>Missing amount</source>
        <translation type="unfinished">مقدار گم شده</translation>
    </message>
    <message>
        <source>Missing solving data for estimating transaction size</source>
        <translation type="unfinished">داده های حل برای تخمین اندازه تراکنش وجود ندارد</translation>
    </message>
    <message>
        <source>No addresses available</source>
        <translation type="unfinished">هیچ آدرسی در دسترس نیست</translation>
    </message>
    <message>
        <source>Not enough file descriptors available.</source>
        <translation type="unfinished">توصیفگرهای فایل به اندازه کافی در دسترس نیست</translation>
    </message>
    <message>
        <source>Pruning blockstore…</source>
        <translation type="unfinished">هرس بلوک فروشی…</translation>
    </message>
    <message>
        <source>Replaying blocks…</source>
        <translation type="unfinished">در حال پخش مجدد بلوک ها…</translation>
    </message>
    <message>
        <source>Rescanning…</source>
        <translation type="unfinished">در حال اسکن مجدد…</translation>
    </message>
    <message>
        <source>Signing transaction failed</source>
        <translation type="unfinished">ثبت تراکنش با خطا مواجه شد</translation>
    </message>
    <message>
        <source>Starting network threads…</source>
        <translation type="unfinished">شروع رشته های شبکه…</translation>
    </message>
    <message>
        <source>The source code is available from %s.</source>
        <translation type="unfinished">سورس کد موجود است از %s.</translation>
    </message>
    <message>
        <source>The specified config file %s does not exist</source>
        <translation type="unfinished">فایل پیکربندی مشخص شده %s وجود ندارد</translation>
    </message>
    <message>
        <source>The transaction amount is too small to pay the fee</source>
        <translation type="unfinished">مبلغ معامله برای پرداخت هزینه بسیار ناچیز است
 </translation>
    </message>
    <message>
        <source>The wallet will avoid paying less than the minimum relay fee.</source>
        <translation type="unfinished">کیف پول از پرداخت کمتر از حداقل هزینه رله جلوگیری خواهد کرد.
 </translation>
    </message>
    <message>
        <source>This is experimental software.</source>
        <translation type="unfinished">این یک نرم افزار تجربی است.</translation>
    </message>
    <message>
        <source>This is the minimum transaction fee you pay on every transaction.</source>
        <translation type="unfinished">این حداقل هزینه معامله ای است که شما در هر معامله پرداخت می کنید.
 </translation>
    </message>
    <message>
        <source>This is the transaction fee you will pay if you send a transaction.</source>
        <translation type="unfinished">این هزینه تراکنش است که در صورت ارسال معامله پرداخت خواهید کرد.
 </translation>
    </message>
    <message>
        <source>Transaction amount too small</source>
        <translation type="unfinished">حجم تراکنش خیلی کم است</translation>
    </message>
    <message>
        <source>Transaction amounts must not be negative</source>
        <translation type="unfinished">مقدار تراکنش نمی‌تواند منفی باشد.</translation>
    </message>
    <message>
        <source>Transaction has too long of a mempool chain</source>
        <translation type="unfinished">معاملات بسیار طولانی از یک زنجیره ممپول است
 </translation>
    </message>
    <message>
        <source>Transaction must have at least one recipient</source>
        <translation type="unfinished">تراکنش باید حداقل یک دریافت کننده داشته باشد</translation>
    </message>
    <message>
        <source>Transaction needs a change address, but we can't generate it.</source>
        <translation type="unfinished">تراکنش به آدرس تغییر نیاز دارد، اما ما نمی‌توانیم آن را ایجاد کنیم.</translation>
    </message>
    <message>
        <source>Transaction too large</source>
        <translation type="unfinished">حجم تراکنش خیلی زیاد است</translation>
    </message>
    <message>
        <source>Unable to find UTXO for external input</source>
        <translation type="unfinished">قادر به پیدا کردن UTXO  برای ورودی جانبی نیست.</translation>
    </message>
    <message>
        <source>Unable to generate initial keys</source>
        <translation type="unfinished">نمیتوان کلید های اولیه را تولید کرد.</translation>
    </message>
    <message>
        <source>Unable to generate keys</source>
        <translation type="unfinished">نمیتوان کلید ها را تولید کرد</translation>
    </message>
    <message>
        <source>Unable to open %s for writing</source>
        <translation type="unfinished">برای نوشتن %s باز نمی شود</translation>
    </message>
    <message>
        <source>Unable to parse -maxuploadtarget: '%s'</source>
        <translation type="unfinished">قادر به تجزیه -maxuploadtarget نیست: '%s'</translation>
    </message>
    <message>
        <source>Unable to start HTTP server. See debug log for details.</source>
        <translation type="unfinished">سرور HTTP راه اندازی نمی شود. برای جزئیات به گزارش اشکال زدایی مراجعه کنید.
 </translation>
    </message>
    <message>
        <source>Unknown network specified in -onlynet: '%s'</source>
        <translation type="unfinished">شبکه مشخص شده غیرقابل شناسایی در onlynet: '%s'</translation>
    </message>
    <message>
        <source>Unknown new rules activated (versionbit %i)</source>
        <translation type="unfinished">قوانین جدید ناشناخته فعال شد (‌%iversionbit)</translation>
    </message>
    <message>
        <source>Verifying blocks…</source>
        <translation type="unfinished">در حال تأیید بلوک‌ها…</translation>
    </message>
    <message>
        <source>Verifying wallet(s)…</source>
        <translation type="unfinished">در حال تأیید کیف ها…</translation>
    </message>
    </context>
<context>
    <name>BitcoinGUI</name>
    <message>
        <source>&amp;Overview</source>
        <translation type="unfinished">بازبینی</translation>
    </message>
    <message>
        <source>Show general overview of wallet</source>
        <translation type="unfinished">نمایش کلی کیف پول
 </translation>
    </message>
    <message>
        <source>&amp;Transactions</source>
        <translation type="unfinished">تراکنش</translation>
    </message>
    <message>
        <source>Browse transaction history</source>
        <translation type="unfinished">تاریخچه تراکنش را باز کن</translation>
    </message>
    <message>
        <source>E&amp;xit</source>
        <translation type="unfinished">خروج</translation>
    </message>
    <message>
        <source>Quit application</source>
        <translation type="unfinished">از "درخواست نامه"/ application خارج شو</translation>
    </message>
    <message>
        <source>&amp;About %1</source>
        <translation type="unfinished">&amp;درباره %1</translation>
    </message>
    <message>
        <source>Show information about %1</source>
        <translation type="unfinished">نمایش اطلاعات درباره %1</translation>
    </message>
    <message>
        <source>About &amp;Qt</source>
        <translation type="unfinished">درباره Qt</translation>
    </message>
    <message>
        <source>Show information about Qt</source>
        <translation type="unfinished">نمایش اطلاعات درباره Qt</translation>
    </message>
    <message>
        <source>Modify configuration options for %1</source>
        <translation type="unfinished">اصلاح انتخاب ها برای پیکربندی %1</translation>
    </message>
    <message>
        <source>Create a new wallet</source>
        <translation type="unfinished">کیف پول جدیدی ایجاد کنید
 </translation>
    </message>
    <message>
        <source>&amp;Minimize</source>
        <translation type="unfinished">&amp;به حداقل رساندن</translation>
    </message>
    <message>
        <source>Network activity disabled.</source>
        <extracomment>A substring of the tooltip.</extracomment>
        <translation type="unfinished">فعالیت شبکه غیرفعال شد.</translation>
    </message>
    <message>
        <source>Proxy is &lt;b&gt;enabled&lt;/b&gt;: %1</source>
        <translation type="unfinished">پراکسی &lt;br&gt;فعال شده است: %1&lt;/br&gt;</translation>
    </message>
    <message>
        <source>Send coins to a Bitcoin address</source>
        <translation type="unfinished">ارسال کوین به آدرس بیت کوین</translation>
    </message>
    <message>
        <source>Backup wallet to another location</source>
        <translation type="unfinished">پشتیبان گیری از کیف پول به مکان دیگر
 </translation>
    </message>
    <message>
        <source>Change the passphrase used for wallet encryption</source>
        <translation type="unfinished">رمز عبور مربوط به رمزگذاریِ کیف پول  را تغییر دهید</translation>
    </message>
    <message>
        <source>&amp;Send</source>
        <translation type="unfinished">ارسال</translation>
    </message>
    <message>
        <source>&amp;Receive</source>
        <translation type="unfinished">دریافت</translation>
    </message>
    <message>
        <source>&amp;Options…</source>
        <translation type="unfinished">گزینه ها...</translation>
    </message>
    <message>
        <source>&amp;Encrypt Wallet…</source>
        <translation type="unfinished">رمزنگاری کیف پول</translation>
    </message>
    <message>
        <source>Encrypt the private keys that belong to your wallet</source>
        <translation type="unfinished">کلیدهای خصوصی متعلق به کیف پول شما را رمزگذاری کنید
 </translation>
    </message>
    <message>
        <source>&amp;Backup Wallet…</source>
        <translation type="unfinished">نسخه پشتیبان کیف پول</translation>
    </message>
    <message>
        <source>&amp;Change Passphrase…</source>
        <translation type="unfinished">تغییر عبارت عبور</translation>
    </message>
    <message>
        <source>Sign &amp;message…</source>
        <translation type="unfinished">ثبت &amp;پیام</translation>
    </message>
    <message>
        <source>Sign messages with your Bitcoin addresses to prove you own them</source>
        <translation type="unfinished">پیام‌ها را با آدرس بیت‌کوین خود امضا کنید تا مالکیت آن‌ها را اثبات کنید</translation>
    </message>
    <message>
        <source>&amp;Verify message…</source>
        <translation type="unfinished">پیام تایید</translation>
    </message>
    <message>
        <source>Verify messages to ensure they were signed with specified Bitcoin addresses</source>
        <translation type="unfinished">پیام ها را تأیید کنید تا مطمئن شوید با آدرس های مشخص شده بیت کوین امضا شده اند
 </translation>
    </message>
    <message>
        <source>&amp;Load PSBT from file…</source>
        <translation type="unfinished">بارگیری PSBT از پرونده</translation>
    </message>
    <message>
        <source>Open &amp;URI…</source>
        <translation type="unfinished">تکثیر نشانی</translation>
    </message>
    <message>
        <source>Close Wallet…</source>
        <translation type="unfinished">بستن کیف پول</translation>
    </message>
    <message>
        <source>Create Wallet…</source>
        <translation type="unfinished">ساخت کیف پول</translation>
    </message>
    <message>
        <source>Close All Wallets…</source>
        <translation type="unfinished">بستن همهٔ کیف پول‌ها</translation>
    </message>
    <message>
        <source>&amp;File</source>
        <translation type="unfinished">فایل</translation>
    </message>
    <message>
        <source>&amp;Settings</source>
        <translation type="unfinished">تنظیمات</translation>
    </message>
    <message>
        <source>&amp;Help</source>
        <translation type="unfinished">راهنما</translation>
    </message>
    <message>
        <source>Tabs toolbar</source>
        <translation type="unfinished">نوار ابزار</translation>
    </message>
    <message>
        <source>Syncing Headers (%1%)…</source>
        <translation type="unfinished">درحال همگام‌سازی هدرها (%1%)…</translation>
    </message>
    <message>
        <source>Synchronizing with network…</source>
        <translation type="unfinished">هماهنگ‌سازی با شبکه</translation>
    </message>
    <message>
        <source>Indexing blocks on disk…</source>
        <translation type="unfinished">در حال شماره‌گذاری بلوکها روی دیسک...</translation>
    </message>
    <message>
        <source>Processing blocks on disk…</source>
        <translation type="unfinished">در حال پردازش بلوکها روی دیسک..</translation>
    </message>
    <message>
        <source>Reindexing blocks on disk…</source>
        <translation type="unfinished">در حال شماره‌گذاری دوباره بلوکها روی دیسک...</translation>
    </message>
    <message>
        <source>Connecting to peers…</source>
        <translation type="unfinished">در حال اتصال به همتاهای شبکه(پیِر ها)...</translation>
    </message>
    <message>
        <source>Request payments (generates QR codes and bitcoin: URIs)</source>
        <translation type="unfinished">درخواست پرداخت (ساخت کد QR و بیت‌کوین: URIs)</translation>
    </message>
    <message>
        <source>Show the list of used sending addresses and labels</source>
        <translation type="unfinished">نمایش لیست آدرس‌ها و لیبل‌های ارسالی استفاده شده</translation>
    </message>
    <message>
        <source>Show the list of used receiving addresses and labels</source>
        <translation type="unfinished">نمایش لیست آدرس‌ها و لیبل‌های دریافتی استفاده شده</translation>
    </message>
    <message>
        <source>&amp;Command-line options</source>
        <translation type="unfinished">گزینه های خط فرمان</translation>
    </message>
    <message numerus="yes">
        <source>Processed %n block(s) of transaction history.</source>
        <translation type="unfinished">
<<<<<<< HEAD
            <numerusform>Processed %n block(s) of transaction history.</numerusform>
=======
            <numerusform>سابقه تراکنش بلوک(های) %n پردازش شد.</numerusform>
>>>>>>> 3116ccd7
        </translation>
    </message>
    <message>
        <source>%1 behind</source>
        <translation type="unfinished">%1 قبل</translation>
    </message>
    <message>
        <source>Catching up…</source>
        <translation type="unfinished">در حال گرفتن..</translation>
    </message>
    <message>
        <source>Last received block was generated %1 ago.</source>
        <translation type="unfinished">آخرین بلاک دریافت شده تولید شده در %1 قبل.</translation>
    </message>
    <message>
        <source>Transactions after this will not yet be visible.</source>
        <translation type="unfinished">تراکنش‌های بعد از این تراکنش هنوز در دسترس نیستند.</translation>
    </message>
    <message>
        <source>Error</source>
        <translation type="unfinished">خطا</translation>
    </message>
    <message>
        <source>Warning</source>
        <translation type="unfinished">هشدار</translation>
    </message>
    <message>
        <source>Information</source>
        <translation type="unfinished">اطلاعات</translation>
    </message>
    <message>
        <source>Up to date</source>
        <translation type="unfinished">به روز</translation>
    </message>
    <message>
        <source>Load PSBT from &amp;clipboard…</source>
        <translation type="unfinished">بارگیری PSBT از &amp;clipboard…</translation>
    </message>
    <message>
        <source>Node window</source>
        <translation type="unfinished">پنجره گره</translation>
    </message>
    <message>
        <source>Open node debugging and diagnostic console</source>
        <translation type="unfinished">باز کردن کنسول دی باگ و تشخیص گره</translation>
    </message>
    <message>
        <source>&amp;Sending addresses</source>
        <translation type="unfinished">ادرس ارسال</translation>
    </message>
    <message>
        <source>&amp;Receiving addresses</source>
        <translation type="unfinished">ادرس درسافت</translation>
    </message>
    <message>
        <source>Open a bitcoin: URI</source>
        <translation type="unfinished">بارک کردن یک بیت‌کوین: URI</translation>
    </message>
    <message>
        <source>Open Wallet</source>
        <translation type="unfinished">کیف پول را باز کنید
 </translation>
    </message>
    <message>
        <source>Open a wallet</source>
        <translation type="unfinished">کیف پول را باز کنید
 </translation>
    </message>
    <message>
        <source>Close wallet</source>
        <translation type="unfinished">کیف پول را ببندید</translation>
    </message>
    <message>
        <source>Restore Wallet…</source>
        <extracomment>Name of the menu item that restores wallet from a backup file.</extracomment>
        <translation type="unfinished">بازیابی کیف پول…</translation>
    </message>
    <message>
        <source>Restore a wallet from a backup file</source>
        <extracomment>Status tip for Restore Wallet menu item</extracomment>
        <translation type="unfinished">بازیابی یک کیف پول از یک فایل پشتیبان</translation>
    </message>
    <message>
        <source>Close all wallets</source>
        <translation type="unfinished">همه‌ی کیف پول‌ها را ببند</translation>
    </message>
    <message>
        <source>default wallet</source>
        <translation type="unfinished">کیف پول پیش فرض
 </translation>
    </message>
    <message>
        <source>No wallets available</source>
        <translation type="unfinished">هیچ کیف پولی در دسترس نمی باشد</translation>
    </message>
    <message>
        <source>Wallet Data</source>
        <extracomment>Name of the wallet data file format.</extracomment>
        <translation type="unfinished">داده های کیف پول</translation>
    </message>
    <message>
        <source>Load Wallet Backup</source>
        <extracomment>The title for Restore Wallet File Windows</extracomment>
        <translation type="unfinished">بارگیری پشتیبان‌گیری کیف پول</translation>
    </message>
    <message>
        <source>Restore Wallet</source>
        <extracomment>Title of pop-up window shown when the user is attempting to restore a wallet.</extracomment>
        <translation type="unfinished">بازیابی کیف پول</translation>
    </message>
    <message>
        <source>Wallet Name</source>
        <extracomment>Label of the input field where the name of the wallet is entered.</extracomment>
        <translation type="unfinished">نام کیف پول</translation>
    </message>
    <message>
        <source>&amp;Window</source>
        <translation type="unfinished">پنجره</translation>
    </message>
    <message>
        <source>Zoom</source>
        <translation type="unfinished">بزرگنمایی</translation>
    </message>
    <message>
        <source>Main Window</source>
        <translation type="unfinished">پنجره اصلی</translation>
    </message>
    <message>
        <source>%1 client</source>
        <translation type="unfinished">کلاینت: %1</translation>
    </message>
    <message>
        <source>&amp;Hide</source>
        <translation type="unfinished">مخفی کن</translation>
    </message>
    <message numerus="yes">
        <source>%n active connection(s) to Bitcoin network.</source>
        <extracomment>A substring of the tooltip.</extracomment>
        <translation type="unfinished">
<<<<<<< HEAD
            <numerusform>%n active connection(s) to Bitcoin network.</numerusform>
=======
            <numerusform>%n اتصال(های) فعال به شبکه بیت کوین.</numerusform>
>>>>>>> 3116ccd7
        </translation>
    </message>
    <message>
        <source>Click for more actions.</source>
        <extracomment>A substring of the tooltip. "More actions" are available via the context menu.</extracomment>
        <translation type="unfinished">برای عملیات‌های بیشتر کلیک کنید.</translation>
    </message>
    <message>
        <source>Show Peers tab</source>
        <extracomment>A context menu item. The "Peers tab" is an element of the "Node window".</extracomment>
        <translation type="unfinished">نمایش برگه همتایان </translation>
    </message>
    <message>
        <source>Disable network activity</source>
        <extracomment>A context menu item.</extracomment>
        <translation type="unfinished">غیرفعال‌سازی فعالیت شبکه</translation>
    </message>
    <message>
        <source>Enable network activity</source>
        <extracomment>A context menu item. The network activity was disabled previously.</extracomment>
        <translation type="unfinished">فعال‌سازی فعالیت شبکه</translation>
    </message>
    <message>
        <source>Pre-syncing Headers (%1%)…</source>
        <translation type="unfinished">پیش‌همگام‌سازی سرصفحه‌ها (%1%)…</translation>
    </message>
    <message>
        <source>Error: %1</source>
        <translation type="unfinished">خطا: %1</translation>
    </message>
    <message>
        <source>Warning: %1</source>
        <translation type="unfinished">هشدار: %1</translation>
    </message>
    <message>
        <source>Date: %1
</source>
        <translation type="unfinished">تاریخ: %1
</translation>
    </message>
    <message>
        <source>Amount: %1
</source>
        <translation type="unfinished">مبلغ: %1
</translation>
    </message>
    <message>
        <source>Wallet: %1
</source>
        <translation type="unfinished">کیف پول: %1
</translation>
    </message>
    <message>
        <source>Type: %1
</source>
        <translation type="unfinished">نوع: %1
</translation>
    </message>
    <message>
        <source>Label: %1
</source>
        <translation type="unfinished">برچسب: %1
</translation>
    </message>
    <message>
        <source>Address: %1
</source>
        <translation type="unfinished">آدرس: %1
</translation>
    </message>
    <message>
        <source>Sent transaction</source>
        <translation type="unfinished">تراکنش ارسالی</translation>
    </message>
    <message>
        <source>Incoming transaction</source>
        <translation type="unfinished">تراکنش دریافتی</translation>
    </message>
    <message>
        <source>HD key generation is &lt;b&gt;enabled&lt;/b&gt;</source>
        <translation type="unfinished">تولید کلید HD &lt;b&gt;فعال است&lt;/b&gt;</translation>
    </message>
    <message>
        <source>HD key generation is &lt;b&gt;disabled&lt;/b&gt;</source>
        <translation type="unfinished">تولید کلید HD &lt;b&gt; غیر فعال است&lt;/b&gt;</translation>
    </message>
    <message>
        <source>Private key &lt;b&gt;disabled&lt;/b&gt;</source>
        <translation type="unfinished">کلید خصوصی &lt;b&gt;غیر فعال &lt;/b&gt;</translation>
    </message>
    <message>
        <source>Wallet is &lt;b&gt;encrypted&lt;/b&gt; and currently &lt;b&gt;unlocked&lt;/b&gt;</source>
        <translation type="unfinished">کیف پول است &lt;b&gt; رمزگذاری شده &lt;/b&gt; و در حال حاضر &lt;b&gt; تفسیر شده است &lt;/b&gt;
 </translation>
    </message>
    <message>
        <source>Wallet is &lt;b&gt;encrypted&lt;/b&gt; and currently &lt;b&gt;locked&lt;/b&gt;</source>
        <translation type="unfinished">کیف پول است &lt;b&gt; رمزگذاری شده &lt;/b&gt; و در حال حاضر &lt;b&gt; تفسیر شده &lt;/b&gt;
 </translation>
    </message>
    <message>
        <source>Original message:</source>
        <translation type="unfinished">پیام اصلی:</translation>
    </message>
</context>
<context>
    <name>CoinControlDialog</name>
    <message>
        <source>Coin Selection</source>
        <translation type="unfinished">انتخاب سکه
 </translation>
    </message>
    <message>
        <source>Quantity:</source>
        <translation type="unfinished">مقدار</translation>
    </message>
    <message>
        <source>Bytes:</source>
        <translation type="unfinished">بایت ها:</translation>
    </message>
    <message>
        <source>Amount:</source>
        <translation type="unfinished">میزان وجه:</translation>
    </message>
    <message>
        <source>Fee:</source>
        <translation type="unfinished">هزینه</translation>
    </message>
    <message>
        <source>Dust:</source>
        <translation type="unfinished">گرد و غبار یا داست:</translation>
    </message>
    <message>
        <source>After Fee:</source>
        <translation type="unfinished">بعد از احتساب کارمزد</translation>
    </message>
    <message>
        <source>Change:</source>
        <translation type="unfinished">تغییر</translation>
    </message>
    <message>
        <source>(un)select all</source>
        <translation type="unfinished">(عدم)انتخاب همه</translation>
    </message>
    <message>
        <source>Tree mode</source>
        <translation type="unfinished">حالت درختی</translation>
    </message>
    <message>
        <source>List mode</source>
        <translation type="unfinished">حالت لیستی</translation>
    </message>
    <message>
        <source>Amount</source>
        <translation type="unfinished">میزان وجه:</translation>
    </message>
    <message>
        <source>Received with label</source>
        <translation type="unfinished">دریافت شده با برچسب</translation>
    </message>
    <message>
        <source>Received with address</source>
        <translation type="unfinished">دریافت شده با آدرس</translation>
    </message>
    <message>
        <source>Date</source>
        <translation type="unfinished">تاریخ</translation>
    </message>
    <message>
        <source>Confirmations</source>
        <translation type="unfinished">تاییدیه</translation>
    </message>
    <message>
        <source>Confirmed</source>
        <translation type="unfinished">تایید شده</translation>
    </message>
    <message>
        <source>Copy amount</source>
        <translation type="unfinished">کپی مقدار</translation>
    </message>
    <message>
        <source>&amp;Copy address</source>
        <translation type="unfinished">تکثیر نشانی</translation>
    </message>
    <message>
        <source>Copy &amp;label</source>
        <translation type="unfinished">تکثیر برچسب</translation>
    </message>
    <message>
        <source>Copy &amp;amount</source>
        <translation type="unfinished">روگرفت م&amp;قدار</translation>
    </message>
    <message>
        <source>Copy transaction &amp;ID and output index</source>
        <translation type="unfinished">شناسه و تراکنش و نمایه خروجی را کپی کنید</translation>
    </message>
    <message>
        <source>L&amp;ock unspent</source>
        <translation type="unfinished">قفل کردن خرج نشده ها</translation>
    </message>
    <message>
        <source>&amp;Unlock unspent</source>
        <translation type="unfinished">بازکردن قفل خرج نشده ها</translation>
    </message>
    <message>
        <source>Copy quantity</source>
        <translation type="unfinished">کپی مقدار</translation>
    </message>
    <message>
        <source>Copy fee</source>
        <translation type="unfinished">کپی هزینه</translation>
    </message>
    <message>
        <source>Copy after fee</source>
        <translation type="unfinished">کپی کردن بعد از احتساب کارمزد</translation>
    </message>
    <message>
        <source>Copy bytes</source>
        <translation type="unfinished">کپی کردن بایت ها</translation>
    </message>
    <message>
        <source>Copy dust</source>
        <translation type="unfinished">کپی کردن داست:</translation>
    </message>
    <message>
        <source>Copy change</source>
        <translation type="unfinished">کپی کردن تغییر</translation>
    </message>
    <message>
        <source>(%1 locked)</source>
        <translation type="unfinished">(قفل شده است %1)</translation>
    </message>
    <message>
        <source>yes</source>
        <translation type="unfinished">بله</translation>
    </message>
    <message>
        <source>no</source>
        <translation type="unfinished">خیر</translation>
    </message>
    <message>
        <source>This label turns red if any recipient receives an amount smaller than the current dust threshold.</source>
        <translation type="unfinished">اگر هر گیرنده مقداری کمتر آستانه فعلی دریافت کند از این لیبل قرمز می‌شود.</translation>
    </message>
    <message>
        <source>(no label)</source>
        <translation type="unfinished">(برچسبی ندارد)</translation>
    </message>
    <message>
        <source>change from %1 (%2)</source>
        <translation type="unfinished">تغییر از %1 (%2)</translation>
    </message>
    <message>
        <source>(change)</source>
        <translation type="unfinished">(تغییر)</translation>
    </message>
</context>
<context>
    <name>CreateWalletActivity</name>
    <message>
        <source>Create Wallet</source>
        <extracomment>Title of window indicating the progress of creation of a new wallet.</extracomment>
        <translation type="unfinished">ایجاد کیف پول
 </translation>
    </message>
    <message>
        <source>Creating Wallet &lt;b&gt;%1&lt;/b&gt;…</source>
        <extracomment>Descriptive text of the create wallet progress window which indicates to the user which wallet is currently being created.</extracomment>
        <translation type="unfinished">در حال ساخت کیف پول &lt;b&gt;%1&lt;/b&gt;</translation>
    </message>
    <message>
        <source>Create wallet failed</source>
        <translation type="unfinished">کیف پول "ایجاد" نشد
 </translation>
    </message>
    <message>
        <source>Create wallet warning</source>
        <translation type="unfinished">هشدار کیف پول ایجاد کنید
 </translation>
    </message>
    <message>
        <source>Can't list signers</source>
        <translation type="unfinished">نمی‌توان امضاکنندگان را فهرست کرد</translation>
    </message>
    <message>
        <source>Too many external signers found</source>
        <translation type="unfinished">تعداد زیادی امضاکننده خارجی پیدا شد</translation>
    </message>
</context>
<context>
    <name>LoadWalletsActivity</name>
    <message>
        <source>Load Wallets</source>
        <extracomment>Title of progress window which is displayed when wallets are being loaded.</extracomment>
        <translation type="unfinished">کیف پول ها را بارگیری کنید</translation>
    </message>
    <message>
        <source>Loading wallets…</source>
        <extracomment>Descriptive text of the load wallets progress window which indicates to the user that wallets are currently being loaded.</extracomment>
        <translation type="unfinished">در حال بارگیری کیف پول…</translation>
    </message>
</context>
<context>
    <name>OpenWalletActivity</name>
    <message>
        <source>Open wallet failed</source>
        <translation type="unfinished">بازکردن کیف پول به مشکل خورده است</translation>
    </message>
    <message>
        <source>Open wallet warning</source>
        <translation type="unfinished">هشدار باز کردن کیف پول</translation>
    </message>
    <message>
        <source>default wallet</source>
        <translation type="unfinished">کیف پول پیش فرض
 </translation>
    </message>
    <message>
        <source>Open Wallet</source>
        <extracomment>Title of window indicating the progress of opening of a wallet.</extracomment>
        <translation type="unfinished">کیف پول را باز کنید
 </translation>
    </message>
    <message>
        <source>Opening Wallet &lt;b&gt;%1&lt;/b&gt;…</source>
        <extracomment>Descriptive text of the open wallet progress window which indicates to the user which wallet is currently being opened.</extracomment>
        <translation type="unfinished">در حال باز کردن کیف پول &lt;b&gt;%1&lt;/b&gt;</translation>
    </message>
</context>
<context>
    <name>RestoreWalletActivity</name>
    <message>
        <source>Restore Wallet</source>
        <extracomment>Title of progress window which is displayed when wallets are being restored.</extracomment>
        <translation type="unfinished">بازیابی کیف پول</translation>
    </message>
    <message>
        <source>Restoring Wallet &lt;b&gt;%1&lt;/b&gt;…</source>
        <extracomment>Descriptive text of the restore wallets progress window which indicates to the user that wallets are currently being restored.</extracomment>
        <translation type="unfinished">بازیابی کیف پول &lt;b&gt;%1&lt;/b&gt; ...</translation>
    </message>
    <message>
        <source>Restore wallet failed</source>
        <extracomment>Title of message box which is displayed when the wallet could not be restored.</extracomment>
        <translation type="unfinished">بازیابی کیف پول انجام نشد</translation>
    </message>
    <message>
        <source>Restore wallet warning</source>
        <extracomment>Title of message box which is displayed when the wallet is restored with some warning.</extracomment>
        <translation type="unfinished">هشدار بازیابی کیف پول</translation>
    </message>
    <message>
        <source>Restore wallet message</source>
        <extracomment>Title of message box which is displayed when the wallet is successfully restored.</extracomment>
        <translation type="unfinished">بازیابی پیام کیف پول</translation>
    </message>
</context>
<context>
    <name>WalletController</name>
    <message>
        <source>Close wallet</source>
        <translation type="unfinished">کیف پول را ببندید</translation>
    </message>
    <message>
        <source>Are you sure you wish to close the wallet &lt;i&gt;%1&lt;/i&gt;?</source>
        <translation type="unfinished">آیا برای بستن کیف پول مطمئن هستید&lt;i&gt; %1 &lt;/i&gt; ؟</translation>
    </message>
    <message>
        <source>Close all wallets</source>
        <translation type="unfinished">همه‌ی کیف پول‌ها را ببند</translation>
    </message>
    </context>
<context>
    <name>CreateWalletDialog</name>
    <message>
        <source>Create Wallet</source>
        <translation type="unfinished">ایجاد کیف پول
 </translation>
    </message>
    <message>
        <source>Wallet Name</source>
        <translation type="unfinished">نام کیف پول</translation>
    </message>
    <message>
        <source>Wallet</source>
        <translation type="unfinished">کیف پول</translation>
    </message>
    <message>
        <source>Encrypt the wallet. The wallet will be encrypted with a passphrase of your choice.</source>
        <translation type="unfinished">کیف پول را رمز نگاری نمائید. کیف پول با کلمات رمز دلخواه شما رمز نگاری خواهد شد</translation>
    </message>
    <message>
        <source>Encrypt Wallet</source>
        <translation type="unfinished">رمز نگاری کیف پول</translation>
    </message>
    <message>
        <source>Advanced Options</source>
        <translation type="unfinished">گزینه‌های پیشرفته</translation>
    </message>
    <message>
        <source>Disable private keys for this wallet. Wallets with private keys disabled will have no private keys and cannot have an HD seed or imported private keys. This is ideal for watch-only wallets.</source>
        <translation type="unfinished">غیر فعال کردن کلیدهای خصوصی برای این کیف پول. کیف پول هایی با کلید های خصوصی غیر فعال هیچ کلید خصوصی نداشته و نمیتوانند HD داشته باشند و یا کلید های خصوصی دارد شدنی داشته باشند. این کیف پول ها صرفاً برای رصد مناسب هستند.</translation>
    </message>
    <message>
        <source>Disable Private Keys</source>
        <translation type="unfinished">غیر فعال کردن کلیدهای خصوصی</translation>
    </message>
    <message>
        <source>Make a blank wallet. Blank wallets do not initially have private keys or scripts. Private keys and addresses can be imported, or an HD seed can be set, at a later time.</source>
        <translation type="unfinished">یک کیف پول خالی درست کنید. کیف پول های خالی در ابتدا کلید یا اسکریپت خصوصی ندارند. کلیدها و آدرسهای خصوصی می توانند وارد شوند یا بذر HD را می توان بعداً تنظیم نمود.</translation>
    </message>
    <message>
        <source>Make Blank Wallet</source>
        <translation type="unfinished">ساخت کیف پول خالی</translation>
    </message>
    <message>
        <source>Use an external signing device such as a hardware wallet. Configure the external signer script in wallet preferences first.</source>
        <translation type="unfinished">از یک دستگاه دیگر مانند کیف پول سخت‌افزاری برای ورود استفاده کنید. در ابتدا امضاکنندهٔ جانبی اسکریپت را در ترجیحات کیف پول پیکربندی کنید.</translation>
    </message>
    <message>
        <source>External signer</source>
        <translation type="unfinished">امضاکنندهٔ جانبی</translation>
    </message>
    <message>
        <source>Create</source>
        <translation type="unfinished">ایجاد</translation>
    </message>
    <message>
        <source>Compiled without external signing support (required for external signing)</source>
        <extracomment>"External signing" means using devices such as hardware wallets.</extracomment>
        <translation type="unfinished">تدوین شده بدون حمایت از امضای خارجی (نیازمند امضای خارجی)</translation>
    </message>
</context>
<context>
    <name>EditAddressDialog</name>
    <message>
        <source>Edit Address</source>
        <translation type="unfinished">ویرایش آدرس</translation>
    </message>
    <message>
        <source>&amp;Label</source>
        <translation type="unfinished">برچسب</translation>
    </message>
    <message>
        <source>The label associated with this address list entry</source>
        <translation type="unfinished">برچسب مرتبط با لیست آدرس ورودی</translation>
    </message>
    <message>
        <source>The address associated with this address list entry. This can only be modified for sending addresses.</source>
        <translation type="unfinished">برچسب مرتبط با لیست آدرس ورودی می باشد. این می تواند فقط  برای آدرس های ارسالی اصلاح شود.</translation>
    </message>
    <message>
        <source>&amp;Address</source>
        <translation type="unfinished">آدرس</translation>
    </message>
    <message>
        <source>New sending address</source>
        <translation type="unfinished">آدرس ارسالی جدید</translation>
    </message>
    <message>
        <source>Edit receiving address</source>
        <translation type="unfinished">ویرایش آدرس دریافتی</translation>
    </message>
    <message>
        <source>Edit sending address</source>
        <translation type="unfinished">ویرایش آدرس ارسالی</translation>
    </message>
    <message>
        <source>The entered address "%1" is not a valid Bitcoin address.</source>
        <translation type="unfinished">آدرس وارد شده "%1" آدرس معتبر بیت کوین نیست.</translation>
    </message>
    <message>
        <source>The entered address "%1" is already in the address book with label "%2".</source>
        <translation type="unfinished">آدرس وارد شده "%1" در حال حاظر در دفترچه آدرس ها موجود است با برچسب "%2" .</translation>
    </message>
    <message>
        <source>Could not unlock wallet.</source>
        <translation type="unfinished">نمیتوان کیف پول را باز کرد.</translation>
    </message>
    <message>
        <source>New key generation failed.</source>
        <translation type="unfinished">تولید کلید جدید به خطا انجامید.</translation>
    </message>
</context>
<context>
    <name>FreespaceChecker</name>
    <message>
        <source>A new data directory will be created.</source>
        <translation type="unfinished">پوشه داده جدید ساخته خواهد شد</translation>
    </message>
    <message>
        <source>name</source>
        <translation type="unfinished">نام</translation>
    </message>
    <message>
        <source>Path already exists, and is not a directory.</source>
        <translation type="unfinished">مسیر داده شده موجود است و به یک پوشه اشاره نمی‌کند.</translation>
    </message>
    <message>
        <source>Cannot create data directory here.</source>
        <translation type="unfinished">نمی توانید فهرست داده را در اینجا ایجاد کنید.
 </translation>
    </message>
</context>
<context>
    <name>Intro</name>
    <message>
        <source>Bitcoin</source>
        <translation type="unfinished">بیت کوین</translation>
    </message>
    <message numerus="yes">
        <source>%n GB of space available</source>
        <translation type="unfinished">
            <numerusform>%n گیگابایت فضای موجود</numerusform>
        </translation>
    </message>
    <message numerus="yes">
        <source>(of %n GB needed)</source>
        <translation type="unfinished">
            <numerusform>(از %n گیگابایت مورد نیاز)</numerusform>
        </translation>
    </message>
    <message numerus="yes">
        <source>(%n GB needed for full chain)</source>
        <translation type="unfinished">
            <numerusform>(%n گیگابایت برای زنجیره کامل مورد نیاز است)</numerusform>
        </translation>
    </message>
    <message>
        <source>At least %1 GB of data will be stored in this directory, and it will grow over time.</source>
        <translation type="unfinished">حداقل %1 گیگابایت اطلاعات در این شاخه ذخیره خواهد شد، که به مرور زمان افزایش خواهد یافت.</translation>
    </message>
    <message>
        <source>Approximately %1 GB of data will be stored in this directory.</source>
        <translation type="unfinished">تقریبا %1 گیگابایت داده در این شاخه ذخیره خواهد شد.</translation>
    </message>
    <message numerus="yes">
        <source>(sufficient to restore backups %n day(s) old)</source>
        <extracomment>Explanatory text on the capability of the current prune target.</extracomment>
        <translation type="unfinished">
<<<<<<< HEAD
            <numerusform>(sufficient to restore backups %n day(s) old)</numerusform>
=======
            <numerusform>(برای بازیابی نسخه‌های پشتیبان %n روز (های) قدیمی کافی است)</numerusform>
>>>>>>> 3116ccd7
        </translation>
    </message>
    <message>
        <source>The wallet will also be stored in this directory.</source>
        <translation type="unfinished">کیف پول هم در همین دایرکتوری ذخیره می‌شود.</translation>
    </message>
    <message>
        <source>Error: Specified data directory "%1" cannot be created.</source>
        <translation type="unfinished">خطا: نمی‌توان پوشه‌ای برای داده‌ها در «%1» ایجاد کرد.</translation>
    </message>
    <message>
        <source>Error</source>
        <translation type="unfinished">خطا</translation>
    </message>
    <message>
        <source>Welcome</source>
        <translation type="unfinished">خوش آمدید</translation>
    </message>
    <message>
        <source>Welcome to %1.</source>
        <translation type="unfinished">به %1 خوش آمدید.</translation>
    </message>
    <message>
        <source>As this is the first time the program is launched, you can choose where %1 will store its data.</source>
        <translation type="unfinished">از آنجا که اولین مرتبه این برنامه اجرا می‌شود، شما می‌توانید محل ذخیره داده‌های %1 را انتخاب نمایید.</translation>
    </message>
    <message>
        <source>Limit block chain storage to</source>
        <translation type="unfinished">محدود کن حافظه زنجیره بلوک را به</translation>
    </message>
    <message>
        <source> GB</source>
        <translation type="unfinished">گیگابایت</translation>
    </message>
    <message>
        <source>When you click OK, %1 will begin to download and process the full %4 block chain (%2 GB) starting with the earliest transactions in %3 when %4 initially launched.</source>
        <translation type="unfinished">وقتی تأیید را کلیک می‌کنید، %1 شروع به دانلود و پردازش زنجیره بلاک %4 کامل (%2 گیگابایت) می‌کند که با اولین تراکنش‌ها در %3 شروع می‌شود که %4 در ابتدا راه‌اندازی می شود.</translation>
    </message>
    <message>
        <source>If you have chosen to limit block chain storage (pruning), the historical data must still be downloaded and processed, but will be deleted afterward to keep your disk usage low.</source>
        <translation type="unfinished">اگر تصمیم بگیرید که فضای ذخیره سازی زنجیره بلوک (هرس) را محدود کنید ، داده های تاریخی باید بارگیری و پردازش شود ، اما اگر آن را حذف کنید ، اگر شما دیسک کم استفاده کنید.
 </translation>
    </message>
    <message>
        <source>Use the default data directory</source>
        <translation type="unfinished">از فهرست داده شده پیش استفاده کنید
 </translation>
    </message>
    <message>
        <source>Use a custom data directory:</source>
        <translation type="unfinished">از یک فهرست داده سفارشی استفاده کنید:</translation>
    </message>
</context>
<context>
    <name>HelpMessageDialog</name>
    <message>
        <source>version</source>
        <translation type="unfinished">نسخه</translation>
    </message>
    <message>
        <source>About %1</source>
        <translation type="unfinished">حدود %1</translation>
    </message>
    <message>
        <source>Command-line options</source>
        <translation type="unfinished">گزینه های خط-فرمان</translation>
    </message>
</context>
<context>
    <name>ShutdownWindow</name>
    <message>
        <source>%1 is shutting down…</source>
        <translation type="unfinished">%1 در حال خاموش شدن است</translation>
    </message>
    <message>
        <source>Do not shut down the computer until this window disappears.</source>
        <translation type="unfinished">تا پیش از بسته شدن این پنجره کامپیوتر خود را خاموش نکنید.</translation>
    </message>
</context>
<context>
    <name>ModalOverlay</name>
    <message>
        <source>Form</source>
        <translation type="unfinished">فرم</translation>
    </message>
    <message>
        <source>Recent transactions may not yet be visible, and therefore your wallet's balance might be incorrect. This information will be correct once your wallet has finished synchronizing with the bitcoin network, as detailed below.</source>
        <translation type="unfinished">معاملات اخیر ممکن است هنوز قابل مشاهده نباشند ، بنابراین ممکن است موجودی کیف پول شما نادرست باشد. به محض اینکه همگام سازی کیف پول شما با شبکه بیت کوین به پایان رسید ، این اطلاعات درست خواهد بود ، همانطور که در زیر توضیح داده شده است.
 </translation>
    </message>
    <message>
        <source>Number of blocks left</source>
        <translation type="unfinished">تعداد بلوک‌های باقیمانده</translation>
    </message>
    <message>
        <source>Unknown…</source>
        <translation type="unfinished">ناشناخته</translation>
    </message>
    <message>
        <source>calculating…</source>
        <translation type="unfinished">در حال رایانش</translation>
    </message>
    <message>
        <source>Last block time</source>
        <translation type="unfinished">زمان آخرین بلوک</translation>
    </message>
    <message>
        <source>Progress</source>
        <translation type="unfinished">پیشرفت</translation>
    </message>
    <message>
        <source>Progress increase per hour</source>
        <translation type="unfinished">سرعت افزایش پیشرفت بر ساعت</translation>
    </message>
    <message>
        <source>Estimated time left until synced</source>
        <translation type="unfinished">زمان تقریبی باقی‌مانده تا همگام شدن</translation>
    </message>
    <message>
        <source>Hide</source>
        <translation type="unfinished">پنهان کردن</translation>
    </message>
    <message>
        <source>Esc</source>
        <translation type="unfinished">خروج</translation>
    </message>
    <message>
        <source>Unknown. Syncing Headers (%1, %2%)…</source>
        <translation type="unfinished">ناشناخته. هماهنگ‌سازی سربرگ‌ها (%1، %2%) </translation>
    </message>
    <message>
        <source>Unknown. Pre-syncing Headers (%1, %2%)…</source>
        <translation type="unfinished">ناشناس.  پیش‌همگام‌سازی سرصفحه‌ها (%1، %2% )…</translation>
    </message>
</context>
<context>
    <name>OpenURIDialog</name>
    <message>
        <source>URI:</source>
        <translation type="unfinished">آدرس:</translation>
    </message>
    <message>
        <source>Paste address from clipboard</source>
        <extracomment>Tooltip text for button that allows you to paste an address that is in your clipboard.</extracomment>
        <translation type="unfinished">استفاده از آدرس کلیپ بورد</translation>
    </message>
</context>
<context>
    <name>OptionsDialog</name>
    <message>
        <source>Options</source>
        <translation type="unfinished">گزینه ها</translation>
    </message>
    <message>
        <source>&amp;Main</source>
        <translation type="unfinished">&amp;اصلی</translation>
    </message>
    <message>
        <source>Automatically start %1 after logging in to the system.</source>
        <translation type="unfinished">اجرای خودکار %1 بعد زمان ورود به سیستم.</translation>
    </message>
    <message>
        <source>Enabling pruning significantly reduces the disk space required to store transactions. All blocks are still fully validated. Reverting this setting requires re-downloading the entire blockchain.</source>
        <translation type="unfinished">فعال کردن هرس به طور قابل توجهی فضای دیسک مورد نیاز برای ذخیره تراکنش ها را کاهش می دهد.  همه بلوک ها هنوز به طور کامل تأیید شده اند.  برای برگرداندن این تنظیم نیاز به بارگیری مجدد کل بلاک چین است.</translation>
    </message>
    <message>
        <source>Size of &amp;database cache</source>
        <translation type="unfinished">اندازه کش پایگاه داده.</translation>
    </message>
    <message>
        <source>Options set in this dialog are overridden by the command line:</source>
        <translation type="unfinished">گزینه های تنظیم شده در این گفتگو توسط خط فرمان لغو می شوند:</translation>
    </message>
    <message>
        <source>Open Configuration File</source>
        <translation type="unfinished">بازکردن فایل پیکربندی</translation>
    </message>
    <message>
        <source>Reset all client options to default.</source>
        <translation type="unfinished">تمام گزینه های مشتری را به طور پیش فرض بازنشانی کنید.
 </translation>
    </message>
    <message>
        <source>&amp;Reset Options</source>
        <translation type="unfinished">تنظیم مجدد گزینه ها</translation>
    </message>
    <message>
        <source>&amp;Network</source>
        <translation type="unfinished">شبکه</translation>
    </message>
    <message>
        <source>GB</source>
        <translation type="unfinished">گیگابایت</translation>
    </message>
    <message>
        <source>Reverting this setting requires re-downloading the entire blockchain.</source>
        <translation type="unfinished">برای برگرداندن این تنظیم نیاز به بارگیری مجدد کل بلاک چین است.</translation>
    </message>
    <message>
        <source>Maximum database cache size. A larger cache can contribute to faster sync, after which the benefit is less pronounced for most use cases. Lowering the cache size will reduce memory usage. Unused mempool memory is shared for this cache.</source>
        <extracomment>Tooltip text for Options window setting that sets the size of the database cache. Explains the corresponding effects of increasing/decreasing this value.</extracomment>
        <translation type="unfinished">حداکثر اندازه کش پایگاه داده  حافظه پنهان بزرگتر می‌تواند به همگام‌سازی سریع‌تر کمک کند، پس از آن مزیت برای بیشتر موارد استفاده کمتر مشخص می‌شود.  کاهش اندازه حافظه نهان باعث کاهش مصرف حافظه می شود.  حافظه mempool استفاده نشده برای این حافظه پنهان مشترک است.</translation>
    </message>
    <message>
        <source>Set the number of script verification threads. Negative values correspond to the number of cores you want to leave free to the system.</source>
        <extracomment>Tooltip text for Options window setting that sets the number of script verification threads. Explains that negative values mean to leave these many cores free to the system.</extracomment>
        <translation type="unfinished">تعداد رشته های تأیید اسکریپت را تنظیم کنید.  مقادیر منفی مربوط به تعداد هسته هایی است که می خواهید برای سیستم آزاد بگذارید.</translation>
    </message>
    <message>
        <source>This allows you or a third party tool to communicate with the node through command-line and JSON-RPC commands.</source>
        <extracomment>Tooltip text for Options window setting that enables the RPC server.</extracomment>
        <translation type="unfinished">این به شما یا یک ابزار شخص ثالث اجازه می دهد تا از طریق خط فرمان و دستورات JSON-RPC با گره ارتباط برقرار کنید.</translation>
    </message>
    <message>
        <source>Enable R&amp;PC server</source>
        <extracomment>An Options window setting to enable the RPC server.</extracomment>
        <translation type="unfinished">سرور R&amp;PC را فعال کنید</translation>
    </message>
    <message>
        <source>W&amp;allet</source>
        <translation type="unfinished">کیف پول</translation>
    </message>
    <message>
        <source>Whether to set subtract fee from amount as default or not.</source>
        <extracomment>Tooltip text for Options window setting that sets subtracting the fee from a sending amount as default.</extracomment>
        <translation type="unfinished">اینکه آیا باید کارمزد را از مقدار به عنوان پیش فرض کم کرد یا خیر.</translation>
    </message>
    <message>
        <source>Subtract &amp;fee from amount by default</source>
        <extracomment>An Options window setting to set subtracting the fee from a sending amount as default.</extracomment>
        <translation type="unfinished">به طور پیش‌فرض از مقدار &amp;کارمزد کم کنید</translation>
    </message>
    <message>
        <source>Expert</source>
        <translation type="unfinished">حرفه‌ای</translation>
    </message>
    <message>
        <source>Enable coin &amp;control features</source>
        <translation type="unfinished">فعال کردن قابلیت سکه و کنترل</translation>
    </message>
    <message>
        <source>Enable &amp;PSBT controls</source>
        <extracomment>An options window setting to enable PSBT controls.</extracomment>
        <translation type="unfinished">کنترل‌های &amp;PSBT را فعال کنید</translation>
    </message>
    <message>
        <source>Whether to show PSBT controls.</source>
        <extracomment>Tooltip text for options window setting that enables PSBT controls.</extracomment>
        <translation type="unfinished">برای نمایش کنترل‌های PSBT.</translation>
    </message>
    <message>
        <source>External Signer (e.g. hardware wallet)</source>
        <translation type="unfinished">امضاکنندهٔ جانبی (برای نمونه، کیف پول سخت‌افزاری)</translation>
    </message>
    <message>
        <source>&amp;External signer script path</source>
        <translation type="unfinished">مسیر اسکریپت امضاکنندهٔ جانبی</translation>
    </message>
    <message>
        <source>Full path to a Bitcoin Core compatible script (e.g. C:\Downloads\hwi.exe or /Users/you/Downloads/hwi.py). Beware: malware can steal your coins!</source>
        <translation type="unfinished">نشانی کامل اسکریپ تطابق پذیر هسته بیتکوین
 (مثال: C:\Downloads\hwi.exe or /Users/you/Downloads/hwi.py). آگاه باش: بدافزار میتواند سکه های شما را بدزد!</translation>
    </message>
    <message>
        <source>Automatically open the Bitcoin client port on the router. This only works when your router supports UPnP and it is enabled.</source>
        <translation type="unfinished">باز کردن خودکار درگاه شبکهٔ بیت‌کوین روی روترها. تنها زمانی کار می‌کند که روتر از پروتکل UPnP پشتیبانی کند و این پروتکل فعال باشد.</translation>
    </message>
    <message>
        <source>Map port using &amp;UPnP</source>
        <translation type="unfinished">نگاشت درگاه شبکه با استفاده از پروتکل &amp;UPnP</translation>
    </message>
    <message>
        <source>Automatically open the Bitcoin client port on the router. This only works when your router supports NAT-PMP and it is enabled. The external port could be random.</source>
        <translation type="unfinished">باز کردن خودکار درگاه شبکهٔ بیت‌کوین روی روتر. این پروسه تنها زمانی کار می‌کند که روتر از پروتکل NAT-PMP  پشتیبانی کند و این پروتکل فعال باشد. پورت خارجی میتواند تصادفی باشد </translation>
    </message>
    <message>
        <source>Map port using NA&amp;T-PMP</source>
        <translation type="unfinished">درگاه نقشه با استفاده از NA&amp;T-PMP</translation>
    </message>
    <message>
        <source>Accept connections from outside.</source>
        <translation type="unfinished">پذیرفتن اتصال شدن از بیرون</translation>
    </message>
    <message>
        <source>Allow incomin&amp;g connections</source>
        <translation type="unfinished">اجازه ورود و اتصالات</translation>
    </message>
    <message>
        <source>Connect to the Bitcoin network through a SOCKS5 proxy.</source>
        <translation type="unfinished">از طریق یک پروکسی SOCKS5 به شبکه بیت کوین متصل شوید.</translation>
    </message>
    <message>
        <source>Proxy &amp;IP:</source>
        <translation type="unfinished">پراکسی و آی‌پی:</translation>
    </message>
    <message>
        <source>&amp;Port:</source>
        <translation type="unfinished">پورت:</translation>
    </message>
    <message>
        <source>Port of the proxy (e.g. 9050)</source>
        <translation type="unfinished">بندر پروکسی (به عنوان مثال 9050)
 </translation>
    </message>
    <message>
        <source>Used for reaching peers via:</source>
        <translation type="unfinished">برای دسترسی به همسالان از طریق:
 </translation>
    </message>
    <message>
        <source>Tor</source>
        <translation type="unfinished">شبکه Tor</translation>
    </message>
    <message>
        <source>&amp;Window</source>
        <translation type="unfinished">پنجره</translation>
    </message>
    <message>
        <source>Show the icon in the system tray.</source>
        <translation type="unfinished">نمایش نمادک در سینی سامانه.</translation>
    </message>
    <message>
        <source>&amp;Show tray icon</source>
        <translation type="unfinished">نمایش نمادک سینی</translation>
    </message>
    <message>
        <source>Show only a tray icon after minimizing the window.</source>
        <translation type="unfinished">تنها بعد از کوچک کردن پنجره، tray icon را نشان بده.</translation>
    </message>
    <message>
        <source>&amp;Minimize to the tray instead of the taskbar</source>
        <translation type="unfinished">&amp;کوچک کردن به سینی به‌جای نوار وظیفه</translation>
    </message>
    <message>
        <source>M&amp;inimize on close</source>
        <translation type="unfinished">کوچک کردن &amp;در زمان بسته شدن</translation>
    </message>
    <message>
        <source>&amp;Display</source>
        <translation type="unfinished">نمایش</translation>
    </message>
    <message>
        <source>User Interface &amp;language:</source>
        <translation type="unfinished">زبان واسط کاربری:</translation>
    </message>
    <message>
        <source>&amp;Unit to show amounts in:</source>
        <translation type="unfinished">واحد نمایشگر مقادیر:</translation>
    </message>
    <message>
        <source>Choose the default subdivision unit to show in the interface and when sending coins.</source>
        <translation type="unfinished">واحد تقسیم پیش فرض را برای نشان دادن در رابط کاربری و هنگام ارسال سکه انتخاب کنید.
 </translation>
    </message>
    <message>
        <source>Third-party URLs (e.g. a block explorer) that appear in the transactions tab as context menu items. %s in the URL is replaced by transaction hash. Multiple URLs are separated by vertical bar |.</source>
        <translation type="unfinished">نشانی‌های وب شخص ثالث (مانند کاوشگر بلوک) که در برگه تراکنش‌ها به عنوان آیتم‌های منوی زمینه ظاهر می‌شوند.  %s در URL با هش تراکنش جایگزین شده است.  چندین URL با نوار عمودی از هم جدا می شوند |.</translation>
    </message>
    <message>
        <source>&amp;Third-party transaction URLs</source>
        <translation type="unfinished">آدرس‌های اینترنتی تراکنش شخص ثالث</translation>
    </message>
    <message>
        <source>Whether to show coin control features or not.</source>
        <translation type="unfinished">آیا ویژگی های کنترل سکه را نشان می دهد یا خیر.
 </translation>
    </message>
    <message>
        <source>Monospaced font in the Overview tab:</source>
        <translation type="unfinished">فونت تک فضا(منو اسپیس) در برگه مرور کلی </translation>
    </message>
    <message>
        <source>embedded "%1"</source>
        <translation type="unfinished">تعبیه شده%1</translation>
    </message>
    <message>
        <source>closest matching "%1"</source>
        <translation type="unfinished">%1نزدیک ترین تطابق</translation>
    </message>
    <message>
        <source>&amp;OK</source>
        <translation type="unfinished">تایید</translation>
    </message>
    <message>
        <source>&amp;Cancel</source>
        <translation type="unfinished">لغو</translation>
    </message>
    <message>
        <source>Compiled without external signing support (required for external signing)</source>
        <extracomment>"External signing" means using devices such as hardware wallets.</extracomment>
        <translation type="unfinished">تدوین شده بدون حمایت از امضای خارجی (نیازمند امضای خارجی)</translation>
    </message>
    <message>
        <source>default</source>
        <translation type="unfinished">پیش فرض</translation>
    </message>
    <message>
        <source>none</source>
        <translation type="unfinished">خالی</translation>
    </message>
    <message>
        <source>Confirm options reset</source>
        <extracomment>Window title text of pop-up window shown when the user has chosen to reset options.</extracomment>
        <translation type="unfinished">باز نشانی گزینه ها را تأیید کنید
  </translation>
    </message>
    <message>
        <source>Client restart required to activate changes.</source>
        <extracomment>Text explaining that the settings changed will not come into effect until the client is restarted.</extracomment>
        <translation type="unfinished">کلاینت نیازمند ریست شدن است برای فعال کردن تغییرات</translation>
    </message>
    <message>
        <source>Current settings will be backed up at "%1".</source>
        <extracomment>Text explaining to the user that the client's current settings will be backed up at a specific location. %1 is a stand-in argument for the backup location's path.</extracomment>
        <translation type="unfinished">تنظیمات فعلی در "%1" پشتیبان گیری خواهد شد.</translation>
    </message>
    <message>
        <source>Client will be shut down. Do you want to proceed?</source>
        <extracomment>Text asking the user to confirm if they would like to proceed with a client shutdown.</extracomment>
        <translation type="unfinished">کلاینت خاموش خواهد شد.آیا میخواهید ادامه دهید؟</translation>
    </message>
    <message>
        <source>Configuration options</source>
        <extracomment>Window title text of pop-up box that allows opening up of configuration file.</extracomment>
        <translation type="unfinished">تنظیمات پیکربندی</translation>
    </message>
    <message>
        <source>The configuration file is used to specify advanced user options which override GUI settings. Additionally, any command-line options will override this configuration file.</source>
        <extracomment>Explanatory text about the priority order of instructions considered by client. The order from high to low being: command-line, configuration file, GUI settings.</extracomment>
        <translation type="unfinished">از پرونده پیکربندی برای انتخاب گزینه های کاربر پیشرفته استفاده می شود که تنظیمات ونک را نادیده می شود. بعلاوه ، هر گزینه خط فرمان این پرونده پیکربندی را لغو می کند. 

 </translation>
    </message>
    <message>
        <source>Continue</source>
        <translation type="unfinished">ادامه</translation>
    </message>
    <message>
        <source>Cancel</source>
        <translation type="unfinished">لغو</translation>
    </message>
    <message>
        <source>Error</source>
        <translation type="unfinished">خطا</translation>
    </message>
    <message>
        <source>The configuration file could not be opened.</source>
        <translation type="unfinished">فایل پیکربندی قادر به بازشدن نبود.</translation>
    </message>
    <message>
        <source>This change would require a client restart.</source>
        <translation type="unfinished">تغییرات منوط به ریست کاربر است.</translation>
    </message>
    <message>
        <source>The supplied proxy address is invalid.</source>
        <translation type="unfinished">آدرس پراکسی ارائه شده نامعتبر است.</translation>
    </message>
</context>
<context>
    <name>OptionsModel</name>
    <message>
        <source>Could not read setting "%1", %2.</source>
        <translation type="unfinished">نمی توان تنظیم "%1"، %2 را خواند.</translation>
    </message>
</context>
<context>
    <name>OverviewPage</name>
    <message>
        <source>Form</source>
        <translation type="unfinished">فرم</translation>
    </message>
    <message>
        <source>The displayed information may be out of date. Your wallet automatically synchronizes with the Bitcoin network after a connection is established, but this process has not completed yet.</source>
        <translation type="unfinished">اطلاعات نمایش داده شده ممکن است قدیمی باشد. کیف پول شما پس از برقراری اتصال به طور خودکار با شبکه Bitcoin همگام سازی می شود ، اما این روند هنوز کامل نشده است.
 </translation>
    </message>
    <message>
        <source>Watch-only:</source>
        <translation type="unfinished">فقط قابل-مشاهده:</translation>
    </message>
    <message>
        <source>Available:</source>
        <translation type="unfinished">در دسترس:</translation>
    </message>
    <message>
        <source>Your current spendable balance</source>
        <translation type="unfinished">موجودی قابل خرج در الان</translation>
    </message>
    <message>
        <source>Pending:</source>
        <translation type="unfinished">در حال انتظار:</translation>
    </message>
    <message>
        <source>Total of transactions that have yet to be confirmed, and do not yet count toward the spendable balance</source>
        <translation type="unfinished">تعداد تراکنشهایی که نیاز به تایید دارند و هنوز در مانده حساب جاری شما به حساب نیامده اند</translation>
    </message>
    <message>
        <source>Immature:</source>
        <translation type="unfinished">نارسیده:</translation>
    </message>
    <message>
        <source>Mined balance that has not yet matured</source>
        <translation type="unfinished">موجودی استخراج شده هنوز کامل نشده است</translation>
    </message>
    <message>
        <source>Balances</source>
        <translation type="unfinished">موجودی ها</translation>
    </message>
    <message>
        <source>Total:</source>
        <translation type="unfinished">کل:</translation>
    </message>
    <message>
        <source>Your current total balance</source>
        <translation type="unfinished">موجودی شما در همین لحظه</translation>
    </message>
    <message>
        <source>Your current balance in watch-only addresses</source>
        <translation type="unfinished">موجودی شما در همین لحظه در آدرس های Watch only Addresses</translation>
    </message>
    <message>
        <source>Spendable:</source>
        <translation type="unfinished">قابل مصرف:</translation>
    </message>
    <message>
        <source>Recent transactions</source>
        <translation type="unfinished">تراکنش های اخیر</translation>
    </message>
    <message>
        <source>Unconfirmed transactions to watch-only addresses</source>
        <translation type="unfinished">تراکنش های تایید نشده به آدرس های فقط قابل مشاهده watch-only</translation>
    </message>
    <message>
        <source>Mined balance in watch-only addresses that has not yet matured</source>
        <translation type="unfinished">موجودی استخراج شده در آدرس های فقط قابل مشاهده هنوز کامل نشده است</translation>
    </message>
    </context>
<context>
    <name>PSBTOperationsDialog</name>
    <message>
        <source>Dialog</source>
        <translation type="unfinished">تگفتگو</translation>
    </message>
    <message>
        <source>Copy to Clipboard</source>
        <translation type="unfinished">کپی کردن</translation>
    </message>
    <message>
        <source>Save…</source>
        <translation type="unfinished">ذخیره ...</translation>
    </message>
    <message>
        <source>Close</source>
        <translation type="unfinished">بستن</translation>
    </message>
    <message>
        <source>Cannot sign inputs while wallet is locked.</source>
        <translation type="unfinished">وقتی کیف پول قفل است، نمی توان ورودی ها را امضا کرد.</translation>
    </message>
    <message>
        <source>Unknown error processing transaction.</source>
        <translation type="unfinished">مشکل نامشخصی در پردازش عملیات رخ داده.</translation>
    </message>
    <message>
        <source>Save Transaction Data</source>
        <translation type="unfinished">ذخیره اطلاعات عملیات</translation>
    </message>
    <message>
        <source>Partially Signed Transaction (Binary)</source>
        <extracomment>Expanded name of the binary PSBT file format. See: BIP 174.</extracomment>
        <translation type="unfinished">تراکنش نسبتا امضا شده (باینری)</translation>
    </message>
    <message>
        <source>Total Amount</source>
        <translation type="unfinished">میزان کل</translation>
    </message>
    <message>
        <source>or</source>
        <translation type="unfinished">یا</translation>
    </message>
    <message>
        <source>Transaction has %1 unsigned inputs.</source>
        <translation type="unfinished">%1Transaction has  unsigned inputs.</translation>
    </message>
    <message>
        <source>Transaction still needs signature(s).</source>
        <translation type="unfinished">عملیات هنوز به امضا(ها) نیاز دارد.</translation>
    </message>
    <message>
        <source>(But no wallet is loaded.)</source>
        <translation type="unfinished">(اما هیچ کیف پولی بارگیری نمی شود.)</translation>
    </message>
    <message>
        <source>(But this wallet cannot sign transactions.)</source>
        <translation type="unfinished">(اما این کیف پول نمی تواند معاملات را امضا کند.)
 </translation>
    </message>
    <message>
        <source>Transaction status is unknown.</source>
        <translation type="unfinished">وضعیت عملیات نامشخص است.</translation>
    </message>
</context>
<context>
    <name>PaymentServer</name>
    <message>
        <source>Payment request error</source>
        <translation type="unfinished">درخواست پرداخت با خطا مواجه شد</translation>
    </message>
    <message>
        <source>Cannot start bitcoin: click-to-pay handler</source>
        <translation type="unfinished">نمی توان بیت کوین را شروع کرد: کنترل کننده کلیک برای پرداخت
 </translation>
    </message>
    <message>
        <source>URI handling</source>
        <translation type="unfinished">مدیریت URI</translation>
    </message>
    <message>
        <source>Cannot process payment request because BIP70 is not supported.
Due to widespread security flaws in BIP70 it's strongly recommended that any merchant instructions to switch wallets be ignored.
If you are receiving this error you should request the merchant provide a BIP21 compatible URI.</source>
        <translation type="unfinished">نمی توان درخواست پرداخت را پردازش کرد زیرا BIP70 پشتیبانی نمی شود. به دلیل نقص های امنیتی گسترده در BIP70، اکیداً توصیه می شود که هر دستورالعمل فروشنده برای تغییر کیف پول نادیده گرفته شود. اگر این خطا را دریافت می کنید، باید از فروشنده درخواست کنید که یک URI سازگار با BIP21 ارائه دهد.</translation>
    </message>
    <message>
        <source>Payment request file handling</source>
        <translation type="unfinished">درحال پردازش درخواست پرداخت</translation>
    </message>
</context>
<context>
    <name>PeerTableModel</name>
    <message>
        <source>User Agent</source>
        <extracomment>Title of Peers Table column which contains the peer's User Agent string.</extracomment>
        <translation type="unfinished">نماینده کاربر</translation>
    </message>
    <message>
        <source>Ping</source>
        <extracomment>Title of Peers Table column which indicates the current latency of the connection with the peer.</extracomment>
        <translation type="unfinished">پینگ</translation>
    </message>
    <message>
        <source>Peer</source>
        <extracomment>Title of Peers Table column which contains a unique number used to identify a connection.</extracomment>
        <translation type="unfinished">همتا </translation>
    </message>
    <message>
        <source>Age</source>
        <extracomment>Title of Peers Table column which indicates the duration (length of time) since the peer connection started.</extracomment>
        <translation type="unfinished">سن</translation>
    </message>
    <message>
        <source>Direction</source>
        <extracomment>Title of Peers Table column which indicates the direction the peer connection was initiated from.</extracomment>
        <translation type="unfinished">مسیر</translation>
    </message>
    <message>
        <source>Sent</source>
        <extracomment>Title of Peers Table column which indicates the total amount of network information we have sent to the peer.</extracomment>
        <translation type="unfinished">فرستاده شد</translation>
    </message>
    <message>
        <source>Received</source>
        <extracomment>Title of Peers Table column which indicates the total amount of network information we have received from the peer.</extracomment>
        <translation type="unfinished">دریافت شد</translation>
    </message>
    <message>
        <source>Address</source>
        <extracomment>Title of Peers Table column which contains the IP/Onion/I2P address of the connected peer.</extracomment>
        <translation type="unfinished">نشانی</translation>
    </message>
    <message>
        <source>Type</source>
        <extracomment>Title of Peers Table column which describes the type of peer connection. The "type" describes why the connection exists.</extracomment>
        <translation type="unfinished">نوع</translation>
    </message>
    <message>
        <source>Network</source>
        <extracomment>Title of Peers Table column which states the network the peer connected through.</extracomment>
        <translation type="unfinished">شبکه</translation>
    </message>
    </context>
<context>
    <name>QRImageWidget</name>
    <message>
        <source>&amp;Save Image…</source>
        <translation type="unfinished">&amp;ذخیره کردن تصویر...</translation>
    </message>
    <message>
        <source>&amp;Copy Image</source>
        <translation type="unfinished">&amp;کپی کردن image</translation>
    </message>
    <message>
        <source>Resulting URI too long, try to reduce the text for label / message.</source>
        <translation type="unfinished">URL ایجاد شده خیلی طولانی است. سعی کنید طول برچسب و یا پیام را کمتر کنید.</translation>
    </message>
    <message>
        <source>Error encoding URI into QR Code.</source>
        <translation type="unfinished">خطا در تبدیل نشانی اینترنتی به صورت کد QR.</translation>
    </message>
    <message>
        <source>QR code support not available.</source>
        <translation type="unfinished">پستیبانی از QR کد در دسترس نیست.</translation>
    </message>
    <message>
        <source>Save QR Code</source>
        <translation type="unfinished">ذحیره کردن Qr Code</translation>
    </message>
    <message>
        <source>PNG Image</source>
        <extracomment>Expanded name of the PNG file format. See: https://en.wikipedia.org/wiki/Portable_Network_Graphics.</extracomment>
        <translation type="unfinished">عکس PNG</translation>
    </message>
</context>
<context>
    <name>RPCConsole</name>
    <message>
        <source>N/A</source>
        <translation type="unfinished">موجود نیست</translation>
    </message>
    <message>
        <source>Client version</source>
        <translation type="unfinished">ویرایش کنسول RPC</translation>
    </message>
    <message>
        <source>&amp;Information</source>
        <translation type="unfinished">&amp;اطلاعات</translation>
    </message>
    <message>
        <source>General</source>
        <translation type="unfinished">عمومی</translation>
    </message>
    <message>
        <source>Datadir</source>
        <translation type="unfinished">پوشه داده Datadir</translation>
    </message>
    <message>
        <source>Blocksdir</source>
        <translation type="unfinished">فولدر بلاکها</translation>
    </message>
    <message>
        <source>Startup time</source>
        <translation type="unfinished">زمان آغاز به کار</translation>
    </message>
    <message>
        <source>Network</source>
        <translation type="unfinished">شبکه</translation>
    </message>
    <message>
        <source>Name</source>
        <translation type="unfinished">نام</translation>
    </message>
    <message>
        <source>Number of connections</source>
        <translation type="unfinished">تعداد اتصال</translation>
    </message>
    <message>
        <source>Block chain</source>
        <translation type="unfinished">زنجیره مجموعه تراکنش ها</translation>
    </message>
    <message>
        <source>Memory Pool</source>
        <translation type="unfinished">استخر حافظه</translation>
    </message>
    <message>
        <source>Current number of transactions</source>
        <translation type="unfinished">تعداد تراکنش ها در حال حاضر</translation>
    </message>
    <message>
        <source>Memory usage</source>
        <translation type="unfinished">استفاده از حافظه
 </translation>
    </message>
    <message>
        <source>Wallet: </source>
        <translation type="unfinished">کیف پول:</translation>
    </message>
    <message>
        <source>(none)</source>
        <translation type="unfinished">(هیچ کدام)</translation>
    </message>
    <message>
        <source>&amp;Reset</source>
        <translation type="unfinished">&amp;ریست کردن</translation>
    </message>
    <message>
        <source>Received</source>
        <translation type="unfinished">دریافت شد</translation>
    </message>
    <message>
        <source>Sent</source>
        <translation type="unfinished">فرستاده شد</translation>
    </message>
    <message>
        <source>&amp;Peers</source>
        <translation type="unfinished">&amp;همتاها</translation>
    </message>
    <message>
        <source>Banned peers</source>
        <translation type="unfinished">همتاهای بن شده</translation>
    </message>
    <message>
        <source>Select a peer to view detailed information.</source>
        <translation type="unfinished">انتخاب همتا یا جفت برای جزییات اطلاعات</translation>
    </message>
    <message>
        <source>Version</source>
        <translation type="unfinished">نسخه</translation>
    </message>
    <message>
        <source>Starting Block</source>
        <translation type="unfinished">بلاک اولیه</translation>
    </message>
    <message>
        <source>Synced Blocks</source>
        <translation type="unfinished">بلاک‌های همگام‌سازی‌ شده</translation>
    </message>
    <message>
        <source>Last Transaction</source>
        <translation type="unfinished">آخرین معامله</translation>
    </message>
    <message>
        <source>The mapped Autonomous System used for diversifying peer selection.</source>
        <translation type="unfinished">سیستم خودمختار نگاشت شده برای متنوع سازی انتخاب همتا استفاده می شود.
 </translation>
    </message>
    <message>
        <source>Whether we relay addresses to this peer.</source>
        <extracomment>Tooltip text for the Address Relay field in the peer details area, which displays whether we relay addresses to this peer (Yes/No).</extracomment>
        <translation type="unfinished"> ما آدرس‌ها را به این همتا ارسال می‌کنیم.</translation>
    </message>
    <message>
        <source>Address Relay</source>
        <extracomment>Text title for the Address Relay field in the peer details area, which displays whether we relay addresses to this peer (Yes/No).</extracomment>
        <translation type="unfinished">رله آدرس</translation>
    </message>
    <message>
        <source>Addresses Processed</source>
        <extracomment>Text title for the Addresses Processed field in the peer details area, which displays the total number of addresses received from this peer that were processed (excludes addresses that were dropped due to rate-limiting).</extracomment>
        <translation type="unfinished">آدرس ها پردازش شد</translation>
    </message>
    <message>
        <source>Addresses Rate-Limited</source>
        <extracomment>Text title for the Addresses Rate-Limited field in the peer details area, which displays the total number of addresses received from this peer that were dropped (not processed) due to rate-limiting.</extracomment>
        <translation type="unfinished">آدرس ها با نرخ محدود</translation>
    </message>
    <message>
        <source>User Agent</source>
        <translation type="unfinished">نماینده کاربر</translation>
    </message>
    <message>
        <source>Node window</source>
        <translation type="unfinished">پنجره گره</translation>
    </message>
    <message>
        <source>Current block height</source>
        <translation type="unfinished">ارتفاع فعلی بلوک</translation>
    </message>
    <message>
        <source>Decrease font size</source>
        <translation type="unfinished">کاهش دادن اندازه فونت</translation>
    </message>
    <message>
        <source>Increase font size</source>
        <translation type="unfinished">افزایش دادن اندازه فونت</translation>
    </message>
    <message>
        <source>Direction/Type</source>
        <translation type="unfinished">مسیر/نوع </translation>
    </message>
    <message>
        <source>The network protocol this peer is connected through: IPv4, IPv6, Onion, I2P, or CJDNS.</source>
        <translation type="unfinished">پروتکل شبکه در این همتا از طریق:IPv4, IPv6, Onion, I2P, or CJDNS متصل است.</translation>
    </message>
    <message>
        <source>Services</source>
        <translation type="unfinished">خدمات</translation>
    </message>
    <message>
        <source>Whether the peer requested us to relay transactions.</source>
        <translation type="unfinished">اینکه آیا همتا از ما درخواست کرده است که تراکنش‌ها را رله کنیم.</translation>
    </message>
    <message>
        <source>Wants Tx Relay</source>
        <translation type="unfinished">رله Tx می خواهد</translation>
    </message>
    <message>
        <source>High bandwidth BIP152 compact block relay: %1</source>
        <translation type="unfinished">رله بلوک فشرده BIP152 با پهنای باند بالا: %1</translation>
    </message>
    <message>
        <source>High Bandwidth</source>
        <translation type="unfinished">پهنای باند بالا</translation>
    </message>
    <message>
        <source>Connection Time</source>
        <translation type="unfinished">زمان اتصال</translation>
    </message>
    <message>
        <source>Elapsed time since a novel block passing initial validity checks was received from this peer.</source>
        <translation type="unfinished">زمان سپری شده از زمان دریافت یک بلوک جدید که بررسی‌های اعتبار اولیه را از این همتا دریافت کرده است.</translation>
    </message>
    <message>
        <source>Last Block</source>
        <translation type="unfinished">بلوک قبلی</translation>
    </message>
    <message>
        <source>Elapsed time since a novel transaction accepted into our mempool was received from this peer.</source>
        <extracomment>Tooltip text for the Last Transaction field in the peer details area.</extracomment>
        <translation type="unfinished">زمان سپری شده از زمانی که یک تراکنش جدید در مجموعه ما از این همتا دریافت شده است.</translation>
    </message>
    <message>
        <source>Last Send</source>
        <translation type="unfinished">آخرین ارسال</translation>
    </message>
    <message>
        <source>Last Receive</source>
        <translation type="unfinished">آخرین دریافت</translation>
    </message>
    <message>
        <source>Ping Time</source>
        <translation type="unfinished">مدت زمان پینگ</translation>
    </message>
    <message>
        <source>Ping Wait</source>
        <translation type="unfinished">انتظار پینگ</translation>
    </message>
    <message>
        <source>Min Ping</source>
        <translation type="unfinished">حداقل پینگ</translation>
    </message>
    <message>
        <source>Last block time</source>
        <translation type="unfinished">زمان آخرین بلوک</translation>
    </message>
    <message>
        <source>&amp;Open</source>
        <translation type="unfinished">&amp;بازکردن</translation>
    </message>
    <message>
        <source>&amp;Console</source>
        <translation type="unfinished">&amp;کنسول</translation>
    </message>
    <message>
        <source>&amp;Network Traffic</source>
        <translation type="unfinished">&amp;شلوغی شبکه</translation>
    </message>
    <message>
        <source>Totals</source>
        <translation type="unfinished">جمع کل ها</translation>
    </message>
    <message>
        <source>Debug log file</source>
        <translation type="unfinished">فایلِ لاگِ اشکال زدایی</translation>
    </message>
    <message>
        <source>Clear console</source>
        <translation type="unfinished">پاک کردن کنسول</translation>
    </message>
    <message>
        <source>In:</source>
        <translation type="unfinished">به یا داخل:</translation>
    </message>
    <message>
        <source>Out:</source>
        <translation type="unfinished">خارج شده:</translation>
    </message>
    <message>
        <source>Inbound: initiated by peer</source>
        <extracomment>Explanatory text for an inbound peer connection.</extracomment>
        <translation type="unfinished">ورودی: توسط همتا آغاز شد</translation>
    </message>
    <message>
        <source>Outbound Full Relay: default</source>
        <extracomment>Explanatory text for an outbound peer connection that relays all network information. This is the default behavior for outbound connections.</extracomment>
        <translation type="unfinished">خروجی کامل رله : پیش فرض</translation>
    </message>
    <message>
        <source>Outbound Block Relay: does not relay transactions or addresses</source>
        <extracomment>Explanatory text for an outbound peer connection that relays network information about blocks and not transactions or addresses.</extracomment>
        <translation type="unfinished">رله بلوک خروجی: تراکنش ها یا آدرس ها را انتقال نمی دهد</translation>
    </message>
    <message>
        <source>Outbound Manual: added using RPC %1 or %2/%3 configuration options</source>
        <extracomment>Explanatory text for an outbound peer connection that was established manually through one of several methods. The numbered arguments are stand-ins for the methods available to establish manual connections.</extracomment>
        <translation type="unfinished">راهنمای خروجی: با استفاده از گزینه های پیکربندی RPC %1 یا %2/%3 اضافه شده است</translation>
    </message>
    <message>
        <source>Outbound Feeler: short-lived, for testing addresses</source>
        <extracomment>Explanatory text for a short-lived outbound peer connection that is used to test the aliveness of known addresses.</extracomment>
        <translation type="unfinished">حسگر خروجی: کوتاه مدت، برای آزمایش آدرس ها</translation>
    </message>
    <message>
        <source>Outbound Address Fetch: short-lived, for soliciting addresses</source>
        <extracomment>Explanatory text for a short-lived outbound peer connection that is used to request addresses from a peer.</extracomment>
        <translation type="unfinished">واکشی آدرس خروجی: کوتاه مدت، برای درخواست آدرس</translation>
    </message>
    <message>
        <source>we selected the peer for high bandwidth relay</source>
        <translation type="unfinished">ما همتا را برای رله با پهنای باند بالا انتخاب کردیم</translation>
    </message>
    <message>
        <source>the peer selected us for high bandwidth relay</source>
        <translation type="unfinished">همتا ما را برای رله با پهنای باند بالا انتخاب کرد</translation>
    </message>
    <message>
        <source>no high bandwidth relay selected</source>
        <translation type="unfinished">رله با پهنای باند بالا انتخاب نشده است</translation>
    </message>
    <message>
        <source>Ctrl++</source>
        <extracomment>Main shortcut to increase the RPC console font size.</extracomment>
        <translation type="unfinished">Ctrl + +</translation>
    </message>
    <message>
        <source>Ctrl+=</source>
        <extracomment>Secondary shortcut to increase the RPC console font size.</extracomment>
        <translation type="unfinished">Ctrl + =</translation>
    </message>
    <message>
        <source>Ctrl+-</source>
        <extracomment>Main shortcut to decrease the RPC console font size.</extracomment>
        <translation type="unfinished">Ctrl + -</translation>
    </message>
    <message>
        <source>Ctrl+_</source>
        <extracomment>Secondary shortcut to decrease the RPC console font size.</extracomment>
        <translation type="unfinished">Ctrl + _</translation>
    </message>
    <message>
        <source>&amp;Copy address</source>
        <extracomment>Context menu action to copy the address of a peer.</extracomment>
        <translation type="unfinished">تکثیر نشانی</translation>
    </message>
    <message>
        <source>&amp;Disconnect</source>
        <translation type="unfinished">&amp;قطع شدن</translation>
    </message>
    <message>
        <source>1 &amp;hour</source>
        <translation type="unfinished">1 &amp;ساعت</translation>
    </message>
    <message>
        <source>1 d&amp;ay</source>
        <translation type="unfinished">1 روز</translation>
    </message>
    <message>
        <source>1 &amp;week</source>
        <translation type="unfinished">1 &amp;هفته</translation>
    </message>
    <message>
        <source>1 &amp;year</source>
        <translation type="unfinished">1 &amp;سال</translation>
    </message>
    <message>
        <source>&amp;Copy IP/Netmask</source>
        <extracomment>Context menu action to copy the IP/Netmask of a banned peer. IP/Netmask is the combination of a peer's IP address and its Netmask. For IP address, see: https://en.wikipedia.org/wiki/IP_address.</extracomment>
        <translation type="unfinished">&amp;کپی IP/Netmask</translation>
    </message>
    <message>
        <source>&amp;Unban</source>
        <translation type="unfinished">&amp;خارج کردن از بن</translation>
    </message>
    <message>
        <source>Network activity disabled</source>
        <translation type="unfinished">فعالیت شبکه غیر فعال شد</translation>
    </message>
    <message>
        <source>Executing command without any wallet</source>
        <translation type="unfinished">اجرای دستور بدون کیف پول</translation>
    </message>
    <message>
        <source>Executing…</source>
        <extracomment>A console message indicating an entered command is currently being executed.</extracomment>
        <translation type="unfinished">در حال اجرا...</translation>
    </message>
    <message>
        <source>(peer: %1)</source>
        <translation type="unfinished">(همتا: %1)</translation>
    </message>
    <message>
        <source>Yes</source>
        <translation type="unfinished">بله</translation>
    </message>
    <message>
        <source>No</source>
        <translation type="unfinished">خیر</translation>
    </message>
    <message>
        <source>To</source>
        <translation type="unfinished">به</translation>
    </message>
    <message>
        <source>From</source>
        <translation type="unfinished">از</translation>
    </message>
    <message>
        <source>Ban for</source>
        <translation type="unfinished">بن یا بن شده برای</translation>
    </message>
    <message>
        <source>Never</source>
        <translation type="unfinished">هرگز</translation>
    </message>
    <message>
        <source>Unknown</source>
        <translation type="unfinished">ناشناس یا نامعلوم</translation>
    </message>
</context>
<context>
    <name>ReceiveCoinsDialog</name>
    <message>
        <source>&amp;Amount:</source>
        <translation type="unfinished">میزان وجه:</translation>
    </message>
    <message>
        <source>&amp;Label:</source>
        <translation type="unfinished">برچسب:</translation>
    </message>
    <message>
        <source>&amp;Message:</source>
        <translation type="unfinished">پیام:</translation>
    </message>
    <message>
        <source>An optional message to attach to the payment request, which will be displayed when the request is opened. Note: The message will not be sent with the payment over the Bitcoin network.</source>
        <translation type="unfinished">یک پیام اختیاری برای پیوست به درخواست پرداخت ، که با باز شدن درخواست نمایش داده می شود. توجه: پیام با پرداخت از طریق شبکه بیت کوین ارسال نمی شود.
 </translation>
    </message>
    <message>
        <source>An optional label to associate with the new receiving address.</source>
        <translation type="unfinished">یک برچسب اختیاری برای ارتباط با آدرس دریافت کننده جدید.
 </translation>
    </message>
    <message>
        <source>Use this form to request payments. All fields are &lt;b&gt;optional&lt;/b&gt;.</source>
        <translation type="unfinished">برای درخواست پرداخت از این فرم استفاده کنید. همه زمینه ها &lt;b&gt; اختیاری &lt;/b&gt;.
 </translation>
    </message>
    <message>
        <source>An optional amount to request. Leave this empty or zero to not request a specific amount.</source>
        <translation type="unfinished">مبلغ اختیاری برای درخواست این را خالی یا صفر بگذارید تا مبلغ مشخصی درخواست نشود.
 </translation>
    </message>
    <message>
        <source>An optional label to associate with the new receiving address (used by you to identify an invoice).  It is also attached to the payment request.</source>
        <translation type="unfinished">یک برچسب اختیاری برای ارتباط با آدرس دریافت کننده جدید (استفاده شده توسط شما برای شناسایی فاکتور). همچنین به درخواست پرداخت پیوست می شود.
 </translation>
    </message>
    <message>
        <source>An optional message that is attached to the payment request and may be displayed to the sender.</source>
        <translation type="unfinished">پیام اختیاری که به درخواست پرداخت پیوست شده و ممکن است برای فرستنده نمایش داده شود.
 </translation>
    </message>
    <message>
        <source>&amp;Create new receiving address</source>
        <translation type="unfinished">&amp; ایجاد آدرس دریافت جدید
 </translation>
    </message>
    <message>
        <source>Clear all fields of the form.</source>
        <translation type="unfinished">پاک کردن تمامی گزینه های این فرم</translation>
    </message>
    <message>
        <source>Clear</source>
        <translation type="unfinished">پاک کردن</translation>
    </message>
    <message>
        <source>Requested payments history</source>
        <translation type="unfinished">تاریخچه پرداخت های درخواست شده</translation>
    </message>
    <message>
        <source>Show the selected request (does the same as double clicking an entry)</source>
        <translation type="unfinished">نمایش درخواست انتخاب شده (همانند دوبار کلیک کردن بر روی ورودی)
 </translation>
    </message>
    <message>
        <source>Show</source>
        <translation type="unfinished">نمایش</translation>
    </message>
    <message>
        <source>Remove the selected entries from the list</source>
        <translation type="unfinished">حذف ورودی های انتخاب‌شده از لیست</translation>
    </message>
    <message>
        <source>Remove</source>
        <translation type="unfinished">حذف</translation>
    </message>
    <message>
        <source>Copy &amp;URI</source>
        <translation type="unfinished">کپی کردن &amp;آدرس URL</translation>
    </message>
    <message>
        <source>&amp;Copy address</source>
        <translation type="unfinished">تکثیر نشانی</translation>
    </message>
    <message>
        <source>Copy &amp;label</source>
        <translation type="unfinished">تکثیر برچسب</translation>
    </message>
    <message>
        <source>Copy &amp;message</source>
        <translation type="unfinished">کپی &amp;پیام </translation>
    </message>
    <message>
        <source>Copy &amp;amount</source>
        <translation type="unfinished">روگرفت م&amp;قدار</translation>
    </message>
    <message>
        <source>Could not unlock wallet.</source>
        <translation type="unfinished">نمیتوان کیف پول را باز کرد.</translation>
    </message>
    </context>
<context>
    <name>ReceiveRequestDialog</name>
    <message>
        <source>Request payment to …</source>
        <translation type="unfinished">درخواست پرداخت به </translation>
    </message>
    <message>
        <source>Address:</source>
        <translation type="unfinished">آدرس‌ها:</translation>
    </message>
    <message>
        <source>Amount:</source>
        <translation type="unfinished">میزان وجه:</translation>
    </message>
    <message>
        <source>Label:</source>
        <translation type="unfinished">برچسب:</translation>
    </message>
    <message>
        <source>Message:</source>
        <translation type="unfinished">پیام:</translation>
    </message>
    <message>
        <source>Copy &amp;URI</source>
        <translation type="unfinished">کپی کردن &amp;آدرس URL</translation>
    </message>
    <message>
        <source>Copy &amp;Address</source>
        <translation type="unfinished">کپی آدرس</translation>
    </message>
    <message>
        <source>&amp;Verify</source>
        <translation type="unfinished">&amp;تایید کردن</translation>
    </message>
    <message>
        <source>Verify this address on e.g. a hardware wallet screen</source>
        <translation type="unfinished">این آدرس را در صفحه کیف پول سخت افزاری تأیید کنید</translation>
    </message>
    <message>
        <source>&amp;Save Image…</source>
        <translation type="unfinished">&amp;ذخیره کردن تصویر...</translation>
    </message>
    <message>
        <source>Payment information</source>
        <translation type="unfinished">اطلاعات پرداخت</translation>
    </message>
    <message>
        <source>Request payment to %1</source>
        <translation type="unfinished">درخواست پرداخت به %1</translation>
    </message>
</context>
<context>
    <name>RecentRequestsTableModel</name>
    <message>
        <source>Date</source>
        <translation type="unfinished">تاریخ</translation>
    </message>
    <message>
        <source>Label</source>
        <translation type="unfinished">برچسب</translation>
    </message>
    <message>
        <source>Message</source>
        <translation type="unfinished">پیام</translation>
    </message>
    <message>
        <source>(no label)</source>
        <translation type="unfinished">(برچسبی ندارد)</translation>
    </message>
    <message>
        <source>(no message)</source>
        <translation type="unfinished">(بدون پیام)</translation>
    </message>
    <message>
        <source>(no amount requested)</source>
        <translation type="unfinished">(هیچ درخواست پرداخت وجود ندارد)</translation>
    </message>
    <message>
        <source>Requested</source>
        <translation type="unfinished">درخواست شده</translation>
    </message>
</context>
<context>
    <name>SendCoinsDialog</name>
    <message>
        <source>Send Coins</source>
        <translation type="unfinished">سکه های ارسالی</translation>
    </message>
    <message>
        <source>Coin Control Features</source>
        <translation type="unfinished">ویژگی های کنترل سکه
 </translation>
    </message>
    <message>
        <source>automatically selected</source>
        <translation type="unfinished">به صورت خودکار انتخاب شده</translation>
    </message>
    <message>
        <source>Insufficient funds!</source>
        <translation type="unfinished">وجوه ناکافی</translation>
    </message>
    <message>
        <source>Quantity:</source>
        <translation type="unfinished">مقدار</translation>
    </message>
    <message>
        <source>Bytes:</source>
        <translation type="unfinished">بایت ها:</translation>
    </message>
    <message>
        <source>Amount:</source>
        <translation type="unfinished">میزان وجه:</translation>
    </message>
    <message>
        <source>Fee:</source>
        <translation type="unfinished">هزینه</translation>
    </message>
    <message>
        <source>After Fee:</source>
        <translation type="unfinished">بعد از احتساب کارمزد</translation>
    </message>
    <message>
        <source>Change:</source>
        <translation type="unfinished">تغییر</translation>
    </message>
    <message>
        <source>Custom change address</source>
        <translation type="unfinished">تغییر آدرس مخصوص</translation>
    </message>
    <message>
        <source>Transaction Fee:</source>
        <translation type="unfinished">کارمزد تراکنش:</translation>
    </message>
    <message>
        <source>Using the fallbackfee can result in sending a transaction that will take several hours or days (or never) to confirm. Consider choosing your fee manually or wait until you have validated the complete chain.</source>
        <translation type="unfinished">استفاده از Fallbackfee می تواند منجر به ارسال تراکنشی شود که تأیید آن چندین ساعت یا روز (یا هرگز) طول می کشد.  هزینه خود را به صورت دستی انتخاب کنید یا صبر کنید تا زنجیره کامل را تأیید کنید.</translation>
    </message>
    <message>
        <source>Warning: Fee estimation is currently not possible.</source>
        <translation type="unfinished">هشدار:تخمین کارمزد در حال حاضر امکان پذیر نیست.</translation>
    </message>
    <message>
        <source>per kilobyte</source>
        <translation type="unfinished">به ازای هر کیلوبایت</translation>
    </message>
    <message>
        <source>Hide</source>
        <translation type="unfinished">پنهان کردن</translation>
    </message>
    <message>
        <source>Recommended:</source>
        <translation type="unfinished">پیشنهاد شده:</translation>
    </message>
    <message>
        <source>Custom:</source>
        <translation type="unfinished">سفارشی:</translation>
    </message>
    <message>
        <source>Send to multiple recipients at once</source>
        <translation type="unfinished">ارسال همزمان به گیرنده های متعدد</translation>
    </message>
    <message>
        <source>Add &amp;Recipient</source>
        <translation type="unfinished">اضافه کردن &amp;گیرنده</translation>
    </message>
    <message>
        <source>Clear all fields of the form.</source>
        <translation type="unfinished">پاک کردن تمامی گزینه های این فرم</translation>
    </message>
    <message>
        <source>Inputs…</source>
        <translation type="unfinished">ورودی ها</translation>
    </message>
    <message>
        <source>Dust:</source>
        <translation type="unfinished">گرد و غبار یا داست:</translation>
    </message>
    <message>
        <source>Choose…</source>
        <translation type="unfinished">انتخاب کنید...</translation>
    </message>
    <message>
        <source>Hide transaction fee settings</source>
        <translation type="unfinished">تنظیمات مخفی کردن کارمزد عملیات</translation>
    </message>
    <message>
        <source>Specify a custom fee per kB (1,000 bytes) of the transaction's virtual size.

Note:  Since the fee is calculated on a per-byte basis, a fee rate of "100 satoshis per kvB" for a transaction size of 500 virtual bytes (half of 1 kvB) would ultimately yield a fee of only 50 satoshis.</source>
        <translation type="unfinished">مشخص کردن هزینه کارمزد مخصوص به ازای کیلوبایت(1,000 بایت) حجم مجازی تراکنش

توجه: از آن جایی که کارمزد بر اساس هر بایت محاسبه می شود,هزینه کارمزد"100 ساتوشی بر کیلو بایت"برای تراکنش با حجم 500 بایت مجازی (نصف 1 کیلوبایت) کارمزد فقط اندازه 50 ساتوشی خواهد بود.</translation>
    </message>
    <message>
        <source>(Smart fee not initialized yet. This usually takes a few blocks…)</source>
        <translation type="unfinished">(مقداردهی کارمزد هوشمند هنوز شروع نشده است.این کارمزد معمولا به اندازه چند بلاک طول میکشد...)</translation>
    </message>
    <message>
        <source>Confirmation time target:</source>
        <translation type="unfinished">هدف زمانی تایید شدن:</translation>
    </message>
    <message>
        <source>Enable Replace-By-Fee</source>
        <translation type="unfinished">فعال کردن جایگذاری دوباره از کارمزد</translation>
    </message>
    <message>
        <source>With Replace-By-Fee (BIP-125) you can increase a transaction's fee after it is sent. Without this, a higher fee may be recommended to compensate for increased transaction delay risk.</source>
        <translation type="unfinished">با Replace-By-Fee (BIP-125) می توانید هزینه معامله را پس از ارسال آن افزایش دهید. بدون این ، ممکن است هزینه بیشتری برای جبران افزایش خطر تاخیر در معامله پیشنهاد شود.
 </translation>
    </message>
    <message>
        <source>Clear &amp;All</source>
        <translation type="unfinished">پاک کردن همه</translation>
    </message>
    <message>
        <source>Balance:</source>
        <translation type="unfinished">مانده حساب:</translation>
    </message>
    <message>
        <source>Confirm the send action</source>
        <translation type="unfinished">تایید عملیات ارسال</translation>
    </message>
    <message>
        <source>S&amp;end</source>
        <translation type="unfinished">و ارسال</translation>
    </message>
    <message>
        <source>Copy quantity</source>
        <translation type="unfinished">کپی مقدار</translation>
    </message>
    <message>
        <source>Copy amount</source>
        <translation type="unfinished">کپی مقدار</translation>
    </message>
    <message>
        <source>Copy fee</source>
        <translation type="unfinished">کپی هزینه</translation>
    </message>
    <message>
        <source>Copy after fee</source>
        <translation type="unfinished">کپی کردن بعد از احتساب کارمزد</translation>
    </message>
    <message>
        <source>Copy bytes</source>
        <translation type="unfinished">کپی کردن بایت ها</translation>
    </message>
    <message>
        <source>Copy dust</source>
        <translation type="unfinished">کپی کردن داست:</translation>
    </message>
    <message>
        <source>Copy change</source>
        <translation type="unfinished">کپی کردن تغییر</translation>
    </message>
    <message>
        <source>%1 (%2 blocks)</source>
        <translation type="unfinished">%1(%2 بلاک ها)</translation>
    </message>
    <message>
        <source>Sign on device</source>
        <extracomment>"device" usually means a hardware wallet.</extracomment>
        <translation type="unfinished">امضا کردن در دستگاه</translation>
    </message>
    <message>
        <source>Connect your hardware wallet first.</source>
        <translation type="unfinished">اول کیف سخت افزاری خود را متصل کنید.</translation>
    </message>
    <message>
        <source>Set external signer script path in Options -&gt; Wallet</source>
        <extracomment>"External signer" means using devices such as hardware wallets.</extracomment>
        <translation type="unfinished">مسیر اسکریپت امضاکننده خارجی را در Options -&gt; Wallet تنظیم کنید</translation>
    </message>
    <message>
        <source>%1 to %2</source>
        <translation type="unfinished">%1 به %2</translation>
    </message>
    <message>
        <source>To review recipient list click "Show Details…"</source>
        <translation type="unfinished">برای بررسی لیست گیرندگان، روی «نمایش جزئیات…» کلیک کنید.</translation>
    </message>
    <message>
        <source>Sign failed</source>
        <translation type="unfinished">امضا موفق نبود</translation>
    </message>
    <message>
        <source>External signer not found</source>
        <extracomment>"External signer" means using devices such as hardware wallets.</extracomment>
        <translation type="unfinished">امضا کننده خارجی یافت نشد</translation>
    </message>
    <message>
        <source>External signer failure</source>
        <extracomment>"External signer" means using devices such as hardware wallets.</extracomment>
        <translation type="unfinished">امضا کننده خارجی شکست خورد.</translation>
    </message>
    <message>
        <source>Save Transaction Data</source>
        <translation type="unfinished">ذخیره اطلاعات عملیات</translation>
    </message>
    <message>
        <source>Partially Signed Transaction (Binary)</source>
        <extracomment>Expanded name of the binary PSBT file format. See: BIP 174.</extracomment>
        <translation type="unfinished">تراکنش نسبتا امضا شده (باینری)</translation>
    </message>
    <message>
        <source>External balance:</source>
        <translation type="unfinished">تعادل خارجی </translation>
    </message>
    <message>
        <source>or</source>
        <translation type="unfinished">یا</translation>
    </message>
    <message>
        <source>You can increase the fee later (signals Replace-By-Fee, BIP-125).</source>
        <translation type="unfinished">تو میتوانی بعدا هزینه کارمزد را افزایش بدی(signals Replace-By-Fee, BIP-125)</translation>
    </message>
    <message>
        <source>Do you want to create this transaction?</source>
        <extracomment>Message displayed when attempting to create a transaction. Cautionary text to prompt the user to verify that the displayed transaction details represent the transaction the user intends to create.</extracomment>
        <translation type="unfinished">آیا می خواهید این تراکنش را ایجاد کنید؟</translation>
    </message>
    <message>
        <source>Please, review your transaction. You can create and send this transaction or create a Partially Signed Bitcoin Transaction (PSBT), which you can save or copy and then sign with, e.g., an offline %1 wallet, or a PSBT-compatible hardware wallet.</source>
        <extracomment>Text to inform a user attempting to create a transaction of their current options. At this stage, a user can send their transaction or create a PSBT. This string is displayed when both private keys and PSBT controls are enabled.</extracomment>
        <translation type="unfinished">لطفا معامله خود را بررسی کنید  می توانید این تراکنش را ایجاد و ارسال کنید یا یک تراکنش بیت کوین با امضای جزئی (PSBT) ایجاد کنید، که می توانید آن را ذخیره یا کپی کنید و سپس با آن امضا کنید، به عنوان مثال، یک کیف پول آفلاین %1، یا یک کیف پول سخت افزاری سازگار با PSBT.</translation>
    </message>
    <message>
        <source>Please, review your transaction.</source>
        <extracomment>Text to prompt a user to review the details of the transaction they are attempting to send.</extracomment>
        <translation type="unfinished">لطفا,تراکنش خود را بازبینی کنید.</translation>
    </message>
    <message>
        <source>Transaction fee</source>
        <translation type="unfinished">کارمزد تراکنش</translation>
    </message>
    <message>
        <source>Total Amount</source>
        <translation type="unfinished">میزان کل</translation>
    </message>
    <message>
        <source>Confirm send coins</source>
        <translation type="unfinished">تایید کردن ارسال کوین ها</translation>
    </message>
    <message>
        <source>The recipient address is not valid. Please recheck.</source>
        <translation type="unfinished">آدرس گیرنده نامعتبر است.لطفا دوباره چک یا بررسی کنید.</translation>
    </message>
    <message>
        <source>The amount to pay must be larger than 0.</source>
        <translation type="unfinished">مبلغ پرداختی باید بیشتر از 0 باشد.
 </translation>
    </message>
    <message>
        <source>The amount exceeds your balance.</source>
        <translation type="unfinished">این میزان پول بیشتر از موجودی شما است.</translation>
    </message>
    <message>
        <source>The total exceeds your balance when the %1 transaction fee is included.</source>
        <translation type="unfinished">این میزان بیشتر از موجودی شما است وقتی که کارمزد تراکنش %1 باشد.</translation>
    </message>
    <message>
        <source>Duplicate address found: addresses should only be used once each.</source>
        <translation type="unfinished">آدرس تکراری یافت شد:آدرس ها باید فقط یک بار استفاده شوند.</translation>
    </message>
    <message>
        <source>Transaction creation failed!</source>
        <translation type="unfinished">ایجاد تراکنش با خطا مواجه شد!</translation>
    </message>
    <message>
        <source>A fee higher than %1 is considered an absurdly high fee.</source>
        <translation type="unfinished">کارمزد بیشتر از %1 است,این یعنی کارمزد خیلی زیادی در نظر گرفته شده است.</translation>
    </message>
    <message numerus="yes">
        <source>Estimated to begin confirmation within %n block(s).</source>
        <translation type="unfinished">
            <numerusform>Estimated to begin confirmation within %n block(s).</numerusform>
        </translation>
    </message>
    <message>
        <source>Warning: Invalid Bitcoin address</source>
        <translation type="unfinished">هشدار: آدرس بیت کوین نامعتبر</translation>
    </message>
    <message>
        <source>Warning: Unknown change address</source>
        <translation type="unfinished">هشدار:تغییر آدرس نامعلوم</translation>
    </message>
    <message>
        <source>Confirm custom change address</source>
        <translation type="unfinished">تایید کردن تغییر آدرس سفارشی</translation>
    </message>
    <message>
        <source>The address you selected for change is not part of this wallet. Any or all funds in your wallet may be sent to this address. Are you sure?</source>
        <translation type="unfinished">این آدرس که شما انتخاب کرده اید بخشی از کیف پول شما نیست.هر یا همه دارایی های شما در این کیف پول به این آدرس ارسال خواهد شد.آیا مطمئن هستید؟</translation>
    </message>
    <message>
        <source>(no label)</source>
        <translation type="unfinished">(برچسبی ندارد)</translation>
    </message>
</context>
<context>
    <name>SendCoinsEntry</name>
    <message>
        <source>A&amp;mount:</source>
        <translation type="unfinished">میزان وجه</translation>
    </message>
    <message>
        <source>Pay &amp;To:</source>
        <translation type="unfinished">پرداخت به:
 </translation>
    </message>
    <message>
        <source>&amp;Label:</source>
        <translation type="unfinished">برچسب:</translation>
    </message>
    <message>
        <source>Choose previously used address</source>
        <translation type="unfinished">آدرس استفاده شده قبلی را انتخاب کنید</translation>
    </message>
    <message>
        <source>The Bitcoin address to send the payment to</source>
        <translation type="unfinished">آدرس Bitcoin برای ارسال پرداخت به
 </translation>
    </message>
    <message>
        <source>Paste address from clipboard</source>
        <translation type="unfinished">استفاده از آدرس کلیپ بورد</translation>
    </message>
    <message>
        <source>Remove this entry</source>
        <translation type="unfinished">پاک کردن این ورودی</translation>
    </message>
    <message>
        <source>Use available balance</source>
        <translation type="unfinished">استفاده از موجودی حساب</translation>
    </message>
    <message>
        <source>Message:</source>
        <translation type="unfinished">پیام:</translation>
    </message>
    </context>
<context>
    <name>SendConfirmationDialog</name>
    <message>
        <source>Send</source>
        <translation type="unfinished">ارسال</translation>
    </message>
    </context>
<context>
    <name>SignVerifyMessageDialog</name>
    <message>
        <source>Signatures - Sign / Verify a Message</source>
        <translation type="unfinished">امضا - امضاء کردن / تأیید کنید یک پیام</translation>
    </message>
    <message>
        <source>&amp;Sign Message</source>
        <translation type="unfinished">&amp;ثبت پیام</translation>
    </message>
    <message>
        <source>The Bitcoin address to sign the message with</source>
        <translation type="unfinished">نشانی بیت‌کوین برای امضاء پیغام با آن</translation>
    </message>
    <message>
        <source>Choose previously used address</source>
        <translation type="unfinished">آدرس استفاده شده قبلی را انتخاب کنید</translation>
    </message>
    <message>
        <source>Paste address from clipboard</source>
        <translation type="unfinished">استفاده از آدرس کلیپ بورد</translation>
    </message>
    <message>
        <source>Enter the message you want to sign here</source>
        <translation type="unfinished">پیامی که می خواهید امضا کنید را اینجا وارد کنید</translation>
    </message>
    <message>
        <source>Signature</source>
        <translation type="unfinished">امضا</translation>
    </message>
    <message>
        <source>Copy the current signature to the system clipboard</source>
        <translation type="unfinished">جریان را کپی کنید امضا به سیستم کلیپ بورد</translation>
    </message>
    <message>
        <source>Sign the message to prove you own this Bitcoin address</source>
        <translation type="unfinished">پیام را امضا کنید تا ثابت کنید این آدرس بیت‌کوین متعلق به شماست</translation>
    </message>
    <message>
        <source>Sign &amp;Message</source>
        <translation type="unfinished">ثبت &amp;پیام</translation>
    </message>
    <message>
        <source>Reset all sign message fields</source>
        <translation type="unfinished">تنظیم مجدد همه امضاء کردن زمینه های پیام</translation>
    </message>
    <message>
        <source>Clear &amp;All</source>
        <translation type="unfinished">پاک کردن همه</translation>
    </message>
    <message>
        <source>&amp;Verify Message</source>
        <translation type="unfinished">&amp; تأیید پیام</translation>
    </message>
    <message>
        <source>The Bitcoin address the message was signed with</source>
        <translation type="unfinished">نشانی بیت‌کوین که پیغام با آن امضاء شده</translation>
    </message>
    <message>
        <source>The signed message to verify</source>
        <translation type="unfinished">پیام امضا شده برای تأیید
 </translation>
    </message>
    <message>
        <source>Verify the message to ensure it was signed with the specified Bitcoin address</source>
        <translation type="unfinished">پیام را تأیید کنید تا مطمئن شوید با آدرس Bitcoin مشخص شده امضا شده است
 </translation>
    </message>
    <message>
        <source>Verify &amp;Message</source>
        <translation type="unfinished">تایید پیام</translation>
    </message>
    <message>
        <source>Reset all verify message fields</source>
        <translation type="unfinished">بازنشانی تمام فیلدهای پیام</translation>
    </message>
    <message>
        <source>Click "Sign Message" to generate signature</source>
        <translation type="unfinished">برای تولید امضا "Sign Message" و یا "ثبت پیام" را کلیک کنید</translation>
    </message>
    <message>
        <source>The entered address is invalid.</source>
        <translation type="unfinished">آدرس وارد شده نامعتبر است.</translation>
    </message>
    <message>
        <source>Please check the address and try again.</source>
        <translation type="unfinished">لطفا ادرس را بررسی کرده و دوباره امتحان کنید.
 </translation>
    </message>
    <message>
        <source>The entered address does not refer to a key.</source>
        <translation type="unfinished">نشانی وارد شده به هیچ کلیدی اشاره نمی‌کند.</translation>
    </message>
    <message>
        <source>Wallet unlock was cancelled.</source>
        <translation type="unfinished">باز کردن قفل کیف پول لغو شد.
 </translation>
    </message>
    <message>
        <source>No error</source>
        <translation type="unfinished">بدون خطا</translation>
    </message>
    <message>
        <source>Private key for the entered address is not available.</source>
        <translation type="unfinished">کلید خصوصی برای نشانی وارد شده در دسترس نیست.</translation>
    </message>
    <message>
        <source>Message signing failed.</source>
        <translation type="unfinished">امضای پیام با شکست مواجه شد.</translation>
    </message>
    <message>
        <source>Message signed.</source>
        <translation type="unfinished">پیام ثبت شده</translation>
    </message>
    <message>
        <source>The signature could not be decoded.</source>
        <translation type="unfinished">امضا نمی‌تواند کدگشایی شود.</translation>
    </message>
    <message>
        <source>Please check the signature and try again.</source>
        <translation type="unfinished">لطفاً امضا را بررسی نموده و دوباره تلاش کنید.</translation>
    </message>
    <message>
        <source>The signature did not match the message digest.</source>
        <translation type="unfinished">امضا با خلاصه پیام مطابقت نداشت.</translation>
    </message>
    <message>
        <source>Message verification failed.</source>
        <translation type="unfinished">تأیید پیام انجام نشد.</translation>
    </message>
    <message>
        <source>Message verified.</source>
        <translation type="unfinished">پیام شما تایید شد</translation>
    </message>
</context>
<context>
    <name>SplashScreen</name>
    <message>
        <source>(press q to shutdown and continue later)</source>
        <translation type="unfinished">(q را فشار دهید تا خاموش شود و بعدا ادامه دهید)</translation>
    </message>
    <message>
        <source>press q to shutdown</source>
        <translation type="unfinished">q را فشار دهید تا خاموش شود</translation>
    </message>
</context>
<context>
    <name>TrafficGraphWidget</name>
    <message>
        <source>kB/s</source>
        <translation type="unfinished">کیلوبایت بر ثانیه</translation>
    </message>
</context>
<context>
    <name>TransactionDesc</name>
    <message>
        <source>abandoned</source>
        <extracomment>Text explaining the current status of a transaction, shown in the status field of the details window for this transaction. This status represents an abandoned transaction.</extracomment>
        <translation type="unfinished">رها شده</translation>
    </message>
    <message>
        <source>%1/unconfirmed</source>
        <extracomment>Text explaining the current status of a transaction, shown in the status field of the details window for this transaction. This status represents a transaction confirmed in at least one block, but less than 6 blocks.</extracomment>
        <translation type="unfinished">%1/تأیید نشده</translation>
    </message>
    <message>
        <source>%1 confirmations</source>
        <extracomment>Text explaining the current status of a transaction, shown in the status field of the details window for this transaction. This status represents a transaction confirmed in 6 or more blocks.</extracomment>
        <translation type="unfinished">%1 تأییدیه</translation>
    </message>
    <message>
        <source>Status</source>
        <translation type="unfinished">وضعیت</translation>
    </message>
    <message>
        <source>Date</source>
        <translation type="unfinished">تاریخ</translation>
    </message>
    <message>
        <source>Source</source>
        <translation type="unfinished">منبع</translation>
    </message>
    <message>
        <source>Generated</source>
        <translation type="unfinished">تولید شده</translation>
    </message>
    <message>
        <source>From</source>
        <translation type="unfinished">از</translation>
    </message>
    <message>
        <source>unknown</source>
        <translation type="unfinished">ناشناس</translation>
    </message>
    <message>
        <source>To</source>
        <translation type="unfinished">به</translation>
    </message>
    <message>
        <source>own address</source>
        <translation type="unfinished">آدرس خود</translation>
    </message>
    <message>
        <source>watch-only</source>
        <translation type="unfinished">فقط-با قابلیت دیدن</translation>
    </message>
    <message>
        <source>label</source>
        <translation type="unfinished">برچسب</translation>
    </message>
    <message>
        <source>Credit</source>
        <translation type="unfinished">اعتبار</translation>
    </message>
    <message numerus="yes">
        <source>matures in %n more block(s)</source>
        <translation type="unfinished">
            <numerusform>matures in %n more block(s)</numerusform>
        </translation>
    </message>
    <message>
        <source>not accepted</source>
        <translation type="unfinished">قبول نشده</translation>
    </message>
    <message>
        <source>Debit</source>
        <translation type="unfinished">اعتبار</translation>
    </message>
    <message>
        <source>Total credit</source>
        <translation type="unfinished">تمامی اعتبار</translation>
    </message>
    <message>
        <source>Transaction fee</source>
        <translation type="unfinished">کارمزد تراکنش</translation>
    </message>
    <message>
        <source>Net amount</source>
        <translation type="unfinished">میزان وجه دقیق</translation>
    </message>
    <message>
        <source>Message</source>
        <translation type="unfinished">پیام</translation>
    </message>
    <message>
        <source>Comment</source>
        <translation type="unfinished">کامنت</translation>
    </message>
    <message>
        <source>Transaction ID</source>
        <translation type="unfinished">شناسه تراکنش</translation>
    </message>
    <message>
        <source>Transaction total size</source>
        <translation type="unfinished">حجم کل تراکنش</translation>
    </message>
    <message>
        <source>Transaction virtual size</source>
        <translation type="unfinished">اندازه مجازی تراکنش</translation>
    </message>
    <message>
        <source>Merchant</source>
        <translation type="unfinished">بازرگان</translation>
    </message>
    <message>
        <source>Debug information</source>
        <translation type="unfinished">اطلاعات اشکال زدایی
  </translation>
    </message>
    <message>
        <source>Transaction</source>
        <translation type="unfinished">تراکنش</translation>
    </message>
    <message>
        <source>Inputs</source>
        <translation type="unfinished">ورودی ها</translation>
    </message>
    <message>
        <source>Amount</source>
        <translation type="unfinished">میزان وجه:</translation>
    </message>
    <message>
        <source>true</source>
        <translation type="unfinished">درست</translation>
    </message>
    <message>
        <source>false</source>
        <translation type="unfinished">نادرست</translation>
    </message>
</context>
<context>
    <name>TransactionDescDialog</name>
    <message>
        <source>This pane shows a detailed description of the transaction</source>
        <translation type="unfinished">این بخش جزئیات تراکنش را نشان می دهد</translation>
    </message>
    <message>
        <source>Details for %1</source>
        <translation type="unfinished">جزییات %1</translation>
    </message>
</context>
<context>
    <name>TransactionTableModel</name>
    <message>
        <source>Date</source>
        <translation type="unfinished">تاریخ</translation>
    </message>
    <message>
        <source>Type</source>
        <translation type="unfinished">نوع</translation>
    </message>
    <message>
        <source>Label</source>
        <translation type="unfinished">برچسب</translation>
    </message>
    <message>
        <source>Unconfirmed</source>
        <translation type="unfinished">تایید نشده</translation>
    </message>
    <message>
        <source>Abandoned</source>
        <translation type="unfinished">رهاشده</translation>
    </message>
    <message>
        <source>Confirmed (%1 confirmations)</source>
        <translation type="unfinished">تأیید شده (%1 تأییدیه)</translation>
    </message>
    <message>
        <source>Generated but not accepted</source>
        <translation type="unfinished">تولید شده ولی هنوز قبول نشده است</translation>
    </message>
    <message>
        <source>Received with</source>
        <translation type="unfinished">گرفته شده با</translation>
    </message>
    <message>
        <source>Received from</source>
        <translation type="unfinished">دریافت شده از</translation>
    </message>
    <message>
        <source>Sent to</source>
        <translation type="unfinished">ارسال شده به</translation>
    </message>
    <message>
        <source>Payment to yourself</source>
        <translation type="unfinished">پرداخت به خود</translation>
    </message>
    <message>
        <source>Mined</source>
        <translation type="unfinished">استخراج شده</translation>
    </message>
    <message>
        <source>watch-only</source>
        <translation type="unfinished">فقط-با قابلیت دیدن</translation>
    </message>
    <message>
        <source>(n/a)</source>
        <translation type="unfinished">(موجود نیست)</translation>
    </message>
    <message>
        <source>(no label)</source>
        <translation type="unfinished">(برچسبی ندارد)</translation>
    </message>
    <message>
        <source>Transaction status. Hover over this field to show number of confirmations.</source>
        <translation type="unfinished">وضعیت تراکنش. نشانگر را روی این فیلد نگه دارید تا تعداد تأییدیه‌ها نشان داده شود.</translation>
    </message>
    <message>
        <source>Date and time that the transaction was received.</source>
        <translation type="unfinished">تاریخ و زمان تراکنش دریافت شده است</translation>
    </message>
    <message>
        <source>Type of transaction.</source>
        <translation type="unfinished">نوع تراکنش.</translation>
    </message>
    <message>
        <source>Amount removed from or added to balance.</source>
        <translation type="unfinished">میزان وجه کم شده یا اضافه شده به حساب</translation>
    </message>
</context>
<context>
    <name>TransactionView</name>
    <message>
        <source>All</source>
        <translation type="unfinished">همه</translation>
    </message>
    <message>
        <source>Today</source>
        <translation type="unfinished">امروز</translation>
    </message>
    <message>
        <source>This week</source>
        <translation type="unfinished">این هفته</translation>
    </message>
    <message>
        <source>This month</source>
        <translation type="unfinished">این ماه</translation>
    </message>
    <message>
        <source>Last month</source>
        <translation type="unfinished">ماه گذشته</translation>
    </message>
    <message>
        <source>This year</source>
        <translation type="unfinished">امسال</translation>
    </message>
    <message>
        <source>Received with</source>
        <translation type="unfinished">گرفته شده با</translation>
    </message>
    <message>
        <source>Sent to</source>
        <translation type="unfinished">ارسال شده به</translation>
    </message>
    <message>
        <source>To yourself</source>
        <translation type="unfinished">به خودت</translation>
    </message>
    <message>
        <source>Mined</source>
        <translation type="unfinished">استخراج شده</translation>
    </message>
    <message>
        <source>Enter address, transaction id, or label to search</source>
        <translation type="unfinished">وارد کردن آدرس,شناسه تراکنش, یا برچسب برای جست و جو</translation>
    </message>
    <message>
        <source>Min amount</source>
        <translation type="unfinished">حداقل میزان وجه</translation>
    </message>
    <message>
        <source>Range…</source>
        <translation type="unfinished">بازه:</translation>
    </message>
    <message>
        <source>&amp;Copy address</source>
        <translation type="unfinished">تکثیر نشانی</translation>
    </message>
    <message>
        <source>Copy &amp;label</source>
        <translation type="unfinished">تکثیر برچسب</translation>
    </message>
    <message>
        <source>Copy &amp;amount</source>
        <translation type="unfinished">روگرفت م&amp;قدار</translation>
    </message>
    <message>
        <source>Copy transaction &amp;ID</source>
        <translation type="unfinished">کپی شناسه تراکنش </translation>
    </message>
    <message>
        <source>Copy &amp;raw transaction</source>
        <translation type="unfinished">معامله اولیه را کپی نمائید.</translation>
    </message>
    <message>
        <source>Copy full transaction &amp;details</source>
        <translation type="unfinished">کپی کردن تمامی اطلاعات تراکنش</translation>
    </message>
    <message>
        <source>&amp;Show transaction details</source>
        <translation type="unfinished">نمایش جزئیات تراکنش</translation>
    </message>
    <message>
        <source>Increase transaction &amp;fee</source>
        <translation type="unfinished">افزایش کارمزد تراکنش</translation>
    </message>
    <message>
        <source>A&amp;bandon transaction</source>
        <translation type="unfinished">ترک معامله</translation>
    </message>
    <message>
        <source>&amp;Edit address label</source>
        <translation type="unfinished">&amp;ویرایش برچسب آدرس</translation>
    </message>
    <message>
        <source>Show in %1</source>
        <extracomment>Transactions table context menu action to show the selected transaction in a third-party block explorer. %1 is a stand-in argument for the URL of the explorer.</extracomment>
        <translation type="unfinished">نمایش در %1</translation>
    </message>
    <message>
        <source>Export Transaction History</source>
        <translation type="unfinished">خارج کردن یا بالا بردن سابقه تراکنش ها</translation>
    </message>
    <message>
        <source>Comma separated file</source>
        <extracomment>Expanded name of the CSV file format. See: https://en.wikipedia.org/wiki/Comma-separated_values.</extracomment>
        <translation type="unfinished">پروندهٔ جدا شده با ویرگول</translation>
    </message>
    <message>
        <source>Confirmed</source>
        <translation type="unfinished">تایید شده</translation>
    </message>
    <message>
        <source>Watch-only</source>
        <translation type="unfinished">فقط برای تماشا</translation>
    </message>
    <message>
        <source>Date</source>
        <translation type="unfinished">تاریخ</translation>
    </message>
    <message>
        <source>Type</source>
        <translation type="unfinished">نوع</translation>
    </message>
    <message>
        <source>Label</source>
        <translation type="unfinished">برچسب</translation>
    </message>
    <message>
        <source>Address</source>
        <translation type="unfinished">نشانی</translation>
    </message>
    <message>
        <source>ID</source>
        <translation type="unfinished">شناسه</translation>
    </message>
    <message>
        <source>Exporting Failed</source>
        <translation type="unfinished">برون‌بری شکست خورد</translation>
    </message>
    <message>
        <source>Exporting Successful</source>
        <translation type="unfinished">خارج کردن موفقیت آمیز بود Exporting</translation>
    </message>
    <message>
        <source>Range:</source>
        <translation type="unfinished">دامنه:</translation>
    </message>
    <message>
        <source>to</source>
        <translation type="unfinished">به</translation>
    </message>
</context>
<context>
    <name>WalletFrame</name>
    <message>
        <source>Create a new wallet</source>
        <translation type="unfinished">کیف پول جدیدی ایجاد کنید
 </translation>
    </message>
    <message>
        <source>Error</source>
        <translation type="unfinished">خطا</translation>
    </message>
    </context>
<context>
    <name>WalletModel</name>
    <message>
        <source>Send Coins</source>
        <translation type="unfinished">سکه های ارسالی</translation>
    </message>
    <message>
        <source>Increasing transaction fee failed</source>
        <translation type="unfinished">افزایش کارمزد تراکنش با خطا مواجه شد</translation>
    </message>
    <message>
        <source>Do you want to increase the fee?</source>
        <extracomment>Asks a user if they would like to manually increase the fee of a transaction that has already been created.</extracomment>
        <translation type="unfinished">آیا میخواهید اندازه کارمزد را افزایش دهید؟</translation>
    </message>
    <message>
        <source>Current fee:</source>
        <translation type="unfinished">کارمزد الان:</translation>
    </message>
    <message>
        <source>Increase:</source>
        <translation type="unfinished">افزایش دادن:</translation>
    </message>
    <message>
        <source>New fee:</source>
        <translation type="unfinished">کارمزد جدید:</translation>
    </message>
    <message>
        <source>Warning: This may pay the additional fee by reducing change outputs or adding inputs, when necessary. It may add a new change output if one does not already exist. These changes may potentially leak privacy.</source>
        <translation type="unfinished">هشدار: ممکن است در صورت لزوم، با کاهش خروجی تغییر یا افزودن ورودی‌ها، هزینه اضافی را پرداخت کنید.  اگر از قبل وجود نداشته باشد، ممکن است یک خروجی تغییر جدید اضافه کند.  این تغییرات ممکن است به طور بالقوه حریم خصوصی را درز کند.</translation>
    </message>
    <message>
        <source>PSBT copied</source>
        <translation type="unfinished">PSBT کپی شد</translation>
    </message>
    <message>
        <source>Can't sign transaction.</source>
        <translation type="unfinished">نمیتوان تراکنش را ثبت کرد</translation>
    </message>
    <message>
        <source>Can't display address</source>
        <translation type="unfinished">نمی توان آدرس را نشان داد</translation>
    </message>
    <message>
        <source>default wallet</source>
        <translation type="unfinished">کیف پول پیش فرض
 </translation>
    </message>
</context>
<context>
    <name>WalletView</name>
    <message>
        <source>&amp;Export</source>
        <translation type="unfinished">&amp;صدور</translation>
    </message>
    <message>
        <source>Export the data in the current tab to a file</source>
        <translation type="unfinished">خروجی گرفتن داده‌ها از برگه ی کنونی در یک پوشه</translation>
    </message>
    <message>
        <source>Backup Wallet</source>
        <translation type="unfinished">کیف پول پشتیبان
 </translation>
    </message>
    <message>
        <source>Wallet Data</source>
        <extracomment>Name of the wallet data file format.</extracomment>
        <translation type="unfinished">داده های کیف پول</translation>
    </message>
    <message>
        <source>Backup Failed</source>
        <translation type="unfinished">پشتیبان گیری انجام نشد
 </translation>
    </message>
    <message>
        <source>Backup Successful</source>
        <translation type="unfinished">پشتیبان گیری موفقیت آمیز است
 </translation>
    </message>
    <message>
        <source>Cancel</source>
        <translation type="unfinished">لغو</translation>
    </message>
</context>
</TS><|MERGE_RESOLUTION|>--- conflicted
+++ resolved
@@ -2,13 +2,10 @@
 <context>
     <name>AddressBookPage</name>
     <message>
-<<<<<<< HEAD
-=======
         <source>Right-click to edit address or label</source>
         <translation type="unfinished">برای ویرایش نشانی یا برچسب راست-کلیک کنید</translation>
     </message>
     <message>
->>>>>>> 3116ccd7
         <source>Create a new address</source>
         <translation type="unfinished">یک آدرس جدید ایجاد کنید</translation>
     </message>
@@ -1020,11 +1017,7 @@
     <message numerus="yes">
         <source>Processed %n block(s) of transaction history.</source>
         <translation type="unfinished">
-<<<<<<< HEAD
-            <numerusform>Processed %n block(s) of transaction history.</numerusform>
-=======
             <numerusform>سابقه تراکنش بلوک(های) %n پردازش شد.</numerusform>
->>>>>>> 3116ccd7
         </translation>
     </message>
     <message>
@@ -1164,11 +1157,7 @@
         <source>%n active connection(s) to Bitcoin network.</source>
         <extracomment>A substring of the tooltip.</extracomment>
         <translation type="unfinished">
-<<<<<<< HEAD
-            <numerusform>%n active connection(s) to Bitcoin network.</numerusform>
-=======
             <numerusform>%n اتصال(های) فعال به شبکه بیت کوین.</numerusform>
->>>>>>> 3116ccd7
         </translation>
     </message>
     <message>
@@ -1709,11 +1698,7 @@
         <source>(sufficient to restore backups %n day(s) old)</source>
         <extracomment>Explanatory text on the capability of the current prune target.</extracomment>
         <translation type="unfinished">
-<<<<<<< HEAD
-            <numerusform>(sufficient to restore backups %n day(s) old)</numerusform>
-=======
             <numerusform>(برای بازیابی نسخه‌های پشتیبان %n روز (های) قدیمی کافی است)</numerusform>
->>>>>>> 3116ccd7
         </translation>
     </message>
     <message>
