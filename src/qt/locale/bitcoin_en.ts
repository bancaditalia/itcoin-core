--- conflicted
+++ resolved
@@ -3633,11 +3633,7 @@
     <name>SendCoinsDialog</name>
     <message>
         <location filename="../forms/sendcoinsdialog.ui" line="+14"/>
-<<<<<<< HEAD
-        <location filename="../sendcoinsdialog.cpp" line="+771"/>
-=======
         <location filename="../sendcoinsdialog.cpp" line="+757"/>
->>>>>>> 3116ccd7
         <source>Send Coins</source>
         <translation>Send Coins</translation>
     </message>
@@ -3824,11 +3820,7 @@
         <translation>S&amp;end</translation>
     </message>
     <message>
-<<<<<<< HEAD
-        <location filename="../sendcoinsdialog.cpp" line="-672"/>
-=======
         <location filename="../sendcoinsdialog.cpp" line="-658"/>
->>>>>>> 3116ccd7
         <source>Copy quantity</source>
         <translation type="unfinished"></translation>
     </message>
@@ -3948,20 +3940,12 @@
         <translation type="unfinished"></translation>
     </message>
     <message>
-<<<<<<< HEAD
-        <location line="+273"/>
-=======
         <location line="+266"/>
->>>>>>> 3116ccd7
         <source>External balance:</source>
         <translation type="unfinished"></translation>
     </message>
     <message>
-<<<<<<< HEAD
-        <location line="-322"/>
-=======
         <location line="-315"/>
->>>>>>> 3116ccd7
         <source>or</source>
         <translation type="unfinished"></translation>
     </message>
@@ -4015,11 +3999,7 @@
         <translation type="unfinished"></translation>
     </message>
     <message>
-<<<<<<< HEAD
-        <location line="+229"/>
-=======
         <location line="+222"/>
->>>>>>> 3116ccd7
         <source>Watch-only balance:</source>
         <translation type="unfinished"></translation>
     </message>
@@ -5268,16 +5248,7 @@
         <translation type="unfinished"></translation>
     </message>
     <message>
-<<<<<<< HEAD
-        <location line="+3"/>
-        <source>Error: Listening for incoming connections failed (listen returned error %s)</source>
-        <translation type="unfinished"></translation>
-    </message>
-    <message>
-        <location line="+5"/>
-=======
         <location line="+12"/>
->>>>>>> 3116ccd7
         <source>Fee estimation failed. Fallbackfee is disabled. Wait a few blocks or enable -fallbackfee.</source>
         <translation type="unfinished"></translation>
     </message>
@@ -5317,11 +5288,7 @@
         <translation type="unfinished"></translation>
     </message>
     <message>
-<<<<<<< HEAD
-        <location line="+7"/>
-=======
         <location line="+10"/>
->>>>>>> 3116ccd7
         <source>Please check that your computer&apos;s date and time are correct! If your clock is wrong, %s will not work properly.</source>
         <translation type="unfinished"></translation>
     </message>
@@ -5481,18 +5448,11 @@
         <translation type="unfinished"></translation>
     </message>
     <message>
-<<<<<<< HEAD
-        <location line="-88"/>
-=======
         <location line="-122"/>
->>>>>>> 3116ccd7
         <source>%s request to listen on port %u. This port is considered &quot;bad&quot; and thus it is unlikely that any Bitcoin Core peers connect to it. See doc/p2p-bad-ports.md for details and a full list.</source>
         <translation type="unfinished"></translation>
     </message>
     <message>
-<<<<<<< HEAD
-        <location line="+12"/>
-=======
         <location line="+7"/>
         <source>-reindex-chainstate option is not compatible with -blockfilterindex. Please temporarily disable blockfilterindex while using -reindex-chainstate, or replace -reindex-chainstate with -reindex to fully rebuild all indexes.</source>
         <translation type="unfinished"></translation>
@@ -5514,7 +5474,6 @@
     </message>
     <message>
         <location line="+8"/>
->>>>>>> 3116ccd7
         <source>Cannot provide specific connections and have addrman find outgoing connections at the same time.</source>
         <translation type="unfinished"></translation>
     </message>
@@ -5524,9 +5483,6 @@
         <translation type="unfinished"></translation>
     </message>
     <message>
-<<<<<<< HEAD
-        <location line="+21"/>
-=======
         <location line="+9"/>
         <source>Error: Address book data in wallet cannot be identified to belong to migrated wallets</source>
         <translation type="unfinished"></translation>
@@ -5548,19 +5504,10 @@
     </message>
     <message>
         <location line="+3"/>
->>>>>>> 3116ccd7
         <source>Failed to rename invalid peers.dat file. Please move or delete it and try again.</source>
         <translation type="unfinished"></translation>
     </message>
     <message>
-<<<<<<< HEAD
-        <location line="+27"/>
-        <source>Outbound connections restricted to Tor (-onlynet=onion) but the proxy for reaching the Tor network is not provided (no -proxy= and no -onion= given) or it is explicitly forbidden (-onion=0)</source>
-        <translation type="unfinished"></translation>
-    </message>
-    <message>
-        <location line="+77"/>
-=======
         <location line="+9"/>
         <source>Incompatible options: -dnsseed=1 was explicitly specified, but -onlynet forbids connections to IPv4/IPv6</source>
         <translation type="unfinished"></translation>
@@ -5603,7 +5550,6 @@
     </message>
     <message>
         <location line="+10"/>
->>>>>>> 3116ccd7
         <source>Config setting for %s only applied on %s network when in [%s] section.</source>
         <translation type="unfinished"></translation>
     </message>
