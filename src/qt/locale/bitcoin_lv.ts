<TS version="2.1" language="lv">
<context>
    <name>AddressBookPage</name>
    <message>
        <source>Right-click to edit address or label</source>
        <translation type="unfinished">Spiediet labo peles klikšķi, lai labotu adresi vai birku</translation>
    </message>
    <message>
        <source>Create a new address</source>
        <translation type="unfinished">Izveidot jaunu adresi</translation>
    </message>
    <message>
        <source>&amp;New</source>
        <translation type="unfinished">&amp;Jauns</translation>
    </message>
    <message>
        <source>Copy the currently selected address to the system clipboard</source>
        <translation type="unfinished">Kopēt iezīmēto adresi uz starpliktuvi</translation>
    </message>
    <message>
        <source>&amp;Copy</source>
        <translation type="unfinished">&amp;Kopēt</translation>
    </message>
    <message>
        <source>C&amp;lose</source>
        <translation type="unfinished">&amp;Aizvērt</translation>
    </message>
    <message>
        <source>Delete the currently selected address from the list</source>
        <translation type="unfinished">Izdzēst iezīmētās adreses no saraksta</translation>
    </message>
    <message>
        <source>Enter address or label to search</source>
        <translation type="unfinished">Ierakstiet meklējamo nosaukumu vai adresi</translation>
    </message>
    <message>
        <source>Export the data in the current tab to a file</source>
        <translation type="unfinished">Datus no tekošā ieliktņa eksportēt uz failu</translation>
    </message>
    <message>
        <source>&amp;Export</source>
        <translation type="unfinished">&amp;Eksportēt</translation>
    </message>
    <message>
        <source>&amp;Delete</source>
        <translation type="unfinished">&amp;Dzēst</translation>
    </message>
    <message>
        <source>Choose the address to send coins to</source>
        <translation type="unfinished">Izvēlies adresi uz kuru sūtīt bitcoins</translation>
    </message>
    <message>
        <source>Choose the address to receive coins with</source>
        <translation type="unfinished">Izvēlies adresi ar kuru saņemt bitcoins</translation>
    </message>
    <message>
        <source>C&amp;hoose</source>
        <translation type="unfinished">Izvēlēties</translation>
    </message>
    <message>
        <source>Sending addresses</source>
        <translation type="unfinished">Adrešu nosūtīšana</translation>
    </message>
    <message>
        <source>Receiving addresses</source>
        <translation type="unfinished">Adrešu saņemšana</translation>
    </message>
    <message>
        <source>These are your Bitcoin addresses for sending payments. Always check the amount and the receiving address before sending coins.</source>
        <translation type="unfinished">Šīs ir jūsu Bitcoin adreses, kuras izmantojamas maksājumu veikšanai. Vienmēr pārbaudiet summu un saņēmēja adresi pirms monētu nosūtīšanas.</translation>
    </message>
    <message>
        <source>&amp;Copy Address</source>
        <translation type="unfinished">&amp;Kopēt adresi</translation>
    </message>
    <message>
        <source>Copy &amp;Label</source>
        <translation type="unfinished">Kopēt &amp;Marķējumu</translation>
    </message>
    <message>
        <source>&amp;Edit</source>
        <translation type="unfinished">&amp;Rediģēt</translation>
    </message>
    <message>
        <source>Export Address List</source>
        <translation type="unfinished">Eksportēt Adrešu Sarakstu</translation>
    </message>
    <message>
        <source>There was an error trying to save the address list to %1. Please try again.</source>
        <extracomment>An error message. %1 is a stand-in argument for the name of the file we attempted to save to.</extracomment>
        <translation type="unfinished">Mēģinot saglabāt adrešu sarakstu %1 radās kļūda. Lūdzu mēģiniet vēlreiz.</translation>
    </message>
    <message>
        <source>Exporting Failed</source>
        <translation type="unfinished">Eksportēšana Neizdevās</translation>
    </message>
</context>
<context>
    <name>AddressTableModel</name>
    <message>
        <source>Label</source>
        <translation type="unfinished">Nosaukums</translation>
    </message>
    <message>
        <source>Address</source>
        <translation type="unfinished">Adrese</translation>
    </message>
    <message>
        <source>(no label)</source>
        <translation type="unfinished">(bez nosaukuma)</translation>
    </message>
</context>
<context>
    <name>AskPassphraseDialog</name>
    <message>
        <source>Passphrase Dialog</source>
        <translation type="unfinished">Paroles dialogs</translation>
    </message>
    <message>
        <source>Enter passphrase</source>
        <translation type="unfinished">Ierakstiet paroli</translation>
    </message>
    <message>
        <source>New passphrase</source>
        <translation type="unfinished">Jauna parole</translation>
    </message>
    <message>
        <source>Repeat new passphrase</source>
        <translation type="unfinished">Ievadiet jauno paroli vēlreiz</translation>
    </message>
    <message>
        <source>Show passphrase</source>
        <translation type="unfinished">Rādīt paroli</translation>
    </message>
    <message>
        <source>Encrypt wallet</source>
        <translation type="unfinished">Šifrēt maciņu</translation>
    </message>
    <message>
        <source>This operation needs your wallet passphrase to unlock the wallet.</source>
        <translation type="unfinished">Lai veiktu šo darbību, nepieciešama jūsu maciņa slepenā frāze maciņa atvēršanai.</translation>
    </message>
    <message>
        <source>Unlock wallet</source>
        <translation type="unfinished">Atslēgt maciņu</translation>
    </message>
    <message>
        <source>Change passphrase</source>
        <translation type="unfinished">Mainīt paroli</translation>
    </message>
    <message>
        <source>Confirm wallet encryption</source>
        <translation type="unfinished">Apstiprināt maciņa šifrēšanu</translation>
    </message>
    <message>
        <source>Warning: If you encrypt your wallet and lose your passphrase, you will &lt;b&gt;LOSE ALL OF YOUR BITCOINS&lt;/b&gt;!</source>
        <translation type="unfinished">Brīdinājums: Šifrējot Jūsu maciņu, gadījumā ja aizmirsīsiet savu paroli, Jūs NEATGRIEZENISKI ZAUDĒSIET VISUS SAVUS "BITKOINUS"!</translation>
    </message>
    <message>
        <source>Are you sure you wish to encrypt your wallet?</source>
        <translation type="unfinished">Vai tu tiešām vēlies šifrēt savu maciņu?</translation>
    </message>
    <message>
        <source>Wallet encrypted</source>
        <translation type="unfinished">Maciņš šifrēts</translation>
    </message>
    <message>
        <source>Enter the new passphrase for the wallet.&lt;br/&gt;Please use a passphrase of &lt;b&gt;ten or more random characters&lt;/b&gt;, or &lt;b&gt;eight or more words&lt;/b&gt;.</source>
        <translation type="unfinished">Ievadiet savu paroli Jūsu maciņam, lūdzu lietojiet vismaz desmit simbolus, astoņus vai vairāk vārdus.</translation>
    </message>
    <message>
        <source>Enter the old passphrase and new passphrase for the wallet.</source>
        <translation type="unfinished">Ievadiet veco un jauno paroli Jūsu maciņam</translation>
    </message>
    <message>
        <source>Wallet to be encrypted</source>
        <translation type="unfinished">Maciņu nepieciešams šifrēt.</translation>
    </message>
    <message>
        <source>Your wallet is now encrypted. </source>
        <translation type="unfinished">Maciņš tagad šifrēts</translation>
    </message>
    <message>
        <source>Wallet encryption failed</source>
        <translation type="unfinished">Maciņa šifrēšana neizdevās</translation>
    </message>
    <message>
        <source>The supplied passphrases do not match.</source>
        <translation type="unfinished">Ievadītās paroles nav vienādas.</translation>
    </message>
    <message>
        <source>Wallet unlock failed</source>
        <translation type="unfinished">Maciņa atslēgšana neizdevās</translation>
    </message>
    <message>
        <source>Warning: The Caps Lock key is on!</source>
        <translation type="unfinished">Uzmanību! Caps Lock uz klavietūras ir ieslēgts!</translation>
    </message>
</context>
<context>
    <name>QObject</name>
    <message>
        <source>unknown</source>
        <translation type="unfinished">nav zināms</translation>
    </message>
    <message>
        <source>Amount</source>
        <translation type="unfinished">Daudzums</translation>
    </message>
    <message>
        <source>%1 h</source>
        <translation type="unfinished">%1 st</translation>
    </message>
    <message numerus="yes">
        <source>%n second(s)</source>
        <translation type="unfinished">
            <numerusform />
            <numerusform />
            <numerusform />
        </translation>
    </message>
    <message numerus="yes">
        <source>%n minute(s)</source>
        <translation type="unfinished">
            <numerusform />
            <numerusform />
            <numerusform />
        </translation>
    </message>
    <message numerus="yes">
        <source>%n hour(s)</source>
        <translation type="unfinished">
            <numerusform />
            <numerusform />
            <numerusform />
        </translation>
    </message>
    <message numerus="yes">
        <source>%n day(s)</source>
        <translation type="unfinished">
            <numerusform />
            <numerusform />
            <numerusform />
        </translation>
    </message>
    <message numerus="yes">
        <source>%n week(s)</source>
        <translation type="unfinished">
            <numerusform />
            <numerusform />
            <numerusform />
        </translation>
    </message>
    <message>
        <source>%1 and %2</source>
        <translation type="unfinished">%1 un %2</translation>
    </message>
    <message numerus="yes">
        <source>%n year(s)</source>
        <translation type="unfinished">
            <numerusform />
            <numerusform />
            <numerusform />
        </translation>
    </message>
    </context>
<context>
    <name>BitcoinGUI</name>
    <message>
        <source>&amp;Overview</source>
        <translation type="unfinished">&amp;Pārskats</translation>
    </message>
    <message>
        <source>Show general overview of wallet</source>
        <translation type="unfinished">Rādīt vispārēju maciņa pārskatu</translation>
    </message>
    <message>
        <source>&amp;Transactions</source>
        <translation type="unfinished">&amp;Transakcijas</translation>
    </message>
    <message>
        <source>Browse transaction history</source>
        <translation type="unfinished">Skatīt transakciju vēsturi</translation>
    </message>
    <message>
        <source>E&amp;xit</source>
        <translation type="unfinished">&amp;Iziet</translation>
    </message>
    <message>
        <source>Quit application</source>
        <translation type="unfinished">Aizvērt programmu</translation>
    </message>
    <message>
        <source>&amp;About %1</source>
        <translation type="unfinished">&amp;Par %1</translation>
    </message>
    <message>
        <source>Show information about %1</source>
        <translation type="unfinished">Rādīt informāciju par %1</translation>
    </message>
    <message>
        <source>About &amp;Qt</source>
        <translation type="unfinished">Par &amp;Qt</translation>
    </message>
    <message>
        <source>Show information about Qt</source>
        <translation type="unfinished">Parādīt informāciju par Qt</translation>
    </message>
    <message>
        <source>Create a new wallet</source>
        <translation type="unfinished">Izveidot jaunu maciņu</translation>
    </message>
    <message>
        <source>Wallet:</source>
        <translation type="unfinished">Maciņš:</translation>
    </message>
    <message>
        <source>Send coins to a Bitcoin address</source>
        <translation type="unfinished">Nosūtīt bitkoinus uz Bitcoin adresi</translation>
    </message>
    <message>
        <source>Backup wallet to another location</source>
        <translation type="unfinished">Izveidot maciņa rezerves kopiju citur</translation>
    </message>
    <message>
        <source>Change the passphrase used for wallet encryption</source>
        <translation type="unfinished">Mainīt maciņa šifrēšanas paroli</translation>
    </message>
    <message>
        <source>&amp;Send</source>
        <translation type="unfinished">&amp;Sūtīt</translation>
    </message>
    <message>
        <source>&amp;Receive</source>
        <translation type="unfinished">&amp;Saņemt</translation>
    </message>
    <message>
        <source>&amp;Options…</source>
        <translation type="unfinished">&amp;Opcijas...</translation>
    </message>
    <message>
        <source>Encrypt the private keys that belong to your wallet</source>
        <translation type="unfinished">Šifrēt privātās atslēgas kuras pieder tavam maciņam</translation>
    </message>
    <message>
        <source>Sign messages with your Bitcoin addresses to prove you own them</source>
        <translation type="unfinished">Parakstīt ziņojumus ar savām Bitcoin adresēm lai pierādītu ka tās pieder tev</translation>
    </message>
    <message>
        <source>Verify messages to ensure they were signed with specified Bitcoin addresses</source>
        <translation type="unfinished">Pārbaudīt ziņojumus lai pārliecinātos, ka tie tika parakstīti ar norādītajām Bitcoin adresēm</translation>
    </message>
    <message>
        <source>&amp;File</source>
        <translation type="unfinished">&amp;Fails</translation>
    </message>
    <message>
        <source>&amp;Settings</source>
        <translation type="unfinished">&amp;Uzstādījumi</translation>
    </message>
    <message>
        <source>&amp;Help</source>
        <translation type="unfinished">&amp;Palīdzība</translation>
    </message>
    <message>
        <source>Tabs toolbar</source>
        <translation type="unfinished">Ciļņu rīkjosla</translation>
    </message>
    <message>
        <source>Synchronizing with network…</source>
        <translation type="unfinished">Sinhronizē ar tīklu</translation>
    </message>
    <message>
        <source>Request payments (generates QR codes and bitcoin: URIs)</source>
        <translation type="unfinished">Pieprasīt maksājumus (izveido QR kodu un bitcoin: URIs)</translation>
    </message>
    <message>
        <source>&amp;Command-line options</source>
        <translation type="unfinished">&amp;Komandrindas iespējas</translation>
    </message>
    <message numerus="yes">
        <source>Processed %n block(s) of transaction history.</source>
        <translation type="unfinished">
            <numerusform />
            <numerusform />
            <numerusform />
        </translation>
    </message>
    <message>
        <source>%1 behind</source>
        <translation type="unfinished">%1 aizmugurē</translation>
    </message>
    <message>
        <source>Transactions after this will not yet be visible.</source>
        <translation type="unfinished">Transakcijas pēc šī vel nebūs redzamas</translation>
    </message>
    <message>
        <source>Error</source>
        <translation type="unfinished">Kļūda</translation>
    </message>
    <message>
        <source>Warning</source>
        <translation type="unfinished">Brīdinājums</translation>
    </message>
    <message>
        <source>Information</source>
        <translation type="unfinished">Informācija</translation>
    </message>
    <message>
        <source>Up to date</source>
        <translation type="unfinished">Sinhronizēts</translation>
    </message>
    <message>
        <source>&amp;Window</source>
        <translation type="unfinished">&amp;Logs</translation>
    </message>
    <message numerus="yes">
        <source>%n active connection(s) to Bitcoin network.</source>
        <extracomment>A substring of the tooltip.</extracomment>
        <translation type="unfinished">
            <numerusform />
            <numerusform />
            <numerusform />
        </translation>
    </message>
    <message>
        <source>Sent transaction</source>
        <translation type="unfinished">Transakcija nosūtīta</translation>
    </message>
    <message>
        <source>Incoming transaction</source>
        <translation type="unfinished">Ienākoša transakcija</translation>
    </message>
    <message>
        <source>Wallet is &lt;b&gt;encrypted&lt;/b&gt; and currently &lt;b&gt;unlocked&lt;/b&gt;</source>
        <translation type="unfinished">Maciņš ir &lt;b&gt;šifrēts&lt;/b&gt; un pašlaik &lt;b&gt;atslēgts&lt;/b&gt;</translation>
    </message>
    <message>
        <source>Wallet is &lt;b&gt;encrypted&lt;/b&gt; and currently &lt;b&gt;locked&lt;/b&gt;</source>
        <translation type="unfinished">Maciņš ir &lt;b&gt;šifrēts&lt;/b&gt; un pašlaik &lt;b&gt;slēgts&lt;/b&gt;</translation>
    </message>
    </context>
<context>
    <name>CoinControlDialog</name>
    <message>
        <source>Quantity:</source>
        <translation type="unfinished">Daudzums:</translation>
    </message>
    <message>
        <source>Bytes:</source>
        <translation type="unfinished">Baiti:</translation>
    </message>
    <message>
        <source>Amount:</source>
        <translation type="unfinished">Daudzums:</translation>
    </message>
    <message>
        <source>Fee:</source>
        <translation type="unfinished">Maksa:</translation>
    </message>
    <message>
        <source>After Fee:</source>
        <translation type="unfinished">Pēc Maksas:</translation>
    </message>
    <message>
        <source>Change:</source>
        <translation type="unfinished">Atlikums:</translation>
    </message>
    <message>
        <source>(un)select all</source>
        <translation type="unfinished">iezīmēt visus</translation>
    </message>
    <message>
        <source>Tree mode</source>
        <translation type="unfinished">Koka režīms</translation>
    </message>
    <message>
        <source>List mode</source>
        <translation type="unfinished">Saraksta režīms</translation>
    </message>
    <message>
        <source>Amount</source>
        <translation type="unfinished">Daudzums</translation>
    </message>
    <message>
        <source>Date</source>
        <translation type="unfinished">Datums</translation>
    </message>
    <message>
        <source>Confirmations</source>
        <translation type="unfinished">Apstiprinājumi</translation>
    </message>
    <message>
        <source>Confirmed</source>
        <translation type="unfinished">Apstiprināts</translation>
    </message>
    <message>
        <source>(no label)</source>
        <translation type="unfinished">(bez nosaukuma)</translation>
    </message>
    </context>
<context>
    <name>CreateWalletDialog</name>
    <message>
        <source>Wallet</source>
        <translation type="unfinished">Maciņš</translation>
    </message>
    </context>
<context>
    <name>EditAddressDialog</name>
    <message>
        <source>Edit Address</source>
        <translation type="unfinished">Mainīt adrese</translation>
    </message>
    <message>
        <source>&amp;Label</source>
        <translation type="unfinished">&amp;Nosaukums</translation>
    </message>
    <message>
        <source>&amp;Address</source>
        <translation type="unfinished">&amp;Adrese</translation>
    </message>
    </context>
<context>
    <name>FreespaceChecker</name>
    <message>
        <source>A new data directory will be created.</source>
        <translation type="unfinished">Tiks izveidota jauna datu mape.</translation>
    </message>
    <message>
        <source>name</source>
        <translation type="unfinished">vārds</translation>
    </message>
    <message>
        <source>Path already exists, and is not a directory.</source>
        <translation type="unfinished">Šāds ceļš jau pastāv un tā nav mape.</translation>
    </message>
    <message>
        <source>Cannot create data directory here.</source>
        <translation type="unfinished">Šeit nevar izveidot datu mapi.</translation>
    </message>
</context>
<context>
    <name>Intro</name>
    <message numerus="yes">
        <source>%n GB of space available</source>
        <translation type="unfinished">
            <numerusform />
            <numerusform />
            <numerusform />
        </translation>
    </message>
    <message numerus="yes">
        <source>(of %n GB needed)</source>
        <translation type="unfinished">
            <numerusform />
            <numerusform />
            <numerusform />
        </translation>
    </message>
    <message numerus="yes">
        <source>(%n GB needed for full chain)</source>
        <translation type="unfinished">
            <numerusform />
            <numerusform />
            <numerusform />
        </translation>
    </message>
    <message numerus="yes">
        <source>(sufficient to restore backups %n day(s) old)</source>
        <extracomment>Explanatory text on the capability of the current prune target.</extracomment>
        <translation type="unfinished">
            <numerusform />
            <numerusform />
            <numerusform />
        </translation>
    </message>
    <message>
        <source>Error</source>
        <translation type="unfinished">Kļūda</translation>
    </message>
    <message>
        <source>Welcome</source>
        <translation type="unfinished">Sveiciens</translation>
    </message>
    <message>
        <source>Use the default data directory</source>
        <translation type="unfinished">Izmantot noklusēto datu mapi</translation>
    </message>
    <message>
        <source>Use a custom data directory:</source>
        <translation type="unfinished">Izmantot pielāgotu datu mapi:</translation>
    </message>
</context>
<context>
    <name>HelpMessageDialog</name>
    <message>
        <source>version</source>
        <translation type="unfinished">versija</translation>
    </message>
    <message>
        <source>Command-line options</source>
        <translation type="unfinished">Komandrindas iespējas</translation>
    </message>
</context>
<context>
    <name>ShutdownWindow</name>
    <message>
        <source>Do not shut down the computer until this window disappears.</source>
        <translation type="unfinished">Neizslēdziet datoru kamēr šis logs nepazūd.</translation>
    </message>
</context>
<context>
    <name>ModalOverlay</name>
    <message>
        <source>Form</source>
        <translation type="unfinished">Forma</translation>
    </message>
    <message>
        <source>Last block time</source>
        <translation type="unfinished">Pēdējā bloka laiks</translation>
    </message>
    </context>
<context>
    <name>OpenURIDialog</name>
    <message>
        <source>Paste address from clipboard</source>
        <extracomment>Tooltip text for button that allows you to paste an address that is in your clipboard.</extracomment>
        <translation type="unfinished">ielīmēt adresi no starpliktuves</translation>
    </message>
</context>
<context>
    <name>OptionsDialog</name>
    <message>
        <source>Options</source>
        <translation type="unfinished">Iespējas</translation>
    </message>
    <message>
        <source>&amp;Main</source>
        <translation type="unfinished">&amp;Galvenais</translation>
    </message>
    <message>
        <source>Size of &amp;database cache</source>
        <translation type="unfinished">&amp;Datubāzes kešatmiņas izmērs</translation>
    </message>
    <message>
        <source>Number of script &amp;verification threads</source>
        <translation type="unfinished">Skriptu &amp;pārbaudes pavedienu skaits</translation>
    </message>
    <message>
        <source>IP address of the proxy (e.g. IPv4: 127.0.0.1 / IPv6: ::1)</source>
        <translation type="unfinished">Starpniekservera IP adrese (piem. IPv4: 127.0.0.1 / IPv6: ::1)</translation>
    </message>
    <message>
        <source>Minimize instead of exit the application when the window is closed. When this option is enabled, the application will be closed only after selecting Exit in the menu.</source>
        <translation type="unfinished">Minimizēt nevis aizvērt aplikāciju, kad logs tiek aizvērts. Kad šī iespēja ir ieslēgta, aplikācija tiks aizvērta, izvēloties Aizvērt izvēlnē.</translation>
    </message>
    <message>
        <source>Reset all client options to default.</source>
        <translation type="unfinished">Atiestatīt visus klienta iestatījumus uz noklusējumu.</translation>
    </message>
    <message>
        <source>&amp;Reset Options</source>
        <translation type="unfinished">&amp;Atiestatīt Iestatījumus.</translation>
    </message>
    <message>
        <source>&amp;Network</source>
        <translation type="unfinished">&amp;Tīkls</translation>
    </message>
    <message>
        <source>W&amp;allet</source>
        <translation type="unfinished">&amp;Maciņš</translation>
    </message>
    <message>
        <source>Expert</source>
        <translation type="unfinished">Eksperts</translation>
    </message>
    <message>
        <source>Enable coin &amp;control features</source>
        <translation type="unfinished">Ieslēgt bitcoin &amp;kontroles funkcijas</translation>
    </message>
    <message>
        <source>&amp;Spend unconfirmed change</source>
        <translation type="unfinished">&amp;Tērēt neapstiprinātu atlikumu</translation>
    </message>
    <message>
        <source>Automatically open the Bitcoin client port on the router. This only works when your router supports UPnP and it is enabled.</source>
        <translation type="unfinished">Uz rūtera automātiski atvērt Bitcoin klienta portu. Tas strādā tikai tad, ja rūteris atbalsta UPnP un tas ir ieslēgts.</translation>
    </message>
    <message>
        <source>Map port using &amp;UPnP</source>
        <translation type="unfinished">Kartēt portu, izmantojot &amp;UPnP</translation>
    </message>
    <message>
        <source>Proxy &amp;IP:</source>
        <translation type="unfinished">Starpniekservera &amp;IP:</translation>
    </message>
    <message>
        <source>&amp;Port:</source>
        <translation type="unfinished">&amp;Ports:</translation>
    </message>
    <message>
        <source>Port of the proxy (e.g. 9050)</source>
        <translation type="unfinished">Starpniekservera ports (piem. 9050)</translation>
    </message>
    <message>
        <source>&amp;Window</source>
        <translation type="unfinished">&amp;Logs</translation>
    </message>
    <message>
        <source>Show only a tray icon after minimizing the window.</source>
        <translation type="unfinished">Pēc loga minimizācijas rādīt tikai ikonu sistēmas teknē.</translation>
    </message>
    <message>
        <source>&amp;Minimize to the tray instead of the taskbar</source>
        <translation type="unfinished">&amp;Minimizēt uz sistēmas tekni, nevis rīkjoslu</translation>
    </message>
    <message>
        <source>M&amp;inimize on close</source>
        <translation type="unfinished">M&amp;inimizēt aizverot</translation>
    </message>
    <message>
        <source>&amp;Display</source>
        <translation type="unfinished">&amp;Izskats</translation>
    </message>
    <message>
        <source>User Interface &amp;language:</source>
        <translation type="unfinished">Lietotāja interfeiss un &amp;valoda:</translation>
    </message>
    <message>
        <source>&amp;Unit to show amounts in:</source>
        <translation type="unfinished">&amp;Vienības, kurās attēlot daudzumus:</translation>
    </message>
    <message>
        <source>Choose the default subdivision unit to show in the interface and when sending coins.</source>
        <translation type="unfinished">Izvēlēties dalījuma vienību pēc noklusēšanas, ko izmantot interfeisā un nosūtot bitkoinus.</translation>
    </message>
    <message>
        <source>Whether to show coin control features or not.</source>
        <translation type="unfinished">Vai rādīt Bitcoin kontroles funkcijas vai nē.</translation>
    </message>
    <message>
        <source>&amp;OK</source>
        <translation type="unfinished">&amp;Labi</translation>
    </message>
    <message>
        <source>&amp;Cancel</source>
        <translation type="unfinished">&amp;Atcelt</translation>
    </message>
    <message>
        <source>default</source>
        <translation type="unfinished">pēc noklusēšanas</translation>
    </message>
    <message>
        <source>none</source>
        <translation type="unfinished">neviena</translation>
    </message>
    <message>
        <source>Confirm options reset</source>
        <extracomment>Window title text of pop-up window shown when the user has chosen to reset options.</extracomment>
        <translation type="unfinished">Apstiprināt iestatījumu atiestatīšanu</translation>
    </message>
    <message>
        <source>Configuration options</source>
        <extracomment>Window title text of pop-up box that allows opening up of configuration file.</extracomment>
        <translation type="unfinished">Konfigurāciju Opcijas</translation>
    </message>
    <message>
        <source>Error</source>
        <translation type="unfinished">Kļūda</translation>
    </message>
    <message>
        <source>The supplied proxy address is invalid.</source>
        <translation type="unfinished">Norādītā starpniekservera adrese nav derīga.</translation>
    </message>
</context>
<context>
    <name>OverviewPage</name>
    <message>
        <source>Form</source>
        <translation type="unfinished">Forma</translation>
    </message>
    <message>
        <source>The displayed information may be out of date. Your wallet automatically synchronizes with the Bitcoin network after a connection is established, but this process has not completed yet.</source>
        <translation type="unfinished">Attēlotā informācija var būt novecojusi. Jūsu maciņš pēc savienojuma izveides automātiski sinhronizējas ar Bitcoin tīklu, taču šis process vēl nav beidzies.</translation>
    </message>
    <message>
        <source>Available:</source>
        <translation type="unfinished">Pieejams:</translation>
    </message>
    <message>
        <source>Your current spendable balance</source>
        <translation type="unfinished">Tava pašreizējā tērējamā bilance</translation>
    </message>
    <message>
        <source>Pending:</source>
        <translation type="unfinished">Neizšķirts:</translation>
    </message>
    <message>
        <source>Total of transactions that have yet to be confirmed, and do not yet count toward the spendable balance</source>
        <translation type="unfinished">Kopējā apstiprināmo transakciju vērtība, vēl nav ieskaitīta tērējamajā bilancē</translation>
    </message>
    <message>
        <source>Immature:</source>
        <translation type="unfinished">Nenobriedušu:</translation>
    </message>
    <message>
        <source>Total:</source>
        <translation type="unfinished">Kopsumma:</translation>
    </message>
    <message>
        <source>Your current total balance</source>
        <translation type="unfinished">Jūsu kopējā tekošā bilance</translation>
    </message>
    <message>
        <source>Spendable:</source>
        <translation type="unfinished">Iztērējams:</translation>
    </message>
    <message>
        <source>Recent transactions</source>
        <translation type="unfinished">Nesenās transakcijas</translation>
    </message>
    </context>
<context>
    <name>PSBTOperationsDialog</name>
    <message>
<<<<<<< HEAD
        <source>Dialog</source>
        <translation type="unfinished">Dialogs</translation>
    </message>
    <message>
=======
>>>>>>> 7da4ae1f
        <source>Copy to Clipboard</source>
        <translation type="unfinished">Nokopēt</translation>
    </message>
    <message>
        <source>Save…</source>
        <translation type="unfinished">Saglabāt...</translation>
    </message>
    <message>
        <source>Close</source>
        <translation type="unfinished">Aiztaisīt</translation>
    </message>
    </context>
<context>
    <name>PeerTableModel</name>
    <message>
        <source>Address</source>
        <extracomment>Title of Peers Table column which contains the IP/Onion/I2P address of the connected peer.</extracomment>
        <translation type="unfinished">Adrese</translation>
    </message>
    <message>
        <source>Network</source>
        <extracomment>Title of Peers Table column which states the network the peer connected through.</extracomment>
        <translation type="unfinished">Tīkls</translation>
    </message>
    </context>
<context>
    <name>RPCConsole</name>
    <message>
        <source>Client version</source>
        <translation type="unfinished">Klienta versija</translation>
    </message>
    <message>
        <source>&amp;Information</source>
        <translation type="unfinished">&amp;Informācija</translation>
    </message>
    <message>
        <source>General</source>
        <translation type="unfinished">Vispārējs</translation>
    </message>
    <message>
        <source>Startup time</source>
        <translation type="unfinished">Sākuma laiks</translation>
    </message>
    <message>
        <source>Network</source>
        <translation type="unfinished">Tīkls</translation>
    </message>
    <message>
        <source>Name</source>
        <translation type="unfinished">Vārds</translation>
    </message>
    <message>
        <source>Number of connections</source>
        <translation type="unfinished">Savienojumu skaits</translation>
    </message>
    <message>
        <source>Block chain</source>
        <translation type="unfinished">Bloku virkne</translation>
    </message>
    <message>
        <source>Last block time</source>
        <translation type="unfinished">Pēdējā bloka laiks</translation>
    </message>
    <message>
        <source>&amp;Open</source>
        <translation type="unfinished">&amp;Atvērt</translation>
    </message>
    <message>
        <source>&amp;Console</source>
        <translation type="unfinished">&amp;Konsole</translation>
    </message>
    <message>
        <source>&amp;Network Traffic</source>
        <translation type="unfinished">&amp;Tīkla Satiksme</translation>
    </message>
    <message>
        <source>Totals</source>
        <translation type="unfinished">Kopsummas</translation>
    </message>
    <message>
        <source>Debug log file</source>
        <translation type="unfinished">Atkļūdošanas žurnāla datne</translation>
    </message>
    <message>
        <source>Clear console</source>
        <translation type="unfinished">Notīrīt konsoli</translation>
    </message>
    <message>
        <source>In:</source>
        <translation type="unfinished">Ie.:</translation>
    </message>
    <message>
        <source>Out:</source>
        <translation type="unfinished">Iz.:</translation>
    </message>
    </context>
<context>
    <name>ReceiveCoinsDialog</name>
    <message>
        <source>&amp;Amount:</source>
        <translation type="unfinished">&amp;Daudzums:</translation>
    </message>
    <message>
        <source>&amp;Label:</source>
        <translation type="unfinished">&amp;Nosaukums:</translation>
    </message>
    <message>
        <source>&amp;Message:</source>
        <translation type="unfinished">&amp;Ziņojums:</translation>
    </message>
    <message>
        <source>Clear all fields of the form.</source>
        <translation type="unfinished">Notīrīt visus laukus formā.</translation>
    </message>
    <message>
        <source>Clear</source>
        <translation type="unfinished">Notīrīt</translation>
    </message>
    <message>
        <source>Requested payments history</source>
        <translation type="unfinished">Pieprasīto maksājumu vēsture</translation>
    </message>
    <message>
        <source>Show the selected request (does the same as double clicking an entry)</source>
        <translation type="unfinished">Parādīt atlasītos pieprasījumus (tas pats, kas dubultklikšķis uz ieraksta)</translation>
    </message>
    <message>
        <source>Show</source>
        <translation type="unfinished">Rādīt</translation>
    </message>
    <message>
        <source>Remove the selected entries from the list</source>
        <translation type="unfinished">Noņemt atlasītos ierakstus no saraksta.</translation>
    </message>
    <message>
        <source>Remove</source>
        <translation type="unfinished">Noņemt</translation>
    </message>
    <message>
        <source>Copy &amp;URI</source>
        <translation type="unfinished">Kopēt &amp;URI</translation>
    </message>
    </context>
<context>
    <name>ReceiveRequestDialog</name>
    <message>
        <source>Amount:</source>
        <translation type="unfinished">Daudzums:</translation>
    </message>
    <message>
        <source>Message:</source>
        <translation type="unfinished">Ziņojums:</translation>
    </message>
    <message>
        <source>Wallet:</source>
        <translation type="unfinished">Maciņš:</translation>
    </message>
    <message>
        <source>Copy &amp;URI</source>
        <translation type="unfinished">Kopēt &amp;URI</translation>
    </message>
    <message>
        <source>Copy &amp;Address</source>
        <translation type="unfinished">Kopēt &amp;Adresi</translation>
    </message>
    </context>
<context>
    <name>RecentRequestsTableModel</name>
    <message>
        <source>Date</source>
        <translation type="unfinished">Datums</translation>
    </message>
    <message>
        <source>Label</source>
        <translation type="unfinished">Nosaukums</translation>
    </message>
    <message>
        <source>(no label)</source>
        <translation type="unfinished">(bez nosaukuma)</translation>
    </message>
    </context>
<context>
    <name>SendCoinsDialog</name>
    <message>
        <source>Send Coins</source>
        <translation type="unfinished">Sūtīt Bitkoinus</translation>
    </message>
    <message>
        <source>Coin Control Features</source>
        <translation type="unfinished">Bitcoin Kontroles Funkcijas</translation>
    </message>
    <message>
        <source>automatically selected</source>
        <translation type="unfinished">automātiski atlasīts</translation>
    </message>
    <message>
        <source>Insufficient funds!</source>
        <translation type="unfinished">Nepietiekami līdzekļi!</translation>
    </message>
    <message>
        <source>Quantity:</source>
        <translation type="unfinished">Daudzums:</translation>
    </message>
    <message>
        <source>Bytes:</source>
        <translation type="unfinished">Baiti:</translation>
    </message>
    <message>
        <source>Amount:</source>
        <translation type="unfinished">Daudzums:</translation>
    </message>
    <message>
        <source>Fee:</source>
        <translation type="unfinished">Maksa:</translation>
    </message>
    <message>
        <source>After Fee:</source>
        <translation type="unfinished">Pēc Maksas:</translation>
    </message>
    <message>
        <source>Change:</source>
        <translation type="unfinished">Atlikums:</translation>
    </message>
    <message>
        <source>Custom change address</source>
        <translation type="unfinished">Pielāgota atlikuma adrese</translation>
    </message>
    <message>
        <source>Transaction Fee:</source>
        <translation type="unfinished">Transakcijas maksa:</translation>
    </message>
    <message>
        <source>Send to multiple recipients at once</source>
        <translation type="unfinished">Sūtīt vairākiem saņēmējiem uzreiz</translation>
    </message>
    <message>
        <source>Add &amp;Recipient</source>
        <translation type="unfinished">&amp;Pievienot Saņēmēju</translation>
    </message>
    <message>
        <source>Clear all fields of the form.</source>
        <translation type="unfinished">Notīrīt visus laukus formā.</translation>
    </message>
    <message>
        <source>Clear &amp;All</source>
        <translation type="unfinished">&amp;Notīrīt visu</translation>
    </message>
    <message>
        <source>Balance:</source>
        <translation type="unfinished">Bilance:</translation>
    </message>
    <message>
        <source>Confirm the send action</source>
        <translation type="unfinished">Apstiprināt nosūtīšanu</translation>
    </message>
    <message>
        <source>S&amp;end</source>
        <translation type="unfinished">&amp;Sūtīt</translation>
    </message>
    <message>
        <source>Transaction fee</source>
        <translation type="unfinished">Transakcijas maksa</translation>
    </message>
    <message numerus="yes">
        <source>Estimated to begin confirmation within %n block(s).</source>
        <translation type="unfinished">
            <numerusform />
            <numerusform />
            <numerusform />
        </translation>
    </message>
    <message>
        <source>(no label)</source>
        <translation type="unfinished">(bez nosaukuma)</translation>
    </message>
</context>
<context>
    <name>SendCoinsEntry</name>
    <message>
        <source>A&amp;mount:</source>
        <translation type="unfinished">Apjo&amp;ms</translation>
    </message>
    <message>
        <source>Pay &amp;To:</source>
        <translation type="unfinished">&amp;Saņēmējs:</translation>
    </message>
    <message>
        <source>&amp;Label:</source>
        <translation type="unfinished">&amp;Nosaukums:</translation>
    </message>
    <message>
        <source>Choose previously used address</source>
        <translation type="unfinished">Izvēlies iepriekš izmantoto adresi</translation>
    </message>
    <message>
        <source>Paste address from clipboard</source>
        <translation type="unfinished">ielīmēt adresi no starpliktuves</translation>
    </message>
    <message>
        <source>Remove this entry</source>
        <translation type="unfinished">Noņem šo ierakstu</translation>
    </message>
    <message>
        <source>Message:</source>
        <translation type="unfinished">Ziņojums:</translation>
    </message>
    </context>
<context>
    <name>SignVerifyMessageDialog</name>
    <message>
        <source>Signatures - Sign / Verify a Message</source>
        <translation type="unfinished">Paraksti - Parakstīt / Pabaudīt Ziņojumu</translation>
    </message>
    <message>
        <source>&amp;Sign Message</source>
        <translation type="unfinished">Parakstīt &amp;Ziņojumu</translation>
    </message>
    <message>
        <source>Choose previously used address</source>
        <translation type="unfinished">Izvēlies iepriekš izmantoto adresi</translation>
    </message>
    <message>
        <source>Paste address from clipboard</source>
        <translation type="unfinished">ielīmēt adresi no starpliktuves</translation>
    </message>
    <message>
        <source>Enter the message you want to sign here</source>
        <translation type="unfinished">Šeit ievadi ziņojumu kuru vēlies parakstīt</translation>
    </message>
    <message>
        <source>Signature</source>
        <translation type="unfinished">Paraksts</translation>
    </message>
    <message>
        <source>Copy the current signature to the system clipboard</source>
        <translation type="unfinished">Kopēt parakstu uz sistēmas starpliktuvi</translation>
    </message>
    <message>
        <source>Sign the message to prove you own this Bitcoin address</source>
        <translation type="unfinished">Parakstīt ziņojumu lai pierādītu, ka esi šīs Bitcoin adreses īpašnieks.</translation>
    </message>
    <message>
        <source>Sign &amp;Message</source>
        <translation type="unfinished">Parakstīt &amp;Ziņojumu</translation>
    </message>
    <message>
        <source>Reset all sign message fields</source>
        <translation type="unfinished">Atiestatīt visus laukus</translation>
    </message>
    <message>
        <source>Clear &amp;All</source>
        <translation type="unfinished">&amp;Notīrīt visu</translation>
    </message>
    <message>
        <source>&amp;Verify Message</source>
        <translation type="unfinished">&amp;Pārbaudīt Ziņojumu</translation>
    </message>
    <message>
        <source>Verify &amp;Message</source>
        <translation type="unfinished">&amp;Pārbaudīt Ziņojumu</translation>
    </message>
    <message>
        <source>Reset all verify message fields</source>
        <translation type="unfinished">Atiestatīt visus laukus</translation>
    </message>
    </context>
<context>
    <name>TransactionDesc</name>
    <message>
        <source>Date</source>
        <translation type="unfinished">Datums</translation>
    </message>
    <message>
        <source>unknown</source>
        <translation type="unfinished">nav zināms</translation>
    </message>
    <message numerus="yes">
        <source>matures in %n more block(s)</source>
        <translation type="unfinished">
            <numerusform />
            <numerusform />
            <numerusform />
        </translation>
    </message>
    <message>
        <source>Transaction fee</source>
        <translation type="unfinished">Transakcijas maksa</translation>
    </message>
    <message>
        <source>Amount</source>
        <translation type="unfinished">Daudzums</translation>
    </message>
    </context>
<context>
    <name>TransactionDescDialog</name>
    <message>
        <source>This pane shows a detailed description of the transaction</source>
        <translation type="unfinished">Šis panelis parāda transakcijas detaļas</translation>
    </message>
    </context>
<context>
    <name>TransactionTableModel</name>
    <message>
        <source>Date</source>
        <translation type="unfinished">Datums</translation>
    </message>
    <message>
        <source>Label</source>
        <translation type="unfinished">Nosaukums</translation>
    </message>
    <message>
        <source>(no label)</source>
        <translation type="unfinished">(bez nosaukuma)</translation>
    </message>
    </context>
<context>
    <name>TransactionView</name>
    <message>
        <source>Confirmed</source>
        <translation type="unfinished">Apstiprināts</translation>
    </message>
    <message>
        <source>Date</source>
        <translation type="unfinished">Datums</translation>
    </message>
    <message>
        <source>Label</source>
        <translation type="unfinished">Nosaukums</translation>
    </message>
    <message>
        <source>Address</source>
        <translation type="unfinished">Adrese</translation>
    </message>
    <message>
        <source>Exporting Failed</source>
        <translation type="unfinished">Eksportēšana Neizdevās</translation>
    </message>
    </context>
<context>
    <name>WalletFrame</name>
    <message>
        <source>Create a new wallet</source>
        <translation type="unfinished">Izveidot jaunu maciņu</translation>
    </message>
    <message>
        <source>Error</source>
        <translation type="unfinished">Kļūda</translation>
    </message>
    </context>
<context>
    <name>WalletModel</name>
    <message>
        <source>Send Coins</source>
        <translation type="unfinished">Sūtīt Bitkoinus</translation>
    </message>
    </context>
<context>
    <name>WalletView</name>
    <message>
        <source>&amp;Export</source>
        <translation type="unfinished">&amp;Eksportēt</translation>
    </message>
    <message>
        <source>Export the data in the current tab to a file</source>
        <translation type="unfinished">Datus no tekošā ieliktņa eksportēt uz failu</translation>
    </message>
    </context>
<context>
    <name>bitcoin-core</name>
    <message>
        <source>Done loading</source>
        <translation type="unfinished">Ielāde pabeigta</translation>
    </message>
    <message>
        <source>Error loading block database</source>
        <translation type="unfinished">Kļūda ielādējot bloku datubāzi</translation>
    </message>
    <message>
        <source>Insufficient funds</source>
        <translation type="unfinished">Nepietiek bitkoinu</translation>
    </message>
    <message>
        <source>Signing transaction failed</source>
        <translation type="unfinished">Transakcijas parakstīšana neizdevās</translation>
    </message>
    <message>
        <source>Transaction amount too small</source>
        <translation type="unfinished">Transakcijas summa ir pārāk maza</translation>
    </message>
    <message>
        <source>Transaction too large</source>
        <translation type="unfinished">Transakcija ir pārāk liela</translation>
    </message>
    <message>
        <source>Unknown network specified in -onlynet: '%s'</source>
        <translation type="unfinished">-onlynet komandā norādīts nepazīstams tīkls: '%s'</translation>
    </message>
    </context>
</TS><|MERGE_RESOLUTION|>--- conflicted
+++ resolved
@@ -293,10 +293,6 @@
     <message>
         <source>&amp;About %1</source>
         <translation type="unfinished">&amp;Par %1</translation>
-    </message>
-    <message>
-        <source>Show information about %1</source>
-        <translation type="unfinished">Rādīt informāciju par %1</translation>
     </message>
     <message>
         <source>About &amp;Qt</source>
@@ -824,13 +820,6 @@
 <context>
     <name>PSBTOperationsDialog</name>
     <message>
-<<<<<<< HEAD
-        <source>Dialog</source>
-        <translation type="unfinished">Dialogs</translation>
-    </message>
-    <message>
-=======
->>>>>>> 7da4ae1f
         <source>Copy to Clipboard</source>
         <translation type="unfinished">Nokopēt</translation>
     </message>
