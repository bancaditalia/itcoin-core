<TS version="2.1" language="ga">
<context>
    <name>AddressBookPage</name>
    <message>
        <source>Right-click to edit address or label</source>
        <translation type="unfinished">Deaschliceáil chun eagarthóireacht seoladh nó lipéad</translation>
    </message>
    <message>
        <source>Create a new address</source>
        <translation type="unfinished">Cruthaigh seoladh nua</translation>
    </message>
    <message>
        <source>&amp;New</source>
        <translation type="unfinished">&amp;Nua</translation>
    </message>
    <message>
        <source>Copy the currently selected address to the system clipboard</source>
        <translation type="unfinished">Cóipeáil an seoladh atá roghnaithe faoi láthair chuig gearrthaisce an chórais</translation>
    </message>
    <message>
        <source>&amp;Copy</source>
        <translation type="unfinished">&amp;Cóipeáil</translation>
    </message>
    <message>
        <source>C&amp;lose</source>
        <translation type="unfinished">D&amp;ún</translation>
    </message>
    <message>
        <source>Delete the currently selected address from the list</source>
        <translation type="unfinished">Scrios an seoladh atá roghnaithe faoi láthair ón liosta</translation>
    </message>
    <message>
        <source>Enter address or label to search</source>
        <translation type="unfinished">Cuir isteach an seoladh nó lipéad le cuardach</translation>
    </message>
    <message>
        <source>Export the data in the current tab to a file</source>
        <translation type="unfinished">Easpórtáil na sonraí sa táb reatha chuig comhad</translation>
    </message>
    <message>
        <source>&amp;Export</source>
        <translation type="unfinished">&amp;Easpórtáil</translation>
    </message>
    <message>
        <source>&amp;Delete</source>
        <translation type="unfinished">&amp;Scrios</translation>
    </message>
    <message>
        <source>Choose the address to send coins to</source>
        <translation type="unfinished">Roghnaigh an seoladh chun boinn a sheoladh chuig</translation>
    </message>
    <message>
        <source>Choose the address to receive coins with</source>
        <translation type="unfinished">Roghnaigh an seoladh chun boinn a fháil leis</translation>
    </message>
    <message>
        <source>C&amp;hoose</source>
        <translation type="unfinished">&amp;Roghnaigh</translation>
    </message>
    <message>
        <source>Sending addresses</source>
        <translation type="unfinished">Seoltaí seoladh</translation>
    </message>
    <message>
        <source>Receiving addresses</source>
        <translation type="unfinished">Seoltaí glacadh</translation>
    </message>
    <message>
        <source>These are your Bitcoin addresses for sending payments. Always check the amount and the receiving address before sending coins.</source>
        <translation type="unfinished">Seo iad do sheoltaí Bitcoin chun íocaíochtaí a sheoladh. Seiceáil i gcónaí an méid agus an seoladh glactha sula seoltar boinn.</translation>
    </message>
    <message>
        <source>These are your Bitcoin addresses for receiving payments. Use the 'Create new receiving address' button in the receive tab to create new addresses.
Signing is only possible with addresses of the type 'legacy'.</source>
        <translation type="unfinished">Seo iad do sheoltaí Bitcoin chun glacadh le híocaíochtaí. Úsáid an cnaipe ‘Cruthaigh seoladh glactha nua’ sa cluaisín glactha chun seoltaí nua a chruthú.
Ní féidir síniú ach le seoltaí 'oidhreachta'.</translation>
    </message>
    <message>
        <source>&amp;Copy Address</source>
        <translation type="unfinished">&amp;Cóipeáil Seoladh</translation>
    </message>
    <message>
        <source>Copy &amp;Label</source>
        <translation type="unfinished">Cóipeáil &amp;Lipéad</translation>
    </message>
    <message>
        <source>&amp;Edit</source>
        <translation type="unfinished">&amp;Eagarthóireacht</translation>
    </message>
    <message>
        <source>Export Address List</source>
        <translation type="unfinished">Easpórtáil Liosta Seoltaí</translation>
    </message>
    <message>
        <source>Comma separated file</source>
        <extracomment>Expanded name of the CSV file format. See: https://en.wikipedia.org/wiki/Comma-separated_values.</extracomment>
        <translation type="unfinished">Comhad athróige camógdheighilte</translation>
    </message>
    <message>
        <source>Exporting Failed</source>
        <translation type="unfinished">Theip ar Easpórtáil</translation>
    </message>
</context>
<context>
    <name>AddressTableModel</name>
    <message>
        <source>Label</source>
        <translation type="unfinished">Lipéad</translation>
    </message>
    <message>
        <source>Address</source>
        <translation type="unfinished">Seoladh</translation>
    </message>
    <message>
        <source>(no label)</source>
        <translation type="unfinished">(gan lipéad)</translation>
    </message>
</context>
<context>
    <name>AskPassphraseDialog</name>
    <message>
        <source>Passphrase Dialog</source>
        <translation type="unfinished">Dialóg Pasfhrása</translation>
    </message>
    <message>
        <source>Enter passphrase</source>
        <translation type="unfinished">Cuir isteach pasfhrása</translation>
    </message>
    <message>
        <source>New passphrase</source>
        <translation type="unfinished">Pasfhrása nua</translation>
    </message>
    <message>
        <source>Repeat new passphrase</source>
        <translation type="unfinished">Athdhéan pasfhrása nua</translation>
    </message>
    <message>
        <source>Show passphrase</source>
        <translation type="unfinished">Taispeáin pasfhrása</translation>
    </message>
    <message>
        <source>Encrypt wallet</source>
        <translation type="unfinished">Criptigh sparán</translation>
    </message>
    <message>
        <source>This operation needs your wallet passphrase to unlock the wallet.</source>
        <translation type="unfinished">Teastaíonn pasfhrása an sparán uait chun an sparán a dhíghlasáil.</translation>
    </message>
    <message>
        <source>Unlock wallet</source>
        <translation type="unfinished">Díghlasáil sparán</translation>
    </message>
    <message>
        <source>Change passphrase</source>
        <translation type="unfinished">Athraigh pasfhrása</translation>
    </message>
    <message>
        <source>Confirm wallet encryption</source>
        <translation type="unfinished">Deimhnigh criptiú sparán</translation>
    </message>
    <message>
        <source>Warning: If you encrypt your wallet and lose your passphrase, you will &lt;b&gt;LOSE ALL OF YOUR BITCOINS&lt;/b&gt;!</source>
        <translation type="unfinished">Rabhadh: Má chriptíonn tú do sparán agus má chailleann tú do pasfhrása, &lt;b&gt;caillfidh tú GACH CEANN DE DO BITCOIN&lt;/b&gt;!</translation>
    </message>
    <message>
        <source>Are you sure you wish to encrypt your wallet?</source>
        <translation type="unfinished">An bhfuil tú cinnte gur mian leat do sparán a chriptiú?</translation>
    </message>
    <message>
        <source>Wallet encrypted</source>
        <translation type="unfinished">Sparán criptithe</translation>
    </message>
    <message>
        <source>Enter the new passphrase for the wallet.&lt;br/&gt;Please use a passphrase of &lt;b&gt;ten or more random characters&lt;/b&gt;, or &lt;b&gt;eight or more words&lt;/b&gt;.</source>
        <translation type="unfinished">Iontráil an pasfhrása nua don sparán. &lt;br/&gt;Le do thoil úsáid pasfhocail de &lt;b&gt;dheich gcarachtar randamacha nó níos mó&lt;/b&gt;, nó &lt;/b&gt;ocht bhfocal nó níos mó&lt;/b&gt;.</translation>
    </message>
    <message>
        <source>Enter the old passphrase and new passphrase for the wallet.</source>
        <translation type="unfinished">Cuir isteach an sean pasfhrása agus an pasfhrása nua don sparán.</translation>
    </message>
    <message>
        <source>Remember that encrypting your wallet cannot fully protect your bitcoins from being stolen by malware infecting your computer.</source>
        <translation type="unfinished">Cuimhnigh nach dtugann chriptiú do sparán cosaint go hiomlán do do bitcoins ó bheith goidte ag bogearraí mailíseacha atá ag ionfhabhtú do ríomhaire.</translation>
    </message>
    <message>
        <source>Wallet to be encrypted</source>
        <translation type="unfinished">Sparán le criptiú</translation>
    </message>
    <message>
        <source>Your wallet is about to be encrypted. </source>
        <translation type="unfinished">Tá do sparán ar tí a chriptithe.</translation>
    </message>
    <message>
        <source>Your wallet is now encrypted. </source>
        <translation type="unfinished">Tá do sparán criptithe anois.</translation>
    </message>
    <message>
        <source>IMPORTANT: Any previous backups you have made of your wallet file should be replaced with the newly generated, encrypted wallet file. For security reasons, previous backups of the unencrypted wallet file will become useless as soon as you start using the new, encrypted wallet.</source>
        <translation type="unfinished">TÁBHACHTACH: Ba cheart an comhad sparán criptithe nua-ghinte a chur in ionad aon chúltacaí a rinne tú de do chomhad sparán roimhe seo. Ar chúiseanna slándála, beidh cúltacaí roimhe seo den chomhad sparán neamhchriptithe gan úsáid chomh luaithe agus a thosaíonn tú ag úsáid an sparán nua criptithe.</translation>
    </message>
    <message>
        <source>Wallet encryption failed</source>
        <translation type="unfinished">Theip ar chriptiú sparán</translation>
    </message>
    <message>
        <source>Wallet encryption failed due to an internal error. Your wallet was not encrypted.</source>
        <translation type="unfinished">Theip ar chriptiú sparán mar gheall ar earráid inmheánach. Níor criptíodh do sparán.</translation>
    </message>
    <message>
        <source>The supplied passphrases do not match.</source>
        <translation type="unfinished">Ní hionann na pasfhocail a sholáthraítear.</translation>
    </message>
    <message>
        <source>Wallet unlock failed</source>
        <translation type="unfinished">Theip ar dhíghlasáil sparán</translation>
    </message>
    <message>
        <source>The passphrase entered for the wallet decryption was incorrect.</source>
        <translation type="unfinished">Bhí an pasfhrása iontráilte le haghaidh díchriptiú an sparán mícheart.</translation>
    </message>
    <message>
        <source>Wallet passphrase was successfully changed.</source>
        <translation type="unfinished">Athraíodh pasfhrása sparán go rathúil.</translation>
    </message>
    <message>
        <source>Warning: The Caps Lock key is on!</source>
        <translation type="unfinished">Rabhadh: Tá an eochair Glas Ceannlitreacha ar!</translation>
    </message>
</context>
<context>
    <name>BanTableModel</name>
    <message>
        <source>IP/Netmask</source>
        <translation type="unfinished">PI/Mascadhidirlíon</translation>
    </message>
    <message>
        <source>Banned Until</source>
        <translation type="unfinished">Coiscthe Go Dtí</translation>
    </message>
</context>
<context>
    <name>BitcoinApplication</name>
    <message>
        <source>A fatal error occurred. %1 can no longer continue safely and will quit.</source>
        <translation type="unfinished">Tharla earráid mharfach. Ní féidir le %1 leanúint ar aghaidh go sábháilte agus scoirfidh sé.</translation>
    </message>
    </context>
<context>
    <name>QObject</name>
    <message>
        <source>Error: %1</source>
        <translation type="unfinished">Earráid: %1</translation>
    </message>
    <message>
        <source>unknown</source>
        <translation type="unfinished">neamhaithnid</translation>
    </message>
    <message>
        <source>Amount</source>
        <translation type="unfinished">Suim</translation>
    </message>
    <message>
        <source>Enter a Bitcoin address (e.g. %1)</source>
        <translation type="unfinished">Iontráil seoladh Bitcoin (m.sh.%1)</translation>
    </message>
    <message>
        <source>Inbound</source>
        <extracomment>An inbound connection from a peer. An inbound connection is a connection initiated by a peer.</extracomment>
        <translation type="unfinished">Isteach</translation>
    </message>
    <message>
        <source>Outbound</source>
        <extracomment>An outbound connection to a peer. An outbound connection is a connection initiated by us.</extracomment>
        <translation type="unfinished">Amach</translation>
    </message>
    <message>
        <source>%1 d</source>
        <translation type="unfinished">%1 l</translation>
    </message>
    <message>
        <source>%1 h</source>
        <translation type="unfinished">%1 u</translation>
    </message>
    <message>
        <source>%1 m</source>
        <translation type="unfinished">%1 n</translation>
    </message>
    <message>
        <source>None</source>
        <translation type="unfinished">Faic</translation>
    </message>
    <message>
        <source>N/A</source>
        <translation type="unfinished">N/B</translation>
    </message>
    <message numerus="yes">
        <source>%n second(s)</source>
        <translation type="unfinished">
            <numerusform />
            <numerusform />
            <numerusform />
        </translation>
    </message>
    <message numerus="yes">
        <source>%n minute(s)</source>
        <translation type="unfinished">
            <numerusform />
            <numerusform />
            <numerusform />
        </translation>
    </message>
    <message numerus="yes">
        <source>%n hour(s)</source>
        <translation type="unfinished">
            <numerusform />
            <numerusform />
            <numerusform />
        </translation>
    </message>
    <message numerus="yes">
        <source>%n day(s)</source>
        <translation type="unfinished">
            <numerusform />
            <numerusform />
            <numerusform />
        </translation>
    </message>
    <message numerus="yes">
        <source>%n week(s)</source>
        <translation type="unfinished">
            <numerusform />
            <numerusform />
            <numerusform />
        </translation>
    </message>
    <message>
        <source>%1 and %2</source>
        <translation type="unfinished">%1 agus %2</translation>
    </message>
    <message numerus="yes">
        <source>%n year(s)</source>
        <translation type="unfinished">
            <numerusform />
            <numerusform />
            <numerusform />
        </translation>
    </message>
    </context>
<context>
    <name>BitcoinGUI</name>
    <message>
        <source>&amp;Overview</source>
        <translation type="unfinished">&amp;Forléargas </translation>
    </message>
    <message>
        <source>Show general overview of wallet</source>
        <translation type="unfinished">Taispeáin forbhreathnú ginearálta den sparán</translation>
    </message>
    <message>
        <source>&amp;Transactions</source>
        <translation type="unfinished">&amp;Idirbheart</translation>
    </message>
    <message>
        <source>Browse transaction history</source>
        <translation type="unfinished">Brabhsáil stair an idirbhirt</translation>
    </message>
    <message>
        <source>E&amp;xit</source>
        <translation type="unfinished">&amp;Scoir</translation>
    </message>
    <message>
        <source>Quit application</source>
        <translation type="unfinished">Scoir feidhm</translation>
    </message>
    <message>
<<<<<<< HEAD
        <source>Fee estimation failed. Fallbackfee is disabled. Wait a few blocks or enable -fallbackfee.</source>
        <translation type="unfinished">Theip ar mheastachán táillí. Tá fallbackfee díchumasaithe. Fan cúpla bloc nó cumasaigh -fallbackfee.</translation>
=======
        <source>&amp;About %1</source>
        <translation type="unfinished">&amp;Maidir le %1</translation>
    </message>
    <message>
        <source>About &amp;Qt</source>
        <translation type="unfinished">Maidir le &amp;Qt</translation>
>>>>>>> 7da4ae1f
    </message>
    <message>
        <source>Show information about Qt</source>
        <translation type="unfinished">Taispeáin faisnéis faoi Qt</translation>
    </message>
    <message>
        <source>Create a new wallet</source>
        <translation type="unfinished">Cruthaigh sparán nua</translation>
    </message>
    <message>
        <source>Wallet:</source>
        <translation type="unfinished">Sparán:</translation>
    </message>
    <message>
        <source>Network activity disabled.</source>
        <extracomment>A substring of the tooltip.</extracomment>
        <translation type="unfinished">Gníomhaíocht líonra díchumasaithe.</translation>
    </message>
    <message>
        <source>Proxy is &lt;b&gt;enabled&lt;/b&gt;: %1</source>
        <translation type="unfinished">Seachfhreastalaí &lt;b&gt;cumasaithe&lt;/b&gt;: %1</translation>
    </message>
    <message>
        <source>Send coins to a Bitcoin address</source>
        <translation type="unfinished">Seol boinn chuig seoladh Bitcoin</translation>
    </message>
    <message>
        <source>Backup wallet to another location</source>
        <translation type="unfinished">Cúltacaigh Sparán chuig suíomh eile</translation>
    </message>
    <message>
        <source>Change the passphrase used for wallet encryption</source>
        <translation type="unfinished">Athraigh an pasfhrása a úsáidtear le haghaidh criptiú sparán</translation>
    </message>
    <message>
        <source>&amp;Send</source>
        <translation type="unfinished">&amp;Seol</translation>
    </message>
    <message>
        <source>&amp;Receive</source>
        <translation type="unfinished">&amp;Glac</translation>
    </message>
    <message>
        <source>Encrypt the private keys that belong to your wallet</source>
        <translation type="unfinished">Criptigh na heochracha príobháideacha a bhaineann le do sparán</translation>
    </message>
    <message>
        <source>Sign messages with your Bitcoin addresses to prove you own them</source>
        <translation type="unfinished">Sínigh teachtaireachtaí le do sheoltaí Bitcoin chun a chruthú gur leat iad</translation>
    </message>
    <message>
        <source>Verify messages to ensure they were signed with specified Bitcoin addresses</source>
        <translation type="unfinished">Teachtaireachtaí a fhíorú lena chinntiú go raibh siad sínithe le seoltaí sainithe Bitcoin</translation>
    </message>
    <message>
        <source>&amp;File</source>
        <translation type="unfinished">&amp;Comhad</translation>
    </message>
    <message>
        <source>&amp;Settings</source>
        <translation type="unfinished">&amp;Socruithe</translation>
    </message>
    <message>
        <source>&amp;Help</source>
        <translation type="unfinished">C&amp;abhair</translation>
    </message>
    <message>
        <source>Tabs toolbar</source>
        <translation type="unfinished">Barra uirlisí cluaisíní</translation>
    </message>
    <message>
        <source>Request payments (generates QR codes and bitcoin: URIs)</source>
        <translation type="unfinished">Iarr íocaíochtaí (gineann cóid QR agus bitcoin: URIs)</translation>
    </message>
    <message>
        <source>Show the list of used sending addresses and labels</source>
        <translation type="unfinished">Taispeáin an liosta de seoltaí seoladh úsáidte agus na lipéid </translation>
    </message>
    <message>
        <source>Show the list of used receiving addresses and labels</source>
        <translation type="unfinished">Taispeáin an liosta de seoltaí glacadh úsáidte agus lipéid </translation>
    </message>
    <message>
        <source>&amp;Command-line options</source>
        <translation type="unfinished">&amp;Roghanna líne na n-orduithe</translation>
    </message>
    <message numerus="yes">
        <source>Processed %n block(s) of transaction history.</source>
        <translation type="unfinished">
            <numerusform />
            <numerusform />
            <numerusform />
        </translation>
    </message>
    <message>
        <source>%1 behind</source>
        <translation type="unfinished">%1 taobh thiar</translation>
    </message>
    <message>
        <source>Last received block was generated %1 ago.</source>
        <translation type="unfinished">Gineadh an bloc deireanach a fuarthas %1 ó shin.</translation>
    </message>
    <message>
        <source>Transactions after this will not yet be visible.</source>
        <translation type="unfinished">Ní bheidh idirbhearta ina dhiaidh seo le feiceáil go fóill.</translation>
    </message>
    <message>
        <source>Error</source>
        <translation type="unfinished">Earráid</translation>
    </message>
    <message>
        <source>Warning</source>
        <translation type="unfinished">Rabhadh</translation>
    </message>
    <message>
        <source>Information</source>
        <translation type="unfinished">Faisnéis</translation>
    </message>
    <message>
        <source>Up to date</source>
        <translation type="unfinished">Suas chun dáta</translation>
    </message>
    <message>
        <source>Load Partially Signed Bitcoin Transaction</source>
        <translation type="unfinished">Lódáil Idirbheart Bitcoin Sínithe go Páirteach</translation>
    </message>
    <message>
        <source>Load Partially Signed Bitcoin Transaction from clipboard</source>
        <translation type="unfinished">Lódáil Idirbheart Bitcoin Sínithe go Páirteach ón gearrthaisce</translation>
    </message>
    <message>
        <source>Node window</source>
        <translation type="unfinished">Fuinneog nód</translation>
    </message>
    <message>
        <source>Open node debugging and diagnostic console</source>
        <translation type="unfinished">Oscail dífhabhtúchán nód agus consól diagnóiseach</translation>
    </message>
    <message>
        <source>&amp;Sending addresses</source>
        <translation type="unfinished">&amp;Seoltaí seoladh</translation>
    </message>
    <message>
        <source>&amp;Receiving addresses</source>
        <translation type="unfinished">S&amp;eoltaí glacadh</translation>
    </message>
    <message>
        <source>Open a bitcoin: URI</source>
        <translation type="unfinished">Oscail bitcoin: URI</translation>
    </message>
    <message>
        <source>Open Wallet</source>
        <translation type="unfinished">Oscail Sparán</translation>
    </message>
    <message>
        <source>Open a wallet</source>
        <translation type="unfinished">Oscail sparán</translation>
    </message>
    <message>
        <source>Close wallet</source>
        <translation type="unfinished">Dún sparán</translation>
    </message>
    <message>
        <source>Close all wallets</source>
        <translation type="unfinished">Dún gach sparán</translation>
    </message>
    <message>
        <source>Show the %1 help message to get a list with possible Bitcoin command-line options</source>
        <translation type="unfinished">Taispeáin an %1 teachtaireacht chabhrach chun liosta a fháil de roghanna Bitcoin líne na n-orduithe féideartha</translation>
    </message>
    <message>
        <source>&amp;Mask values</source>
        <translation type="unfinished">&amp;Luachanna maisc</translation>
    </message>
    <message>
<<<<<<< HEAD
        <source>Error: Disk space is low for %s</source>
        <translation type="unfinished">Earráid: Tá spás ar diosca íseal do %s</translation>
=======
        <source>Mask the values in the Overview tab</source>
        <translation type="unfinished">Masc na luachanna sa gcluaisín Forléargas</translation>
    </message>
    <message>
        <source>default wallet</source>
        <translation type="unfinished">sparán réamhshocraithe</translation>
>>>>>>> 7da4ae1f
    </message>
    <message>
        <source>No wallets available</source>
        <translation type="unfinished">Níl aon sparán ar fáil</translation>
    </message>
    <message>
        <source>Wallet Name</source>
        <extracomment>Label of the input field where the name of the wallet is entered.</extracomment>
        <translation type="unfinished">Ainm Sparán</translation>
    </message>
    <message>
        <source>&amp;Window</source>
        <translation type="unfinished">&amp;Fuinneog</translation>
    </message>
    <message>
        <source>Zoom</source>
        <translation type="unfinished">Zúmáil</translation>
    </message>
    <message>
        <source>Main Window</source>
        <translation type="unfinished">Príomhfhuinneog</translation>
    </message>
    <message>
        <source>%1 client</source>
        <translation type="unfinished">%1 cliaint</translation>
    </message>
    <message numerus="yes">
        <source>%n active connection(s) to Bitcoin network.</source>
        <extracomment>A substring of the tooltip.</extracomment>
        <translation type="unfinished">
            <numerusform />
            <numerusform />
            <numerusform />
        </translation>
    </message>
    <message>
        <source>Error: %1</source>
        <translation type="unfinished">Earráid: %1</translation>
    </message>
    <message>
        <source>Warning: %1</source>
        <translation type="unfinished">Rabhadh: %1</translation>
    </message>
    <message>
        <source>Date: %1
</source>
        <translation type="unfinished">Dáta: %1
</translation>
    </message>
    <message>
        <source>Amount: %1
</source>
        <translation type="unfinished">Suim: %1
</translation>
    </message>
    <message>
        <source>Wallet: %1
</source>
        <translation type="unfinished">Sparán: %1
</translation>
    </message>
    <message>
        <source>Type: %1
</source>
        <translation type="unfinished">Cineál: %1
</translation>
    </message>
    <message>
        <source>Label: %1
</source>
        <translation type="unfinished">Lipéad: %1
</translation>
    </message>
    <message>
        <source>Address: %1
</source>
        <translation type="unfinished">Seoladh: %1
</translation>
    </message>
    <message>
        <source>Sent transaction</source>
        <translation type="unfinished">Idirbheart seolta</translation>
    </message>
    <message>
<<<<<<< HEAD
        <source>Not enough file descriptors available.</source>
        <translation type="unfinished">Níl dóthain tuairisceoirí comhaid ar fáil.</translation>
=======
        <source>Incoming transaction</source>
        <translation type="unfinished">Idirbheart ag teacht isteach</translation>
    </message>
    <message>
        <source>HD key generation is &lt;b&gt;enabled&lt;/b&gt;</source>
        <translation type="unfinished">Tá giniúint eochair Cinnteachaíocha Ordlathach &lt;b&gt;cumasaithe&lt;/b&gt;</translation>
>>>>>>> 7da4ae1f
    </message>
    <message>
        <source>HD key generation is &lt;b&gt;disabled&lt;/b&gt;</source>
        <translation type="unfinished">Tá giniúint eochair Cinnteachaíocha Ordlathach &lt;b&gt;díchumasaithe&lt;/b&gt;</translation>
    </message>
    <message>
        <source>Private key &lt;b&gt;disabled&lt;/b&gt;</source>
        <translation type="unfinished">Eochair phríobháideach &lt;b&gt;díchumasaithe&lt;/b&gt;</translation>
    </message>
    <message>
        <source>Wallet is &lt;b&gt;encrypted&lt;/b&gt; and currently &lt;b&gt;unlocked&lt;/b&gt;</source>
        <translation type="unfinished">Sparán &lt;b&gt;criptithe&lt;/b&gt;agus &lt;b&gt;díghlasáilte&lt;/b&gt;faoi láthair</translation>
    </message>
    <message>
        <source>Wallet is &lt;b&gt;encrypted&lt;/b&gt; and currently &lt;b&gt;locked&lt;/b&gt;</source>
        <translation type="unfinished">Sparán &lt;b&gt;criptithe&lt;/b&gt; agus &lt;b&gt;glasáilte&lt;/b&gt; faoi láthair</translation>
    </message>
    <message>
        <source>Original message:</source>
        <translation type="unfinished">Teachtaireacht bhunaidh:</translation>
    </message>
</context>
<context>
    <name>UnitDisplayStatusBarControl</name>
    <message>
        <source>Unit to show amounts in. Click to select another unit.</source>
        <translation type="unfinished">Aonad chun suimeanna a thaispeáint. Cliceáil chun aonad eile a roghnú.</translation>
    </message>
</context>
<context>
    <name>CoinControlDialog</name>
    <message>
        <source>Coin Selection</source>
        <translation type="unfinished">Roghnú Bonn</translation>
    </message>
    <message>
        <source>Quantity:</source>
        <translation type="unfinished">Méid:</translation>
    </message>
    <message>
        <source>Bytes:</source>
        <translation type="unfinished">Bearta:</translation>
    </message>
    <message>
        <source>Amount:</source>
        <translation type="unfinished">Suim:</translation>
    </message>
    <message>
        <source>Fee:</source>
        <translation type="unfinished">Táille:</translation>
    </message>
    <message>
        <source>Dust:</source>
        <translation type="unfinished">Dusta:</translation>
    </message>
    <message>
        <source>After Fee:</source>
        <translation type="unfinished">Iar-tháille:</translation>
    </message>
    <message>
        <source>Change:</source>
        <translation type="unfinished">Sóinseáil:</translation>
    </message>
    <message>
        <source>(un)select all</source>
        <translation type="unfinished">(neamh)roghnaigh gach rud </translation>
    </message>
    <message>
        <source>Tree mode</source>
        <translation type="unfinished">Mód crann</translation>
    </message>
    <message>
        <source>List mode</source>
        <translation type="unfinished">Mód liosta</translation>
    </message>
    <message>
        <source>Amount</source>
        <translation type="unfinished">Suim</translation>
    </message>
    <message>
        <source>Received with label</source>
        <translation type="unfinished">Lipéad faighte le</translation>
    </message>
    <message>
        <source>Received with address</source>
        <translation type="unfinished">Seoladh faighte le</translation>
    </message>
    <message>
        <source>Date</source>
        <translation type="unfinished">Dáta</translation>
    </message>
    <message>
        <source>Confirmations</source>
        <translation type="unfinished">Dearbhuithe</translation>
    </message>
    <message>
        <source>Confirmed</source>
        <translation type="unfinished">Deimhnithe</translation>
    </message>
    <message>
        <source>Copy amount</source>
        <translation type="unfinished">Cóipeáil suim</translation>
    </message>
    <message>
        <source>Copy quantity</source>
        <translation type="unfinished">Cóipeáil méid</translation>
    </message>
    <message>
        <source>Copy fee</source>
        <translation type="unfinished">Cóipeáíl táille</translation>
    </message>
    <message>
        <source>Copy after fee</source>
        <translation type="unfinished">Cóipeáíl iar-tháille</translation>
    </message>
    <message>
        <source>Copy bytes</source>
        <translation type="unfinished">Cóipeáíl bearta</translation>
    </message>
    <message>
        <source>Copy dust</source>
        <translation type="unfinished">Cóipeáíl dusta</translation>
    </message>
    <message>
        <source>Copy change</source>
        <translation type="unfinished">Cóipeáíl sóinseáil</translation>
    </message>
    <message>
        <source>(%1 locked)</source>
        <translation type="unfinished">(%1 glasáilte)</translation>
    </message>
    <message>
        <source>yes</source>
        <translation type="unfinished">tá</translation>
    </message>
    <message>
        <source>no</source>
        <translation type="unfinished">níl</translation>
    </message>
    <message>
        <source>This label turns red if any recipient receives an amount smaller than the current dust threshold.</source>
        <translation type="unfinished">Casann an lipéad seo dearg má fhaigheann aon fhaighteoir méid níos lú ná an tairseach reatha dusta.</translation>
    </message>
    <message>
        <source>Can vary +/- %1 satoshi(s) per input.</source>
        <translation type="unfinished">Athraitheach +/- %1 satosh(í) in aghaidh an ionchuir.</translation>
    </message>
    <message>
<<<<<<< HEAD
        <source>User Agent comment (%s) contains unsafe characters.</source>
        <translation type="unfinished">Tá carachtair neamhshábháilte i nóta tráchta (%s) Gníomhaire Úsáideora.</translation>
=======
        <source>(no label)</source>
        <translation type="unfinished">(gan lipéad)</translation>
    </message>
    <message>
        <source>change from %1 (%2)</source>
        <translation type="unfinished">sóinseáil ó %1 (%2)</translation>
>>>>>>> 7da4ae1f
    </message>
    <message>
        <source>(change)</source>
        <translation type="unfinished">(sóinseáil)</translation>
    </message>
</context>
<context>
    <name>CreateWalletActivity</name>
    <message>
        <source>Create Wallet</source>
        <extracomment>Title of window indicating the progress of creation of a new wallet.</extracomment>
        <translation type="unfinished">Cruthaigh Sparán</translation>
    </message>
    <message>
        <source>Creating Wallet &lt;b&gt;%1&lt;/b&gt;…</source>
        <extracomment>Descriptive text of the create wallet progress window which indicates to the user which wallet is currently being created.</extracomment>
        <translation type="unfinished">Sparán a Chruthú &lt;b&gt;%1&lt;/b&gt;...</translation>
    </message>
    <message>
        <source>Create wallet failed</source>
        <translation type="unfinished">Theip ar chruthú sparán</translation>
    </message>
    <message>
        <source>Create wallet warning</source>
        <translation type="unfinished">Rabhadh cruthú  sparán</translation>
    </message>
    </context>
<context>
    <name>OpenWalletActivity</name>
    <message>
        <source>Open wallet failed</source>
        <translation type="unfinished">Theip ar oscail sparán</translation>
    </message>
    <message>
        <source>Open wallet warning</source>
        <translation type="unfinished">Rabhadh oscail sparán</translation>
    </message>
    <message>
        <source>default wallet</source>
        <translation type="unfinished">sparán réamhshocraithe</translation>
    </message>
    <message>
        <source>Open Wallet</source>
        <extracomment>Title of window indicating the progress of opening of a wallet.</extracomment>
        <translation type="unfinished">Oscail Sparán</translation>
    </message>
    </context>
<context>
    <name>WalletController</name>
    <message>
        <source>Close wallet</source>
        <translation type="unfinished">Dún sparán</translation>
    </message>
    <message>
        <source>Are you sure you wish to close the wallet &lt;i&gt;%1&lt;/i&gt;?</source>
        <translation type="unfinished">An bhfuil tú cinnte gur mian leat an sparán a dhúnadh &lt;i&gt;%1&lt;/i&gt;?</translation>
    </message>
    <message>
        <source>Closing the wallet for too long can result in having to resync the entire chain if pruning is enabled.</source>
        <translation type="unfinished">Mar thoradh ar dúnadh an sparán ar feadh ró-fhada, d’fhéadfadh  gá sioncronú leis an slabhra iomlán arís má tá bearradh cumasaithe.</translation>
    </message>
    <message>
        <source>Close all wallets</source>
        <translation type="unfinished">Dún gach sparán</translation>
    </message>
    <message>
        <source>Are you sure you wish to close all wallets?</source>
        <translation type="unfinished">An bhfuil tú cinnte gur mhaith leat gach sparán a dhúnadh?</translation>
    </message>
</context>
<context>
    <name>CreateWalletDialog</name>
    <message>
        <source>Create Wallet</source>
        <translation type="unfinished">Cruthaigh Sparán</translation>
    </message>
    <message>
        <source>Wallet Name</source>
        <translation type="unfinished">Ainm Sparán</translation>
    </message>
    <message>
        <source>Wallet</source>
        <translation type="unfinished">Sparán</translation>
    </message>
    <message>
        <source>Encrypt the wallet. The wallet will be encrypted with a passphrase of your choice.</source>
        <translation type="unfinished">Criptigh an sparán. Beidh an sparán criptithe le pasfhrása de do rogha.</translation>
    </message>
    <message>
        <source>Encrypt Wallet</source>
        <translation type="unfinished">Criptigh Sparán</translation>
    </message>
    <message>
        <source>Advanced Options</source>
        <translation type="unfinished">Ardroghanna</translation>
    </message>
    <message>
        <source>Disable private keys for this wallet. Wallets with private keys disabled will have no private keys and cannot have an HD seed or imported private keys. This is ideal for watch-only wallets.</source>
        <translation type="unfinished">Díchumasaigh eochracha príobháideacha don sparán seo. Ní bheidh eochracha príobháideacha ag sparán a bhfuil eochracha príobháideacha díchumasaithe agus ní féidir síol Cinnteachaíocha Ordlathach nó eochracha príobháideacha iompórtáilte a bheith acu. Tá sé seo idéalach do sparán faire-amháin.</translation>
    </message>
    <message>
        <source>Disable Private Keys</source>
        <translation type="unfinished">Díchumasaigh Eochracha Príobháideacha</translation>
    </message>
    <message>
        <source>Make a blank wallet. Blank wallets do not initially have private keys or scripts. Private keys and addresses can be imported, or an HD seed can be set, at a later time.</source>
        <translation type="unfinished">Déan sparán glan. Níl eochracha príobháideacha nó scripteanna ag sparán glan i dtosach. Is féidir eochracha agus seoltaí príobháideacha a iompórtáil, nó is féidir síol Cinnteachaíocha Ordlathach a shocrú níos déanaí.</translation>
    </message>
    <message>
        <source>Make Blank Wallet</source>
        <translation type="unfinished">Déan Sparán Glan</translation>
    </message>
    <message>
        <source>Use descriptors for scriptPubKey management</source>
        <translation type="unfinished">Úsáid tuairisceoirí le haghaidh bainistíochta scriptPubKey</translation>
    </message>
    <message>
        <source>Descriptor Wallet</source>
        <translation type="unfinished">Sparán Tuairisceoir</translation>
    </message>
    <message>
        <source>Create</source>
        <translation type="unfinished">Cruthaigh</translation>
    </message>
    <message>
        <source>Compiled without sqlite support (required for descriptor wallets)</source>
        <translation type="unfinished">Tiomsaithe gan tacíocht sqlite (riachtanach do sparán tuairisceora)</translation>
    </message>
    </context>
<context>
    <name>EditAddressDialog</name>
    <message>
        <source>Edit Address</source>
        <translation type="unfinished">Eagarthóireacht Seoladh</translation>
    </message>
    <message>
        <source>&amp;Label</source>
        <translation type="unfinished">&amp;Lipéad</translation>
    </message>
    <message>
        <source>The label associated with this address list entry</source>
        <translation type="unfinished">An lipéad chomhcheangailte leis an iontráil liosta seoltaí seo</translation>
    </message>
    <message>
        <source>The address associated with this address list entry. This can only be modified for sending addresses.</source>
        <translation type="unfinished">An seoladh chomhcheangailte leis an iontráil liosta seoltaí seo. Ní féidir é seo a mionathraithe ach do seoltaí seoladh.</translation>
    </message>
    <message>
        <source>&amp;Address</source>
        <translation type="unfinished">&amp;Seoladh</translation>
    </message>
    <message>
        <source>New sending address</source>
        <translation type="unfinished">Seoladh nua seoladh</translation>
    </message>
    <message>
        <source>Edit receiving address</source>
        <translation type="unfinished">Eagarthóireacht seoladh glactha</translation>
    </message>
    <message>
        <source>Edit sending address</source>
        <translation type="unfinished">Eagarthóireacht seoladh seoladh</translation>
    </message>
    <message>
        <source>Address "%1" already exists as a receiving address with label "%2" and so cannot be added as a sending address.</source>
        <translation type="unfinished">Tá seoladh "%1" ann cheana mar sheoladh glactha le lipéad "%2" agus mar sin ní féidir é a chur leis mar sheoladh seolta.</translation>
    </message>
    <message>
        <source>The entered address "%1" is already in the address book with label "%2".</source>
        <translation type="unfinished">Tá an seoladh a iontráladh "%1" sa leabhar seoltaí cheana féin le lipéad "%2"</translation>
    </message>
    <message>
        <source>Could not unlock wallet.</source>
        <translation type="unfinished">Níorbh fhéidir sparán a dhíghlasáil.</translation>
    </message>
    <message>
        <source>New key generation failed.</source>
        <translation type="unfinished">Theip ar giniúint eochair nua.</translation>
    </message>
</context>
<context>
    <name>FreespaceChecker</name>
    <message>
        <source>A new data directory will be created.</source>
        <translation type="unfinished">Cruthófar eolaire sonraíocht nua.</translation>
    </message>
    <message>
        <source>name</source>
        <translation type="unfinished">ainm</translation>
    </message>
    <message>
        <source>Directory already exists. Add %1 if you intend to create a new directory here.</source>
        <translation type="unfinished">Tá eolaire ann cheana féin. Cuir %1 leis má tá sé ar intinn agat eolaire nua a chruthú anseo.</translation>
    </message>
    <message>
        <source>Path already exists, and is not a directory.</source>
        <translation type="unfinished">Tá cosán ann cheana, agus ní eolaire é.</translation>
    </message>
    <message>
        <source>Cannot create data directory here.</source>
        <translation type="unfinished">Ní féidir eolaire sonraíocht a chruthú anseo.</translation>
    </message>
</context>
<context>
    <name>Intro</name>
    <message numerus="yes">
        <source>%n GB of space available</source>
        <translation type="unfinished">
            <numerusform />
            <numerusform />
            <numerusform />
        </translation>
    </message>
<<<<<<< HEAD
    <message>
        <source>Wallet Name</source>
        <extracomment>Label of the input field where the name of the wallet is entered.</extracomment>
        <translation type="unfinished">Ainm Sparán</translation>
    </message>
    <message>
        <source>&amp;Window</source>
        <translation type="unfinished">&amp;Fuinneog</translation>
=======
    <message numerus="yes">
        <source>(of %n GB needed)</source>
        <translation type="unfinished">
            <numerusform>(de %n GB teastáil)</numerusform>
            <numerusform>(de %n GB teastáil)</numerusform>
            <numerusform>(de %n GB teastáil)</numerusform>
        </translation>
>>>>>>> 7da4ae1f
    </message>
    <message numerus="yes">
        <source>(%n GB needed for full chain)</source>
        <translation type="unfinished">
            <numerusform>(%n GB teastáil do slabhra iomlán)</numerusform>
            <numerusform>(%n GB teastáil do slabhra iomlán)</numerusform>
            <numerusform>(%n GB teastáil do slabhra iomlán)</numerusform>
        </translation>
    </message>
    <message>
        <source>At least %1 GB of data will be stored in this directory, and it will grow over time.</source>
        <translation type="unfinished">Ar a laghad stórálfar %1 GB de shonraí  sa comhadlann seo, agus fásfaidh sé le himeacht ama.</translation>
    </message>
    <message>
        <source>Approximately %1 GB of data will be stored in this directory.</source>
        <translation type="unfinished">Stórálfar thart ar %1 GB de shonraí sa comhadlann seo.</translation>
    </message>
    <message numerus="yes">
        <source>(sufficient to restore backups %n day(s) old)</source>
        <extracomment>Explanatory text on the capability of the current prune target.</extracomment>
        <translation type="unfinished">
            <numerusform />
            <numerusform />
            <numerusform />
        </translation>
    </message>
    <message>
        <source>%1 will download and store a copy of the Bitcoin block chain.</source>
        <translation type="unfinished">Íoslódáileafar %1 and stórálfaidh cóip de bhlocshlabhra Bitcoin.</translation>
    </message>
    <message>
        <source>The wallet will also be stored in this directory.</source>
        <translation type="unfinished">Stórálfar an sparán san eolaire seo freisin.</translation>
    </message>
    <message>
        <source>Error: Specified data directory "%1" cannot be created.</source>
        <translation type="unfinished">Earráid: Ní féidir eolaire sonraí sainithe "%1" a chruthú.</translation>
    </message>
    <message>
        <source>Error</source>
        <translation type="unfinished">Earráid</translation>
    </message>
    <message>
        <source>Welcome</source>
        <translation type="unfinished">Fáilte</translation>
    </message>
    <message>
        <source>Welcome to %1.</source>
        <translation type="unfinished">Fáilte go %1.</translation>
    </message>
    <message>
        <source>As this is the first time the program is launched, you can choose where %1 will store its data.</source>
        <translation type="unfinished">Mar gurb é seo an chéad uair a lainseáil an clár, is féidir leat a roghnú cá stórálfaidh %1 a chuid sonraí.</translation>
    </message>
    <message>
        <source>Reverting this setting requires re-downloading the entire blockchain. It is faster to download the full chain first and prune it later. Disables some advanced features.</source>
        <translation type="unfinished">Teastaíonn an blocshlabhra iomlán a íoslódáil arís chun an socrú seo a fhilleadh. Tá sé níos sciobtha an slabhra iomlán a íoslódáil ar dtús agus é a bhearradh níos déanaí. Díchumasaíodh roinnt ardgnéithe.</translation>
    </message>
    <message>
        <source>This initial synchronisation is very demanding, and may expose hardware problems with your computer that had previously gone unnoticed. Each time you run %1, it will continue downloading where it left off.</source>
        <translation type="unfinished">Tá an sioncrónú tosaigh seo an-dhian, agus d’fhéadfadh sé fadhbanna crua-earraí a nochtadh le do ríomhaire nach tugadh faoi deara roimhe seo. Gach uair a ritheann tú %1, leanfaidh sé ar aghaidh ag íoslódáil san áit ar fhág sé as.</translation>
    </message>
    <message>
        <source>If you have chosen to limit block chain storage (pruning), the historical data must still be downloaded and processed, but will be deleted afterward to keep your disk usage low.</source>
        <translation type="unfinished">Má roghnaigh tú stóráil blocshlabhra a theorannú (bearradh), fós caithfear na sonraí stairiúla a íoslódáil agus a phróiseáil, ach scriosfar iad ina dhiaidh sin chun d’úsáid diosca a choinneáil íseal.</translation>
    </message>
    <message>
        <source>Use the default data directory</source>
        <translation type="unfinished">Úsáid an comhadlann sonraí réamhshocrú</translation>
    </message>
    <message>
        <source>Use a custom data directory:</source>
        <translation type="unfinished">Úsáid comhadlann sonraí saincheaptha:</translation>
    </message>
</context>
<context>
    <name>HelpMessageDialog</name>
    <message>
        <source>version</source>
        <translation type="unfinished">leagan</translation>
    </message>
    <message>
        <source>About %1</source>
        <translation type="unfinished">Maidir le %1</translation>
    </message>
    <message>
        <source>Command-line options</source>
        <translation type="unfinished">Roghanna líne na n-orduithe</translation>
    </message>
</context>
<context>
    <name>ShutdownWindow</name>
    <message>
        <source>Do not shut down the computer until this window disappears.</source>
        <translation type="unfinished">Ná múch an ríomhaire go dtí go n-imíonn an fhuinneog seo.</translation>
    </message>
</context>
<context>
    <name>ModalOverlay</name>
    <message>
        <source>Form</source>
        <translation type="unfinished">Foirm</translation>
    </message>
    <message>
        <source>Recent transactions may not yet be visible, and therefore your wallet's balance might be incorrect. This information will be correct once your wallet has finished synchronizing with the bitcoin network, as detailed below.</source>
        <translation type="unfinished">B’fhéidir nach mbeidh idirbhearta dheireanacha le feiceáil fós, agus dá bhrí sin d’fhéadfadh go mbeadh iarmhéid do sparán mícheart. Beidh an faisnéis seo ceart nuair a bheidh do sparán críochnaithe ag sioncrónú leis an líonra bitcoin, mar atá luaite thíos.</translation>
    </message>
    <message>
        <source>Attempting to spend bitcoins that are affected by not-yet-displayed transactions will not be accepted by the network.</source>
        <translation type="unfinished">Ní ghlacfaidh an líonra le hiarrachtí bitcoins a chaitheamh a mbaineann le hidirbhearta nach bhfuil ar taispeáint go fóill.</translation>
    </message>
    <message>
        <source>Number of blocks left</source>
        <translation type="unfinished">Líon na mbloic fágtha</translation>
    </message>
    <message>
        <source>Last block time</source>
        <translation type="unfinished">Am bloc deireanach</translation>
    </message>
    <message>
        <source>Progress</source>
        <translation type="unfinished">Dul chun cinn</translation>
    </message>
    <message>
        <source>Progress increase per hour</source>
        <translation type="unfinished">Méadú dul chun cinn in aghaidh na huaire</translation>
    </message>
    <message>
        <source>Estimated time left until synced</source>
        <translation type="unfinished">Measta am fágtha go dtí sioncrónaithe</translation>
    </message>
    <message>
        <source>Hide</source>
        <translation type="unfinished">Folaigh</translation>
    </message>
    <message>
        <source>%1 is currently syncing.  It will download headers and blocks from peers and validate them until reaching the tip of the block chain.</source>
        <translation type="unfinished">Tá %1 ag sioncronú faoi láthair. Déanfaidh sé é a íoslódáil agus a fíorú ar ceanntásca agus bloic ó phiaraí go dtí barr an blocshlabhra.</translation>
    </message>
    </context>
<context>
    <name>OpenURIDialog</name>
    <message>
        <source>Open bitcoin URI</source>
        <translation type="unfinished">Oscail URI bitcoin</translation>
    </message>
    <message>
        <source>Paste address from clipboard</source>
        <extracomment>Tooltip text for button that allows you to paste an address that is in your clipboard.</extracomment>
        <translation type="unfinished">Greamaigh seoladh ón gearrthaisce</translation>
    </message>
</context>
<context>
    <name>OptionsDialog</name>
    <message>
        <source>Options</source>
        <translation type="unfinished">Roghanna</translation>
    </message>
    <message>
        <source>&amp;Main</source>
        <translation type="unfinished">&amp;Príomh</translation>
    </message>
    <message>
        <source>Automatically start %1 after logging in to the system.</source>
        <translation type="unfinished">Tosaigh %1 go huathoibríoch tar éis logáil isteach sa chóras.</translation>
    </message>
    <message>
        <source>&amp;Start %1 on system login</source>
        <translation type="unfinished">&amp;Tosaigh %1 ar logáil isteach an chórais</translation>
    </message>
    <message>
        <source>Size of &amp;database cache</source>
        <translation type="unfinished">Méid taisce &amp;bunachar sonraí</translation>
    </message>
    <message>
        <source>Number of script &amp;verification threads</source>
        <translation type="unfinished">Líon snáitheanna &amp;fíorú scripte</translation>
    </message>
    <message>
        <source>IP address of the proxy (e.g. IPv4: 127.0.0.1 / IPv6: ::1)</source>
        <translation type="unfinished">Seoladh IP an seachfhreastalaí (m.sh. IPv4: 127.0.0.1 / IPv6: ::1)</translation>
    </message>
    <message>
        <source>Shows if the supplied default SOCKS5 proxy is used to reach peers via this network type.</source>
        <translation type="unfinished">Taispeánann má úsáidtear an seachfhreastalaí SOCKS5 réamhshocraithe a sholáthraítear chun piaraí a bhaint amach tríd an gcineál líonra seo.</translation>
    </message>
    <message>
        <source>Minimize instead of exit the application when the window is closed. When this option is enabled, the application will be closed only after selecting Exit in the menu.</source>
        <translation type="unfinished">Íoslaghdaigh in ionad scoir an feidhmchlár nuair a bhíonn an fhuinneog dúnta. Nuair a chumasófar an rogha seo, ní dhúnfar an feidhmchlár ach amháin tar éis Scoir a roghnú sa roghchlár.</translation>
    </message>
    <message>
        <source>Open the %1 configuration file from the working directory.</source>
        <translation type="unfinished">Oscail an comhad cumraíochta %1 ón eolaire oibre.</translation>
    </message>
    <message>
        <source>Open Configuration File</source>
        <translation type="unfinished">Oscail Comhad Cumraíochta</translation>
    </message>
    <message>
        <source>Reset all client options to default.</source>
        <translation type="unfinished">Athshocraigh gach rogha cliant chuig réamhshocraithe.</translation>
    </message>
    <message>
        <source>&amp;Reset Options</source>
        <translation type="unfinished">&amp;Roghanna Athshocraigh</translation>
    </message>
    <message>
        <source>&amp;Network</source>
        <translation type="unfinished">&amp;Líonra</translation>
    </message>
    <message>
        <source>Prune &amp;block storage to</source>
        <translation type="unfinished">&amp;Bearr stóráil bloc chuig</translation>
    </message>
    <message>
        <source>Reverting this setting requires re-downloading the entire blockchain.</source>
        <translation type="unfinished">Teastaíonn an blocshlabhra iomlán a íoslódáil arís chun an socrú seo a fhilleadh.</translation>
    </message>
    <message>
        <source>(0 = auto, &lt;0 = leave that many cores free)</source>
        <translation type="unfinished">(0 = uath, &lt;0 = fág an méid sin cóir saor)</translation>
    </message>
    <message>
        <source>W&amp;allet</source>
        <translation type="unfinished">Sp&amp;arán</translation>
    </message>
    <message>
        <source>Expert</source>
        <translation type="unfinished">Saineolach</translation>
    </message>
    <message>
        <source>Enable coin &amp;control features</source>
        <translation type="unfinished">&amp;Cumasaigh gnéithe rialúchán bonn</translation>
    </message>
    <message>
        <source>If you disable the spending of unconfirmed change, the change from a transaction cannot be used until that transaction has at least one confirmation. This also affects how your balance is computed.</source>
        <translation type="unfinished">Má dhíchumasaíonn tú caiteachas sóinseáil neamhdheimhnithe, ní féidir an t-athrú ó idirbheart a úsáid go dtí go mbeidh deimhniú amháin ar a laghad ag an idirbheart sin. Bíonn tionchar aige seo freisin ar an gcaoi a ríomhtar d’iarmhéid.</translation>
    </message>
    <message>
        <source>&amp;Spend unconfirmed change</source>
        <translation type="unfinished">Caith &amp;sóinseáil neamhdheimhnithe</translation>
    </message>
    <message>
        <source>Automatically open the Bitcoin client port on the router. This only works when your router supports UPnP and it is enabled.</source>
        <translation type="unfinished">Oscail port cliant Bitcoin go huathoibríoch ar an ródaire. Ní oibríonn sé seo ach nuair a thacaíonn do ródaire le UPnP agus nuair a chumasaítear é.</translation>
    </message>
    <message>
        <source>Map port using &amp;UPnP</source>
        <translation type="unfinished">Mapáil port ag úsáid &amp;UPnP</translation>
    </message>
    <message>
        <source>Accept connections from outside.</source>
        <translation type="unfinished">Glac le naisc ón taobh amuigh.</translation>
    </message>
    <message>
        <source>Allow incomin&amp;g connections</source>
        <translation type="unfinished">Ceadai&amp;gh naisc isteach</translation>
    </message>
    <message>
        <source>Connect to the Bitcoin network through a SOCKS5 proxy.</source>
        <translation type="unfinished">Ceangail leis an líonra Bitcoin trí sheachfhreastalaí SOCKS5.</translation>
    </message>
    <message>
        <source>&amp;Connect through SOCKS5 proxy (default proxy):</source>
        <translation type="unfinished">&amp;Ceangail trí seachfhreastalaí SOCKS5 (seachfhreastalaí réamhshocraithe):</translation>
    </message>
    <message>
        <source>Proxy &amp;IP:</source>
        <translation type="unfinished">Seachfhreastalaí &amp;IP:</translation>
    </message>
    <message>
        <source>Port of the proxy (e.g. 9050)</source>
        <translation type="unfinished">Port an seachfhreastalaí (m.sh. 9050)</translation>
    </message>
    <message>
        <source>Used for reaching peers via:</source>
        <translation type="unfinished">Úsáidtear chun sroicheadh piaraí trí:</translation>
    </message>
    <message>
        <source>&amp;Window</source>
        <translation type="unfinished">&amp;Fuinneog</translation>
    </message>
    <message>
        <source>Show only a tray icon after minimizing the window.</source>
        <translation type="unfinished">Ná taispeáin ach deilbhín tráidire t'éis an fhuinneog a íoslaghdú.</translation>
    </message>
    <message>
        <source>&amp;Minimize to the tray instead of the taskbar</source>
        <translation type="unfinished">&amp;Íoslaghdaigh an tráidire in ionad an tascbharra</translation>
    </message>
    <message>
        <source>M&amp;inimize on close</source>
        <translation type="unfinished">Í&amp;oslaghdaigh ar dhúnadh</translation>
    </message>
    <message>
        <source>&amp;Display</source>
        <translation type="unfinished">&amp;Taispeáin</translation>
    </message>
    <message>
        <source>User Interface &amp;language:</source>
        <translation type="unfinished">T&amp;eanga Chomhéadain Úsáideora:</translation>
    </message>
    <message>
        <source>The user interface language can be set here. This setting will take effect after restarting %1.</source>
        <translation type="unfinished">Is féidir teanga an chomhéadain úsáideora a shocrú anseo. Tiocfaidh an socrú seo i bhfeidhm t'éis atosú %1.</translation>
    </message>
    <message>
        <source>&amp;Unit to show amounts in:</source>
        <translation type="unfinished">&amp;Aonad chun suimeanna a thaispeáint:</translation>
    </message>
    <message>
        <source>Choose the default subdivision unit to show in the interface and when sending coins.</source>
        <translation type="unfinished">Roghnaigh an t-aonad foroinnte réamhshocraithe le taispeáint sa chomhéadan agus nuair a sheoltar boinn.</translation>
    </message>
    <message>
        <source>Whether to show coin control features or not.</source>
        <translation type="unfinished">Gnéithe rialúchán bonn a thaispeáint nó nach.</translation>
    </message>
    <message>
        <source>Connect to the Bitcoin network through a separate SOCKS5 proxy for Tor onion services.</source>
        <translation type="unfinished">Ceangail le líonra Bitcoin trí seachfhreastalaí SOCKS5 ar leith do sheirbhísí Tor oinniún.</translation>
    </message>
    <message>
        <source>Use separate SOCKS&amp;5 proxy to reach peers via Tor onion services:</source>
        <translation type="unfinished">Úsáid seachfhreastalaí SOCKS5 ar leith chun sroicheadh piaraí trí sheirbhísí Tor oinniún:</translation>
    </message>
    <message>
        <source>&amp;OK</source>
        <translation type="unfinished">&amp;Togha</translation>
    </message>
    <message>
        <source>&amp;Cancel</source>
        <translation type="unfinished">&amp;Cealaigh</translation>
    </message>
    <message>
        <source>default</source>
        <translation type="unfinished">réamhshocrú</translation>
    </message>
    <message>
        <source>none</source>
        <translation type="unfinished">ceann ar bith</translation>
    </message>
    <message>
        <source>Confirm options reset</source>
        <extracomment>Window title text of pop-up window shown when the user has chosen to reset options.</extracomment>
        <translation type="unfinished">Deimhnigh athshocrú roghanna</translation>
    </message>
    <message>
        <source>Client restart required to activate changes.</source>
        <extracomment>Text explaining that the settings changed will not come into effect until the client is restarted.</extracomment>
        <translation type="unfinished">Atosú cliant ag teastáil chun athruithe a ghníomhachtú.</translation>
    </message>
    <message>
        <source>Client will be shut down. Do you want to proceed?</source>
        <extracomment>Text asking the user to confirm if they would like to proceed with a client shutdown.</extracomment>
        <translation type="unfinished">Múchfar an cliant. Ar mhaith leat dul ar aghaidh?</translation>
    </message>
    <message>
        <source>Configuration options</source>
        <extracomment>Window title text of pop-up box that allows opening up of configuration file.</extracomment>
        <translation type="unfinished">Roghanna cumraíochta</translation>
    </message>
    <message>
        <source>The configuration file is used to specify advanced user options which override GUI settings. Additionally, any command-line options will override this configuration file.</source>
        <extracomment>Explanatory text about the priority order of instructions considered by client. The order from high to low being: command-line, configuration file, GUI settings.</extracomment>
        <translation type="unfinished">Úsáidtear an comhad cumraíochta chun ardroghanna úsáideora a shonrú a sháraíonn socruithe GUI. Freisin, sáróidh aon roghanna líne na n-orduithe an comhad cumraíochta seo.</translation>
    </message>
    <message>
        <source>Cancel</source>
        <translation type="unfinished">Cealaigh</translation>
    </message>
    <message>
        <source>Error</source>
        <translation type="unfinished">Earráid</translation>
    </message>
    <message>
        <source>The configuration file could not be opened.</source>
        <translation type="unfinished">Ní fhéadfaí an comhad cumraíochta a oscailt.</translation>
    </message>
    <message>
        <source>This change would require a client restart.</source>
        <translation type="unfinished">Theastódh cliant a atosú leis an athrú seo.</translation>
    </message>
    <message>
        <source>The supplied proxy address is invalid.</source>
        <translation type="unfinished">Tá an seoladh seachfhreastalaí soláthartha neamhbhailí.</translation>
    </message>
</context>
<context>
    <name>OverviewPage</name>
    <message>
        <source>Form</source>
        <translation type="unfinished">Foirm</translation>
    </message>
    <message>
        <source>The displayed information may be out of date. Your wallet automatically synchronizes with the Bitcoin network after a connection is established, but this process has not completed yet.</source>
        <translation type="unfinished">Féadfaidh an fhaisnéis a thaispeántar a bheith as dáta. Déanann do sparán sioncrónú go huathoibríoch leis an líonra Bitcoin tar éis nasc a bhunú, ach níl an próiseas seo críochnaithe fós.</translation>
    </message>
    <message>
        <source>Watch-only:</source>
        <translation type="unfinished">Faire-amháin:</translation>
    </message>
    <message>
        <source>Available:</source>
        <translation type="unfinished">Ar fáil:</translation>
    </message>
<<<<<<< HEAD
</context>
<context>
    <name>Intro</name>
    <message numerus="yes">
        <source>%n GB of space available</source>
        <translation type="unfinished">
            <numerusform />
            <numerusform />
            <numerusform />
        </translation>
    </message>
    <message numerus="yes">
        <source>(of %n GB needed)</source>
        <translation type="unfinished">
            <numerusform>(de %n GB teastáil)</numerusform>
            <numerusform>(de %n GB teastáil)</numerusform>
            <numerusform>(de %n GB teastáil)</numerusform>
        </translation>
    </message>
    <message numerus="yes">
        <source>(%n GB needed for full chain)</source>
        <translation type="unfinished">
            <numerusform>(%n GB teastáil do slabhra iomlán)</numerusform>
            <numerusform>(%n GB teastáil do slabhra iomlán)</numerusform>
            <numerusform>(%n GB teastáil do slabhra iomlán)</numerusform>
        </translation>
    </message>
=======
>>>>>>> 7da4ae1f
    <message>
        <source>Your current spendable balance</source>
        <translation type="unfinished">D'iarmhéid reatha inchaite</translation>
    </message>
    <message>
        <source>Pending:</source>
        <translation type="unfinished">Ar feitheamh:</translation>
    </message>
    <message>
        <source>Total of transactions that have yet to be confirmed, and do not yet count toward the spendable balance</source>
        <translation type="unfinished">Iomlán na n-idirbheart nár deimhniú fós, agus nach bhfuil fós ag comhaireamh i dtreo an iarmhéid inchaite.</translation>
    </message>
    <message>
        <source>Immature:</source>
        <translation type="unfinished">Neamhaibí:</translation>
    </message>
    <message>
        <source>Mined balance that has not yet matured</source>
        <translation type="unfinished">Iarmhéid mianadóireacht nach bhfuil fós aibithe</translation>
    </message>
    <message>
        <source>Balances</source>
        <translation type="unfinished">Iarmhéideanna</translation>
    </message>
    <message>
        <source>Total:</source>
        <translation type="unfinished">Iomlán:</translation>
    </message>
    <message>
        <source>Your current total balance</source>
        <translation type="unfinished">D'iarmhéid iomlán reatha</translation>
    </message>
    <message>
        <source>Your current balance in watch-only addresses</source>
        <translation type="unfinished">D'iarmhéid iomlán reatha i seoltaí faire-amháin</translation>
    </message>
    <message>
<<<<<<< HEAD
        <source>Reverting this setting requires re-downloading the entire blockchain. It is faster to download the full chain first and prune it later. Disables some advanced features.</source>
        <translation type="unfinished">Teastaíonn an blocshlabhra iomlán a íoslódáil arís chun an socrú seo a fhilleadh. Tá sé níos sciobtha an slabhra iomlán a íoslódáil ar dtús agus é a bhearradh níos déanaí. Díchumasaíodh roinnt ardgnéithe.</translation>
=======
        <source>Spendable:</source>
        <translation type="unfinished">Ar fáil le caith:</translation>
    </message>
    <message>
        <source>Recent transactions</source>
        <translation type="unfinished">Idirbhearta le déanaí</translation>
>>>>>>> 7da4ae1f
    </message>
    <message>
        <source>Unconfirmed transactions to watch-only addresses</source>
        <translation type="unfinished">Idirbhearta neamhdheimhnithe chuig seoltaí faire-amháin</translation>
    </message>
    <message>
        <source>Mined balance in watch-only addresses that has not yet matured</source>
        <translation type="unfinished">Iarmhéid mianadóireacht i seoltaí faire-amháin nach bhfuil fós aibithe</translation>
    </message>
    <message>
        <source>Current total balance in watch-only addresses</source>
        <translation type="unfinished">Iarmhéid iomlán reatha i seoltaí faire-amháin</translation>
    </message>
    <message>
        <source>Privacy mode activated for the Overview tab. To unmask the values, uncheck Settings-&gt;Mask values.</source>
        <translation type="unfinished">Modh príobháideachta gníomhachtaithe don chluaisín Forbhreathnú. Chun na luachanna a nochtú, díthiceáil Socruithe-&gt;Luachanna maisc.</translation>
    </message>
</context>
<context>
    <name>PSBTOperationsDialog</name>
    <message>
        <source>Sign Tx</source>
        <translation type="unfinished">Sínigh Tx</translation>
    </message>
    <message>
        <source>Broadcast Tx</source>
        <translation type="unfinished">Craol Tx</translation>
    </message>
    <message>
        <source>Copy to Clipboard</source>
        <translation type="unfinished">Cóipeáil chuig Gearrthaisce</translation>
    </message>
    <message>
        <source>Close</source>
        <translation type="unfinished">Dún</translation>
    </message>
    <message>
        <source>Failed to load transaction: %1</source>
        <translation type="unfinished">Theip ar lódáil idirbheart: %1</translation>
    </message>
    <message>
        <source>Failed to sign transaction: %1</source>
        <translation type="unfinished">Theip ar síniú idirbheart: %1</translation>
    </message>
    <message>
        <source>Could not sign any more inputs.</source>
        <translation type="unfinished">Níorbh fhéidir níos mó ionchuir a shíniú.</translation>
    </message>
    <message>
        <source>Signed %1 inputs, but more signatures are still required.</source>
        <translation type="unfinished">Ionchuir %1 sínithe, ach tá tuilleadh sínithe fós ag teastáil.</translation>
    </message>
    <message>
        <source>Signed transaction successfully. Transaction is ready to broadcast.</source>
        <translation type="unfinished">Idirbheart sínithe go rathúil. Idirbheart réidh le craoladh.</translation>
    </message>
    <message>
        <source>Unknown error processing transaction.</source>
        <translation type="unfinished">Earráide anaithnid ag próiseáil idirbheart.</translation>
    </message>
    <message>
        <source>Transaction broadcast successfully! Transaction ID: %1</source>
        <translation type="unfinished">Craoladh idirbheart go rathúil! Aitheantas Idirbheart: %1</translation>
    </message>
    <message>
        <source>Transaction broadcast failed: %1</source>
        <translation type="unfinished">Theip ar chraoladh idirbhirt: %1</translation>
    </message>
    <message>
        <source>PSBT copied to clipboard.</source>
        <translation type="unfinished">Cóipeáladh IBSP chuig an gearrthaisce.</translation>
    </message>
    <message>
        <source>Save Transaction Data</source>
        <translation type="unfinished">Sábháil Sonraí Idirbheart</translation>
    </message>
    <message>
        <source>PSBT saved to disk.</source>
        <translation type="unfinished">IBSP sábháilte ar dhiosca.</translation>
    </message>
    <message>
        <source> * Sends %1 to %2</source>
        <translation type="unfinished"> * Seolann %1 chuig %2</translation>
    </message>
    <message>
        <source>Unable to calculate transaction fee or total transaction amount.</source>
        <translation type="unfinished">Ní féidir táille idirbhirt nó méid iomlán an idirbhirt a ríomh.</translation>
    </message>
    <message>
        <source>Pays transaction fee: </source>
        <translation type="unfinished">Íocann táille idirbhirt:</translation>
    </message>
    <message>
        <source>Total Amount</source>
        <translation type="unfinished">Iomlán</translation>
    </message>
    <message>
        <source>or</source>
        <translation type="unfinished">nó</translation>
    </message>
    <message>
        <source>Transaction has %1 unsigned inputs.</source>
        <translation type="unfinished">Tá %1 ionchur gan sín ag an idirbheart.</translation>
    </message>
    <message>
        <source>Transaction is missing some information about inputs.</source>
        <translation type="unfinished">Tá roinnt faisnéise faoi ionchuir in easnamh san idirbheart.</translation>
    </message>
    <message>
        <source>Transaction still needs signature(s).</source>
        <translation type="unfinished">Tá síni(ú/the) fós ag teastáil ón idirbheart.</translation>
    </message>
    <message>
        <source>(But this wallet cannot sign transactions.)</source>
        <translation type="unfinished">(Ach ní féidir leis an sparán seo idirbhearta a shíniú.)</translation>
    </message>
    <message>
        <source>(But this wallet does not have the right keys.)</source>
        <translation type="unfinished">(Ach níl na heochracha cearta ag an sparán seo.)</translation>
    </message>
    <message>
        <source>Transaction is fully signed and ready for broadcast.</source>
        <translation type="unfinished">Tá an t-idirbheart sínithe go hiomlán agus réidh le craoladh.</translation>
    </message>
    <message>
        <source>Transaction status is unknown.</source>
        <translation type="unfinished">Ní fios stádas idirbhirt.</translation>
    </message>
</context>
<context>
    <name>PaymentServer</name>
    <message>
        <source>Payment request error</source>
        <translation type="unfinished">Earráid iarratais íocaíocht</translation>
    </message>
    <message>
        <source>Cannot start bitcoin: click-to-pay handler</source>
        <translation type="unfinished">Ní féidir bitcoin a thosú: láimhseálaí cliceáil-chun-íoc</translation>
    </message>
    <message>
        <source>URI handling</source>
        <translation type="unfinished">Láimhseála URI</translation>
    </message>
    <message>
        <source>'bitcoin://' is not a valid URI. Use 'bitcoin:' instead.</source>
        <translation type="unfinished">Ní URI bailí é 'bitcoin://'. Úsáid 'bitcoin:' ina ionad.</translation>
    </message>
    <message>
        <source>URI cannot be parsed! This can be caused by an invalid Bitcoin address or malformed URI parameters.</source>
        <translation type="unfinished">Ní féidir URI a pharsáil! Is féidir le seoladh neamhbhailí Bitcoin nó paraiméadair URI drochfhoirmithe a bheith mar an chúis.</translation>
    </message>
    <message>
        <source>Payment request file handling</source>
        <translation type="unfinished">Iarratas ar íocaíocht láimhseáil comhad</translation>
    </message>
</context>
<context>
    <name>PeerTableModel</name>
    <message>
        <source>User Agent</source>
        <extracomment>Title of Peers Table column which contains the peer's User Agent string.</extracomment>
        <translation type="unfinished">Gníomhaire Úsáideora</translation>
    </message>
    <message>
        <source>Direction</source>
        <extracomment>Title of Peers Table column which indicates the direction the peer connection was initiated from.</extracomment>
        <translation type="unfinished">Treo</translation>
    </message>
    <message>
        <source>Sent</source>
        <extracomment>Title of Peers Table column which indicates the total amount of network information we have sent to the peer.</extracomment>
        <translation type="unfinished">Seolta</translation>
    </message>
    <message>
        <source>Received</source>
        <extracomment>Title of Peers Table column which indicates the total amount of network information we have received from the peer.</extracomment>
        <translation type="unfinished">Faighte</translation>
    </message>
    <message>
        <source>Address</source>
        <extracomment>Title of Peers Table column which contains the IP/Onion/I2P address of the connected peer.</extracomment>
        <translation type="unfinished">Seoladh</translation>
    </message>
    <message>
        <source>Type</source>
        <extracomment>Title of Peers Table column which describes the type of peer connection. The "type" describes why the connection exists.</extracomment>
        <translation type="unfinished">Cinéal</translation>
    </message>
    <message>
        <source>Network</source>
        <extracomment>Title of Peers Table column which states the network the peer connected through.</extracomment>
        <translation type="unfinished">Líonra</translation>
    </message>
    <message>
        <source>Inbound</source>
        <extracomment>An Inbound Connection from a Peer.</extracomment>
        <translation type="unfinished">Isteach</translation>
    </message>
    <message>
        <source>Outbound</source>
        <extracomment>An Outbound Connection to a Peer.</extracomment>
        <translation type="unfinished">Amach</translation>
    </message>
</context>
<context>
    <name>QRImageWidget</name>
    <message>
        <source>&amp;Copy Image</source>
        <translation type="unfinished">&amp;Cóipeáil Íomhá</translation>
    </message>
    <message>
        <source>Resulting URI too long, try to reduce the text for label / message.</source>
        <translation type="unfinished">URI mar thoradh ró-fhada, déan iarracht an téacs don lipéad / teachtaireacht a laghdú.</translation>
    </message>
    <message>
        <source>Error encoding URI into QR Code.</source>
        <translation type="unfinished">Earráid ag ionchódú URI chuig chód QR.</translation>
    </message>
    <message>
        <source>QR code support not available.</source>
        <translation type="unfinished">Níl tacaíocht cód QR ar fáil.</translation>
    </message>
    <message>
        <source>Save QR Code</source>
        <translation type="unfinished">Sabháil cód QR.</translation>
    </message>
    </context>
<context>
    <name>RPCConsole</name>
    <message>
        <source>N/A</source>
        <translation type="unfinished">N/B</translation>
    </message>
    <message>
        <source>Client version</source>
        <translation type="unfinished">Leagan cliant</translation>
    </message>
    <message>
        <source>&amp;Information</source>
        <translation type="unfinished">&amp;Faisnéis</translation>
    </message>
    <message>
        <source>General</source>
        <translation type="unfinished">Ginearálta</translation>
    </message>
    <message>
        <source>Datadir</source>
        <translation type="unfinished">Eolsonraí</translation>
    </message>
    <message>
        <source>To specify a non-default location of the data directory use the '%1' option.</source>
        <translation type="unfinished">Chun suíomh neamh-réamhshocraithe den eolaire sonraí a sainigh úsáid an rogha '%1'.</translation>
    </message>
    <message>
        <source>Blocksdir</source>
        <translation type="unfinished">Eolbloic</translation>
    </message>
    <message>
        <source>To specify a non-default location of the blocks directory use the '%1' option.</source>
        <translation type="unfinished">Chun suíomh neamh-réamhshocraithe den eolaire bloic a sainigh úsáid an rogha '%1'.</translation>
    </message>
    <message>
        <source>Startup time</source>
        <translation type="unfinished">Am tosaithe</translation>
    </message>
    <message>
        <source>Network</source>
        <translation type="unfinished">Líonra</translation>
    </message>
    <message>
        <source>Name</source>
        <translation type="unfinished">Ainm</translation>
    </message>
    <message>
<<<<<<< HEAD
        <source>&amp;OK</source>
        <translation type="unfinished">&amp;Togha</translation>
=======
        <source>Number of connections</source>
        <translation type="unfinished">Líon naisc</translation>
    </message>
    <message>
        <source>Block chain</source>
        <translation type="unfinished">Blocshlabhra</translation>
>>>>>>> 7da4ae1f
    </message>
    <message>
        <source>Memory Pool</source>
        <translation type="unfinished">Linn Cuimhne</translation>
    </message>
    <message>
        <source>Current number of transactions</source>
        <translation type="unfinished">Líon reatha h-idirbheart</translation>
    </message>
    <message>
        <source>Memory usage</source>
        <translation type="unfinished">Úsáid cuimhne</translation>
    </message>
    <message>
<<<<<<< HEAD
        <source>Confirm options reset</source>
        <extracomment>Window title text of pop-up window shown when the user has chosen to reset options.</extracomment>
        <translation type="unfinished">Deimhnigh athshocrú roghanna</translation>
    </message>
    <message>
        <source>Client restart required to activate changes.</source>
        <extracomment>Text explaining that the settings changed will not come into effect until the client is restarted.</extracomment>
        <translation type="unfinished">Atosú cliant ag teastáil chun athruithe a ghníomhachtú.</translation>
    </message>
    <message>
        <source>Client will be shut down. Do you want to proceed?</source>
        <extracomment>Text asking the user to confirm if they would like to proceed with a client shutdown.</extracomment>
        <translation type="unfinished">Múchfar an cliant. Ar mhaith leat dul ar aghaidh?</translation>
=======
        <source>Wallet: </source>
        <translation type="unfinished">Sparán:</translation>
    </message>
    <message>
        <source>(none)</source>
        <translation type="unfinished">(ceann ar bith)</translation>
    </message>
    <message>
        <source>&amp;Reset</source>
        <translation type="unfinished">&amp;Athshocraigh</translation>
>>>>>>> 7da4ae1f
    </message>
    <message>
        <source>Received</source>
        <translation type="unfinished">Faighte</translation>
    </message>
    <message>
        <source>Sent</source>
        <translation type="unfinished">Seolta</translation>
    </message>
    <message>
        <source>&amp;Peers</source>
        <translation type="unfinished">&amp;Piaraí</translation>
    </message>
    <message>
        <source>Banned peers</source>
        <translation type="unfinished">&amp;Piaraí coiscthe</translation>
    </message>
    <message>
        <source>Select a peer to view detailed information.</source>
        <translation type="unfinished">Roghnaigh piara chun faisnéis mhionsonraithe a fheiceáil.</translation>
    </message>
    <message>
        <source>Version</source>
        <translation type="unfinished">Leagan</translation>
    </message>
    <message>
        <source>Starting Block</source>
        <translation type="unfinished">Bloc Tosaigh</translation>
    </message>
    <message>
        <source>Synced Headers</source>
        <translation type="unfinished">Ceanntásca Sioncronaithe</translation>
    </message>
    <message>
        <source>Synced Blocks</source>
        <translation type="unfinished">Bloic Sioncronaithe</translation>
    </message>
    <message>
        <source>The mapped Autonomous System used for diversifying peer selection.</source>
        <translation type="unfinished">An Córas Uathrialach mapáilte a úsáidtear chun roghnú piaraí a éagsúlú.</translation>
    </message>
    <message>
        <source>Mapped AS</source>
        <translation type="unfinished">CU Mapáilte</translation>
    </message>
    <message>
        <source>User Agent</source>
        <translation type="unfinished">Gníomhaire Úsáideora</translation>
    </message>
    <message>
        <source>Node window</source>
        <translation type="unfinished">Fuinneog nód</translation>
    </message>
    <message>
        <source>Current block height</source>
        <translation type="unfinished">Airde bloc reatha</translation>
    </message>
    <message>
        <source>Open the %1 debug log file from the current data directory. This can take a few seconds for large log files.</source>
        <translation type="unfinished">Oscail an comhad loga dífhabhtaithe %1 ón eolaire sonraí reatha. Tógfaidh sé seo cúpla soicind do chomhaid loga móra.</translation>
    </message>
    <message>
        <source>Decrease font size</source>
        <translation type="unfinished">Laghdaigh clómhéid</translation>
    </message>
    <message>
        <source>Increase font size</source>
        <translation type="unfinished">Méadaigh clómhéid</translation>
    </message>
    <message>
        <source>Permissions</source>
        <translation type="unfinished">Ceadanna</translation>
    </message>
    <message>
        <source>Services</source>
        <translation type="unfinished">Seirbhísí</translation>
    </message>
    <message>
        <source>Connection Time</source>
        <translation type="unfinished">Am Ceangail</translation>
    </message>
    <message>
        <source>Last Send</source>
        <translation type="unfinished">Seol Deireanach</translation>
    </message>
    <message>
        <source>Last Receive</source>
        <translation type="unfinished">Glac Deireanach</translation>
    </message>
    <message>
        <source>Ping Time</source>
        <translation type="unfinished">Am Ping</translation>
    </message>
    <message>
        <source>The duration of a currently outstanding ping.</source>
        <translation type="unfinished">Tréimhse reatha ping fós amuigh</translation>
    </message>
    <message>
        <source>Ping Wait</source>
        <translation type="unfinished">Feitheamh Ping</translation>
    </message>
    <message>
        <source>Min Ping</source>
        <translation type="unfinished">Íos-Ping</translation>
    </message>
    <message>
        <source>Time Offset</source>
        <translation type="unfinished">Fritháireamh Ama</translation>
    </message>
    <message>
        <source>Last block time</source>
        <translation type="unfinished">Am bloc deireanach</translation>
    </message>
    <message>
        <source>&amp;Open</source>
        <translation type="unfinished">&amp;Oscail</translation>
    </message>
    <message>
        <source>&amp;Console</source>
        <translation type="unfinished">&amp;Consól</translation>
    </message>
    <message>
        <source>&amp;Network Traffic</source>
        <translation type="unfinished">&amp;Trácht Líonra</translation>
    </message>
    <message>
        <source>Totals</source>
        <translation type="unfinished">Iomlán</translation>
    </message>
    <message>
        <source>Debug log file</source>
        <translation type="unfinished">Comhad logála dífhabhtaigh</translation>
    </message>
    <message>
        <source>Clear console</source>
        <translation type="unfinished">Glan consól</translation>
    </message>
    <message>
        <source>In:</source>
        <translation type="unfinished">Isteach:</translation>
    </message>
    <message>
        <source>Out:</source>
        <translation type="unfinished">Amach:</translation>
    </message>
    <message>
        <source>&amp;Disconnect</source>
        <translation type="unfinished">&amp;Scaoil</translation>
    </message>
    <message>
        <source>1 &amp;hour</source>
        <translation type="unfinished">1 &amp;uair</translation>
    </message>
    <message>
        <source>1 &amp;week</source>
        <translation type="unfinished">1 &amp;seachtain</translation>
    </message>
    <message>
        <source>1 &amp;year</source>
        <translation type="unfinished">1 &amp;bhliain</translation>
    </message>
    <message>
        <source>&amp;Unban</source>
        <translation type="unfinished">&amp;Díchosc</translation>
    </message>
    <message>
        <source>Network activity disabled</source>
        <translation type="unfinished">Gníomhaíocht líonra díchumasaithe</translation>
    </message>
    <message>
        <source>Executing command without any wallet</source>
        <translation type="unfinished">Ag rith ordú gan aon sparán</translation>
    </message>
    <message>
        <source>Executing command using "%1" wallet</source>
        <translation type="unfinished">Ag rith ordú ag úsáid sparán "%1"</translation>
    </message>
    <message>
        <source>via %1</source>
        <translation type="unfinished">trí %1</translation>
    </message>
    <message>
        <source>Yes</source>
        <translation type="unfinished">Tá</translation>
    </message>
    <message>
        <source>No</source>
        <translation type="unfinished">Níl</translation>
    </message>
    <message>
        <source>To</source>
        <translation type="unfinished">Chuig</translation>
    </message>
    <message>
        <source>From</source>
        <translation type="unfinished">Ó</translation>
    </message>
    <message>
        <source>Ban for</source>
        <translation type="unfinished">Cosc do</translation>
    </message>
    <message>
        <source>Unknown</source>
        <translation type="unfinished">Anaithnid</translation>
    </message>
</context>
<context>
    <name>ReceiveCoinsDialog</name>
    <message>
        <source>&amp;Amount:</source>
        <translation type="unfinished">&amp;Suim</translation>
    </message>
    <message>
        <source>&amp;Label:</source>
        <translation type="unfinished">&amp;Lipéad</translation>
    </message>
    <message>
        <source>&amp;Message:</source>
        <translation type="unfinished">&amp;Teachtaireacht</translation>
    </message>
    <message>
        <source>An optional message to attach to the payment request, which will be displayed when the request is opened. Note: The message will not be sent with the payment over the Bitcoin network.</source>
        <translation type="unfinished">Teachtaireacht roghnach le ceangal leis an iarratas íocaíocht, a thaispeánfar nuair a osclaítear an iarraidh. Nóta: Ní sheolfar an teachtaireacht leis an íocaíocht thar líonra Bitcoin.</translation>
    </message>
    <message>
        <source>An optional label to associate with the new receiving address.</source>
        <translation type="unfinished">Lipéad roghnach chun comhcheangail leis an seoladh glactha nua.</translation>
    </message>
    <message>
        <source>Use this form to request payments. All fields are &lt;b&gt;optional&lt;/b&gt;.</source>
        <translation type="unfinished">Úsáid an fhoirm seo chun íocaíochtaí a iarraidh. Tá gach réimse &lt;b&gt;roghnach&lt;/b&gt;.</translation>
    </message>
    <message>
        <source>An optional amount to request. Leave this empty or zero to not request a specific amount.</source>
        <translation type="unfinished">Suim roghnach le hiarraidh. Fág é seo folamh nó nialas chun ná iarr méid ar leith.</translation>
    </message>
    <message>
        <source>An optional label to associate with the new receiving address (used by you to identify an invoice).  It is also attached to the payment request.</source>
        <translation type="unfinished">Lipéad roghnach chun é a comhcheangail leis an seoladh glactha nua (a úsáideann tú chun sonrasc a aithint). Tá sé ceangailte leis an iarraidh ar íocaíocht freisin.</translation>
    </message>
    <message>
        <source>An optional message that is attached to the payment request and may be displayed to the sender.</source>
        <translation type="unfinished">Teachtaireacht roghnach atá ceangailte leis an iarratas ar íocaíocht agus a fhéadfar a thaispeáint don seoltóir.</translation>
    </message>
    <message>
        <source>&amp;Create new receiving address</source>
        <translation type="unfinished">&amp;Cruthaigh seoladh glactha nua</translation>
    </message>
    <message>
        <source>Clear all fields of the form.</source>
        <translation type="unfinished">Glan gach réimse den fhoirm.</translation>
    </message>
    <message>
        <source>Clear</source>
        <translation type="unfinished">Glan</translation>
    </message>
    <message>
        <source>Requested payments history</source>
        <translation type="unfinished">Stair na n-íocaíochtaí iarrtha</translation>
    </message>
    <message>
        <source>Show the selected request (does the same as double clicking an entry)</source>
        <translation type="unfinished">Taispeáin an iarraidh roghnaithe (déanann sé an rud céanna le hiontráil a déchliceáil)</translation>
    </message>
    <message>
        <source>Show</source>
        <translation type="unfinished">Taispeáin</translation>
    </message>
    <message>
        <source>Remove the selected entries from the list</source>
        <translation type="unfinished">Bain na hiontrálacha roghnaithe ón liosta</translation>
    </message>
    <message>
        <source>Remove</source>
        <translation type="unfinished">Bain</translation>
    </message>
    <message>
        <source>Copy &amp;URI</source>
        <translation type="unfinished">Cóipeáil &amp;URI</translation>
    </message>
    <message>
        <source>Could not unlock wallet.</source>
        <translation type="unfinished">Níorbh fhéidir sparán a dhíghlasáil.</translation>
    </message>
    <message>
        <source>Could not generate new %1 address</source>
        <translation type="unfinished">Níorbh fhéidir seoladh nua %1 a ghiniúint</translation>
    </message>
</context>
<context>
    <name>ReceiveRequestDialog</name>
    <message>
        <source>Address:</source>
        <translation type="unfinished">Seoladh:</translation>
    </message>
    <message>
        <source>Amount:</source>
        <translation type="unfinished">Suim:</translation>
    </message>
    <message>
        <source>Label:</source>
        <translation type="unfinished">Lipéad:</translation>
    </message>
    <message>
        <source>Message:</source>
        <translation type="unfinished">Teachtaireacht:</translation>
    </message>
    <message>
        <source>Wallet:</source>
        <translation type="unfinished">Sparán:</translation>
    </message>
    <message>
        <source>Copy &amp;URI</source>
        <translation type="unfinished">Cóipeáil &amp;URI</translation>
    </message>
    <message>
        <source>Copy &amp;Address</source>
        <translation type="unfinished">Cóipeáil &amp;Seoladh</translation>
    </message>
    <message>
        <source>Payment information</source>
        <translation type="unfinished">Faisnéis íocaíochta</translation>
    </message>
    <message>
        <source>Request payment to %1</source>
        <translation type="unfinished">Iarr íocaíocht chuig %1</translation>
    </message>
</context>
<context>
    <name>RecentRequestsTableModel</name>
    <message>
        <source>Date</source>
        <translation type="unfinished">Dáta</translation>
    </message>
    <message>
        <source>Label</source>
        <translation type="unfinished">Lipéad</translation>
    </message>
    <message>
        <source>Message</source>
        <translation type="unfinished">Teachtaireacht</translation>
    </message>
    <message>
        <source>(no label)</source>
        <translation type="unfinished">(gan lipéad)</translation>
    </message>
    <message>
        <source>(no message)</source>
        <translation type="unfinished">(gan teachtaireacht)</translation>
    </message>
    <message>
        <source>(no amount requested)</source>
        <translation type="unfinished">(níor iarradh aon suim)</translation>
    </message>
    <message>
        <source>Requested</source>
        <translation type="unfinished">Iarrtha</translation>
    </message>
</context>
<context>
    <name>SendCoinsDialog</name>
    <message>
        <source>Send Coins</source>
        <translation type="unfinished">Seol Boinn</translation>
    </message>
    <message>
        <source>Coin Control Features</source>
        <translation type="unfinished">Gnéithe Rialú Bonn</translation>
    </message>
    <message>
        <source>automatically selected</source>
        <translation type="unfinished">roghnaithe go huathoibríoch</translation>
    </message>
    <message>
        <source>Insufficient funds!</source>
        <translation type="unfinished">Neamhleor airgead!</translation>
    </message>
    <message>
        <source>Quantity:</source>
        <translation type="unfinished">Méid:</translation>
    </message>
    <message>
        <source>Bytes:</source>
        <translation type="unfinished">Bearta:</translation>
    </message>
    <message>
        <source>Amount:</source>
        <translation type="unfinished">Suim:</translation>
    </message>
    <message>
        <source>Fee:</source>
        <translation type="unfinished">Táille:</translation>
    </message>
    <message>
        <source>After Fee:</source>
        <translation type="unfinished">Iar-tháille:</translation>
    </message>
    <message>
        <source>Change:</source>
        <translation type="unfinished">Sóinseáil:</translation>
    </message>
    <message>
        <source>If this is activated, but the change address is empty or invalid, change will be sent to a newly generated address.</source>
        <translation type="unfinished">Má ghníomhachtaítear é seo, ach go bhfuil an seoladh sóinseáil folamh nó neamhbhailí, seolfar sóinseáil chuig seoladh nua-ghinte.</translation>
    </message>
    <message>
        <source>Custom change address</source>
        <translation type="unfinished">Seoladh sóinseáil saincheaptha</translation>
    </message>
    <message>
        <source>Transaction Fee:</source>
        <translation type="unfinished">Táille Idirbheart:</translation>
    </message>
    <message>
        <source>Using the fallbackfee can result in sending a transaction that will take several hours or days (or never) to confirm. Consider choosing your fee manually or wait until you have validated the complete chain.</source>
        <translation type="unfinished">Má úsáidtear an táilletacachumas is féidir idirbheart a sheoladh a thógfaidh roinnt uaireanta nó laethanta (nó riamh) dearbhú. Smaoinigh ar do tháille a roghnú de láimh nó fan go mbeidh an slabhra iomlán bailíochtaithe agat.</translation>
    </message>
    <message>
        <source>Warning: Fee estimation is currently not possible.</source>
        <translation type="unfinished">Rabhadh: Ní féidir meastachán táillí a dhéanamh faoi láthair.</translation>
    </message>
    <message>
        <source>per kilobyte</source>
        <translation type="unfinished">in aghaidh an cilibheart</translation>
    </message>
    <message>
        <source>Hide</source>
        <translation type="unfinished">Folaigh</translation>
    </message>
    <message>
        <source>Recommended:</source>
        <translation type="unfinished">Molta:</translation>
    </message>
    <message>
        <source>Custom:</source>
        <translation type="unfinished">Saincheaptha:</translation>
    </message>
    <message>
        <source>Send to multiple recipients at once</source>
        <translation type="unfinished">Seol chuig faighteoirí iolracha ag an am céanna</translation>
    </message>
    <message>
        <source>Add &amp;Recipient</source>
        <translation type="unfinished">Cuir &amp;Faighteoir</translation>
    </message>
    <message>
        <source>Clear all fields of the form.</source>
        <translation type="unfinished">Glan gach réimse den fhoirm.</translation>
    </message>
    <message>
        <source>Dust:</source>
        <translation type="unfinished">Dusta:</translation>
    </message>
    <message>
        <source>Hide transaction fee settings</source>
        <translation type="unfinished">Folaigh socruithe táillí idirbhirt</translation>
    </message>
    <message>
        <source>When there is less transaction volume than space in the blocks, miners as well as relaying nodes may enforce a minimum fee. Paying only this minimum fee is just fine, but be aware that this can result in a never confirming transaction once there is more demand for bitcoin transactions than the network can process.</source>
        <translation type="unfinished">Nuair a bhíonn méid idirbhirt níos lú ná spás sna bloic, féadfaidh mianadóirí chomh maith le nóid athsheachadadh táille íosta a fhorfheidhmiú. Tá sé sách maith an táille íosta seo a íoc, ach bíodh a fhios agat go bhféadfadh idirbheart nach ndeimhnítear riamh a bheith mar thoradh air seo a nuair a bhíonn níos mó éilimh ar idirbhearta bitcoin ná mar is féidir leis an líonra a phróiseáil.</translation>
    </message>
    <message>
        <source>A too low fee might result in a never confirming transaction (read the tooltip)</source>
        <translation type="unfinished">D’fhéadfadh idirbheart nach ndeimhnítear riamh a bheith mar thoradh ar tháille ró-íseal (léigh an leid uirlise)</translation>
    </message>
    <message>
        <source>Confirmation time target:</source>
        <translation type="unfinished">Sprioc am dearbhaithe:</translation>
    </message>
    <message>
        <source>Enable Replace-By-Fee</source>
        <translation type="unfinished">Cumasaigh Athchuir-Le-Táille</translation>
    </message>
    <message>
        <source>With Replace-By-Fee (BIP-125) you can increase a transaction's fee after it is sent. Without this, a higher fee may be recommended to compensate for increased transaction delay risk.</source>
        <translation type="unfinished">Le Athchuir-Le-Táille (BIP-125) is féidir leat táille idirbhirt a mhéadú tar éis é a sheoladh. Gan é seo, féadfar táille níos airde a mholadh chun riosca méadaithe moille idirbheart a cúitigh.</translation>
    </message>
    <message>
        <source>Clear &amp;All</source>
        <translation type="unfinished">&amp;Glan Gach</translation>
    </message>
    <message>
        <source>Balance:</source>
        <translation type="unfinished">Iarmhéid</translation>
    </message>
    <message>
        <source>Confirm the send action</source>
        <translation type="unfinished">Deimhnigh an gníomh seol</translation>
    </message>
    <message>
        <source>S&amp;end</source>
        <translation type="unfinished">S&amp;eol</translation>
    </message>
    <message>
        <source>Copy quantity</source>
        <translation type="unfinished">Cóipeáil méid</translation>
    </message>
    <message>
        <source>Copy amount</source>
        <translation type="unfinished">Cóipeáil suim</translation>
    </message>
    <message>
        <source>Copy fee</source>
        <translation type="unfinished">Cóipeáíl táille</translation>
    </message>
    <message>
        <source>Copy after fee</source>
        <translation type="unfinished">Cóipeáíl iar-tháille</translation>
    </message>
    <message>
        <source>Copy bytes</source>
        <translation type="unfinished">Cóipeáíl bearta</translation>
    </message>
    <message>
        <source>Copy dust</source>
        <translation type="unfinished">Cóipeáíl dusta</translation>
    </message>
    <message>
        <source>Copy change</source>
        <translation type="unfinished">Cóipeáíl sóinseáil</translation>
    </message>
    <message>
        <source>%1 (%2 blocks)</source>
        <translation type="unfinished">%1 (%2 bloic)</translation>
    </message>
    <message>
        <source>Cr&amp;eate Unsigned</source>
        <translation type="unfinished">Cruthaigh Gan Sín</translation>
    </message>
    <message>
        <source>Creates a Partially Signed Bitcoin Transaction (PSBT) for use with e.g. an offline %1 wallet, or a PSBT-compatible hardware wallet.</source>
        <translation type="unfinished">Cruthaíonn Idirbheart Bitcoin Sínithe go Páirteach (IBSP) le húsáid le e.g. sparán as líne %1, nó sparán crua-earraí atá comhoiriúnach le IBSP.</translation>
    </message>
    <message>
        <source> from wallet '%1'</source>
        <translation type="unfinished">ó sparán '%1'</translation>
    </message>
    <message>
        <source>%1 to '%2'</source>
        <translation type="unfinished">%1 go '%2'</translation>
    </message>
    <message>
        <source>%1 to %2</source>
        <translation type="unfinished">%1 go %2</translation>
    </message>
    <message>
        <source>Save Transaction Data</source>
        <translation type="unfinished">Sábháil Sonraí Idirbheart</translation>
    </message>
    <message>
        <source>PSBT saved</source>
        <extracomment>Popup message when a PSBT has been saved to a file</extracomment>
        <translation type="unfinished">IBSP sábháilte</translation>
    </message>
    <message>
        <source>or</source>
        <translation type="unfinished">nó</translation>
    </message>
    <message>
        <source>You can increase the fee later (signals Replace-By-Fee, BIP-125).</source>
        <translation type="unfinished">Féadfaidh tú an táille a mhéadú níos déanaí (comhartha chuig Athchuir-Le-Táille, BIP-125).</translation>
    </message>
    <message>
        <source>Please, review your transaction proposal. This will produce a Partially Signed Bitcoin Transaction (PSBT) which you can save or copy and then sign with e.g. an offline %1 wallet, or a PSBT-compatible hardware wallet.</source>
        <extracomment>Text to inform a user attempting to create a transaction of their current options. At this stage, a user can only create a PSBT. This string is displayed when private keys are disabled and an external signer is not available.</extracomment>
        <translation type="unfinished">Le do thoil, déan athbhreithniú ar do thogra idirbhirt. Tabharfaidh sé seo Idirbheart Bitcoin Sínithe go Páirteach (IBSP) ar féidir leat a shábháil nó a chóipeáil agus a shíniú ansin le m.sh. sparán as líne %1, nó sparán crua-earraí atá comhoiriúnach le IBSP.</translation>
    </message>
    <message>
        <source>Please, review your transaction.</source>
        <extracomment>Text to prompt a user to review the details of the transaction they are attempting to send.</extracomment>
        <translation type="unfinished">Le do thoil, déan athbhreithniú ar d’idirbheart.</translation>
    </message>
    <message>
        <source>Transaction fee</source>
        <translation type="unfinished">Táille idirbhirt</translation>
    </message>
    <message>
        <source>Not signalling Replace-By-Fee, BIP-125.</source>
        <translation type="unfinished">Níl comhartha chuig Athchuir-Le-Táille, BIP-125</translation>
    </message>
    <message>
        <source>Total Amount</source>
        <translation type="unfinished">Iomlán</translation>
    </message>
    <message>
        <source>Confirm send coins</source>
        <translation type="unfinished">Deimhnigh seol boinn</translation>
    </message>
    <message>
        <source>Watch-only balance:</source>
        <translation type="unfinished">Iarmhéid faire-amháin:</translation>
    </message>
    <message>
        <source>The recipient address is not valid. Please recheck.</source>
        <translation type="unfinished">Níl seoladh an fhaighteora bailí. Athsheiceáil le do thoil.</translation>
    </message>
    <message>
        <source>The amount to pay must be larger than 0.</source>
        <translation type="unfinished">Caithfidh an méid le híoc a bheith níos mó ná 0.</translation>
    </message>
    <message>
        <source>The amount exceeds your balance.</source>
        <translation type="unfinished">Sáraíonn an méid d’iarmhéid.</translation>
    </message>
    <message>
        <source>The total exceeds your balance when the %1 transaction fee is included.</source>
        <translation type="unfinished">Sáraíonn an t-iomlán d’iarmhéid nuair a chuirtear an táille idirbhirt %1 san áireamh.</translation>
    </message>
    <message>
        <source>Duplicate address found: addresses should only be used once each.</source>
        <translation type="unfinished">Seoladh dúblach faighte: níor cheart seoltaí a úsáid ach uair amháin an ceann.</translation>
    </message>
    <message>
        <source>Transaction creation failed!</source>
        <translation type="unfinished">Theip ar chruthú idirbheart!</translation>
    </message>
    <message>
        <source>A fee higher than %1 is considered an absurdly high fee.</source>
        <translation type="unfinished">Meastar gur táille áiféiseach ard í táille níos airde ná %1.</translation>
    </message>
    <message numerus="yes">
        <source>Estimated to begin confirmation within %n block(s).</source>
        <translation type="unfinished">
            <numerusform />
            <numerusform />
            <numerusform />
        </translation>
    </message>
    <message>
        <source>Warning: Invalid Bitcoin address</source>
        <translation type="unfinished">Rabhadh: Seoladh neamhbhailí Bitcoin</translation>
    </message>
    <message>
        <source>Warning: Unknown change address</source>
        <translation type="unfinished">Rabhadh: Seoladh sóinseáil anaithnid</translation>
    </message>
    <message>
        <source>Confirm custom change address</source>
        <translation type="unfinished">Deimhnigh seoladh sóinseáil saincheaptha</translation>
    </message>
    <message>
        <source>The address you selected for change is not part of this wallet. Any or all funds in your wallet may be sent to this address. Are you sure?</source>
        <translation type="unfinished">Ní cuid den sparán seo an seoladh a roghnaigh tú le haghaidh sóinseáil. Féadfar aon chistí nó gach ciste i do sparán a sheoladh chuig an seoladh seo. An bhfuil tú cinnte?</translation>
    </message>
    <message>
        <source>(no label)</source>
        <translation type="unfinished">(gan lipéad)</translation>
    </message>
</context>
<context>
    <name>SendCoinsEntry</name>
    <message>
        <source>A&amp;mount:</source>
        <translation type="unfinished">&amp;Suim:</translation>
    </message>
    <message>
        <source>Pay &amp;To:</source>
        <translation type="unfinished">Íoc &amp;Chuig:</translation>
    </message>
    <message>
        <source>&amp;Label:</source>
        <translation type="unfinished">&amp;Lipéad</translation>
    </message>
    <message>
        <source>Choose previously used address</source>
        <translation type="unfinished">Roghnaigh seoladh a úsáideadh roimhe seo</translation>
    </message>
    <message>
        <source>The Bitcoin address to send the payment to</source>
        <translation type="unfinished">Seoladh Bitcoin chun an íocaíocht a sheoladh chuig</translation>
    </message>
    <message>
        <source>Paste address from clipboard</source>
        <translation type="unfinished">Greamaigh seoladh ón gearrthaisce</translation>
    </message>
    <message>
        <source>Remove this entry</source>
        <translation type="unfinished">Bain an iontráil seo</translation>
    </message>
    <message>
        <source>The amount to send in the selected unit</source>
        <translation type="unfinished">An méid atá le seoladh san aonad roghnaithe</translation>
    </message>
    <message>
        <source>The fee will be deducted from the amount being sent. The recipient will receive less bitcoins than you enter in the amount field. If multiple recipients are selected, the fee is split equally.</source>
        <translation type="unfinished">Bainfear an táille ón méid a sheolfar. Gheobhaidh an faighteoir níos lú bitcoins ná mar a iontrálann tú sa réimse méid. Má roghnaítear faighteoirí iolracha, roinntear an táille go cothrom.</translation>
    </message>
    <message>
        <source>S&amp;ubtract fee from amount</source>
        <translation type="unfinished">&amp;Dealaigh táille ón suim</translation>
    </message>
    <message>
        <source>Use available balance</source>
        <translation type="unfinished">Úsáid iarmhéid inúsáidte</translation>
    </message>
    <message>
        <source>Message:</source>
        <translation type="unfinished">Teachtaireacht:</translation>
    </message>
    <message>
        <source>Enter a label for this address to add it to the list of used addresses</source>
        <translation type="unfinished">Iontráil lipéad don seoladh seo chun é a chur le liosta na seoltaí úsáidte</translation>
    </message>
    <message>
        <source>A message that was attached to the bitcoin: URI which will be stored with the transaction for your reference. Note: This message will not be sent over the Bitcoin network.</source>
        <translation type="unfinished">Teachtaireacht a bhí ceangailte leis an bitcoin: URI a stórálfar leis an idirbheart le haghaidh do thagairt. Nóta: Ní sheolfar an teachtaireacht seo thar líonra Bitcoin.</translation>
    </message>
</context>
<context>
    <name>SendConfirmationDialog</name>
    <message>
        <source>Send</source>
        <translation type="unfinished">Seol</translation>
    </message>
    <message>
        <source>Create Unsigned</source>
        <translation type="unfinished">Cruthaigh Gan Sín</translation>
    </message>
</context>
<context>
    <name>SignVerifyMessageDialog</name>
    <message>
        <source>Signatures - Sign / Verify a Message</source>
        <translation type="unfinished">Sínithe - Sínigh / Dearbhaigh Teachtaireacht</translation>
    </message>
    <message>
        <source>&amp;Sign Message</source>
        <translation type="unfinished">&amp;Sínigh Teachtaireacht</translation>
    </message>
    <message>
        <source>You can sign messages/agreements with your addresses to prove you can receive bitcoins sent to them. Be careful not to sign anything vague or random, as phishing attacks may try to trick you into signing your identity over to them. Only sign fully-detailed statements you agree to.</source>
        <translation type="unfinished">Féadfaidh tú teachtaireachtaí / comhaontuithe a shíniú le do sheoltaí chun a chruthú gur féidir leat bitcoins a sheoltear chucu a fháil. Bí cúramach gan aon rud doiléir nó randamach a shíniú, mar d’fhéadfadh ionsaithe fioscaireachta iarracht ar d’aitheantas a shíniú chucu. Ná sínigh ach ráitis lán-mhionsonraithe a aontaíonn tú leo.</translation>
    </message>
    <message>
        <source>The Bitcoin address to sign the message with</source>
        <translation type="unfinished">An seoladh Bitcoin chun an teachtaireacht a shíniú le</translation>
    </message>
    <message>
        <source>Choose previously used address</source>
        <translation type="unfinished">Roghnaigh seoladh a úsáideadh roimhe seo</translation>
    </message>
    <message>
        <source>Paste address from clipboard</source>
        <translation type="unfinished">Greamaigh seoladh ón gearrthaisce</translation>
    </message>
    <message>
        <source>Enter the message you want to sign here</source>
        <translation type="unfinished">Iontráil an teachtaireacht a theastaíonn uait a shíniú anseo</translation>
    </message>
    <message>
        <source>Signature</source>
        <translation type="unfinished">Síniú</translation>
    </message>
    <message>
        <source>Copy the current signature to the system clipboard</source>
        <translation type="unfinished">Cóipeáil an síniú reatha chuig gearrthaisce an chórais</translation>
    </message>
    <message>
        <source>Sign the message to prove you own this Bitcoin address</source>
        <translation type="unfinished">Sínigh an teachtaireacht chun a chruthú gur leat an seoladh Bitcoin seo</translation>
    </message>
    <message>
        <source>Sign &amp;Message</source>
        <translation type="unfinished">Sínigh &amp;Teachtaireacht</translation>
    </message>
    <message>
        <source>Reset all sign message fields</source>
        <translation type="unfinished">Athshocraigh gach réimse sínigh teachtaireacht</translation>
    </message>
    <message>
        <source>Clear &amp;All</source>
        <translation type="unfinished">&amp;Glan Gach</translation>
    </message>
    <message>
        <source>&amp;Verify Message</source>
        <translation type="unfinished">&amp;Fíoraigh Teachtaireacht</translation>
    </message>
    <message>
        <source>Enter the receiver's address, message (ensure you copy line breaks, spaces, tabs, etc. exactly) and signature below to verify the message. Be careful not to read more into the signature than what is in the signed message itself, to avoid being tricked by a man-in-the-middle attack. Note that this only proves the signing party receives with the address, it cannot prove sendership of any transaction!</source>
        <translation type="unfinished">Cuir isteach seoladh an ghlacadóra, teachtaireacht  (déan cinnte go gcóipeálann tú bristeacha líne, spásanna, táib, srl. go díreach) agus sínigh thíos chun an teachtaireacht a fhíorú. Bí cúramach gan níos mó a léamh isteach sa síniú ná mar atá sa teachtaireacht sínithe féin, ionas nach dtarlóidh ionsaí socadáin duit. Tabhair faoi deara nach gcruthóidh sé seo ach go bhfaigheann an páirtí sínithe leis an seoladh, ní féidir leis seolta aon idirbhirt a chruthú!</translation>
    </message>
    <message>
        <source>The Bitcoin address the message was signed with</source>
        <translation type="unfinished">An seoladh Bitcoin a síníodh an teachtaireacht leis</translation>
    </message>
    <message>
        <source>The signed message to verify</source>
        <translation type="unfinished">An teachtaireacht sínithe le fíorú</translation>
    </message>
    <message>
        <source>The signature given when the message was signed</source>
        <translation type="unfinished">An síniú a tugadh nuair a síníodh an teachtaireacht</translation>
    </message>
    <message>
        <source>Verify the message to ensure it was signed with the specified Bitcoin address</source>
        <translation type="unfinished">Fíoraigh an teachtaireacht lena chinntiú go raibh sí sínithe leis an seoladh Bitcoin sainithe </translation>
    </message>
    <message>
        <source>Verify &amp;Message</source>
        <translation type="unfinished">Fíoraigh &amp;Teachtaireacht</translation>
    </message>
    <message>
        <source>Reset all verify message fields</source>
        <translation type="unfinished">Athshocraigh gach réimse fíorú teachtaireacht</translation>
    </message>
    <message>
        <source>Click "Sign Message" to generate signature</source>
        <translation type="unfinished">Cliceáil "Sínigh Teachtaireacht" chun síniú a ghiniúint</translation>
    </message>
    <message>
        <source>The entered address is invalid.</source>
        <translation type="unfinished">Tá an seoladh a iontráladh neamhbhailí.</translation>
    </message>
    <message>
        <source>Please check the address and try again.</source>
        <translation type="unfinished">Seiceáil an seoladh le do thoil agus triail arís.</translation>
    </message>
    <message>
        <source>The entered address does not refer to a key.</source>
        <translation type="unfinished">Ní thagraíonn an seoladh a iontráladh d’eochair.</translation>
    </message>
    <message>
        <source>Wallet unlock was cancelled.</source>
        <translation type="unfinished">Cuireadh díghlasáil sparán ar ceal.</translation>
    </message>
    <message>
        <source>No error</source>
        <translation type="unfinished">Níl earráid</translation>
    </message>
    <message>
        <source>Private key for the entered address is not available.</source>
        <translation type="unfinished">Níl eochair phríobháideach don seoladh a iontráladh ar fáil.</translation>
    </message>
    <message>
        <source>Message signing failed.</source>
        <translation type="unfinished">Theip ar shíniú teachtaireachtaí.</translation>
    </message>
    <message>
        <source>Message signed.</source>
        <translation type="unfinished">Teachtaireacht sínithe.</translation>
    </message>
    <message>
        <source>The signature could not be decoded.</source>
        <translation type="unfinished">Ní fhéadfaí an síniú a dhíchódú.</translation>
    </message>
    <message>
        <source>Please check the signature and try again.</source>
        <translation type="unfinished">Seiceáil an síniú le do thoil agus triail arís.</translation>
    </message>
    <message>
        <source>The signature did not match the message digest.</source>
        <translation type="unfinished">Níor meaitseáil an síniú leis an aschur haisfheidhme.</translation>
    </message>
    <message>
        <source>Message verification failed.</source>
        <translation type="unfinished">Theip ar fhíorú teachtaireachta.</translation>
    </message>
    <message>
        <source>Message verified.</source>
        <translation type="unfinished">Teachtaireacht fíoraithe.</translation>
    </message>
</context>
<context>
    <name>TransactionDesc</name>
    <message>
        <source>conflicted with a transaction with %1 confirmations</source>
        <extracomment>Text explaining the current status of a transaction, shown in the status field of the details window for this transaction. This status represents an unconfirmed transaction that conflicts with a confirmed transaction.</extracomment>
        <translation type="unfinished">faoi choimhlint le idirbheart le %1 dearbhuithe</translation>
    </message>
    <message>
        <source>abandoned</source>
        <extracomment>Text explaining the current status of a transaction, shown in the status field of the details window for this transaction. This status represents an abandoned transaction.</extracomment>
        <translation type="unfinished">tréigthe</translation>
    </message>
    <message>
        <source>%1/unconfirmed</source>
        <extracomment>Text explaining the current status of a transaction, shown in the status field of the details window for this transaction. This status represents a transaction confirmed in at least one block, but less than 6 blocks.</extracomment>
        <translation type="unfinished">%1/neamhdheimhnithe</translation>
    </message>
    <message>
        <source>%1 confirmations</source>
        <extracomment>Text explaining the current status of a transaction, shown in the status field of the details window for this transaction. This status represents a transaction confirmed in 6 or more blocks.</extracomment>
        <translation type="unfinished">%1 dearbhuithe</translation>
    </message>
    <message>
        <source>Status</source>
        <translation type="unfinished">Stádas</translation>
    </message>
    <message>
        <source>Date</source>
        <translation type="unfinished">Dáta</translation>
    </message>
    <message>
        <source>Source</source>
        <translation type="unfinished">Foinse</translation>
    </message>
    <message>
        <source>Generated</source>
        <translation type="unfinished">Ghinte</translation>
    </message>
    <message>
        <source>From</source>
        <translation type="unfinished">Ó</translation>
    </message>
    <message>
        <source>unknown</source>
        <translation type="unfinished">neamhaithnid</translation>
    </message>
    <message>
        <source>To</source>
        <translation type="unfinished">Chuig</translation>
    </message>
    <message>
        <source>own address</source>
        <translation type="unfinished">seoladh féin</translation>
    </message>
    <message>
        <source>watch-only</source>
        <translation type="unfinished">faire-amháin</translation>
    </message>
    <message>
        <source>label</source>
        <translation type="unfinished">lipéad</translation>
    </message>
    <message>
        <source>Credit</source>
        <translation type="unfinished">Creidmheas</translation>
    </message>
    <message numerus="yes">
        <source>matures in %n more block(s)</source>
        <translation type="unfinished">
            <numerusform />
            <numerusform />
            <numerusform />
        </translation>
    </message>
    <message>
        <source>not accepted</source>
        <translation type="unfinished">ní ghlactar leis</translation>
    </message>
    <message>
        <source>Debit</source>
        <translation type="unfinished">Dochar</translation>
    </message>
    <message>
        <source>Total debit</source>
        <translation type="unfinished">Dochar iomlán</translation>
    </message>
    <message>
        <source>Total credit</source>
        <translation type="unfinished">Creidmheas iomlán</translation>
    </message>
    <message>
        <source>Transaction fee</source>
        <translation type="unfinished">Táille idirbhirt</translation>
    </message>
    <message>
        <source>Net amount</source>
        <translation type="unfinished">Glanmhéid</translation>
    </message>
    <message>
        <source>Message</source>
        <translation type="unfinished">Teachtaireacht</translation>
    </message>
    <message>
        <source>Comment</source>
        <translation type="unfinished">Trácht</translation>
    </message>
    <message>
        <source>Transaction ID</source>
        <translation type="unfinished">Aitheantas Idirbheart</translation>
    </message>
    <message>
        <source>Transaction total size</source>
        <translation type="unfinished">Méid iomlán an idirbhirt</translation>
    </message>
    <message>
        <source>Transaction virtual size</source>
        <translation type="unfinished">Méid fíorúil idirbhirt</translation>
    </message>
    <message>
        <source>Output index</source>
        <translation type="unfinished">Innéacs aschuir</translation>
    </message>
    <message>
        <source> (Certificate was not verified)</source>
        <translation type="unfinished">(Níor fíoraíodh teastas)</translation>
    </message>
    <message>
        <source>Merchant</source>
        <translation type="unfinished">Ceannaí</translation>
    </message>
    <message>
        <source>Generated coins must mature %1 blocks before they can be spent. When you generated this block, it was broadcast to the network to be added to the block chain. If it fails to get into the chain, its state will change to "not accepted" and it won't be spendable. This may occasionally happen if another node generates a block within a few seconds of yours.</source>
        <translation type="unfinished">Caithfidh Boinn ghinte aibíocht %1 bloic sular féidir iad a chaitheamh. Nuair a ghin tú an bloc seo, craoladh é chuig an líonra le cur leis an mblocshlabhra. Má theipeann sé fáíl isteach sa slabhra, athróidh a staid go "ní ghlactar" agus ní bheidh sé inchaite. D’fhéadfadh sé seo tarlú ó am go chéile má ghineann nód eile bloc laistigh de chúpla soicind ó do cheann féin.</translation>
    </message>
    <message>
        <source>Debug information</source>
        <translation type="unfinished">Eolas dífhabhtúcháin</translation>
    </message>
    <message>
        <source>Transaction</source>
        <translation type="unfinished">Idirbheart</translation>
    </message>
    <message>
        <source>Inputs</source>
        <translation type="unfinished">Ionchuir</translation>
    </message>
    <message>
        <source>Amount</source>
        <translation type="unfinished">Suim</translation>
    </message>
    <message>
        <source>true</source>
        <translation type="unfinished">fíor</translation>
    </message>
<<<<<<< HEAD
    <message numerus="yes">
        <source>Estimated to begin confirmation within %n block(s).</source>
        <translation type="unfinished">
            <numerusform />
            <numerusform />
            <numerusform />
        </translation>
=======
    <message>
        <source>false</source>
        <translation type="unfinished">bréagach</translation>
    </message>
</context>
<context>
    <name>TransactionDescDialog</name>
    <message>
        <source>This pane shows a detailed description of the transaction</source>
        <translation type="unfinished">Taispeánann an phána seo mionchuntas den idirbheart</translation>
>>>>>>> 7da4ae1f
    </message>
    <message>
        <source>Details for %1</source>
        <translation type="unfinished">Sonraí do %1</translation>
    </message>
</context>
<context>
    <name>TransactionTableModel</name>
    <message>
        <source>Date</source>
        <translation type="unfinished">Dáta</translation>
    </message>
    <message>
        <source>Type</source>
        <translation type="unfinished">Cinéal</translation>
    </message>
    <message>
        <source>Label</source>
        <translation type="unfinished">Lipéad</translation>
    </message>
    <message>
        <source>Unconfirmed</source>
        <translation type="unfinished">Neamhdheimhnithe</translation>
    </message>
    <message>
        <source>Abandoned</source>
        <translation type="unfinished">Tréigthe</translation>
    </message>
    <message>
        <source>Confirming (%1 of %2 recommended confirmations)</source>
        <translation type="unfinished">Deimhniú (%1 de %2 dearbhuithe molta)</translation>
    </message>
    <message>
        <source>Confirmed (%1 confirmations)</source>
        <translation type="unfinished">Deimhnithe (%1 dearbhuithe)</translation>
    </message>
    <message>
        <source>Conflicted</source>
        <translation type="unfinished">Faoi choimhlint</translation>
    </message>
    <message>
        <source>Immature (%1 confirmations, will be available after %2)</source>
        <translation type="unfinished">Neamhaibí (%1 dearbhuithe, ar fáil t'éis %2)</translation>
    </message>
    <message>
        <source>Generated but not accepted</source>
        <translation type="unfinished">Ginte ach ní ghlactar</translation>
    </message>
    <message>
        <source>Received with</source>
        <translation type="unfinished">Faighte le</translation>
    </message>
    <message>
        <source>Received from</source>
        <translation type="unfinished">Faighte ó</translation>
    </message>
    <message>
        <source>Sent to</source>
        <translation type="unfinished">Seolta chuig</translation>
    </message>
    <message>
        <source>Payment to yourself</source>
        <translation type="unfinished">Íocaíocht chugat féin</translation>
    </message>
    <message>
        <source>Mined</source>
        <translation type="unfinished">Mianáilte</translation>
    </message>
    <message>
        <source>watch-only</source>
        <translation type="unfinished">faire-amháin</translation>
    </message>
    <message>
<<<<<<< HEAD
        <source>Enter a label for this address to add it to the list of used addresses</source>
        <translation type="unfinished">Iontráil lipéad don seoladh seo chun é a chur le liosta na seoltaí úsáidte</translation>
=======
        <source>(n/a)</source>
        <translation type="unfinished">(n/b)</translation>
    </message>
    <message>
        <source>(no label)</source>
        <translation type="unfinished">(gan lipéad)</translation>
    </message>
    <message>
        <source>Transaction status. Hover over this field to show number of confirmations.</source>
        <translation type="unfinished">Stádas idirbhirt. Ainligh os cionn an réimse seo chun líon na dearbhuithe a thaispeáint.</translation>
>>>>>>> 7da4ae1f
    </message>
    <message>
        <source>Date and time that the transaction was received.</source>
        <translation type="unfinished">Dáta agus am a fuarthas an t-idirbheart.</translation>
    </message>
<<<<<<< HEAD
</context>
<context>
    <name>SendConfirmationDialog</name>
=======
    <message>
        <source>Type of transaction.</source>
        <translation type="unfinished">Cineál idirbhirt.</translation>
    </message>
    <message>
        <source>Whether or not a watch-only address is involved in this transaction.</source>
        <translation type="unfinished">An bhfuil nó nach bhfuil seoladh faire-amháin bainteach leis an idirbheart seo.</translation>
    </message>
>>>>>>> 7da4ae1f
    <message>
        <source>User-defined intent/purpose of the transaction.</source>
        <translation type="unfinished">Cuspóir sainithe ag an úsáideoir/aidhm an idirbhirt.</translation>
    </message>
    <message>
        <source>Amount removed from or added to balance.</source>
        <translation type="unfinished">Méid a bhaintear as nó a chuirtear leis an iarmhéid.</translation>
    </message>
</context>
<context>
    <name>TransactionView</name>
    <message>
        <source>All</source>
        <translation type="unfinished">Gach</translation>
    </message>
    <message>
        <source>Today</source>
        <translation type="unfinished">Inniu</translation>
    </message>
    <message>
        <source>This week</source>
        <translation type="unfinished">An tseachtain seo</translation>
    </message>
    <message>
        <source>This month</source>
        <translation type="unfinished">An mhí seo</translation>
    </message>
    <message>
        <source>Last month</source>
        <translation type="unfinished">An mhí seo caite</translation>
    </message>
    <message>
        <source>This year</source>
        <translation type="unfinished">An bhliain seo</translation>
    </message>
    <message>
        <source>Received with</source>
        <translation type="unfinished">Faighte le</translation>
    </message>
    <message>
        <source>Sent to</source>
        <translation type="unfinished">Seolta chuig</translation>
    </message>
    <message>
        <source>To yourself</source>
        <translation type="unfinished">Chugat fhéin</translation>
    </message>
    <message>
        <source>Mined</source>
        <translation type="unfinished">Mianáilte</translation>
    </message>
    <message>
        <source>Enter address, transaction id, or label to search</source>
        <translation type="unfinished">Iontráil seoladh, aitheantas idirbhirt, nó lipéad chun cuardach</translation>
    </message>
    <message>
        <source>Min amount</source>
        <translation type="unfinished">Íosmhéid</translation>
    </message>
    <message>
        <source>Export Transaction History</source>
        <translation type="unfinished">Easpórtáil Stair Idirbheart</translation>
    </message>
    <message>
        <source>Comma separated file</source>
        <extracomment>Expanded name of the CSV file format. See: https://en.wikipedia.org/wiki/Comma-separated_values.</extracomment>
        <translation type="unfinished">Comhad athróige camógdheighilte</translation>
    </message>
    <message>
        <source>Confirmed</source>
        <translation type="unfinished">Deimhnithe</translation>
    </message>
    <message>
        <source>Watch-only</source>
        <translation type="unfinished">Faire-amháin</translation>
    </message>
    <message>
        <source>Date</source>
        <translation type="unfinished">Dáta</translation>
    </message>
    <message>
        <source>Type</source>
        <translation type="unfinished">Cinéal</translation>
    </message>
    <message>
        <source>Label</source>
        <translation type="unfinished">Lipéad</translation>
    </message>
    <message>
        <source>Address</source>
        <translation type="unfinished">Seoladh</translation>
    </message>
    <message>
        <source>ID</source>
        <translation type="unfinished">Aitheantas</translation>
    </message>
    <message>
        <source>Exporting Failed</source>
        <translation type="unfinished">Theip ar Easpórtáil</translation>
    </message>
    <message>
        <source>There was an error trying to save the transaction history to %1.</source>
        <translation type="unfinished">Bhí earráid ag triail stair an idirbhirt a shábháil go %1.</translation>
    </message>
    <message>
        <source>Exporting Successful</source>
        <translation type="unfinished">Easpórtáil Rathúil</translation>
    </message>
    <message>
        <source>Range:</source>
        <translation type="unfinished">Raon:</translation>
    </message>
    <message>
        <source>to</source>
        <translation type="unfinished">go</translation>
    </message>
</context>
<context>
    <name>WalletFrame</name>
    <message>
        <source>No wallet has been loaded.
Go to File &gt; Open Wallet to load a wallet.
- OR -</source>
        <translation type="unfinished">Níor lódáil aon sparán.
Téigh go Comhad &gt; Oscail Sparán chun sparán a lódáil.
- NÓ -</translation>
    </message>
    <message>
        <source>Create a new wallet</source>
        <translation type="unfinished">Cruthaigh sparán nua</translation>
    </message>
    <message>
        <source>Error</source>
        <translation type="unfinished">Earráid</translation>
    </message>
    <message>
        <source>Unable to decode PSBT from clipboard (invalid base64)</source>
        <translation type="unfinished">Ní féidir IBSP a dhíchódú ón ghearrthaisce (Bun64 neamhbhailí)</translation>
    </message>
    <message>
        <source>Load Transaction Data</source>
        <translation type="unfinished">Lódáil Sonraí Idirbheart</translation>
    </message>
    <message>
        <source>Partially Signed Transaction (*.psbt)</source>
        <translation type="unfinished">Idirbheart Sínithe go Páirteach (*.psbt)</translation>
    </message>
    <message>
        <source>PSBT file must be smaller than 100 MiB</source>
        <translation type="unfinished">Caithfidh comhad IBSP a bheith níos lú ná 100 MiB</translation>
    </message>
    <message>
        <source>Unable to decode PSBT</source>
        <translation type="unfinished">Ní féidir díchódú IBSP</translation>
    </message>
</context>
<context>
    <name>WalletModel</name>
    <message>
<<<<<<< HEAD
        <source>conflicted with a transaction with %1 confirmations</source>
        <extracomment>Text explaining the current status of a transaction, shown in the status field of the details window for this transaction. This status represents an unconfirmed transaction that conflicts with a confirmed transaction.</extracomment>
        <translation type="unfinished">faoi choimhlint le idirbheart le %1 dearbhuithe</translation>
    </message>
    <message>
        <source>abandoned</source>
        <extracomment>Text explaining the current status of a transaction, shown in the status field of the details window for this transaction. This status represents an abandoned transaction.</extracomment>
        <translation type="unfinished">tréigthe</translation>
    </message>
    <message>
        <source>%1/unconfirmed</source>
        <extracomment>Text explaining the current status of a transaction, shown in the status field of the details window for this transaction. This status represents a transaction confirmed in at least one block, but less than 6 blocks.</extracomment>
        <translation type="unfinished">%1/neamhdheimhnithe</translation>
    </message>
    <message>
        <source>%1 confirmations</source>
        <extracomment>Text explaining the current status of a transaction, shown in the status field of the details window for this transaction. This status represents a transaction confirmed in 6 or more blocks.</extracomment>
        <translation type="unfinished">%1 dearbhuithe</translation>
=======
        <source>Send Coins</source>
        <translation type="unfinished">Seol Boinn</translation>
    </message>
    <message>
        <source>Fee bump error</source>
        <translation type="unfinished">Earráid preab táille</translation>
    </message>
    <message>
        <source>Increasing transaction fee failed</source>
        <translation type="unfinished">Theip ar méadú táille idirbhirt</translation>
    </message>
    <message>
        <source>Do you want to increase the fee?</source>
        <extracomment>Asks a user if they would like to manually increase the fee of a transaction that has already been created.</extracomment>
        <translation type="unfinished">Ar mhaith leat an táille a mhéadú?</translation>
    </message>
    <message>
        <source>Current fee:</source>
        <translation type="unfinished">Táille reatha:</translation>
    </message>
    <message>
        <source>Increase:</source>
        <translation type="unfinished">Méadú:</translation>
    </message>
    <message>
        <source>New fee:</source>
        <translation type="unfinished">Táille nua:</translation>
    </message>
    <message>
        <source>Confirm fee bump</source>
        <translation type="unfinished">Dearbhaigh preab táille</translation>
>>>>>>> 7da4ae1f
    </message>
    <message>
        <source>Can't draft transaction.</source>
        <translation type="unfinished">Ní féidir dréachtú idirbheart.</translation>
    </message>
    <message>
        <source>PSBT copied</source>
        <translation type="unfinished">IBSP cóipeáilte</translation>
    </message>
    <message>
        <source>Can't sign transaction.</source>
        <translation type="unfinished">Ní féidir síniú idirbheart.</translation>
    </message>
    <message>
        <source>Could not commit transaction</source>
        <translation type="unfinished">Níorbh fhéidir feidhmiú idirbheart</translation>
    </message>
    <message>
        <source>default wallet</source>
        <translation type="unfinished">sparán réamhshocraithe</translation>
    </message>
</context>
<context>
    <name>WalletView</name>
    <message>
        <source>&amp;Export</source>
        <translation type="unfinished">&amp;Easpórtáil</translation>
    </message>
    <message>
        <source>Export the data in the current tab to a file</source>
        <translation type="unfinished">Easpórtáil na sonraí sa táb reatha chuig comhad</translation>
    </message>
    <message>
        <source>Backup Wallet</source>
        <translation type="unfinished">Sparán Chúltaca</translation>
    </message>
    <message>
        <source>Backup Failed</source>
        <translation type="unfinished">Theip ar cúltacú</translation>
    </message>
    <message>
        <source>There was an error trying to save the wallet data to %1.</source>
        <translation type="unfinished">Earráid ag triail sonraí an sparán a shábháil go %1.</translation>
    </message>
    <message>
        <source>Backup Successful</source>
        <translation type="unfinished">Cúltaca Rathúil</translation>
    </message>
    <message>
        <source>The wallet data was successfully saved to %1.</source>
        <translation type="unfinished">Sábháladh sonraí an sparán go rathúil chuig %1.</translation>
    </message>
    <message>
        <source>Cancel</source>
        <translation type="unfinished">Cealaigh</translation>
    </message>
</context>
<context>
    <name>bitcoin-core</name>
    <message>
        <source>The %s developers</source>
        <translation type="unfinished">Forbróirí %s</translation>
    </message>
    <message>
        <source>%s corrupt. Try using the wallet tool bitcoin-wallet to salvage or restoring a backup.</source>
        <translation type="unfinished">Tá %s truaillithe. Triail an uirlis sparán bitcoin-wallet a úsáid chun tharrtháil nó chun cúltaca a athbhunú.</translation>
    </message>
    <message>
        <source>Cannot obtain a lock on data directory %s. %s is probably already running.</source>
        <translation type="unfinished">Ní féidir glas a fháil ar eolaire sonraí %s. Is dócha go bhfuil %s ag rith cheana.</translation>
    </message>
    <message>
        <source>Distributed under the MIT software license, see the accompanying file %s or %s</source>
        <translation type="unfinished">Dáilte faoin gceadúnas bogearraí MIT, féach na comhad atá in éindí %s nó %s</translation>
    </message>
    <message>
        <source>Error reading %s! All keys read correctly, but transaction data or address book entries might be missing or incorrect.</source>
        <translation type="unfinished">Earráid ag léamh %s! Léigh gach eochair i gceart, ach d’fhéadfadh sonraí idirbhirt nó iontrálacha leabhar seoltaí a bheidh in easnamh nó mícheart.</translation>
    </message>
    <message>
        <source>More than one onion bind address is provided. Using %s for the automatically created Tor onion service.</source>
        <translation type="unfinished">Tá níos mó ná seoladh ceangail oinniún amháin curtha ar fáil. Ag baint úsáide as %s don tseirbhís Tor oinniún a cruthaíodh go huathoibríoch.</translation>
    </message>
    <message>
        <source>Please check that your computer's date and time are correct! If your clock is wrong, %s will not work properly.</source>
        <translation type="unfinished">Le do thoil seiceáil go bhfuil dáta agus am do ríomhaire ceart! Má tá do chlog mícheart, ní oibreoidh %s i gceart.</translation>
    </message>
    <message>
        <source>Please contribute if you find %s useful. Visit %s for further information about the software.</source>
        <translation type="unfinished">Tabhair le do thoil má fhaigheann tú %s úsáideach. Tabhair cuairt ar %s chun tuilleadh faisnéise a fháil faoin bogearraí.</translation>
    </message>
    <message>
        <source>Prune configured below the minimum of %d MiB.  Please use a higher number.</source>
        <translation type="unfinished">Bearradh cumraithe faoi bhun an íosmhéid %d MiB. Úsáid uimhir níos airde le do thoil.</translation>
    </message>
    <message>
        <source>Prune: last wallet synchronisation goes beyond pruned data. You need to -reindex (download the whole blockchain again in case of pruned node)</source>
        <translation type="unfinished">Bearradh: téann sioncrónú deireanach an sparán thar sonraí bearrtha. Ní mór duit -reindex (déan an blockchain iomlán a íoslódáil arís i gcás nód bearrtha)</translation>
    </message>
    <message>
        <source>SQLiteDatabase: Unknown sqlite wallet schema version %d. Only version %d is supported</source>
        <translation type="unfinished">SQLiteDatabase: Leagan scéime sparán sqlite anaithnid %d. Ní thacaítear ach le leagan %d</translation>
    </message>
    <message>
        <source>The block database contains a block which appears to be from the future. This may be due to your computer's date and time being set incorrectly. Only rebuild the block database if you are sure that your computer's date and time are correct</source>
        <translation type="unfinished">Tá bloc sa bhunachar sonraí ar cosúil gur as na todhchaí é. B'fhéidir go bhfuil dháta agus am do ríomhaire socraithe go mícheart. Ná déan an bunachar sonraí bloic a atógáil ach má tá tú cinnte go bhfuil dáta agus am do ríomhaire ceart</translation>
    </message>
    <message>
        <source>The transaction amount is too small to send after the fee has been deducted</source>
        <translation type="unfinished">Tá méid an idirbhirt ró-bheag le seoladh agus an táille asbhainte</translation>
    </message>
    <message>
        <source>This error could occur if this wallet was not shutdown cleanly and was last loaded using a build with a newer version of Berkeley DB. If so, please use the software that last loaded this wallet</source>
        <translation type="unfinished">D’fhéadfadh an earráid seo tarlú mura múchadh an sparán seo go glan agus go ndéanfaí é a lódáil go deireanach ag úsáid tiomsú le leagan níos nuaí de Berkeley DB. Más ea, bain úsáid as na bogearraí a rinne an sparán seo a lódáil go deireanach.</translation>
    </message>
    <message>
        <source>This is a pre-release test build - use at your own risk - do not use for mining or merchant applications</source>
        <translation type="unfinished">Tógáil tástála réamheisiúint é seo - úsáid ar do riosca fhéin - ná húsáid le haghaidh iarratas mianadóireachta nó ceannaí</translation>
    </message>
    <message>
        <source>This is the maximum transaction fee you pay (in addition to the normal fee) to prioritize partial spend avoidance over regular coin selection.</source>
        <translation type="unfinished">Is é seo an uasmhéid táille idirbhirt a íocann tú (i dteannta leis an ngnáth-tháille) chun tosaíocht a thabhairt do sheachaint páirteach caiteachais thar gnáth roghnú bonn.</translation>
    </message>
    <message>
        <source>This is the transaction fee you may discard if change is smaller than dust at this level</source>
        <translation type="unfinished">Is é seo an táille idirbhirt a fhéadfaidh tú cuileáil má tá sóinseáil níos lú ná dusta ag an leibhéal seo</translation>
    </message>
    <message>
        <source>This is the transaction fee you may pay when fee estimates are not available.</source>
        <translation type="unfinished">Seo an táille idirbhirt a fhéadfaidh tú íoc nuair nach bhfuil meastacháin táillí ar fáil.</translation>
    </message>
    <message>
        <source>Total length of network version string (%i) exceeds maximum length (%i). Reduce the number or size of uacomments.</source>
        <translation type="unfinished">Sáraíonn fad iomlán na sreinge leagan líonra (%i) an fad uasta (%i). Laghdaigh líon nó méid na uacomments.</translation>
    </message>
    <message>
        <source>Unable to replay blocks. You will need to rebuild the database using -reindex-chainstate.</source>
        <translation type="unfinished">Ní féidir bloic a aithrise. Beidh ort an bunachar sonraí a atógáil ag úsáid -reindex-chainstate.</translation>
    </message>
    <message>
        <source>Warning: Private keys detected in wallet {%s} with disabled private keys</source>
        <translation type="unfinished">Rabhadh: Eochracha príobháideacha braite i sparán {%s} le heochracha príobháideacha díchumasaithe</translation>
    </message>
    <message>
        <source>Warning: We do not appear to fully agree with our peers! You may need to upgrade, or other nodes may need to upgrade.</source>
        <translation type="unfinished">Rabhadh: Is cosúil nach n-aontaímid go hiomlán lenár piaraí! B’fhéidir go mbeidh ort uasghrádú a dhéanamh, nó b’fhéidir go mbeidh ar nóid eile uasghrádú.</translation>
    </message>
    <message>
        <source>You need to rebuild the database using -reindex to go back to unpruned mode.  This will redownload the entire blockchain</source>
        <translation type="unfinished">Ní mór duit an bunachar sonraí a atógáil ag baint úsáide as -reindex chun dul ar ais go mód neamhbhearrtha. Déanfaidh sé seo an blockchain iomlán a athlódáil</translation>
    </message>
    <message>
        <source>%s is set very high!</source>
        <translation type="unfinished">Tá %s socraithe an-ard!</translation>
    </message>
    <message>
        <source>-maxmempool must be at least %d MB</source>
        <translation type="unfinished">Caithfidh -maxmempool a bheith ar a laghad %d MB</translation>
    </message>
    <message>
        <source>A fatal internal error occurred, see debug.log for details</source>
        <translation type="unfinished">Tharla earráid mharfach inmheánach, féach debug.log le haghaidh sonraí</translation>
    </message>
    <message>
        <source>Cannot resolve -%s address: '%s'</source>
        <translation type="unfinished">Ní féidir réiteach seoladh -%s: '%s'</translation>
    </message>
    <message>
        <source>Cannot set -peerblockfilters without -blockfilterindex.</source>
        <translation type="unfinished">Ní féidir -peerblockfilters a shocrú gan -blockfilterindex.</translation>
    </message>
    <message>
        <source>Cannot write to data directory '%s'; check permissions.</source>
        <translation type="unfinished">Ní féidir scríobh chuig eolaire sonraí '%s'; seiceáil ceadanna.</translation>
    </message>
    <message>
        <source>Config setting for %s only applied on %s network when in [%s] section.</source>
        <translation type="unfinished">Ní chuirtear socrú cumraíochta do %s i bhfeidhm ach ar líonra %s nuair atá sé sa rannán [%s].</translation>
    </message>
    <message>
        <source>Copyright (C) %i-%i</source>
        <translation type="unfinished">Cóipcheart (C) %i-%i</translation>
    </message>
    <message>
        <source>Corrupted block database detected</source>
        <translation type="unfinished">Braitheadh bunachar sonraí bloic truaillithe</translation>
    </message>
    <message>
        <source>Could not find asmap file %s</source>
        <translation type="unfinished">Níorbh fhéidir comhad asmap %s a fháil</translation>
    </message>
    <message>
        <source>Could not parse asmap file %s</source>
        <translation type="unfinished">Níorbh fhéidir comhad asmap %s a pharsáil</translation>
    </message>
    <message>
        <source>Disk space is too low!</source>
        <translation type="unfinished">Tá spás ar diosca ró-íseal!</translation>
    </message>
    <message>
        <source>Do you want to rebuild the block database now?</source>
        <translation type="unfinished">Ar mhaith leat an bunachar sonraí bloic a atógáil anois?</translation>
    </message>
    <message>
        <source>Done loading</source>
        <translation type="unfinished">Lódáil déanta</translation>
    </message>
    <message>
        <source>Error initializing block database</source>
        <translation type="unfinished">Earráid ag túsú bunachar sonraí bloic</translation>
    </message>
    <message>
        <source>Error initializing wallet database environment %s!</source>
        <translation type="unfinished">Earráid ag túsú timpeallacht bunachar sonraí sparán %s!</translation>
    </message>
    <message>
        <source>Error loading %s</source>
        <translation type="unfinished">Earráid lódáil %s</translation>
    </message>
    <message>
        <source>Error loading %s: Private keys can only be disabled during creation</source>
        <translation type="unfinished">Earráid lódáil %s: Ní féidir eochracha príobháideacha a dhíchumasú ach le linn cruthaithe</translation>
    </message>
    <message>
        <source>Error loading %s: Wallet corrupted</source>
        <translation type="unfinished">Earráid lódáil %s: Sparán truaillithe</translation>
    </message>
    <message>
        <source>Error loading %s: Wallet requires newer version of %s</source>
        <translation type="unfinished">Earráid lódáil %s: Éilíonn sparán leagan níos nuaí de %s</translation>
    </message>
    <message>
        <source>Error loading block database</source>
        <translation type="unfinished">Earráid ag lódáil bunachar sonraí bloic</translation>
    </message>
    <message>
        <source>Error opening block database</source>
        <translation type="unfinished">Earráid ag oscailt bunachar sonraí bloic</translation>
    </message>
    <message>
        <source>Error reading from database, shutting down.</source>
        <translation type="unfinished">Earráid ag léamh ón mbunachar sonraí, ag múchadh.</translation>
    </message>
    <message>
        <source>Error: Disk space is low for %s</source>
        <translation type="unfinished">Earráid: Tá spás ar diosca íseal do %s</translation>
    </message>
    <message>
        <source>Error: Keypool ran out, please call keypoolrefill first</source>
        <translation type="unfinished">Earráid: Rith keypool amach, glaoigh ar keypoolrefill ar dtús</translation>
    </message>
    <message>
        <source>Failed to listen on any port. Use -listen=0 if you want this.</source>
        <translation type="unfinished">Theip ar éisteacht ar aon phort. Úsáid -listen=0 más é seo atá uait.</translation>
    </message>
    <message>
        <source>Failed to rescan the wallet during initialization</source>
        <translation type="unfinished">Theip athscanadh ar an sparán le linn túsúchán</translation>
    </message>
    <message>
        <source>Failed to verify database</source>
        <translation type="unfinished">Theip ar fhíorú an mbunachar sonraí</translation>
    </message>
    <message>
        <source>Fee rate (%s) is lower than the minimum fee rate setting (%s)</source>
        <translation type="unfinished">Tá an ráta táillí (%s) níos ísle ná an socrú íosta rátaí táille (%s).</translation>
    </message>
    <message>
        <source>Ignoring duplicate -wallet %s.</source>
        <translation type="unfinished">Neamhaird ar sparán dhúbailt %s.</translation>
    </message>
    <message>
        <source>Incorrect or no genesis block found. Wrong datadir for network?</source>
        <translation type="unfinished">Bloc geineasas mícheart nó ní aimsithe. datadir mícheart don líonra?</translation>
    </message>
    <message>
        <source>Initialization sanity check failed. %s is shutting down.</source>
        <translation type="unfinished">Theip ar seiceáil slánchiall túsúchán. Tá %s ag múchadh.</translation>
    </message>
    <message>
        <source>Insufficient funds</source>
        <translation type="unfinished">Neamhleor ciste</translation>
    </message>
    <message>
        <source>Invalid -onion address or hostname: '%s'</source>
        <translation type="unfinished">Seoladh neamhbhailí -onion nó óstainm: '%s'</translation>
    </message>
    <message>
        <source>Invalid -proxy address or hostname: '%s'</source>
        <translation type="unfinished">Seoladh seachfhreastalaí nó ainm óstach neamhbhailí: '%s'</translation>
    </message>
    <message>
        <source>Invalid P2P permission: '%s'</source>
        <translation type="unfinished">Cead neamhbhailí P2P: '%s'</translation>
    </message>
    <message>
        <source>Invalid amount for -%s=&lt;amount&gt;: '%s'</source>
        <translation type="unfinished">Suim neamhbhailí do -%s=&lt;amount&gt;: '%s'</translation>
    </message>
    <message>
        <source>Invalid netmask specified in -whitelist: '%s'</source>
        <translation type="unfinished">Mascghréas neamhbhailí sonraithe sa geal-liosta: '%s'</translation>
    </message>
    <message>
        <source>Need to specify a port with -whitebind: '%s'</source>
        <translation type="unfinished">Is gá port a shainiú le -whitebind: '%s'</translation>
    </message>
    <message>
        <source>Not enough file descriptors available.</source>
        <translation type="unfinished">Níl dóthain tuairisceoirí comhaid ar fáil.</translation>
    </message>
    <message>
        <source>Prune cannot be configured with a negative value.</source>
        <translation type="unfinished">Ní féidir Bearradh a bheidh cumraithe le luach diúltach.</translation>
    </message>
    <message>
        <source>Prune mode is incompatible with -txindex.</source>
        <translation type="unfinished">Tá an mód bearrtha neamh-chomhoiriúnach le -txindex.</translation>
    </message>
    <message>
        <source>Reducing -maxconnections from %d to %d, because of system limitations.</source>
        <translation type="unfinished">Laghdú -maxconnections ó %d go %d, mar gheall ar shrianadh an chórais.</translation>
    </message>
    <message>
        <source>SQLiteDatabase: Failed to execute statement to verify database: %s</source>
        <translation type="unfinished">SQLiteDatabase: Theip ar rith ráiteas chun an bunachar sonraí a fhíorú: %s</translation>
    </message>
    <message>
        <source>SQLiteDatabase: Failed to prepare statement to verify database: %s</source>
        <translation type="unfinished">SQLiteDatabase: Theip ar ullmhú ráiteas chun bunachar sonraí: %s a fhíorú</translation>
    </message>
    <message>
        <source>SQLiteDatabase: Failed to read database verification error: %s</source>
        <translation type="unfinished">SQLiteDatabase: Theip ar léamh earráid fíorú bunachar sonraí: %s</translation>
    </message>
    <message>
        <source>SQLiteDatabase: Unexpected application id. Expected %u, got %u</source>
        <translation type="unfinished">SQLiteDatabase: Aitheantas feidhmchlár nach raibh súil leis. Ag súil le %u, fuair %u</translation>
    </message>
    <message>
        <source>Section [%s] is not recognized.</source>
        <translation type="unfinished">Ní aithnítear rannán [%s].</translation>
    </message>
    <message>
        <source>Signing transaction failed</source>
        <translation type="unfinished">Theip ar síniú idirbheart</translation>
    </message>
    <message>
        <source>Specified -walletdir "%s" does not exist</source>
        <translation type="unfinished">Níl -walletdir "%s" sonraithe ann</translation>
    </message>
    <message>
        <source>Specified -walletdir "%s" is a relative path</source>
        <translation type="unfinished">Is cosán spleách é -walletdir "%s" sonraithe</translation>
    </message>
    <message>
        <source>Specified -walletdir "%s" is not a directory</source>
        <translation type="unfinished">Ní eolaire é -walletdir "%s" sonraithe</translation>
    </message>
    <message>
        <source>Specified blocks directory "%s" does not exist.</source>
        <translation type="unfinished">Níl eolaire bloic shonraithe "%s" ann.</translation>
    </message>
    <message>
        <source>The source code is available from %s.</source>
        <translation type="unfinished">Tá an cód foinseach ar fáil ó %s.</translation>
    </message>
    <message>
        <source>The transaction amount is too small to pay the fee</source>
        <translation type="unfinished">Tá suim an idirbhirt ró-bheag chun an táille a íoc</translation>
    </message>
    <message>
        <source>The wallet will avoid paying less than the minimum relay fee.</source>
        <translation type="unfinished">Seachnóidh an sparán níos lú ná an táille athsheachadán íosta a íoc.</translation>
    </message>
    <message>
        <source>This is experimental software.</source>
        <translation type="unfinished">Is bogearraí turgnamhacha é seo.</translation>
    </message>
    <message>
        <source>This is the minimum transaction fee you pay on every transaction.</source>
        <translation type="unfinished">Is é seo an táille idirbhirt íosta a íocann tú ar gach idirbheart.</translation>
    </message>
    <message>
        <source>This is the transaction fee you will pay if you send a transaction.</source>
        <translation type="unfinished">Seo an táille idirbhirt a íocfaidh tú má sheolann tú idirbheart.</translation>
    </message>
    <message>
        <source>Transaction amount too small</source>
        <translation type="unfinished">Méid an idirbhirt ró-bheag</translation>
    </message>
    <message>
        <source>Transaction amounts must not be negative</source>
        <translation type="unfinished">Níor cheart go mbeadh suimeanna idirbhirt diúltach</translation>
    </message>
    <message>
        <source>Transaction has too long of a mempool chain</source>
        <translation type="unfinished">Tá slabhra mempool ró-fhada ag an idirbheart</translation>
    </message>
    <message>
        <source>Transaction must have at least one recipient</source>
        <translation type="unfinished">Caithfidh ar a laghad faighteoir amháin a bheith ag idirbheart</translation>
    </message>
    <message>
        <source>Transaction too large</source>
        <translation type="unfinished">Idirbheart ró-mhór</translation>
    </message>
    <message>
        <source>Unable to bind to %s on this computer (bind returned error %s)</source>
        <translation type="unfinished">Ní féidir ceangal le %s ar an ríomhaire seo (thug ceangail earráid %s ar ais)</translation>
    </message>
    <message>
        <source>Unable to bind to %s on this computer. %s is probably already running.</source>
        <translation type="unfinished">Ní féidir ceangal le %s ar an ríomhaire seo. Is dócha go bhfuil %s ag rith cheana féin.</translation>
    </message>
    <message>
        <source>Unable to create the PID file '%s': %s</source>
        <translation type="unfinished">Níorbh fhéidir cruthú comhad PID '%s': %s</translation>
    </message>
    <message>
        <source>Unable to generate initial keys</source>
        <translation type="unfinished">Ní féidir eochracha tosaigh a ghiniúint</translation>
    </message>
    <message>
        <source>Unable to generate keys</source>
        <translation type="unfinished">Ní féidir eochracha a ghiniúint</translation>
    </message>
    <message>
        <source>Unable to start HTTP server. See debug log for details.</source>
        <translation type="unfinished">Ní féidir freastalaí HTTP a thosú. Féach loga dífhabhtúcháin le tuilleadh sonraí.</translation>
    </message>
    <message>
        <source>Unknown -blockfilterindex value %s.</source>
        <translation type="unfinished">Luach -blockfilterindex %s anaithnid.</translation>
    </message>
    <message>
        <source>Unknown address type '%s'</source>
        <translation type="unfinished">Anaithnid cineál seoladh '%s'</translation>
    </message>
    <message>
        <source>Unknown change type '%s'</source>
        <translation type="unfinished">Anaithnid cineál sóinseáil '%s'</translation>
    </message>
    <message>
        <source>Unknown network specified in -onlynet: '%s'</source>
        <translation type="unfinished">Líonra anaithnid sonraithe san -onlynet: '%s'</translation>
    </message>
    <message>
        <source>Unsupported logging category %s=%s.</source>
        <translation type="unfinished">Catagóir logáil gan tacaíocht %s=%s.</translation>
    </message>
    <message>
        <source>User Agent comment (%s) contains unsafe characters.</source>
        <translation type="unfinished">Tá carachtair neamhshábháilte i nóta tráchta (%s) Gníomhaire Úsáideora.</translation>
    </message>
    <message>
        <source>Wallet needed to be rewritten: restart %s to complete</source>
        <translation type="unfinished">Ba ghá an sparán a athscríobh: atosaigh %s chun críochnú</translation>
    </message>
    </context>
</TS><|MERGE_RESOLUTION|>--- conflicted
+++ resolved
@@ -373,17 +373,12 @@
         <translation type="unfinished">Scoir feidhm</translation>
     </message>
     <message>
-<<<<<<< HEAD
-        <source>Fee estimation failed. Fallbackfee is disabled. Wait a few blocks or enable -fallbackfee.</source>
-        <translation type="unfinished">Theip ar mheastachán táillí. Tá fallbackfee díchumasaithe. Fan cúpla bloc nó cumasaigh -fallbackfee.</translation>
-=======
         <source>&amp;About %1</source>
         <translation type="unfinished">&amp;Maidir le %1</translation>
     </message>
     <message>
         <source>About &amp;Qt</source>
         <translation type="unfinished">Maidir le &amp;Qt</translation>
->>>>>>> 7da4ae1f
     </message>
     <message>
         <source>Show information about Qt</source>
@@ -559,17 +554,12 @@
         <translation type="unfinished">&amp;Luachanna maisc</translation>
     </message>
     <message>
-<<<<<<< HEAD
-        <source>Error: Disk space is low for %s</source>
-        <translation type="unfinished">Earráid: Tá spás ar diosca íseal do %s</translation>
-=======
         <source>Mask the values in the Overview tab</source>
         <translation type="unfinished">Masc na luachanna sa gcluaisín Forléargas</translation>
     </message>
     <message>
         <source>default wallet</source>
         <translation type="unfinished">sparán réamhshocraithe</translation>
->>>>>>> 7da4ae1f
     </message>
     <message>
         <source>No wallets available</source>
@@ -654,17 +644,12 @@
         <translation type="unfinished">Idirbheart seolta</translation>
     </message>
     <message>
-<<<<<<< HEAD
-        <source>Not enough file descriptors available.</source>
-        <translation type="unfinished">Níl dóthain tuairisceoirí comhaid ar fáil.</translation>
-=======
         <source>Incoming transaction</source>
         <translation type="unfinished">Idirbheart ag teacht isteach</translation>
     </message>
     <message>
         <source>HD key generation is &lt;b&gt;enabled&lt;/b&gt;</source>
         <translation type="unfinished">Tá giniúint eochair Cinnteachaíocha Ordlathach &lt;b&gt;cumasaithe&lt;/b&gt;</translation>
->>>>>>> 7da4ae1f
     </message>
     <message>
         <source>HD key generation is &lt;b&gt;disabled&lt;/b&gt;</source>
@@ -813,17 +798,12 @@
         <translation type="unfinished">Athraitheach +/- %1 satosh(í) in aghaidh an ionchuir.</translation>
     </message>
     <message>
-<<<<<<< HEAD
-        <source>User Agent comment (%s) contains unsafe characters.</source>
-        <translation type="unfinished">Tá carachtair neamhshábháilte i nóta tráchta (%s) Gníomhaire Úsáideora.</translation>
-=======
         <source>(no label)</source>
         <translation type="unfinished">(gan lipéad)</translation>
     </message>
     <message>
         <source>change from %1 (%2)</source>
         <translation type="unfinished">sóinseáil ó %1 (%2)</translation>
->>>>>>> 7da4ae1f
     </message>
     <message>
         <source>(change)</source>
@@ -1037,16 +1017,6 @@
             <numerusform />
         </translation>
     </message>
-<<<<<<< HEAD
-    <message>
-        <source>Wallet Name</source>
-        <extracomment>Label of the input field where the name of the wallet is entered.</extracomment>
-        <translation type="unfinished">Ainm Sparán</translation>
-    </message>
-    <message>
-        <source>&amp;Window</source>
-        <translation type="unfinished">&amp;Fuinneog</translation>
-=======
     <message numerus="yes">
         <source>(of %n GB needed)</source>
         <translation type="unfinished">
@@ -1054,7 +1024,6 @@
             <numerusform>(de %n GB teastáil)</numerusform>
             <numerusform>(de %n GB teastáil)</numerusform>
         </translation>
->>>>>>> 7da4ae1f
     </message>
     <message numerus="yes">
         <source>(%n GB needed for full chain)</source>
@@ -1461,36 +1430,6 @@
         <source>Available:</source>
         <translation type="unfinished">Ar fáil:</translation>
     </message>
-<<<<<<< HEAD
-</context>
-<context>
-    <name>Intro</name>
-    <message numerus="yes">
-        <source>%n GB of space available</source>
-        <translation type="unfinished">
-            <numerusform />
-            <numerusform />
-            <numerusform />
-        </translation>
-    </message>
-    <message numerus="yes">
-        <source>(of %n GB needed)</source>
-        <translation type="unfinished">
-            <numerusform>(de %n GB teastáil)</numerusform>
-            <numerusform>(de %n GB teastáil)</numerusform>
-            <numerusform>(de %n GB teastáil)</numerusform>
-        </translation>
-    </message>
-    <message numerus="yes">
-        <source>(%n GB needed for full chain)</source>
-        <translation type="unfinished">
-            <numerusform>(%n GB teastáil do slabhra iomlán)</numerusform>
-            <numerusform>(%n GB teastáil do slabhra iomlán)</numerusform>
-            <numerusform>(%n GB teastáil do slabhra iomlán)</numerusform>
-        </translation>
-    </message>
-=======
->>>>>>> 7da4ae1f
     <message>
         <source>Your current spendable balance</source>
         <translation type="unfinished">D'iarmhéid reatha inchaite</translation>
@@ -1528,17 +1467,12 @@
         <translation type="unfinished">D'iarmhéid iomlán reatha i seoltaí faire-amháin</translation>
     </message>
     <message>
-<<<<<<< HEAD
-        <source>Reverting this setting requires re-downloading the entire blockchain. It is faster to download the full chain first and prune it later. Disables some advanced features.</source>
-        <translation type="unfinished">Teastaíonn an blocshlabhra iomlán a íoslódáil arís chun an socrú seo a fhilleadh. Tá sé níos sciobtha an slabhra iomlán a íoslódáil ar dtús agus é a bhearradh níos déanaí. Díchumasaíodh roinnt ardgnéithe.</translation>
-=======
         <source>Spendable:</source>
         <translation type="unfinished">Ar fáil le caith:</translation>
     </message>
     <message>
         <source>Recent transactions</source>
         <translation type="unfinished">Idirbhearta le déanaí</translation>
->>>>>>> 7da4ae1f
     </message>
     <message>
         <source>Unconfirmed transactions to watch-only addresses</source>
@@ -1813,17 +1747,12 @@
         <translation type="unfinished">Ainm</translation>
     </message>
     <message>
-<<<<<<< HEAD
-        <source>&amp;OK</source>
-        <translation type="unfinished">&amp;Togha</translation>
-=======
         <source>Number of connections</source>
         <translation type="unfinished">Líon naisc</translation>
     </message>
     <message>
         <source>Block chain</source>
         <translation type="unfinished">Blocshlabhra</translation>
->>>>>>> 7da4ae1f
     </message>
     <message>
         <source>Memory Pool</source>
@@ -1838,21 +1767,6 @@
         <translation type="unfinished">Úsáid cuimhne</translation>
     </message>
     <message>
-<<<<<<< HEAD
-        <source>Confirm options reset</source>
-        <extracomment>Window title text of pop-up window shown when the user has chosen to reset options.</extracomment>
-        <translation type="unfinished">Deimhnigh athshocrú roghanna</translation>
-    </message>
-    <message>
-        <source>Client restart required to activate changes.</source>
-        <extracomment>Text explaining that the settings changed will not come into effect until the client is restarted.</extracomment>
-        <translation type="unfinished">Atosú cliant ag teastáil chun athruithe a ghníomhachtú.</translation>
-    </message>
-    <message>
-        <source>Client will be shut down. Do you want to proceed?</source>
-        <extracomment>Text asking the user to confirm if they would like to proceed with a client shutdown.</extracomment>
-        <translation type="unfinished">Múchfar an cliant. Ar mhaith leat dul ar aghaidh?</translation>
-=======
         <source>Wallet: </source>
         <translation type="unfinished">Sparán:</translation>
     </message>
@@ -1863,7 +1777,6 @@
     <message>
         <source>&amp;Reset</source>
         <translation type="unfinished">&amp;Athshocraigh</translation>
->>>>>>> 7da4ae1f
     </message>
     <message>
         <source>Received</source>
@@ -2880,15 +2793,6 @@
         <source>true</source>
         <translation type="unfinished">fíor</translation>
     </message>
-<<<<<<< HEAD
-    <message numerus="yes">
-        <source>Estimated to begin confirmation within %n block(s).</source>
-        <translation type="unfinished">
-            <numerusform />
-            <numerusform />
-            <numerusform />
-        </translation>
-=======
     <message>
         <source>false</source>
         <translation type="unfinished">bréagach</translation>
@@ -2899,7 +2803,6 @@
     <message>
         <source>This pane shows a detailed description of the transaction</source>
         <translation type="unfinished">Taispeánann an phána seo mionchuntas den idirbheart</translation>
->>>>>>> 7da4ae1f
     </message>
     <message>
         <source>Details for %1</source>
@@ -2973,10 +2876,6 @@
         <translation type="unfinished">faire-amháin</translation>
     </message>
     <message>
-<<<<<<< HEAD
-        <source>Enter a label for this address to add it to the list of used addresses</source>
-        <translation type="unfinished">Iontráil lipéad don seoladh seo chun é a chur le liosta na seoltaí úsáidte</translation>
-=======
         <source>(n/a)</source>
         <translation type="unfinished">(n/b)</translation>
     </message>
@@ -2987,17 +2886,11 @@
     <message>
         <source>Transaction status. Hover over this field to show number of confirmations.</source>
         <translation type="unfinished">Stádas idirbhirt. Ainligh os cionn an réimse seo chun líon na dearbhuithe a thaispeáint.</translation>
->>>>>>> 7da4ae1f
     </message>
     <message>
         <source>Date and time that the transaction was received.</source>
         <translation type="unfinished">Dáta agus am a fuarthas an t-idirbheart.</translation>
     </message>
-<<<<<<< HEAD
-</context>
-<context>
-    <name>SendConfirmationDialog</name>
-=======
     <message>
         <source>Type of transaction.</source>
         <translation type="unfinished">Cineál idirbhirt.</translation>
@@ -3006,7 +2899,6 @@
         <source>Whether or not a watch-only address is involved in this transaction.</source>
         <translation type="unfinished">An bhfuil nó nach bhfuil seoladh faire-amháin bainteach leis an idirbheart seo.</translation>
     </message>
->>>>>>> 7da4ae1f
     <message>
         <source>User-defined intent/purpose of the transaction.</source>
         <translation type="unfinished">Cuspóir sainithe ag an úsáideoir/aidhm an idirbhirt.</translation>
@@ -3166,26 +3058,6 @@
 <context>
     <name>WalletModel</name>
     <message>
-<<<<<<< HEAD
-        <source>conflicted with a transaction with %1 confirmations</source>
-        <extracomment>Text explaining the current status of a transaction, shown in the status field of the details window for this transaction. This status represents an unconfirmed transaction that conflicts with a confirmed transaction.</extracomment>
-        <translation type="unfinished">faoi choimhlint le idirbheart le %1 dearbhuithe</translation>
-    </message>
-    <message>
-        <source>abandoned</source>
-        <extracomment>Text explaining the current status of a transaction, shown in the status field of the details window for this transaction. This status represents an abandoned transaction.</extracomment>
-        <translation type="unfinished">tréigthe</translation>
-    </message>
-    <message>
-        <source>%1/unconfirmed</source>
-        <extracomment>Text explaining the current status of a transaction, shown in the status field of the details window for this transaction. This status represents a transaction confirmed in at least one block, but less than 6 blocks.</extracomment>
-        <translation type="unfinished">%1/neamhdheimhnithe</translation>
-    </message>
-    <message>
-        <source>%1 confirmations</source>
-        <extracomment>Text explaining the current status of a transaction, shown in the status field of the details window for this transaction. This status represents a transaction confirmed in 6 or more blocks.</extracomment>
-        <translation type="unfinished">%1 dearbhuithe</translation>
-=======
         <source>Send Coins</source>
         <translation type="unfinished">Seol Boinn</translation>
     </message>
@@ -3217,7 +3089,6 @@
     <message>
         <source>Confirm fee bump</source>
         <translation type="unfinished">Dearbhaigh preab táille</translation>
->>>>>>> 7da4ae1f
     </message>
     <message>
         <source>Can't draft transaction.</source>
