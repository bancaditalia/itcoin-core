--- conflicted
+++ resolved
@@ -55,11 +55,7 @@
     </message>
     <message>
         <source>C&amp;hoose</source>
-<<<<<<< HEAD
-        <translation>தே&amp;ர்வுசெய்</translation>
-=======
         <translation type="unfinished">தே&amp;ர்வுசெய் </translation>
->>>>>>> f6a356d2
     </message>
     <message>
         <source>Sending addresses</source>
@@ -77,12 +73,6 @@
         <source>These are your Bitcoin addresses for receiving payments. Use the 'Create new receiving address' button in the receive tab to create new addresses.
 Signing is only possible with addresses of the type 'legacy'.</source>
         <translation type="unfinished">பிட்காயின் பெறுவதற்காக உங்கள் முகவரி இவை. புதிய முகவரிகளை உருவாக்க 'புதிய முகவரியை உருவாக்கு' என்ற பட்டனை கிளிக் செய்யவும்.
-கையொப்பமிடுவது 'மரபு' வகையின் முகவரிகளால் மட்டுமே சாத்தியமாகும்.</translation>
-    </message>
-    <message>
-        <source>These are your Bitcoin addresses for receiving payments. Use the 'Create new receiving address' button in the receive tab to create new addresses.
-Signing is only possible with addresses of the type 'legacy'.</source>
-        <translation>பிட்காயின் பெறுவதற்காக உங்கள் முகவரி இவை. புதிய முகவரிகளை உருவாக்க 'புதிய முகவரியை உருவாக்கு' என்ற பட்டனை கிளிக் செய்யவும்.
 கையொப்பமிடுவது 'மரபு' வகையின் முகவரிகளால் மட்டுமே சாத்தியமாகும்.</translation>
     </message>
     <message>
@@ -490,26 +480,8 @@
         <translation type="unfinished">தவறான -proxy முகவரி அல்லது ஹோஸ்ட்நேம்: '%s'</translation>
     </message>
     <message>
-<<<<<<< HEAD
-        <source>&amp;Load PSBT from file...</source>
-        <translation>118&amp; கோப்பிலிருந்து PSBT ஐ ஏற்றவும் ..</translation>
-    </message>
-    <message>
-        <source>Load Partially Signed Bitcoin Transaction</source>
-        <translation> ஓரளவு கையொப்பமிடப்பட்ட பிட்காயின் பரிவர்த்தனையை ஏற்றவும்
-</translation>
-    </message>
-    <message>
-        <source>Load PSBT from clipboard...</source>
-        <translation>கிளிப்போர்டிலிருந்து PSBT ஐ ஏற்றவும் ...</translation>
-    </message>
-    <message>
-        <source>Node window</source>
-        <translation>நோட் விண்டோ</translation>
-=======
         <source>Invalid P2P permission: '%s'</source>
         <translation type="unfinished">தவறான பி2பி அனுமதி: '%s'</translation>
->>>>>>> f6a356d2
     </message>
     <message>
         <source>Invalid amount for -%s=&lt;amount&gt;: '%s'</source>
@@ -544,37 +516,12 @@
         <translation type="unfinished">கணினி வரம்புகள் காரணமாக -maxconnections %d இலிருந்து %d ஆகக் குறைக்கப்படுகிறது.</translation>
     </message>
     <message>
-<<<<<<< HEAD
-        <source>Close All Wallets...</source>
-        <translation>அனைத்து பணப்பைகள் மூடு...</translation>
-    </message>
-    <message>
-        <source>Close all wallets</source>
-        <translation>அனைத்து பணப்பைகள் மூடு</translation>
-    </message>
-    <message>
-        <source>Show the %1 help message to get a list with possible Bitcoin command-line options</source>
-        <translation>சாத்தியமான Bitcoin கட்டளை-வரி விருப்பங்களைக் கொண்ட பட்டியலைப் பெற %1 உதவிச் செய்தியைக் காட்டு</translation>
-    </message>
-    <message>
-        <source>&amp;Mask values</source>
-        <translation>&amp;மதிப்புகளை மறைக்கவும்</translation>
-    </message>
-    <message>
-        <source>Mask the values in the Overview tab</source>
-        <translation>கண்ணோட்டம் தாவலில் மதிப்புகளை மறைக்கவும்</translation>
-    </message>
-    <message>
-        <source>default wallet</source>
-        <translation>அடிப்படை வாலட்</translation>
-=======
         <source>Section [%s] is not recognized.</source>
         <translation type="unfinished">பிரிவு [%s] கண்டறியப்படவில்லை.</translation>
     </message>
     <message>
         <source>Signing transaction failed</source>
         <translation type="unfinished">கையொப்பமிடும் பரிவர்த்தனை தோல்வியடைந்தது</translation>
->>>>>>> f6a356d2
     </message>
     <message>
         <source>Specified -walletdir "%s" does not exist</source>
@@ -684,13 +631,8 @@
         <translation type="unfinished">விலகு</translation>
     </message>
     <message>
-<<<<<<< HEAD
-        <source>Amount:</source>
-        <translation>தொகை:</translation>
-=======
         <source>&amp;About %1</source>
         <translation type="unfinished">&amp; %1 பற்றி</translation>
->>>>>>> f6a356d2
     </message>
     <message>
         <source>Show information about %1</source>
@@ -722,13 +664,8 @@
         <translation type="unfinished">நெட்வொர்க் செயல்பாடு முடக்கப்பட்டது.</translation>
     </message>
     <message>
-<<<<<<< HEAD
-        <source>Amount</source>
-        <translation>தொகை</translation>
-=======
         <source>Proxy is &lt;b&gt;enabled&lt;/b&gt;: %1</source>
         <translation type="unfinished">ப்ராக்ஸி இயக்கப்பட்டது: %1</translation>
->>>>>>> f6a356d2
     </message>
     <message>
         <source>Send coins to a Bitcoin address</source>
@@ -794,143 +731,12 @@
         <source>&amp;Command-line options</source>
         <translation type="unfinished">&amp; கட்டளை வரி விருப்பங்கள்</translation>
     </message>
-<<<<<<< HEAD
-    <message>
-        <source>Copy change</source>
-        <translation>மாற்றத்தை நகலெடுக்கவும்</translation>
-    </message>
-    <message>
-        <source>(%1 locked)</source>
-        <translation>(%1 பூட்டப்பட்டது)</translation>
-    </message>
-    <message>
-        <source>yes</source>
-        <translation>ஆம்</translation>
-    </message>
-    <message>
-        <source>no</source>
-        <translation>இல்லை</translation>
-    </message>
-    <message>
-        <source>This label turns red if any recipient receives an amount smaller than the current dust threshold.</source>
-        <translation>நடப்பு தூசி நிலையை விட குறைவான அளவு பெறுநரை பெறுமானால் இந்த லேபிள் சிவப்பு நிறமாக மாறும்.</translation>
-    </message>
-    <message>
-        <source>Can vary +/- %1 satoshi(s) per input.</source>
-        <translation>உள்ளீடு ஒன்றுக்கு +/- %1 சாத்தோஷி (கள்) மாறுபடலாம்</translation>
-    </message>
-    <message>
-        <source>(no label)</source>
-        <translation>(லேபிள் இல்லை)</translation>
-    </message>
-    <message>
-        <source>change from %1 (%2)</source>
-        <translation>%1 (%2) இலிருந்து மாற்றவும்</translation>
-    </message>
-    <message>
-        <source>(change)</source>
-        <translation>(மாற்றம்)</translation>
-    </message>
-</context>
-<context>
-    <name>CreateWalletActivity</name>
-    <message>
-        <source>Creating Wallet &lt;b&gt;%1&lt;/b&gt;...</source>
-        <translation>வாலட் உருவாக்கம்&lt;b&gt;%1&lt;/b&gt;...</translation>
-    </message>
-    <message>
-        <source>Create wallet failed</source>
-        <translation>வாலட் உருவாக்கம் தோல்வி அடைந்தது</translation>
-    </message>
-    <message>
-        <source>Create wallet warning</source>
-        <translation>வாலட் உருவாக்கம் எச்சரிக்கை</translation>
-    </message>
-</context>
-<context>
-    <name>CreateWalletDialog</name>
-    <message>
-        <source>Create Wallet</source>
-        <translation>வாலட்டை உருவாக்கு</translation>
-    </message>
-    <message>
-        <source>Wallet</source>
-        <translation>பணப்பை</translation>
-    </message>
-    <message>
-        <source>Wallet Name</source>
-        <translation>வாலட் பெயர்</translation>
-    </message>
-    <message>
-        <source>Encrypt the wallet. The wallet will be encrypted with a passphrase of your choice.</source>
-        <translation>வாலட்டை குறியாக்கம் செய்யவும். உங்கள் விருப்பப்படி கடவுச்சொல்லுடன் வாலட் குறியாக்கம் செய்யப்படும்.</translation>
-    </message>
-    <message>
-        <source>Encrypt Wallet</source>
-        <translation>வாலட்டை குறியாக்குக</translation>
-    </message>
-    <message>
-        <source>Disable private keys for this wallet. Wallets with private keys disabled will have no private keys and cannot have an HD seed or imported private keys. This is ideal for watch-only wallets.</source>
-        <translation>இந்த வாலட்டிற்கு ப்ரைவேட் கீஸை முடக்கு. முடக்கப்பட்ட ப்ரைவேட் கீஸ் கொண்ட வாலட்டிற்கு ப்ரைவேட் கீஸ் இருக்காது மற்றும் எச்டி ஸீட் அல்லது இம்போர்ட் செய்யப்பட்ட ப்ரைவேட் கீஸ் இருக்கக்கூடாது. பார்க்க-மட்டும் உதவும் வாலட்டிற்கு இது ஏற்றது.</translation>
-    </message>
-    <message>
-        <source>Disable Private Keys</source>
-        <translation>ப்ரைவேட் கீஸ் ஐ முடக்கு</translation>
-    </message>
-    <message>
-        <source>Make a blank wallet. Blank wallets do not initially have private keys or scripts. Private keys and addresses can be imported, or an HD seed can be set, at a later time.</source>
-        <translation>காலியான வாலட்டை உருவாக்கு. காலியான வாலட்டிற்கு ஆரம்பத்தில் ப்ரைவேட் கீஸ் மற்றும் ஸ்கிரிப்ட் இருக்காது. ப்ரைவேட் கீஸ் மற்றும் முகவரிகளை இம்போர்ட் செய்து கொள்ளலாம், அல்லது எச்டி ஸீடை பின்னர், அமைத்து கொள்ளலாம்.</translation>
-    </message>
-    <message>
-        <source>Make Blank Wallet</source>
-        <translation>காலியான வாலட்டை உருவாக்கு</translation>
-    </message>
-    <message>
-        <source>Create</source>
-        <translation>உருவாக்கு</translation>
-    </message>
-    </context>
-<context>
-    <name>EditAddressDialog</name>
-    <message>
-        <source>Edit Address</source>
-        <translation>முகவரி திருத்த</translation>
-    </message>
-    <message>
-        <source>&amp;Label</source>
-        <translation>&amp; சிட்டை</translation>
-    </message>
-    <message>
-        <source>The label associated with this address list entry</source>
-        <translation>இந்த முகவரி பட்டியலுடன் தொடர்புடைய லேபிள்</translation>
-    </message>
-    <message>
-        <source>The address associated with this address list entry. This can only be modified for sending addresses.</source>
-        <translation>முகவரி முகவரியுடன் தொடர்புடைய முகவரி முகவரி. முகவரிகள் அனுப்புவதற்கு இது மாற்றியமைக்கப்படலாம்.</translation>
-    </message>
-    <message>
-        <source>&amp;Address</source>
-        <translation>&amp;முகவரி</translation>
-    </message>
-    <message>
-        <source>New sending address</source>
-        <translation>முகவரி அனுப்பும் புதியது</translation>
-    </message>
-    <message>
-        <source>Edit receiving address</source>
-        <translation>முகவரியைப் பெறுதல் திருத்து</translation>
-    </message>
-    <message>
-        <source>Edit sending address</source>
-        <translation>முகவரியை அனுப்புவதைத் திருத்து</translation>
-=======
     <message numerus="yes">
         <source>Processed %n block(s) of transaction history.</source>
         <translation type="unfinished">
             <numerusform />
             <numerusform />
         </translation>
->>>>>>> f6a356d2
     </message>
     <message>
         <source>%1 behind</source>
@@ -1268,24 +1074,8 @@
         <translation type="unfinished">வாலட்டை உருவாக்கு</translation>
     </message>
     <message>
-<<<<<<< HEAD
-        <source>Current total balance in watch-only addresses</source>
-        <translation>தற்போதைய மொத்த சமநிலை வாட்ச் மட்டும் முகவரிகள்</translation>
-    </message>
-    </context>
-<context>
-    <name>PSBTOperationsDialog</name>
-    <message>
-        <source>Close</source>
-        <translation>நெருக்கமான</translation>
-    </message>
-    <message>
-        <source>Total Amount</source>
-        <translation>முழு தொகை</translation>
-=======
         <source>Create wallet failed</source>
         <translation type="unfinished">வாலட் உருவாக்கம் தோல்வி அடைந்தது</translation>
->>>>>>> f6a356d2
     </message>
     <message>
         <source>Create wallet warning</source>
@@ -2857,16 +2647,6 @@
         <source>The signature could not be decoded.</source>
         <translation type="unfinished">கையொப்பத்தை டிகோட் செய்ய இயலவில்லை.</translation>
     </message>
-<<<<<<< HEAD
-    <message>
-        <source>Close all wallets</source>
-        <translation>அனைத்து பணப்பைகள் மூடு</translation>
-    </message>
-    </context>
-<context>
-    <name>WalletFrame</name>
-=======
->>>>>>> f6a356d2
     <message>
         <source>Please check the signature and try again.</source>
         <translation type="unfinished">கையொப்பத்தை சரிபார்த்து மீண்டும் முயற்சிக்கவும்.</translation>
