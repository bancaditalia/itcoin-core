--- conflicted
+++ resolved
@@ -15,11 +15,15 @@
     </message>
     <message>
         <source>Copy the currently selected address to the system clipboard</source>
-        <translation type="unfinished">தற்போது தேர்ந்தெடுக்கப்பட்ட முகவரியை கணினி கிளிப்போர்டுக்கு காபி செய்யவும்</translation>
+        <translation type="unfinished">தற்போது தேர்ந்தெடுக்கப்பட்ட முகவரியை கணினி கிளிப்போர்டுக்கு காபி செய்யவும்.</translation>
     </message>
     <message>
         <source>&amp;Copy</source>
         <translation type="unfinished">&amp;காபி</translation>
+    </message>
+    <message>
+        <source>C&amp;lose</source>
+        <translation type="unfinished">&amp;மூடு</translation>
     </message>
     <message>
         <source>Delete the currently selected address from the list</source>
@@ -249,15 +253,7 @@
         <source>Internal error</source>
         <translation type="unfinished">உள் எறர்</translation>
     </message>
-<<<<<<< HEAD
-    <message>
-        <source>An internal error occurred. %1 will attempt to continue safely. This is an unexpected bug which can be reported as described below.</source>
-        <translation type="unfinished">உள் பிழை ஏற்பட்டது. 1%1  தொடர முயற்சிக்கும். இது எதிர்பாராத பிழை, கீழே விவரிக்கப்பட்டுள்ளபடி புகாரளிக்கலாம்.</translation>
-    </message>
-</context>
-=======
     </context>
->>>>>>> 3116ccd7
 <context>
     <name>QObject</name>
     <message>
@@ -755,11 +751,7 @@
     </message>
     <message>
         <source>Open &amp;URI…</source>
-<<<<<<< HEAD
-        <translation type="unfinished">திறந்த &amp;URI...</translation>
-=======
         <translation type="unfinished">திறந்த &amp;யூஆற்ஐ...</translation>
->>>>>>> 3116ccd7
     </message>
     <message>
         <source>&amp;File</source>
