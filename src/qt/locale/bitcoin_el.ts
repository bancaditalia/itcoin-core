--- conflicted
+++ resolved
@@ -712,13 +712,6 @@
     <message>
         <source>No addresses available</source>
         <translation type="unfinished">Καμμία διαθέσιμη διεύθυνση</translation>
-<<<<<<< HEAD
-    </message>
-    <message>
-        <source>No proxy server specified. Use -proxy=&lt;ip&gt; or -proxy=&lt;ip:port&gt;.</source>
-        <translation type="unfinished">Δεν ορίστηκε διακομιστής μεσολάβησης. Χρησιμοποιήστε -proxy=&lt;ip&gt; ή -proxy=&lt;ip:port&gt;.</translation>
-=======
->>>>>>> 3116ccd7
     </message>
     <message>
         <source>Not enough file descriptors available.</source>
@@ -875,13 +868,6 @@
     <message>
         <source>Unknown new rules activated (versionbit %i)</source>
         <translation type="unfinished">Ενεργοποιήθηκαν άγνωστοι νέοι κανόνες (bit έκδοσης %i)</translation>
-<<<<<<< HEAD
-    </message>
-    <message>
-        <source>Unsupported logging category %s=%s.</source>
-        <translation type="unfinished">Μη υποστηριζόμενη κατηγορία καταγραφής %s=%s.</translation>
-=======
->>>>>>> 3116ccd7
     </message>
     <message>
         <source>Unsupported logging category %s=%s.</source>
@@ -1268,13 +1254,8 @@
         <source>%n active connection(s) to Bitcoin network.</source>
         <extracomment>A substring of the tooltip.</extracomment>
         <translation type="unfinished">
-<<<<<<< HEAD
-            <numerusform>%n active connection(s) to Bitcoin network.</numerusform>
-            <numerusform>%n active connection(s) to Bitcoin network.</numerusform>
-=======
             <numerusform>1%n  ενεργές συνδέσεις στο δίκτυο Bitcoin.</numerusform>
             <numerusform>%n ενεργές συνδέσεις στο δίκτυο Bitcoin.</numerusform>
->>>>>>> 3116ccd7
         </translation>
     </message>
     <message>
@@ -2094,14 +2075,11 @@
         <translation type="unfinished">&amp;Ξόδεμα μη επικυρωμένων ρέστων</translation>
     </message>
     <message>
-<<<<<<< HEAD
-=======
         <source>Enable &amp;PSBT controls</source>
         <extracomment>An options window setting to enable PSBT controls.</extracomment>
         <translation type="unfinished">Ενεργοποίηση ελέγχων &amp;PSBT</translation>
     </message>
     <message>
->>>>>>> 3116ccd7
         <source>External Signer (e.g. hardware wallet)</source>
         <translation type="unfinished">Εξωτερική συσκευή υπογραφής (π.χ. πορτοφόλι υλικού)</translation>
     </message>
@@ -2220,13 +2198,6 @@
     <message>
         <source>closest matching "%1"</source>
         <translation type="unfinished">πλησιέστερη αντιστοίχιση "%1"</translation>
-<<<<<<< HEAD
-    </message>
-    <message>
-        <source>Options set in this dialog are overridden by the command line or in the configuration file:</source>
-        <translation type="unfinished">Οι επιλογές που έχουν οριστεί σε αυτό το παράθυρο διαλόγου παραβλέπονται από τη γραμμή εντολών ή από το αρχείο διαμόρφωσης:</translation>
-=======
->>>>>>> 3116ccd7
     </message>
     <message>
         <source>&amp;OK</source>
@@ -3706,24 +3677,6 @@
 </context>
 <context>
     <name>SplashScreen</name>
-<<<<<<< HEAD
-    <message>
-        <source>(press q to shutdown and continue later)</source>
-        <translation type="unfinished">(πατήστε q για κλείσιμο και συνεχίστε αργότερα)</translation>
-    </message>
-    <message>
-        <source>press q to shutdown</source>
-        <translation type="unfinished">πατήστε q για κλείσιμο</translation>
-    </message>
-</context>
-<context>
-    <name>TransactionDesc</name>
-    <message>
-        <source>conflicted with a transaction with %1 confirmations</source>
-        <translation type="unfinished">σε σύγκρουση με μια συναλλαγή με %1 επιβεβαιώσεις</translation>
-    </message>
-=======
->>>>>>> 3116ccd7
     <message>
         <source>(press q to shutdown and continue later)</source>
         <translation type="unfinished">(πατήστε q για κλείσιμο και συνεχίστε αργότερα)</translation>
