<TS version="2.1" language="eu">
<context>
    <name>AddressBookPage</name>
    <message>
        <source>Right-click to edit address or label</source>
        <translation type="unfinished">Klikatu eskuinarekin helbidea edo etiketa aldatzeko</translation>
    </message>
    <message>
        <source>Create a new address</source>
        <translation type="unfinished">Sortu helbide berria</translation>
    </message>
    <message>
        <source>&amp;New</source>
        <translation type="unfinished">&amp;Berria</translation>
    </message>
    <message>
        <source>Copy the currently selected address to the system clipboard</source>
        <translation type="unfinished">Kopiatu hautatutako helbidea sistemaren arbelean</translation>
    </message>
    <message>
        <source>&amp;Copy</source>
        <translation type="unfinished">&amp;Kopiatu</translation>
    </message>
    <message>
        <source>C&amp;lose</source>
        <translation type="unfinished">&amp;Itxi</translation>
    </message>
    <message>
        <source>Delete the currently selected address from the list</source>
        <translation type="unfinished">Ezabatu aukeratutako helbideak listatik</translation>
    </message>
    <message>
        <source>Enter address or label to search</source>
        <translation type="unfinished">Bilatzeko, helbide edo etiketa sartu</translation>
    </message>
    <message>
        <source>Export the data in the current tab to a file</source>
        <translation type="unfinished">Uneko fitxategian datuak esportatu</translation>
    </message>
    <message>
        <source>&amp;Export</source>
        <translation type="unfinished">&amp;Esportatu</translation>
    </message>
    <message>
        <source>&amp;Delete</source>
        <translation type="unfinished">&amp;Ezabatu</translation>
    </message>
    <message>
        <source>Choose the address to send coins to</source>
        <translation type="unfinished">Dirua bidaltzeko helbidea hautatu</translation>
    </message>
    <message>
        <source>Choose the address to receive coins with</source>
        <translation type="unfinished">Dirua jasotzeko helbidea hautatu</translation>
    </message>
    <message>
        <source>C&amp;hoose</source>
        <translation type="unfinished">&amp;Aukeratu</translation>
    </message>
    <message>
        <source>Sending addresses</source>
        <translation type="unfinished">Helbideak bidaltzen</translation>
    </message>
    <message>
        <source>Receiving addresses</source>
        <translation type="unfinished">Helbideak jasotzen</translation>
    </message>
    <message>
        <source>These are your Bitcoin addresses for sending payments. Always check the amount and the receiving address before sending coins.</source>
        <translation type="unfinished">Hauek dira zuk dirua jaso dezaketen Bitcoin helbideak. Egiaztatu beti diru-kopurua eta dirua jasoko duen helbidea zuzen egon daitezen, txanponak bidali baino lehen.</translation>
    </message>
    <message>
        <source>These are your Bitcoin addresses for receiving payments. Use the 'Create new receiving address' button in the receive tab to create new addresses.
Signing is only possible with addresses of the type 'legacy'.</source>
        <translation type="unfinished">Hauek dira ordainketak jasotzeko zure Bitcoin helbideak. Jaso taulako 'Jasotzeko helbide berri bat sortu' botoia erabili helbide berri bat sortzeko.
Sinatzea 'legacy' motako helbideekin soilik da posible</translation>
    </message>
    <message>
        <source>&amp;Copy Address</source>
        <translation type="unfinished">&amp;Helbidea kopiatu</translation>
    </message>
    <message>
        <source>Copy &amp;Label</source>
        <translation type="unfinished">Etiketa &amp;Kopiatu</translation>
    </message>
    <message>
        <source>&amp;Edit</source>
        <translation type="unfinished">&amp;Editatu</translation>
    </message>
    <message>
        <source>Export Address List</source>
        <translation type="unfinished">Helbide lista esportatu</translation>
    </message>
    <message>
        <source>Comma separated file</source>
        <extracomment>Expanded name of the CSV file format. See: https://en.wikipedia.org/wiki/Comma-separated_values.</extracomment>
        <translation type="unfinished">Komaz bereizitako fitxategia</translation>
    </message>
    <message>
        <source>There was an error trying to save the address list to %1. Please try again.</source>
        <extracomment>An error message. %1 is a stand-in argument for the name of the file we attempted to save to.</extracomment>
        <translation type="unfinished">Akats bat egon da helbide lista %1-ean gordetzen sahiatzean. Mesedez, saiatu berriro.</translation>
    </message>
    <message>
        <source>Exporting Failed</source>
        <translation type="unfinished">Esportazioak huts egin du</translation>
    </message>
</context>
<context>
    <name>AddressTableModel</name>
    <message>
        <source>Label</source>
        <translation type="unfinished">Izendapen</translation>
    </message>
    <message>
        <source>Address</source>
        <translation type="unfinished">Helbidea</translation>
    </message>
    <message>
        <source>(no label)</source>
        <translation type="unfinished">(izendapenik ez)</translation>
    </message>
</context>
<context>
    <name>AskPassphraseDialog</name>
    <message>
        <source>Passphrase Dialog</source>
        <translation type="unfinished">Pasahitzaren dialogoa</translation>
    </message>
    <message>
        <source>Enter passphrase</source>
        <translation type="unfinished">Pasahitza sartu</translation>
    </message>
    <message>
        <source>New passphrase</source>
        <translation type="unfinished">Pasahitz berria</translation>
    </message>
    <message>
        <source>Repeat new passphrase</source>
        <translation type="unfinished">Pasahitz berria errepiikatu</translation>
    </message>
    <message>
        <source>Show passphrase</source>
        <translation type="unfinished">Pasahitza erakutsi</translation>
    </message>
    <message>
        <source>Encrypt wallet</source>
        <translation type="unfinished">Diruzorroa enkriptatu</translation>
    </message>
    <message>
        <source>This operation needs your wallet passphrase to unlock the wallet.</source>
        <translation type="unfinished">Diruzorroaren pasahitza behar du eragiketa honek, diruzorroa desblokeatzeko.</translation>
    </message>
    <message>
        <source>Unlock wallet</source>
        <translation type="unfinished">Diruzorroa desblokeatu</translation>
    </message>
    <message>
        <source>Change passphrase</source>
        <translation type="unfinished">Pasahitza aldatu</translation>
    </message>
    <message>
        <source>Confirm wallet encryption</source>
        <translation type="unfinished">Diruorroaren enkriptazioa berretsi</translation>
    </message>
    <message>
        <source>Warning: If you encrypt your wallet and lose your passphrase, you will &lt;b&gt;LOSE ALL OF YOUR BITCOINS&lt;/b&gt;!</source>
        <translation type="unfinished">Abisua: Diruzorroa enkriptatzen baduzu eta zure pasahitza galtzen baduzu, &lt;b&gt;BITCOIN GUZTIAK GALDUKO DITUZU&lt;/b&gt;!</translation>
    </message>
    <message>
        <source>Are you sure you wish to encrypt your wallet?</source>
        <translation type="unfinished">Seguru al zaude, zure diruzorroa enkriptatu nahi duzula?</translation>
    </message>
    <message>
        <source>Wallet encrypted</source>
        <translation type="unfinished">Zorroa enkriptatuta</translation>
    </message>
    <message>
        <source>Enter the new passphrase for the wallet.&lt;br/&gt;Please use a passphrase of &lt;b&gt;ten or more random characters&lt;/b&gt;, or &lt;b&gt;eight or more words&lt;/b&gt;.</source>
        <translation type="unfinished">Diruzorroaren pasahitz berria sartu. &lt;br/&gt;Mesedez &lt;b&gt; hamar edo gehiago ausazko hizkiko&lt;/b&gt; pasahitza erabili, edo &lt;b&gt; gutxienez zortzi hitz&lt;/b&gt;</translation>
    </message>
    <message>
        <source>Enter the old passphrase and new passphrase for the wallet.</source>
        <translation type="unfinished">Diruzorroaren pasahitz zahar zein berria sartu.</translation>
    </message>
    <message>
        <source>Remember that encrypting your wallet cannot fully protect your bitcoins from being stolen by malware infecting your computer.</source>
        <translation type="unfinished">Gogoan izan diruzorroaren enkripzioak ezin dituela zure bitcoinak zure ordenagailuan izan dezakezun malware batengandik lapurtuak izatetik guztiz babestu .</translation>
    </message>
    <message>
        <source>Wallet to be encrypted</source>
        <translation type="unfinished">Enkriptatzeko diruzorroa</translation>
    </message>
    <message>
        <source>Your wallet is about to be encrypted. </source>
        <translation type="unfinished">Zure diruzorroa enkriptatzekotan dago</translation>
    </message>
    <message>
        <source>Your wallet is now encrypted. </source>
        <translation type="unfinished">Zure diruzorroa enkriptatua dago orain.</translation>
    </message>
    <message>
        <source>IMPORTANT: Any previous backups you have made of your wallet file should be replaced with the newly generated, encrypted wallet file. For security reasons, previous backups of the unencrypted wallet file will become useless as soon as you start using the new, encrypted wallet.</source>
        <translation type="unfinished">GARRANTZITSUA: Diruzorroaren segurtasun-kopia, wallet.dat, erabilezina bihurtuko da enkriptazioa burutu ondoren. Ondorioz, segurtasun-kopia berriekin ordezkatu beharko zenituzke zure jada eginik dituzun diruzorroaren kopiak.</translation>
    </message>
    <message>
        <source>Wallet encryption failed</source>
        <translation type="unfinished">Diruzorroaren enkriptazioak huts egin du</translation>
    </message>
    <message>
        <source>Wallet encryption failed due to an internal error. Your wallet was not encrypted.</source>
        <translation type="unfinished">Diruzorroaren enkriptazioak huts egin du barne-akats baten ondorioz. Zure diruzorroa ez da enkriptatu.</translation>
    </message>
    <message>
        <source>The supplied passphrases do not match.</source>
        <translation type="unfinished">Eman dituzun pasahitzak ez datoz bat.</translation>
    </message>
    <message>
        <source>Wallet unlock failed</source>
        <translation type="unfinished">Zorroaren desblokeoak huts egin du</translation>
    </message>
    <message>
        <source>The passphrase entered for the wallet decryption was incorrect.</source>
        <translation type="unfinished">Zorroa desenkriptatzeko sartutako pasahitza okerra da.</translation>
    </message>
    <message>
        <source>Wallet passphrase was successfully changed.</source>
        <translation type="unfinished">Diruzorroaren pasahitza arrakastaz aldatu da.</translation>
    </message>
    <message>
        <source>Warning: The Caps Lock key is on!</source>
        <translation type="unfinished">Abisua: Mayuskulak blokeatuak dituzu!</translation>
    </message>
</context>
<context>
    <name>BanTableModel</name>
    <message>
        <source>IP/Netmask</source>
        <translation type="unfinished">IP/Saremaskara</translation>
    </message>
    <message>
        <source>Banned Until</source>
        <translation type="unfinished">Honarte debekatua </translation>
    </message>
</context>
<context>
    <name>BitcoinApplication</name>
    <message>
        <source>Runaway exception</source>
        <translation type="unfinished">Ranaway exception</translation>
    </message>
    <message>
        <source>Internal error</source>
        <translation type="unfinished">Barne errorea</translation>
    </message>
    </context>
<context>
    <name>QObject</name>
    <message>
        <source>Error: %1</source>
        <translation type="unfinished">Akatsa: %1</translation>
    </message>
    <message>
        <source>unknown</source>
        <translation type="unfinished">ezezaguna</translation>
    </message>
    <message>
        <source>Amount</source>
        <translation type="unfinished">Kopurua</translation>
    </message>
    <message>
        <source>Internal</source>
        <translation type="unfinished">Barnekoa</translation>
    </message>
    <message>
        <source>%1 d</source>
        <translation type="unfinished">%1 e</translation>
    </message>
    <message>
        <source>%1 h</source>
        <translation type="unfinished">%1 o</translation>
    </message>
    <message numerus="yes">
        <source>%n second(s)</source>
        <translation type="unfinished">
            <numerusform />
            <numerusform />
        </translation>
    </message>
    <message numerus="yes">
        <source>%n minute(s)</source>
        <translation type="unfinished">
            <numerusform />
            <numerusform />
        </translation>
    </message>
    <message numerus="yes">
        <source>%n hour(s)</source>
        <translation type="unfinished">
            <numerusform />
            <numerusform />
        </translation>
    </message>
    <message numerus="yes">
        <source>%n day(s)</source>
        <translation type="unfinished">
            <numerusform />
            <numerusform />
        </translation>
    </message>
    <message numerus="yes">
        <source>%n week(s)</source>
        <translation type="unfinished">
            <numerusform />
            <numerusform />
        </translation>
    </message>
    <message numerus="yes">
        <source>%n year(s)</source>
        <translation type="unfinished">
            <numerusform />
            <numerusform />
        </translation>
    </message>
    </context>
<context>
    <name>bitcoin-core</name>
    <message>
        <source>Done loading</source>
        <translation type="unfinished">Zamaketa amaitua</translation>
    </message>
    <message>
        <source>Importing…</source>
        <translation type="unfinished">Inportatzen...</translation>
    </message>
    <message>
        <source>Loading wallet…</source>
        <translation type="unfinished">Diruzorroa kargatzen...</translation>
    </message>
    <message>
        <source>Missing amount</source>
        <translation type="unfinished">Zenbatekoa falta da</translation>
    </message>
    <message>
        <source>No addresses available</source>
        <translation type="unfinished">Ez dago helbiderik eskuragarri</translation>
    </message>
    <message>
        <source>Replaying blocks…</source>
        <translation type="unfinished">Blokeak errepikatzen...</translation>
    </message>
    <message>
        <source>Rescanning…</source>
        <translation type="unfinished">Bereskaneatzen...</translation>
    </message>
    <message>
        <source>Starting network threads…</source>
        <translation type="unfinished">Sareko hariak abiarazten...</translation>
    </message>
    <message>
        <source>The source code is available from %s.</source>
        <translation type="unfinished">Iturri kodea %s-tik dago eskuragarri.</translation>
    </message>
    <message>
        <source>The transaction amount is too small to pay the fee</source>
        <translation type="unfinished">Transakzio kantitatea txikiegia da kuota ordaintzeko.</translation>
    </message>
    <message>
        <source>This is experimental software.</source>
        <translation type="unfinished">Hau software esperimentala da</translation>
    </message>
    <message>
        <source>Transaction amount too small</source>
        <translation type="unfinished">transakzio kopurua txikiegia</translation>
    </message>
    <message>
        <source>Transaction too large</source>
        <translation type="unfinished">Transakzio luzeegia</translation>
    </message>
    <message>
        <source>Unable to generate initial keys</source>
        <translation type="unfinished">hasierako giltzak sortzeko ezgai</translation>
    </message>
    <message>
        <source>Unable to generate keys</source>
        <translation type="unfinished">Giltzak sortzeko ezgai</translation>
    </message>
    <message>
<<<<<<< HEAD
        <source>Upgrading UTXO database</source>
        <translation type="unfinished">UTXO datubasea hobetzen</translation>
    </message>
    <message>
=======
>>>>>>> 3116ccd7
        <source>Verifying blocks…</source>
        <translation type="unfinished">Blokeak egiaztatzen...</translation>
    </message>
    <message>
        <source>Verifying wallet(s)…</source>
        <translation type="unfinished">Diruzorroak egiaztatzen...</translation>
    </message>
    </context>
<context>
    <name>BitcoinGUI</name>
    <message>
        <source>&amp;Overview</source>
        <translation type="unfinished">&amp;Gainbegiratu</translation>
    </message>
    <message>
        <source>Show general overview of wallet</source>
        <translation type="unfinished">Diruzorroaren begirada orokorra ikusi</translation>
    </message>
    <message>
        <source>&amp;Transactions</source>
        <translation type="unfinished">&amp;Transakzioak</translation>
    </message>
    <message>
        <source>Browse transaction history</source>
        <translation type="unfinished">Ikusi transakzioen historia</translation>
    </message>
    <message>
        <source>E&amp;xit</source>
        <translation type="unfinished">Irten</translation>
    </message>
    <message>
        <source>Quit application</source>
        <translation type="unfinished">Aplikaziotik irten</translation>
    </message>
    <message>
        <source>&amp;About %1</source>
        <translation type="unfinished">%1-ri buruz</translation>
    </message>
    <message>
        <source>Show information about %1</source>
        <translation type="unfinished">%1-ri buruzko informazioa azaldu</translation>
    </message>
    <message>
        <source>About &amp;Qt</source>
        <translation type="unfinished">&amp;Qt-ri buruz</translation>
    </message>
    <message>
        <source>Show information about Qt</source>
        <translation type="unfinished">Erakutsi Qt-ren buruzko informazioa</translation>
    </message>
    <message>
        <source>Modify configuration options for %1</source>
        <translation type="unfinished">%1-ren konfiguraketa aukerak aldatu</translation>
    </message>
    <message>
        <source>Create a new wallet</source>
        <translation type="unfinished">Diruzorro berri bat sortu</translation>
    </message>
    <message>
        <source>&amp;Minimize</source>
        <translation type="unfinished">&amp;Minimizatu</translation>
    </message>
    <message>
        <source>Wallet:</source>
        <translation type="unfinished">Diruzorroa:</translation>
    </message>
    <message>
        <source>Network activity disabled.</source>
        <extracomment>A substring of the tooltip.</extracomment>
        <translation type="unfinished">Sarea desaktibatua</translation>
    </message>
    <message>
        <source>Proxy is &lt;b&gt;enabled&lt;/b&gt;: %1</source>
        <translation type="unfinished">Proxya &lt;b&gt;gaituta&lt;/b&gt; dago : %1</translation>
    </message>
    <message>
        <source>Send coins to a Bitcoin address</source>
        <translation type="unfinished">Bidali txanponak Bitcoin helbide batera</translation>
    </message>
    <message>
        <source>Backup wallet to another location</source>
        <translation type="unfinished">Diru-zorroaren segurtasun-kopia beste leku batean.</translation>
    </message>
    <message>
        <source>Change the passphrase used for wallet encryption</source>
        <translation type="unfinished">Diruzorroa enkriptatzeko erabilitako pasahitza aldatu</translation>
    </message>
    <message>
        <source>&amp;Send</source>
        <translation type="unfinished">&amp;Bidali</translation>
    </message>
    <message>
        <source>&amp;Receive</source>
        <translation type="unfinished">&amp;Jaso</translation>
    </message>
    <message>
        <source>&amp;Options…</source>
        <translation type="unfinished">&amp;Aukerak...</translation>
    </message>
    <message>
        <source>&amp;Encrypt Wallet…</source>
        <translation type="unfinished">&amp;Diruzorroa enkriptatu...</translation>
    </message>
    <message>
        <source>Encrypt the private keys that belong to your wallet</source>
        <translation type="unfinished">Zure diru-zorroari dagozkion giltza pribatuak enkriptatu.</translation>
    </message>
    <message>
        <source>&amp;Backup Wallet…</source>
        <translation type="unfinished">Diruzorroaren &amp;segurtasun kopia egin...</translation>
    </message>
    <message>
        <source>&amp;Change Passphrase…</source>
        <translation type="unfinished">&amp;aldatu pasahitza</translation>
    </message>
    <message>
        <source>Sign &amp;message…</source>
        <translation type="unfinished">sinatu &amp;mezua</translation>
    </message>
    <message>
        <source>Sign messages with your Bitcoin addresses to prove you own them</source>
        <translation type="unfinished">Sinatu mezuak Bitcoinen helbideekin, jabetza frogatzeko.</translation>
    </message>
    <message>
        <source>&amp;Verify message…</source>
        <translation type="unfinished">Mezua &amp;balioztatu</translation>
    </message>
    <message>
        <source>Verify messages to ensure they were signed with specified Bitcoin addresses</source>
        <translation type="unfinished">Egiaztatu mesua Bitcoin helbide espezifikoarekin erregistratu direla ziurtatzeko</translation>
    </message>
    <message>
        <source>&amp;Load PSBT from file…</source>
        <translation type="unfinished">&amp;kargatu PSBT fitxategitik...</translation>
    </message>
    <message>
        <source>Open &amp;URI…</source>
        <translation type="unfinished">Ireki&amp;URI...</translation>
    </message>
    <message>
        <source>Close Wallet…</source>
        <translation type="unfinished">Diruzorroa itxi...</translation>
    </message>
    <message>
        <source>Create Wallet…</source>
        <translation type="unfinished">Diruzorroa sortu...</translation>
    </message>
    <message>
        <source>Close All Wallets…</source>
        <translation type="unfinished">Diru-zorro guztiak itxi...</translation>
    </message>
    <message>
        <source>&amp;File</source>
        <translation type="unfinished">&amp;Artxiboa</translation>
    </message>
    <message>
        <source>&amp;Settings</source>
        <translation type="unfinished">&amp;Ezarpenak</translation>
    </message>
    <message>
        <source>&amp;Help</source>
        <translation type="unfinished">&amp;Laguntza</translation>
    </message>
    <message>
        <source>Tabs toolbar</source>
        <translation type="unfinished">Fitxen tresna-barra</translation>
    </message>
    <message>
        <source>Synchronizing with network…</source>
        <translation type="unfinished">Sarearekin sinkronizatzen...</translation>
    </message>
    <message>
        <source>Indexing blocks on disk…</source>
        <translation type="unfinished">Diskoko blokeak indexatzen...</translation>
    </message>
    <message>
        <source>Processing blocks on disk…</source>
        <translation type="unfinished">Diskoko blokeak prozesatzen...</translation>
    </message>
    <message>
        <source>Reindexing blocks on disk…</source>
        <translation type="unfinished">Diskoko blokeak berzerrendatzen</translation>
    </message>
    <message>
        <source>Connecting to peers…</source>
        <translation type="unfinished">Pareekin konektatzen...</translation>
    </message>
    <message>
        <source>Show the list of used sending addresses and labels</source>
        <translation type="unfinished"> Bidalketa-helbideen eta etiketen zerrenda erakutsi</translation>
    </message>
    <message>
        <source>Show the list of used receiving addresses and labels</source>
        <translation type="unfinished">Harrera-helbideen eta etiketen zerrenda erakutsi</translation>
    </message>
    <message>
        <source>&amp;Command-line options</source>
        <translation type="unfinished">&amp;Komando-lerroaren aukerak</translation>
    </message>
    <message numerus="yes">
        <source>Processed %n block(s) of transaction history.</source>
        <translation type="unfinished">
            <numerusform />
            <numerusform />
        </translation>
    </message>
    <message>
        <source>%1 behind</source>
        <translation type="unfinished">%1 atzetik</translation>
    </message>
    <message>
        <source>Catching up…</source>
        <translation type="unfinished">Harrapatzen...</translation>
    </message>
    <message>
        <source>Last received block was generated %1 ago.</source>
        <translation type="unfinished">Jasotako azken blokea duela %1 sortu zen.</translation>
    </message>
    <message>
        <source>Transactions after this will not yet be visible.</source>
        <translation type="unfinished">Honen ondorengo transakzioak oraindik ez daude ikusgai.</translation>
    </message>
    <message>
        <source>Error</source>
        <translation type="unfinished">Akatsa</translation>
    </message>
    <message>
        <source>Warning</source>
        <translation type="unfinished">Abisua</translation>
    </message>
    <message>
        <source>Information</source>
        <translation type="unfinished">Informazioa</translation>
    </message>
    <message>
        <source>Up to date</source>
        <translation type="unfinished">Eguneratua</translation>
    </message>
    <message>
        <source>Load Partially Signed Bitcoin Transaction</source>
        <translation type="unfinished">Partzialki sinatutako Bitcoin transakzioa kargatu</translation>
    </message>
    <message>
        <source>Load PSBT from &amp;clipboard…</source>
        <translation type="unfinished">kargatu PSBT arbeletik...</translation>
    </message>
    <message>
        <source>Load Partially Signed Bitcoin Transaction from clipboard</source>
        <translation type="unfinished">Partzialki sinatutako Bitcoin transakzioa kargatu arbeletik</translation>
    </message>
    <message>
        <source>Node window</source>
        <translation type="unfinished">Adabegiaren leihoa</translation>
    </message>
    <message>
        <source>&amp;Sending addresses</source>
        <translation type="unfinished">&amp;Helbideak bidaltzen</translation>
    </message>
    <message>
        <source>&amp;Receiving addresses</source>
        <translation type="unfinished">&amp;Helbideak jasotzen</translation>
    </message>
    <message>
        <source>Open a bitcoin: URI</source>
        <translation type="unfinished">Ireki bitcoin bat: URI</translation>
    </message>
    <message>
        <source>Open Wallet</source>
        <translation type="unfinished">Diruzorroa zabaldu</translation>
    </message>
    <message>
        <source>Open a wallet</source>
        <translation type="unfinished">Diruzorro bat zabaldu</translation>
    </message>
    <message>
        <source>Close wallet</source>
        <translation type="unfinished">Diruzorroa itxi</translation>
    </message>
    <message>
        <source>Close all wallets</source>
        <translation type="unfinished">Diruzorro guztiak itxi</translation>
    </message>
    <message>
        <source>default wallet</source>
        <translation type="unfinished">Diruzorro lehenetsia</translation>
    </message>
    <message>
        <source>No wallets available</source>
        <translation type="unfinished">Ez dago diru-zorrorik eskura</translation>
    </message>
    <message>
        <source>Wallet Name</source>
        <extracomment>Label of the input field where the name of the wallet is entered.</extracomment>
        <translation type="unfinished">Diruzorroaren izena</translation>
    </message>
    <message>
        <source>&amp;Window</source>
        <translation type="unfinished">&amp;Lehioa</translation>
    </message>
    <message>
        <source>Zoom</source>
        <translation type="unfinished">Gerturatu</translation>
    </message>
    <message>
        <source>Main Window</source>
        <translation type="unfinished">Lehio nagusia</translation>
    </message>
    <message>
        <source>%1 client</source>
        <translation type="unfinished">%1 bezeroa</translation>
    </message>
    <message>
        <source>&amp;Hide</source>
        <translation type="unfinished">&amp;Ezkutatu</translation>
    </message>
    <message>
        <source>S&amp;how</source>
        <translation type="unfinished">E&amp;rakutsi</translation>
    </message>
    <message numerus="yes">
        <source>%n active connection(s) to Bitcoin network.</source>
        <extracomment>A substring of the tooltip.</extracomment>
        <translation type="unfinished">
            <numerusform />
            <numerusform />
        </translation>
    </message>
    <message>
        <source>Show Peers tab</source>
        <extracomment>A context menu item. The "Peers tab" is an element of the "Node window".</extracomment>
        <translation type="unfinished">Erakutxi kideen fitxa</translation>
    </message>
    <message>
        <source>Error: %1</source>
        <translation type="unfinished">Akatsa: %1</translation>
    </message>
    <message>
        <source>Warning: %1</source>
        <translation type="unfinished">Abisua: %1</translation>
    </message>
    <message>
        <source>Date: %1
</source>
        <translation type="unfinished">Data: %1
</translation>
    </message>
    <message>
        <source>Amount: %1
</source>
        <translation type="unfinished">Kopurua: %1
</translation>
    </message>
    <message>
        <source>Wallet: %1
</source>
        <translation type="unfinished">Diruzorroa: %1
</translation>
    </message>
    <message>
        <source>Type: %1
</source>
        <translation type="unfinished">Mota: %1
</translation>
    </message>
    <message>
        <source>Label: %1
</source>
        <translation type="unfinished">Etiketa: %1
</translation>
    </message>
    <message>
        <source>Address: %1
</source>
        <translation type="unfinished">Helbidea: %1
</translation>
    </message>
    <message>
        <source>Sent transaction</source>
        <translation type="unfinished">Bidalitako transakzioa</translation>
    </message>
    <message>
        <source>Incoming transaction</source>
        <translation type="unfinished">Sartutako transakzioa</translation>
    </message>
    <message>
        <source>HD key generation is &lt;b&gt;enabled&lt;/b&gt;</source>
        <translation type="unfinished">HD gakoaren sorrera &lt;b&gt;gaituta&lt;/b&gt; dago</translation>
    </message>
    <message>
        <source>HD key generation is &lt;b&gt;disabled&lt;/b&gt;</source>
        <translation type="unfinished">HD gakoaren sorrera &lt;b&gt;desgaituta&lt;/b&gt; dago</translation>
    </message>
    <message>
        <source>Private key &lt;b&gt;disabled&lt;/b&gt;</source>
        <translation type="unfinished">Gako pribatua &lt;b&gt;desgaitua&lt;/b&gt;</translation>
    </message>
    <message>
        <source>Wallet is &lt;b&gt;encrypted&lt;/b&gt; and currently &lt;b&gt;unlocked&lt;/b&gt;</source>
        <translation type="unfinished">Zorroa &lt;b&gt;enkriptatuta&lt;/b&gt; eta &lt;b&gt;desblokeatuta&lt;/b&gt; dago une honetan</translation>
    </message>
    <message>
        <source>Wallet is &lt;b&gt;encrypted&lt;/b&gt; and currently &lt;b&gt;locked&lt;/b&gt;</source>
        <translation type="unfinished">Zorroa &lt;b&gt;enkriptatuta&lt;/b&gt; eta &lt;b&gt;blokeatuta&lt;/b&gt; dago une honetan</translation>
    </message>
    <message>
        <source>Original message:</source>
        <translation type="unfinished">Jatorrizko mezua:</translation>
    </message>
</context>
<context>
    <name>CoinControlDialog</name>
    <message>
        <source>Coin Selection</source>
        <translation type="unfinished">Txanpon aukeraketa</translation>
    </message>
    <message>
        <source>Quantity:</source>
        <translation type="unfinished">Zenbat:</translation>
    </message>
    <message>
        <source>Bytes:</source>
        <translation type="unfinished">Byte kopurua:</translation>
    </message>
    <message>
        <source>Amount:</source>
        <translation type="unfinished">Kopurua:</translation>
    </message>
    <message>
        <source>Fee:</source>
        <translation type="unfinished">Ordainketa:</translation>
    </message>
    <message>
        <source>Dust:</source>
        <translation type="unfinished">Hautsa:</translation>
    </message>
    <message>
        <source>After Fee:</source>
        <translation type="unfinished">Ordaindu ondoren:</translation>
    </message>
    <message>
        <source>Change:</source>
        <translation type="unfinished">Bueltak:</translation>
    </message>
    <message>
        <source>Tree mode</source>
        <translation type="unfinished">Zuhaitz modua</translation>
    </message>
    <message>
        <source>List mode</source>
        <translation type="unfinished">Zerrenda modua</translation>
    </message>
    <message>
        <source>Amount</source>
        <translation type="unfinished">Kopurua</translation>
    </message>
    <message>
        <source>Received with label</source>
        <translation type="unfinished">Etiketarekin jasoa</translation>
    </message>
    <message>
        <source>Received with address</source>
        <translation type="unfinished">Helbidearekin jasoa</translation>
    </message>
    <message>
        <source>Date</source>
        <translation type="unfinished">Data</translation>
    </message>
    <message>
        <source>Confirmations</source>
        <translation type="unfinished">Konfirmazioak</translation>
    </message>
    <message>
        <source>Confirmed</source>
        <translation type="unfinished">Berretsia</translation>
    </message>
    <message>
        <source>Copy amount</source>
        <translation type="unfinished">zenbatekoaren kopia</translation>
    </message>
    <message>
        <source>Copy &amp;label</source>
        <translation type="unfinished">Kopiatu &amp;Etiketa</translation>
    </message>
    <message>
        <source>Copy quantity</source>
        <translation type="unfinished">Kopia kopurua</translation>
    </message>
    <message>
        <source>Copy fee</source>
        <translation type="unfinished">Kopiatu kuota</translation>
    </message>
    <message>
        <source>Copy after fee</source>
        <translation type="unfinished">Kopia kuotaren ondoren</translation>
    </message>
    <message>
        <source>Copy bytes</source>
        <translation type="unfinished">Kopiatu byte-ak</translation>
    </message>
    <message>
        <source>Copy dust</source>
        <translation type="unfinished">Kopiatu hautsa</translation>
    </message>
    <message>
        <source>Copy change</source>
        <translation type="unfinished">Kopiatu aldaketa</translation>
    </message>
    <message>
        <source>(%1 locked)</source>
        <translation type="unfinished">(%1 blokeatuta)</translation>
    </message>
    <message>
        <source>yes</source>
        <translation type="unfinished">bai</translation>
    </message>
    <message>
        <source>no</source>
        <translation type="unfinished">ez</translation>
    </message>
    <message>
        <source>(no label)</source>
        <translation type="unfinished">(izendapenik ez)</translation>
    </message>
    <message>
        <source>(change)</source>
        <translation type="unfinished">(bueltak)</translation>
    </message>
</context>
<context>
    <name>CreateWalletActivity</name>
    <message>
        <source>Create Wallet</source>
        <extracomment>Title of window indicating the progress of creation of a new wallet.</extracomment>
        <translation type="unfinished">Diruzorroa sortu</translation>
    </message>
    <message>
        <source>Creating Wallet &lt;b&gt;%1&lt;/b&gt;…</source>
        <extracomment>Descriptive text of the create wallet progress window which indicates to the user which wallet is currently being created.</extracomment>
        <translation type="unfinished">Diru-zorroa sortzen&lt;b&gt;%1&lt;/b&gt;...</translation>
    </message>
    <message>
        <source>Create wallet failed</source>
        <translation type="unfinished">Diruzorroa sortzen hutsegitea</translation>
    </message>
    <message>
        <source>Create wallet warning</source>
        <translation type="unfinished">Diru-zorroa sortzearen buruzko oharra</translation>
    </message>
    <message>
        <source>Can't list signers</source>
        <translation type="unfinished">Ezin dira sinatzaileak zerrendatu</translation>
    </message>
<<<<<<< HEAD
</context>
<context>
    <name>LoadWalletsActivity</name>
    <message>
        <source>Load Wallets</source>
        <extracomment>Title of progress window which is displayed when wallets are being loaded.</extracomment>
        <translation type="unfinished">Kargatu diruzorroak</translation>
    </message>
    <message>
        <source>Loading wallets…</source>
        <extracomment>Descriptive text of the load wallets progress window which indicates to the user that wallets are currently being loaded.</extracomment>
        <translation type="unfinished">Diruzorroak kargatzen...</translation>
    </message>
</context>
=======
    </context>
>>>>>>> 3116ccd7
<context>
    <name>LoadWalletsActivity</name>
    <message>
        <source>Load Wallets</source>
        <extracomment>Title of progress window which is displayed when wallets are being loaded.</extracomment>
        <translation type="unfinished">Kargatu diruzorroak</translation>
    </message>
    <message>
        <source>Loading wallets…</source>
        <extracomment>Descriptive text of the load wallets progress window which indicates to the user that wallets are currently being loaded.</extracomment>
        <translation type="unfinished">Diruzorroak kargatzen...</translation>
    </message>
</context>
<context>
    <name>OpenWalletActivity</name>
    <message>
        <source>Open wallet failed</source>
        <translation type="unfinished">Diruzorroa irekitzen hutsegitea</translation>
    </message>
    <message>
        <source>Open wallet warning</source>
        <translation type="unfinished">Diruzorroa irekitzen abisua</translation>
    </message>
    <message>
        <source>default wallet</source>
        <translation type="unfinished">Diruzorro lehenetsia</translation>
    </message>
    <message>
        <source>Open Wallet</source>
        <extracomment>Title of window indicating the progress of opening of a wallet.</extracomment>
        <translation type="unfinished">Diruzorroa zabaldu</translation>
    </message>
    <message>
        <source>Opening Wallet &lt;b&gt;%1&lt;/b&gt;…</source>
        <extracomment>Descriptive text of the open wallet progress window which indicates to the user which wallet is currently being opened.</extracomment>
        <translation type="unfinished">&lt;b&gt;%1&lt;/b&gt; diruzorroa irekitzen ...</translation>
    </message>
</context>
<context>
    <name>WalletController</name>
    <message>
        <source>Close wallet</source>
        <translation type="unfinished">Diruzorroa itxi</translation>
    </message>
    <message>
        <source>Close all wallets</source>
        <translation type="unfinished">Diruzorro guztiak itxi</translation>
    </message>
    <message>
        <source>Are you sure you wish to close all wallets?</source>
        <translation type="unfinished">Ziur diruzorro guztiak itxi nahi dituzula?</translation>
    </message>
</context>
<context>
    <name>CreateWalletDialog</name>
    <message>
        <source>Create Wallet</source>
        <translation type="unfinished">Diruzorroa sortu</translation>
    </message>
    <message>
        <source>Wallet Name</source>
        <translation type="unfinished">Diruzorroaren izena</translation>
    </message>
    <message>
        <source>Wallet</source>
        <translation type="unfinished">Diru-zorroa</translation>
    </message>
    <message>
        <source>Encrypt Wallet</source>
        <translation type="unfinished">Diruzorroa enkriptatu</translation>
    </message>
    <message>
        <source>Advanced Options</source>
        <translation type="unfinished">Aukera aurreratuak</translation>
    </message>
    <message>
        <source>Disable Private Keys</source>
        <translation type="unfinished">Desgaitu gako pribatuak</translation>
    </message>
    <message>
        <source>Make Blank Wallet</source>
        <translation type="unfinished">Egin diruzorro hutsa...</translation>
    </message>
    <message>
        <source>Descriptor Wallet</source>
        <translation type="unfinished">Deskriptorearen zorroa</translation>
    </message>
    <message>
        <source>External signer</source>
        <translation type="unfinished">Kanpo sinatzailea</translation>
    </message>
    <message>
        <source>Create</source>
        <translation type="unfinished">Sortu</translation>
    </message>
    </context>
<context>
    <name>EditAddressDialog</name>
    <message>
        <source>Edit Address</source>
        <translation type="unfinished">Helbidea editatu</translation>
    </message>
    <message>
        <source>&amp;Label</source>
        <translation type="unfinished">&amp;Etiketa</translation>
    </message>
    <message>
        <source>&amp;Address</source>
        <translation type="unfinished">&amp;Helbidea</translation>
    </message>
    <message>
        <source>New sending address</source>
        <translation type="unfinished">Bidaltzeko helbide berria</translation>
    </message>
    <message>
        <source>Edit receiving address</source>
        <translation type="unfinished">Jasotzeko helbidea editatu</translation>
    </message>
    <message>
        <source>Edit sending address</source>
        <translation type="unfinished">Bidaltzeko helbidea editatu</translation>
    </message>
    <message>
        <source>Could not unlock wallet.</source>
        <translation type="unfinished">Ezin da diruzorroa desblokeatu.</translation>
    </message>
    <message>
        <source>New key generation failed.</source>
        <translation type="unfinished">Giltza berriaren sorrerak huts egin du.</translation>
    </message>
</context>
<context>
    <name>FreespaceChecker</name>
    <message>
        <source>A new data directory will be created.</source>
        <translation type="unfinished">Datu direktorio berria sortuko da.</translation>
    </message>
    <message>
        <source>name</source>
        <translation type="unfinished">izena</translation>
    </message>
    <message>
        <source>Path already exists, and is not a directory.</source>
        <translation type="unfinished">Bidea existitzen da, eta ez da direktorioa.</translation>
    </message>
    <message>
        <source>Cannot create data directory here.</source>
        <translation type="unfinished">Ezin da datu direktoria hemen sortu.</translation>
    </message>
</context>
<context>
    <name>Intro</name>
    <message>
        <source>%1 GB of space available</source>
        <translation type="unfinished">%1 GB-ko espazioa eskuragarri</translation>
    </message>
    <message numerus="yes">
        <source>%n GB of space available</source>
        <translation type="unfinished">
            <numerusform />
            <numerusform />
        </translation>
    </message>
    <message numerus="yes">
        <source>(of %n GB needed)</source>
        <translation type="unfinished">
            <numerusform />
            <numerusform />
        </translation>
    </message>
    <message numerus="yes">
        <source>(%n GB needed for full chain)</source>
        <translation type="unfinished">
            <numerusform />
            <numerusform />
        </translation>
    </message>
    <message numerus="yes">
        <source>(sufficient to restore backups %n day(s) old)</source>
        <extracomment>Explanatory text on the capability of the current prune target.</extracomment>
        <translation type="unfinished">
            <numerusform />
            <numerusform />
        </translation>
    </message>
    <message>
        <source>Error</source>
        <translation type="unfinished">Akatsa</translation>
    </message>
    <message>
        <source>Welcome</source>
        <translation type="unfinished">Ongietorri</translation>
    </message>
    <message>
        <source>Welcome to %1.</source>
        <translation type="unfinished">Ongietorri %1-ra</translation>
    </message>
    <message>
        <source> GB</source>
        <translation type="unfinished">GB</translation>
    </message>
    <message>
        <source>Use the default data directory</source>
        <translation type="unfinished">Erabili datu direktorio lehenetsia</translation>
    </message>
    <message>
        <source>Use a custom data directory:</source>
        <translation type="unfinished">Erabili datu direktorio pertsonalizatu bat:</translation>
    </message>
</context>
<context>
    <name>HelpMessageDialog</name>
    <message>
        <source>version</source>
        <translation type="unfinished">bertsioa</translation>
    </message>
    <message>
        <source>About %1</source>
        <translation type="unfinished">%1 inguru</translation>
    </message>
    <message>
        <source>Command-line options</source>
        <translation type="unfinished">Komando lerroaren aukerak</translation>
    </message>
</context>
<context>
    <name>ShutdownWindow</name>
    <message>
        <source>%1 is shutting down…</source>
        <translation type="unfinished">%1Itzaltzen ari da...</translation>
    </message>
    </context>
<context>
    <name>ModalOverlay</name>
    <message>
        <source>Form</source>
        <translation type="unfinished">Inprimakia</translation>
    </message>
    <message>
        <source>Number of blocks left</source>
        <translation type="unfinished">Gainerako blokeen kopurua.</translation>
    </message>
    <message>
        <source>Unknown…</source>
        <translation type="unfinished">Ezezaguna...</translation>
    </message>
    <message>
        <source>calculating…</source>
        <translation type="unfinished">kalkulatzen...</translation>
    </message>
    <message>
        <source>Last block time</source>
        <translation type="unfinished">Azken blokearen unea</translation>
    </message>
    <message>
        <source>Progress</source>
        <translation type="unfinished">Aurrerapena</translation>
    </message>
    <message>
        <source>Progress increase per hour</source>
        <translation type="unfinished">Aurrerapenaren igoera orduko</translation>
    </message>
    <message>
        <source>Hide</source>
        <translation type="unfinished">Izkutatu</translation>
    </message>
    </context>
<context>
    <name>OpenURIDialog</name>
    <message>
        <source>Open bitcoin URI</source>
        <translation type="unfinished">Ireki bitcoin URIa</translation>
    </message>
    <message>
        <source>URI:</source>
        <translation type="unfinished">URI: </translation>
    </message>
    <message>
        <source>Paste address from clipboard</source>
        <extracomment>Tooltip text for button that allows you to paste an address that is in your clipboard.</extracomment>
        <translation type="unfinished">Arbeletik helbidea itsatsi</translation>
    </message>
</context>
<context>
    <name>OptionsDialog</name>
    <message>
        <source>Options</source>
        <translation type="unfinished">Aukerak</translation>
    </message>
    <message>
        <source>&amp;Main</source>
        <translation type="unfinished">&amp;Nagusia</translation>
    </message>
    <message>
        <source>Size of &amp;database cache</source>
        <translation type="unfinished">Databasearen cache tamaina</translation>
    </message>
    <message>
        <source>IP address of the proxy (e.g. IPv4: 127.0.0.1 / IPv6: ::1)</source>
        <translation type="unfinished">Proxyaren IP helbidea  (IPv4: 127.0.0.1 / IPv6: ::1 adibidez )</translation>
    </message>
    <message>
        <source>Open Configuration File</source>
        <translation type="unfinished">Ireki konfigurazio fitxategia</translation>
    </message>
    <message>
        <source>Reset all client options to default.</source>
        <translation type="unfinished">Bezeroaren aukera guztiak hasieratu.</translation>
    </message>
    <message>
        <source>&amp;Reset Options</source>
        <translation type="unfinished">&amp;Aukerak Hasieratu</translation>
    </message>
    <message>
        <source>&amp;Network</source>
        <translation type="unfinished">&amp;Sarea</translation>
    </message>
    <message>
        <source>Expert</source>
        <translation type="unfinished">Aditu</translation>
    </message>
    <message>
        <source>Enable coin &amp;control features</source>
        <translation type="unfinished">Diruaren &amp;kontrolaren ezaugarriak gaitu</translation>
    </message>
    <message>
        <source>Map port using &amp;UPnP</source>
        <translation type="unfinished">Portua mapeatu &amp;UPnP erabiliz</translation>
    </message>
    <message>
        <source>Accept connections from outside.</source>
        <translation type="unfinished">Kanpoko konexioak onartu</translation>
    </message>
    <message>
        <source>Allow incomin&amp;g connections</source>
        <translation type="unfinished">Sarbide konexioak baimendu</translation>
    </message>
    <message>
        <source>Proxy &amp;IP:</source>
        <translation type="unfinished">Proxyaren &amp;IP helbidea:</translation>
    </message>
    <message>
        <source>&amp;Port:</source>
        <translation type="unfinished">&amp;Portua:</translation>
    </message>
    <message>
        <source>Port of the proxy (e.g. 9050)</source>
        <translation type="unfinished">Proxy portua (9050 adibidez)</translation>
    </message>
    <message>
        <source>&amp;Window</source>
        <translation type="unfinished">&amp;Lehioa</translation>
    </message>
    <message>
        <source>&amp;Display</source>
        <translation type="unfinished">&amp;Pantaila</translation>
    </message>
    <message>
        <source>User Interface &amp;language:</source>
        <translation type="unfinished">Erabiltzaile-interfazearen &amp;hizkuntza:</translation>
    </message>
    <message>
        <source>&amp;Unit to show amounts in:</source>
        <translation type="unfinished">Zenbatekoa azaltzeko &amp;unitatea:</translation>
    </message>
    <message>
        <source>&amp;OK</source>
        <translation type="unfinished">&amp;Ados</translation>
    </message>
    <message>
        <source>&amp;Cancel</source>
        <translation type="unfinished">&amp;Ezeztatu</translation>
    </message>
    <message>
        <source>default</source>
        <translation type="unfinished">lehenetsi</translation>
    </message>
    <message>
        <source>none</source>
        <translation type="unfinished">Bat ere ez</translation>
    </message>
    <message>
        <source>Confirm options reset</source>
        <extracomment>Window title text of pop-up window shown when the user has chosen to reset options.</extracomment>
        <translation type="unfinished">Berretsi aukeren berrezarpena</translation>
    </message>
    <message>
        <source>Client restart required to activate changes.</source>
        <extracomment>Text explaining that the settings changed will not come into effect until the client is restarted.</extracomment>
        <translation type="unfinished">Bezeroa berrabiarazi behar da aldaketak aktibatzeko.</translation>
    </message>
    <message>
        <source>Configuration options</source>
        <extracomment>Window title text of pop-up box that allows opening up of configuration file.</extracomment>
        <translation type="unfinished">Konfiguraketa aukerak</translation>
    </message>
    <message>
        <source>Error</source>
        <translation type="unfinished">Akatsa</translation>
    </message>
    <message>
        <source>This change would require a client restart.</source>
        <translation type="unfinished">Aldaketa honek clienta berriro piztea eskatzen du</translation>
    </message>
    </context>
<context>
    <name>OverviewPage</name>
    <message>
        <source>Form</source>
        <translation type="unfinished">Inprimakia</translation>
    </message>
    <message>
        <source>Watch-only:</source>
        <translation type="unfinished">Ikusi-bakarrik:</translation>
    </message>
    <message>
        <source>Available:</source>
        <translation type="unfinished">Eskuragarri:</translation>
    </message>
    <message>
        <source>Pending:</source>
        <translation type="unfinished">Zai:</translation>
    </message>
    <message>
        <source>Immature:</source>
        <translation type="unfinished">Ez dago eskuragarri:</translation>
    </message>
    <message>
        <source>Balances</source>
        <translation type="unfinished">Saldoa</translation>
    </message>
    <message>
        <source>Total:</source>
        <translation type="unfinished">Guztira:</translation>
    </message>
    <message>
        <source>Your current total balance</source>
        <translation type="unfinished">Zure oraingo erabateko saldoa</translation>
    </message>
    <message>
        <source>Spendable:</source>
        <translation type="unfinished">Gastagarria:</translation>
    </message>
    <message>
        <source>Recent transactions</source>
        <translation type="unfinished">Transakzio berriak</translation>
    </message>
    </context>
<context>
    <name>PSBTOperationsDialog</name>
    <message>
        <source>Dialog</source>
        <translation type="unfinished">Elkarrizketa</translation>
    </message>
    <message>
        <source>Sign Tx</source>
        <translation type="unfinished">Sinatu Tx</translation>
    </message>
    <message>
        <source>Copy to Clipboard</source>
        <translation type="unfinished">Kopiatu arbelera</translation>
    </message>
    <message>
        <source>Save…</source>
        <translation type="unfinished">Gorde...</translation>
    </message>
    <message>
        <source>Close</source>
        <translation type="unfinished">Itxi</translation>
    </message>
    <message>
        <source>Save Transaction Data</source>
        <translation type="unfinished">Gorde transakzioko data</translation>
    </message>
    <message>
        <source>PSBT saved to disk.</source>
        <translation type="unfinished">PSBT diskoan gorde da.</translation>
    </message>
    <message>
        <source>Total Amount</source>
        <translation type="unfinished">Kopuru osoa</translation>
    </message>
    <message>
        <source>or</source>
        <translation type="unfinished">edo</translation>
    </message>
    <message>
        <source>Transaction status is unknown.</source>
        <translation type="unfinished">Transakzioaren egoera ezezaguna da.</translation>
    </message>
</context>
<context>
    <name>PaymentServer</name>
    <message>
        <source>Payment request error</source>
        <translation type="unfinished">Ordainketa eskaera akatsa</translation>
    </message>
    </context>
<context>
    <name>PeerTableModel</name>
    <message>
        <source>User Agent</source>
        <extracomment>Title of Peers Table column which contains the peer's User Agent string.</extracomment>
        <translation type="unfinished">Erabiltzaile agentea</translation>
    </message>
    <message>
        <source>Peer</source>
        <extracomment>Title of Peers Table column which contains a unique number used to identify a connection.</extracomment>
        <translation type="unfinished">Kidea</translation>
    </message>
    <message>
        <source>Sent</source>
        <extracomment>Title of Peers Table column which indicates the total amount of network information we have sent to the peer.</extracomment>
        <translation type="unfinished">Bidalia</translation>
    </message>
    <message>
        <source>Received</source>
        <extracomment>Title of Peers Table column which indicates the total amount of network information we have received from the peer.</extracomment>
        <translation type="unfinished">Jasoa</translation>
    </message>
    <message>
        <source>Address</source>
        <extracomment>Title of Peers Table column which contains the IP/Onion/I2P address of the connected peer.</extracomment>
        <translation type="unfinished">Helbidea</translation>
    </message>
    <message>
        <source>Type</source>
        <extracomment>Title of Peers Table column which describes the type of peer connection. The "type" describes why the connection exists.</extracomment>
        <translation type="unfinished">Mota</translation>
    </message>
    <message>
        <source>Network</source>
        <extracomment>Title of Peers Table column which states the network the peer connected through.</extracomment>
        <translation type="unfinished">Sarea</translation>
    </message>
    </context>
<context>
    <name>QRImageWidget</name>
    <message>
        <source>&amp;Save Image…</source>
        <translation type="unfinished">&amp;Gorde irudia...</translation>
    </message>
    <message>
        <source>&amp;Copy Image</source>
        <translation type="unfinished">&amp;kopiatu irudia</translation>
    </message>
    <message>
        <source>Save QR Code</source>
        <translation type="unfinished">Gorde QR kodea</translation>
    </message>
    <message>
        <source>PNG Image</source>
        <extracomment>Expanded name of the PNG file format. See: https://en.wikipedia.org/wiki/Portable_Network_Graphics.</extracomment>
        <translation type="unfinished">PNG irudia</translation>
    </message>
</context>
<context>
    <name>RPCConsole</name>
    <message>
        <source>Client version</source>
        <translation type="unfinished">Bezeroaren bertsioa</translation>
    </message>
    <message>
        <source>&amp;Information</source>
        <translation type="unfinished">&amp;Informazioa</translation>
    </message>
    <message>
        <source>General</source>
        <translation type="unfinished">Orokorra</translation>
    </message>
    <message>
        <source>Datadir</source>
        <translation type="unfinished">Datu direktorioa</translation>
    </message>
    <message>
        <source>Blocksdir</source>
        <translation type="unfinished">Blokeen direktorioa</translation>
    </message>
    <message>
        <source>Startup time</source>
        <translation type="unfinished">Abiatzeko ordua</translation>
    </message>
    <message>
        <source>Network</source>
        <translation type="unfinished">Sarea</translation>
    </message>
    <message>
        <source>Name</source>
        <translation type="unfinished">Izena</translation>
    </message>
    <message>
        <source>Number of connections</source>
        <translation type="unfinished">Konexio kopurua</translation>
    </message>
    <message>
        <source>Wallet: </source>
        <translation type="unfinished">Diruzorroa:</translation>
    </message>
    <message>
        <source>(none)</source>
        <translation type="unfinished">(bat ere ez)</translation>
    </message>
    <message>
        <source>&amp;Reset</source>
        <translation type="unfinished">&amp;Berrezarri</translation>
    </message>
    <message>
        <source>Received</source>
        <translation type="unfinished">Jasoa</translation>
    </message>
    <message>
        <source>Sent</source>
        <translation type="unfinished">Bidalia</translation>
    </message>
    <message>
        <source>&amp;Peers</source>
        <translation type="unfinished">&amp;Kideak</translation>
    </message>
    <message>
        <source>Banned peers</source>
        <translation type="unfinished">Debekatutako kideak</translation>
    </message>
    <message>
        <source>Version</source>
        <translation type="unfinished">Bertsioa</translation>
    </message>
    <message>
        <source>User Agent</source>
        <translation type="unfinished">Erabiltzaile agentea</translation>
    </message>
    <message>
        <source>Node window</source>
        <translation type="unfinished">Adabegiaren leihoa</translation>
    </message>
    <message>
        <source>Permissions</source>
        <translation type="unfinished">Baimenak</translation>
    </message>
    <message>
        <source>Services</source>
        <translation type="unfinished">Zerbitzuak</translation>
    </message>
    <message>
        <source>Last block time</source>
        <translation type="unfinished">Azken blokearen unea</translation>
    </message>
    <message>
        <source>Clear console</source>
        <translation type="unfinished">Garbitu kontsola</translation>
    </message>
    <message>
        <source>&amp;Disconnect</source>
        <translation type="unfinished">&amp;Deskonektatu</translation>
    </message>
    <message>
        <source>Executing…</source>
        <extracomment>A console message indicating an entered command is currently being executed.</extracomment>
        <translation type="unfinished">Exekutatzen...</translation>
    </message>
    <message>
        <source>Yes</source>
        <translation type="unfinished">Bai</translation>
    </message>
    <message>
        <source>No</source>
        <translation type="unfinished">Ez</translation>
    </message>
    <message>
        <source>To</source>
        <translation type="unfinished">Ra</translation>
    </message>
    <message>
        <source>From</source>
        <translation type="unfinished">Tik</translation>
    </message>
    <message>
        <source>Never</source>
        <translation type="unfinished">Inoiz ez</translation>
    </message>
    <message>
        <source>Unknown</source>
        <translation type="unfinished">Ezezaguna</translation>
    </message>
</context>
<context>
    <name>ReceiveCoinsDialog</name>
    <message>
        <source>&amp;Amount:</source>
        <translation type="unfinished">&amp;Kopurua:</translation>
    </message>
    <message>
        <source>&amp;Label:</source>
        <translation type="unfinished">&amp;Etiketa:</translation>
    </message>
    <message>
        <source>&amp;Message:</source>
        <translation type="unfinished">&amp;Mezua:</translation>
    </message>
    <message>
        <source>Clear all fields of the form.</source>
        <translation type="unfinished">Garbitu formularioko eremu guztiak.</translation>
    </message>
    <message>
        <source>Clear</source>
        <translation type="unfinished">Garbitu</translation>
    </message>
    <message>
        <source>Show</source>
        <translation type="unfinished">Erakutsi</translation>
    </message>
    <message>
        <source>Remove</source>
        <translation type="unfinished">Ezabatu</translation>
    </message>
    <message>
        <source>Copy &amp;URI</source>
        <translation type="unfinished">Kopiatu &amp;URI</translation>
    </message>
    <message>
        <source>Copy &amp;label</source>
        <translation type="unfinished">Kopiatu &amp;Etiketa</translation>
    </message>
    <message>
        <source>Could not unlock wallet.</source>
        <translation type="unfinished">Ezin da diruzorroa desblokeatu.</translation>
    </message>
    </context>
<context>
    <name>ReceiveRequestDialog</name>
    <message>
        <source>Address:</source>
        <translation type="unfinished">Helbidea:</translation>
    </message>
    <message>
        <source>Amount:</source>
        <translation type="unfinished">Kopurua:</translation>
    </message>
    <message>
        <source>Label:</source>
        <translation type="unfinished">Etiketa:</translation>
    </message>
    <message>
        <source>Message:</source>
        <translation type="unfinished">Mezua:</translation>
    </message>
    <message>
        <source>Wallet:</source>
        <translation type="unfinished">Diruzorroa:</translation>
    </message>
    <message>
        <source>Copy &amp;URI</source>
        <translation type="unfinished">Kopiatu &amp;URI</translation>
    </message>
    <message>
        <source>Copy &amp;Address</source>
        <translation type="unfinished">&amp;Helbidea kopiatu</translation>
    </message>
    <message>
        <source>&amp;Verify</source>
        <translation type="unfinished">&amp;Egiaztatu</translation>
    </message>
    <message>
        <source>&amp;Save Image…</source>
        <translation type="unfinished">&amp;Gorde irudia...</translation>
    </message>
    <message>
        <source>Payment information</source>
        <translation type="unfinished">Ordainketaren informazioa</translation>
    </message>
    </context>
<context>
    <name>RecentRequestsTableModel</name>
    <message>
        <source>Date</source>
        <translation type="unfinished">Data</translation>
    </message>
    <message>
        <source>Label</source>
        <translation type="unfinished">Izendapen</translation>
    </message>
    <message>
        <source>Message</source>
        <translation type="unfinished">Mezua</translation>
    </message>
    <message>
        <source>(no label)</source>
        <translation type="unfinished">(izendapenik ez)</translation>
    </message>
    <message>
        <source>(no message)</source>
        <translation type="unfinished">(mezurik ez)</translation>
    </message>
    <message>
        <source>Requested</source>
        <translation type="unfinished">Eskatua</translation>
    </message>
</context>
<context>
    <name>SendCoinsDialog</name>
    <message>
        <source>Send Coins</source>
        <translation type="unfinished">Txanponak bidali</translation>
    </message>
    <message>
        <source>automatically selected</source>
        <translation type="unfinished">automatikoki aukeratua</translation>
    </message>
    <message>
        <source>Quantity:</source>
        <translation type="unfinished">Zenbat:</translation>
    </message>
    <message>
        <source>Bytes:</source>
        <translation type="unfinished">Byte kopurua:</translation>
    </message>
    <message>
        <source>Amount:</source>
        <translation type="unfinished">Kopurua:</translation>
    </message>
    <message>
        <source>Fee:</source>
        <translation type="unfinished">Ordainketa:</translation>
    </message>
    <message>
        <source>After Fee:</source>
        <translation type="unfinished">Ordaindu ondoren:</translation>
    </message>
    <message>
        <source>Change:</source>
        <translation type="unfinished">Bueltak:</translation>
    </message>
    <message>
        <source>Transaction Fee:</source>
        <translation type="unfinished">Transakzio kuota:</translation>
    </message>
    <message>
        <source>per kilobyte</source>
        <translation type="unfinished">Kilobyteko</translation>
    </message>
    <message>
        <source>Hide</source>
        <translation type="unfinished">Izkutatu</translation>
    </message>
    <message>
        <source>Recommended:</source>
        <translation type="unfinished">Gomendatutakoa:</translation>
    </message>
    <message>
        <source>Custom:</source>
        <translation type="unfinished">Neurrira:</translation>
    </message>
    <message>
        <source>Send to multiple recipients at once</source>
        <translation type="unfinished">Hainbat jasotzaileri batera bidali</translation>
    </message>
    <message>
        <source>Clear all fields of the form.</source>
        <translation type="unfinished">Garbitu formularioko eremu guztiak.</translation>
    </message>
    <message>
        <source>Dust:</source>
        <translation type="unfinished">Hautsa:</translation>
    </message>
    <message>
        <source>Choose…</source>
        <translation type="unfinished">Aukeratu...</translation>
    </message>
    <message>
        <source>Balance:</source>
        <translation type="unfinished">Saldoa:</translation>
    </message>
    <message>
        <source>Confirm the send action</source>
        <translation type="unfinished">Bidalketa berretsi</translation>
    </message>
    <message>
        <source>S&amp;end</source>
        <translation type="unfinished">Bidali</translation>
    </message>
    <message>
        <source>Copy quantity</source>
        <translation type="unfinished">Kopia kopurua</translation>
    </message>
    <message>
        <source>Copy amount</source>
        <translation type="unfinished">zenbatekoaren kopia</translation>
    </message>
    <message>
        <source>Copy fee</source>
        <translation type="unfinished">Kopiatu kuota</translation>
    </message>
    <message>
        <source>Copy after fee</source>
        <translation type="unfinished">Kopia kuotaren ondoren</translation>
    </message>
    <message>
        <source>Copy bytes</source>
        <translation type="unfinished">Kopiatu byte-ak</translation>
    </message>
    <message>
        <source>Copy dust</source>
        <translation type="unfinished">Kopiatu hautsa</translation>
    </message>
    <message>
        <source>Copy change</source>
        <translation type="unfinished">Kopiatu aldaketa</translation>
    </message>
    <message>
        <source>Sign on device</source>
        <extracomment>"device" usually means a hardware wallet.</extracomment>
        <translation type="unfinished">Sinatu gailuan</translation>
    </message>
    <message>
        <source>Connect your hardware wallet first.</source>
        <translation type="unfinished">Konektatu zure hardware diruzorroa lehenago.</translation>
    </message>
    <message>
        <source>Sign failed</source>
        <translation type="unfinished">Sinadurak hutsegitea</translation>
    </message>
    <message>
        <source>External signer not found</source>
        <extracomment>"External signer" means using devices such as hardware wallets.</extracomment>
        <translation type="unfinished">Kanpo sinatzailea ez da aurkitu</translation>
    </message>
    <message>
        <source>External signer failure</source>
        <extracomment>"External signer" means using devices such as hardware wallets.</extracomment>
        <translation type="unfinished">Kanpo sinatzailearen hutsegitea</translation>
    </message>
    <message>
        <source>Save Transaction Data</source>
        <translation type="unfinished">Gorde transakzioko data</translation>
    </message>
    <message>
        <source>PSBT saved</source>
        <translation type="unfinished">PSBT gordeta</translation>
    </message>
    <message>
        <source>External balance:</source>
        <translation type="unfinished">Kanpo saldoa:</translation>
    </message>
    <message>
        <source>or</source>
        <translation type="unfinished">edo</translation>
    </message>
    <message>
        <source>Total Amount</source>
        <translation type="unfinished">Kopuru osoa</translation>
    </message>
    <message>
        <source>Confirm send coins</source>
        <translation type="unfinished">Txanponen bidalketa berretsi</translation>
    </message>
    <message>
        <source>The amount to pay must be larger than 0.</source>
        <translation type="unfinished">Ordaintzeko kopurua, 0 baino handiagoa izan behar du.</translation>
    </message>
    <message numerus="yes">
        <source>Estimated to begin confirmation within %n block(s).</source>
        <translation type="unfinished">
            <numerusform />
            <numerusform />
        </translation>
    </message>
    <message>
        <source>(no label)</source>
        <translation type="unfinished">(izendapenik ez)</translation>
    </message>
</context>
<context>
    <name>SendCoinsEntry</name>
    <message>
        <source>A&amp;mount:</source>
        <translation type="unfinished">K&amp;opurua:</translation>
    </message>
    <message>
        <source>Pay &amp;To:</source>
        <translation type="unfinished">Ordaindu &amp;honi:</translation>
    </message>
    <message>
        <source>&amp;Label:</source>
        <translation type="unfinished">&amp;Etiketa:</translation>
    </message>
    <message>
        <source>Choose previously used address</source>
        <translation type="unfinished">Aukeratu lehenago aukeraturiko helbidea</translation>
    </message>
    <message>
        <source>Paste address from clipboard</source>
        <translation type="unfinished">Arbeletik helbidea itsatsi</translation>
    </message>
    <message>
        <source>Message:</source>
        <translation type="unfinished">Mezua:</translation>
    </message>
    </context>
<context>
    <name>SignVerifyMessageDialog</name>
    <message>
        <source>Choose previously used address</source>
        <translation type="unfinished">Aukeratu lehenago aukeraturiko helbidea</translation>
    </message>
    <message>
        <source>Paste address from clipboard</source>
        <translation type="unfinished">Arbeletik helbidea itsatsi</translation>
    </message>
    <message>
        <source>Enter the message you want to sign here</source>
        <translation type="unfinished">Sartu sinatu nahi duzun mezua hemen</translation>
    </message>
    <message>
        <source>Signature</source>
        <translation type="unfinished">Sinadura</translation>
    </message>
    <message>
        <source>Copy the current signature to the system clipboard</source>
<<<<<<< HEAD
        <translation type="unfinished">Sinadura</translation>
=======
        <translation type="unfinished">Kopiatu oraingo sinadura sistemaren arbelera</translation>
>>>>>>> 3116ccd7
    </message>
    <message>
        <source>Sign &amp;Message</source>
        <translation type="unfinished">Sinatu &amp;Mezua</translation>
    </message>
    <message>
        <source>&amp;Verify Message</source>
        <translation type="unfinished">&amp;Egiaztatu mezua</translation>
    </message>
    <message>
        <source>No error</source>
        <translation type="unfinished">Ez dago errorerik</translation>
    </message>
    <message>
        <source>Message signing failed.</source>
        <translation type="unfinished">Errorea mezua sinatzean</translation>
    </message>
    <message>
        <source>Message signed.</source>
        <translation type="unfinished">Mezua sinatuta.</translation>
    </message>
    <message>
        <source>Please check the signature and try again.</source>
        <translation type="unfinished">Mesedez, begiratu sinadura eta saiatu berriro.</translation>
    </message>
    <message>
        <source>Message verification failed.</source>
        <translation type="unfinished">Mezuen egiaztatzeak huts egin du</translation>
    </message>
    <message>
        <source>Message verified.</source>
        <translation type="unfinished">Mezua egiaztatua.</translation>
    </message>
</context>
<context>
    <name>TransactionDesc</name>
    <message>
        <source>abandoned</source>
        <extracomment>Text explaining the current status of a transaction, shown in the status field of the details window for this transaction. This status represents an abandoned transaction.</extracomment>
        <translation type="unfinished">abandonatuta</translation>
    </message>
    <message>
        <source>%1/unconfirmed</source>
        <extracomment>Text explaining the current status of a transaction, shown in the status field of the details window for this transaction. This status represents a transaction confirmed in at least one block, but less than 6 blocks.</extracomment>
        <translation type="unfinished">%1/konfirmatu gabe</translation>
    </message>
    <message>
        <source>%1 confirmations</source>
        <extracomment>Text explaining the current status of a transaction, shown in the status field of the details window for this transaction. This status represents a transaction confirmed in 6 or more blocks.</extracomment>
        <translation type="unfinished">%1 konfirmazio</translation>
    </message>
    <message>
        <source>Status</source>
        <translation type="unfinished">Egoera</translation>
    </message>
    <message>
        <source>Date</source>
        <translation type="unfinished">Data</translation>
    </message>
    <message>
        <source>Source</source>
        <translation type="unfinished">Iturria</translation>
    </message>
    <message>
        <source>Generated</source>
        <translation type="unfinished">Sortua</translation>
    </message>
    <message>
        <source>From</source>
        <translation type="unfinished">Tik</translation>
    </message>
    <message>
        <source>unknown</source>
        <translation type="unfinished">ezezaguna</translation>
    </message>
    <message>
        <source>To</source>
        <translation type="unfinished">Ra</translation>
    </message>
    <message>
        <source>own address</source>
        <translation type="unfinished">zure helbidea</translation>
    </message>
    <message>
        <source>watch-only</source>
        <translation type="unfinished">ikusi bakarrik</translation>
    </message>
    <message>
        <source>label</source>
        <translation type="unfinished">etiketa</translation>
    </message>
    <message>
        <source>Credit</source>
        <translation type="unfinished">Kreditua</translation>
    </message>
    <message numerus="yes">
        <source>matures in %n more block(s)</source>
        <translation type="unfinished">
            <numerusform />
            <numerusform />
        </translation>
    </message>
    <message>
        <source>not accepted</source>
        <translation type="unfinished">Onartu gabe</translation>
    </message>
    <message>
        <source>Debit</source>
        <translation type="unfinished">Zorrak</translation>
    </message>
    <message>
        <source>Total debit</source>
        <translation type="unfinished">Zor totala</translation>
    </message>
    <message>
        <source>Total credit</source>
        <translation type="unfinished">Kreditu totala</translation>
    </message>
    <message>
        <source>Message</source>
        <translation type="unfinished">Mezua</translation>
    </message>
    <message>
        <source>Transaction</source>
        <translation type="unfinished">Transakzioa</translation>
    </message>
    <message>
        <source>Amount</source>
        <translation type="unfinished">Kopurua</translation>
    </message>
    <message>
        <source>true</source>
        <translation type="unfinished">egia</translation>
    </message>
    <message>
        <source>false</source>
        <translation type="unfinished">faltsua</translation>
    </message>
</context>
<context>
    <name>TransactionDescDialog</name>
    <message>
        <source>This pane shows a detailed description of the transaction</source>
        <translation type="unfinished">Panel honek transakzien deskribapen xehea azaltzen du</translation>
    </message>
    </context>
<context>
    <name>TransactionTableModel</name>
    <message>
        <source>Date</source>
        <translation type="unfinished">Data</translation>
    </message>
    <message>
        <source>Type</source>
        <translation type="unfinished">Mota</translation>
    </message>
    <message>
        <source>Label</source>
        <translation type="unfinished">Izendapen</translation>
    </message>
    <message>
        <source>Unconfirmed</source>
        <translation type="unfinished">Baieztatu gabea</translation>
    </message>
    <message>
        <source>Confirmed (%1 confirmations)</source>
        <translation type="unfinished">Konfirmatuta (%1 konfirmazio)</translation>
    </message>
    <message>
        <source>Generated but not accepted</source>
        <translation type="unfinished">Sortua, baina ez onartua</translation>
    </message>
    <message>
        <source>Received with</source>
        <translation type="unfinished">Honekin jasoa</translation>
    </message>
    <message>
        <source>Sent to</source>
        <translation type="unfinished">Hona bidalia</translation>
    </message>
    <message>
        <source>Payment to yourself</source>
        <translation type="unfinished">Zure buruarentzat ordainketa</translation>
    </message>
    <message>
        <source>Mined</source>
        <translation type="unfinished">Meatua</translation>
    </message>
    <message>
        <source>watch-only</source>
        <translation type="unfinished">ikusi bakarrik</translation>
    </message>
    <message>
        <source>(no label)</source>
        <translation type="unfinished">(izendapenik ez)</translation>
    </message>
    <message>
        <source>Transaction status. Hover over this field to show number of confirmations.</source>
        <translation type="unfinished">Transakzioaren egoera. Pasatu sagua gainetik konfirmazio kopurua ikusteko.</translation>
    </message>
    <message>
        <source>Date and time that the transaction was received.</source>
        <translation type="unfinished">Transakzioa jasotako data eta ordua.</translation>
    </message>
    <message>
        <source>Type of transaction.</source>
        <translation type="unfinished">Transakzio mota.</translation>
    </message>
    <message>
        <source>Amount removed from or added to balance.</source>
        <translation type="unfinished">Saldoan kendu edo gehitutako kopurua.</translation>
    </message>
</context>
<context>
    <name>TransactionView</name>
    <message>
        <source>All</source>
        <translation type="unfinished">Denak</translation>
    </message>
    <message>
        <source>Today</source>
        <translation type="unfinished">Gaurkoak</translation>
    </message>
    <message>
        <source>This week</source>
        <translation type="unfinished">Aste honetankoak</translation>
    </message>
    <message>
        <source>This month</source>
        <translation type="unfinished">Hil honetakoak</translation>
    </message>
    <message>
        <source>Last month</source>
        <translation type="unfinished">Azken hilekoak</translation>
    </message>
    <message>
        <source>This year</source>
        <translation type="unfinished">Aurtengoak</translation>
    </message>
    <message>
        <source>Received with</source>
        <translation type="unfinished">Honekin jasoa</translation>
    </message>
    <message>
        <source>Sent to</source>
        <translation type="unfinished">Hona bidalia</translation>
    </message>
    <message>
        <source>To yourself</source>
        <translation type="unfinished">Zeure buruari</translation>
    </message>
    <message>
        <source>Mined</source>
        <translation type="unfinished">Meatua</translation>
    </message>
    <message>
        <source>Other</source>
        <translation type="unfinished">Beste</translation>
    </message>
    <message>
        <source>Min amount</source>
        <translation type="unfinished">Kopuru minimoa</translation>
    </message>
    <message>
        <source>Copy &amp;label</source>
        <translation type="unfinished">Kopiatu &amp;Etiketa</translation>
    </message>
    <message>
        <source>Comma separated file</source>
        <extracomment>Expanded name of the CSV file format. See: https://en.wikipedia.org/wiki/Comma-separated_values.</extracomment>
        <translation type="unfinished">Komaz bereizitako fitxategia</translation>
    </message>
    <message>
        <source>Confirmed</source>
        <translation type="unfinished">Berretsia</translation>
    </message>
    <message>
        <source>Date</source>
        <translation type="unfinished">Data</translation>
    </message>
    <message>
        <source>Type</source>
        <translation type="unfinished">Mota</translation>
    </message>
    <message>
        <source>Label</source>
        <translation type="unfinished">Izendapen</translation>
    </message>
    <message>
        <source>Address</source>
        <translation type="unfinished">Helbidea</translation>
    </message>
    <message>
        <source>Exporting Failed</source>
        <translation type="unfinished">Esportazioak huts egin du</translation>
    </message>
    </context>
<context>
    <name>WalletFrame</name>
    <message>
        <source>Create a new wallet</source>
        <translation type="unfinished">Diruzorro berri bat sortu</translation>
    </message>
    <message>
        <source>Error</source>
        <translation type="unfinished">Akatsa</translation>
    </message>
    </context>
<context>
    <name>WalletModel</name>
    <message>
        <source>Send Coins</source>
        <translation type="unfinished">Txanponak bidali</translation>
    </message>
    <message>
        <source>Current fee:</source>
        <translation type="unfinished">Oraingo kuota:</translation>
    </message>
    <message>
        <source>New fee:</source>
        <translation type="unfinished">Kuota berria:</translation>
    </message>
    <message>
        <source>PSBT copied</source>
        <translation type="unfinished">PSBT kopiatua</translation>
    </message>
    <message>
        <source>default wallet</source>
        <translation type="unfinished">Diruzorro lehenetsia</translation>
    </message>
</context>
<context>
    <name>WalletView</name>
    <message>
        <source>&amp;Export</source>
        <translation type="unfinished">&amp;Esportatu</translation>
    </message>
    <message>
        <source>Export the data in the current tab to a file</source>
        <translation type="unfinished">Uneko fitxategian datuak esportatu</translation>
    </message>
    </context>
</TS><|MERGE_RESOLUTION|>--- conflicted
+++ resolved
@@ -386,13 +386,6 @@
         <translation type="unfinished">Giltzak sortzeko ezgai</translation>
     </message>
     <message>
-<<<<<<< HEAD
-        <source>Upgrading UTXO database</source>
-        <translation type="unfinished">UTXO datubasea hobetzen</translation>
-    </message>
-    <message>
-=======
->>>>>>> 3116ccd7
         <source>Verifying blocks…</source>
         <translation type="unfinished">Blokeak egiaztatzen...</translation>
     </message>
@@ -945,8 +938,7 @@
         <source>Can't list signers</source>
         <translation type="unfinished">Ezin dira sinatzaileak zerrendatu</translation>
     </message>
-<<<<<<< HEAD
-</context>
+    </context>
 <context>
     <name>LoadWalletsActivity</name>
     <message>
@@ -960,22 +952,6 @@
         <translation type="unfinished">Diruzorroak kargatzen...</translation>
     </message>
 </context>
-=======
-    </context>
->>>>>>> 3116ccd7
-<context>
-    <name>LoadWalletsActivity</name>
-    <message>
-        <source>Load Wallets</source>
-        <extracomment>Title of progress window which is displayed when wallets are being loaded.</extracomment>
-        <translation type="unfinished">Kargatu diruzorroak</translation>
-    </message>
-    <message>
-        <source>Loading wallets…</source>
-        <extracomment>Descriptive text of the load wallets progress window which indicates to the user that wallets are currently being loaded.</extracomment>
-        <translation type="unfinished">Diruzorroak kargatzen...</translation>
-    </message>
-</context>
 <context>
     <name>OpenWalletActivity</name>
     <message>
@@ -1115,10 +1091,6 @@
 </context>
 <context>
     <name>Intro</name>
-    <message>
-        <source>%1 GB of space available</source>
-        <translation type="unfinished">%1 GB-ko espazioa eskuragarri</translation>
-    </message>
     <message numerus="yes">
         <source>%n GB of space available</source>
         <translation type="unfinished">
@@ -1980,11 +1952,7 @@
     </message>
     <message>
         <source>Copy the current signature to the system clipboard</source>
-<<<<<<< HEAD
-        <translation type="unfinished">Sinadura</translation>
-=======
         <translation type="unfinished">Kopiatu oraingo sinadura sistemaren arbelera</translation>
->>>>>>> 3116ccd7
     </message>
     <message>
         <source>Sign &amp;Message</source>
