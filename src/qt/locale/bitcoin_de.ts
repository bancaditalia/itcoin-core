<TS version="2.1" language="de">
<context>
    <name>AddressBookPage</name>
    <message>
        <source>Right-click to edit address or label</source>
        <translation type="unfinished">Rechtsklick zum Bearbeiten der Adresse oder der Beschreibung</translation>
    </message>
    <message>
        <source>Create a new address</source>
        <translation type="unfinished">Neue Adresse erstellen</translation>
    </message>
    <message>
        <source>&amp;New</source>
        <translation type="unfinished">&amp;Neu</translation>
    </message>
    <message>
        <source>Copy the currently selected address to the system clipboard</source>
        <translation type="unfinished">Ausgewählte Adresse in die Zwischenablage kopieren</translation>
    </message>
    <message>
        <source>&amp;Copy</source>
        <translation type="unfinished">&amp;Kopieren</translation>
    </message>
    <message>
        <source>C&amp;lose</source>
        <translation type="unfinished">&amp;Schließen</translation>
    </message>
    <message>
        <source>Delete the currently selected address from the list</source>
        <translation type="unfinished">Ausgewählte Adresse aus der Liste entfernen</translation>
    </message>
    <message>
        <source>Enter address or label to search</source>
        <translation type="unfinished">Zu suchende Adresse oder Bezeichnung eingeben</translation>
    </message>
    <message>
        <source>Export the data in the current tab to a file</source>
        <translation type="unfinished">Daten der aktuellen Ansicht in eine Datei exportieren</translation>
    </message>
    <message>
        <source>&amp;Export</source>
        <translation type="unfinished">&amp;Exportieren</translation>
    </message>
    <message>
        <source>&amp;Delete</source>
        <translation type="unfinished">&amp;Löschen</translation>
    </message>
    <message>
        <source>Choose the address to send coins to</source>
        <translation type="unfinished">Wählen Sie die Adresse aus, an die Sie Bitcoins senden möchten</translation>
    </message>
    <message>
        <source>Choose the address to receive coins with</source>
        <translation type="unfinished">Wählen Sie die Adresse aus, mit der Sie Bitcoins empfangen wollen</translation>
    </message>
    <message>
        <source>C&amp;hoose</source>
        <translation type="unfinished">&amp;Auswählen</translation>
    </message>
    <message>
        <source>Sending addresses</source>
        <translation type="unfinished">Sendeadressen</translation>
    </message>
    <message>
        <source>Receiving addresses</source>
        <translation type="unfinished">Empfangsadressen</translation>
    </message>
    <message>
        <source>These are your Bitcoin addresses for sending payments. Always check the amount and the receiving address before sending coins.</source>
        <translation type="unfinished">Dies sind Ihre Bitcoin-Adressen zum Tätigen von Überweisungen. Bitte prüfen Sie den Betrag und die Adresse des Empfängers, bevor Sie Bitcoins überweisen.</translation>
    </message>
    <message>
        <source>These are your Bitcoin addresses for receiving payments. Use the 'Create new receiving address' button in the receive tab to create new addresses.
Signing is only possible with addresses of the type 'legacy'.</source>
        <translation type="unfinished">Dies sind Ihre Bitcoin-Adressen für den Empfang von Zahlungen. Verwenden Sie die 'Neue Empfangsadresse erstellen' Taste auf der Registerkarte "Empfangen", um neue Adressen zu erstellen.
Das Signieren ist nur mit Adressen vom Typ 'Legacy' möglich.</translation>
    </message>
    <message>
        <source>&amp;Copy Address</source>
        <translation type="unfinished">&amp;Adresse kopieren</translation>
    </message>
    <message>
        <source>Copy &amp;Label</source>
        <translation type="unfinished">&amp;Bezeichnung kopieren</translation>
    </message>
    <message>
        <source>&amp;Edit</source>
        <translation type="unfinished">&amp;Bearbeiten</translation>
    </message>
    <message>
        <source>Export Address List</source>
        <translation type="unfinished">Adressliste exportieren</translation>
    </message>
    <message>
        <source>Comma separated file</source>
        <extracomment>Expanded name of the CSV file format. See: https://en.wikipedia.org/wiki/Comma-separated_values.</extracomment>
        <translation type="unfinished">Durch Komma getrennte Datei</translation>
    </message>
    <message>
        <source>There was an error trying to save the address list to %1. Please try again.</source>
        <extracomment>An error message. %1 is a stand-in argument for the name of the file we attempted to save to.</extracomment>
        <translation type="unfinished">Beim Speichern der Adressliste nach %1 ist ein Fehler aufgetreten. Bitte versuchen Sie es erneut.</translation>
    </message>
    <message>
        <source>Exporting Failed</source>
        <translation type="unfinished">Exportieren fehlgeschlagen</translation>
    </message>
</context>
<context>
    <name>AddressTableModel</name>
    <message>
        <source>Label</source>
        <translation type="unfinished">Bezeichnung</translation>
    </message>
    <message>
        <source>Address</source>
        <translation type="unfinished">Adresse</translation>
    </message>
    <message>
        <source>(no label)</source>
        <translation type="unfinished">(keine Bezeichnung)</translation>
    </message>
</context>
<context>
    <name>AskPassphraseDialog</name>
    <message>
        <source>Passphrase Dialog</source>
        <translation type="unfinished">Passphrasendialog</translation>
    </message>
    <message>
        <source>Enter passphrase</source>
        <translation type="unfinished">Passphrase eingeben</translation>
    </message>
    <message>
        <source>New passphrase</source>
        <translation type="unfinished">Neue Passphrase</translation>
    </message>
    <message>
        <source>Repeat new passphrase</source>
        <translation type="unfinished">Neue Passphrase bestätigen</translation>
    </message>
    <message>
        <source>Show passphrase</source>
        <translation type="unfinished">Zeige Passphrase</translation>
    </message>
    <message>
        <source>Encrypt wallet</source>
        <translation type="unfinished">Wallet verschlüsseln</translation>
    </message>
    <message>
        <source>This operation needs your wallet passphrase to unlock the wallet.</source>
        <translation type="unfinished">Dieser Vorgang benötigt Ihre Passphrase, um die Wallet zu entsperren.</translation>
    </message>
    <message>
        <source>Unlock wallet</source>
        <translation type="unfinished">Wallet entsperren</translation>
    </message>
    <message>
        <source>Change passphrase</source>
        <translation type="unfinished">Passphrase ändern</translation>
    </message>
    <message>
        <source>Confirm wallet encryption</source>
        <translation type="unfinished">Wallet-Verschlüsselung bestätigen</translation>
    </message>
    <message>
        <source>Warning: If you encrypt your wallet and lose your passphrase, you will &lt;b&gt;LOSE ALL OF YOUR BITCOINS&lt;/b&gt;!</source>
        <translation type="unfinished">Warnung: Wenn Sie Ihre Wallet verschlüsseln und Ihre Passphrase verlieren, werden Sie &lt;b&gt;ALLE IHRE BITCOINS VERLIEREN&lt;/b&gt;!</translation>
    </message>
    <message>
        <source>Are you sure you wish to encrypt your wallet?</source>
        <translation type="unfinished">Sind Sie sich sicher, dass Sie Ihre Wallet verschlüsseln möchten?</translation>
    </message>
    <message>
        <source>Wallet encrypted</source>
        <translation type="unfinished">Wallet verschlüsselt</translation>
    </message>
    <message>
        <source>Enter the new passphrase for the wallet.&lt;br/&gt;Please use a passphrase of &lt;b&gt;ten or more random characters&lt;/b&gt;, or &lt;b&gt;eight or more words&lt;/b&gt;.</source>
        <translation type="unfinished">Geben Sie die neue Passphrase für die Wallet ein.&lt;br/&gt;Bitte benutzen Sie eine Passphrase bestehend aus &lt;b&gt;zehn oder mehr zufälligen Zeichen&lt;/b&gt; oder &lt;b&gt;acht oder mehr Wörtern&lt;/b&gt;.</translation>
    </message>
    <message>
        <source>Enter the old passphrase and new passphrase for the wallet.</source>
        <translation type="unfinished">Geben Sie die alte und die neue Wallet-Passphrase ein.</translation>
    </message>
    <message>
        <source>Remember that encrypting your wallet cannot fully protect your bitcoins from being stolen by malware infecting your computer.</source>
        <translation type="unfinished">Beachten Sie, dass das Verschlüsseln Ihrer Wallet nicht komplett vor Diebstahl Ihrer Bitcoins durch Malware schützt, die Ihren Computer infiziert hat.</translation>
    </message>
    <message>
        <source>Wallet to be encrypted</source>
        <translation type="unfinished">Wallet zu verschlüsseln</translation>
    </message>
    <message>
        <source>Your wallet is about to be encrypted. </source>
        <translation type="unfinished">Wallet wird verschlüsselt.</translation>
    </message>
    <message>
        <source>Your wallet is now encrypted. </source>
        <translation type="unfinished">Deine Wallet ist jetzt verschlüsselt.</translation>
    </message>
    <message>
        <source>IMPORTANT: Any previous backups you have made of your wallet file should be replaced with the newly generated, encrypted wallet file. For security reasons, previous backups of the unencrypted wallet file will become useless as soon as you start using the new, encrypted wallet.</source>
        <translation type="unfinished">WICHTIG: Alle vorherigen Wallet-Backups sollten durch die neu erzeugte, verschlüsselte Wallet ersetzt werden. Aus Sicherheitsgründen werden vorherige Backups der unverschlüsselten Wallet nutzlos, sobald Sie die neue, verschlüsselte Wallet verwenden.</translation>
    </message>
    <message>
        <source>Wallet encryption failed</source>
        <translation type="unfinished">Wallet-Verschlüsselung fehlgeschlagen</translation>
    </message>
    <message>
        <source>Wallet encryption failed due to an internal error. Your wallet was not encrypted.</source>
        <translation type="unfinished">Die Wallet-Verschlüsselung ist aufgrund eines internen Fehlers fehlgeschlagen. Ihre Wallet wurde nicht verschlüsselt.</translation>
    </message>
    <message>
        <source>The supplied passphrases do not match.</source>
        <translation type="unfinished">Die eingegebenen Passphrasen stimmen nicht überein.</translation>
    </message>
    <message>
        <source>Wallet unlock failed</source>
        <translation type="unfinished">Wallet-Entsperrung fehlgeschlagen.</translation>
    </message>
    <message>
        <source>The passphrase entered for the wallet decryption was incorrect.</source>
        <translation type="unfinished">Die eingegebene Passphrase zur Wallet-Entschlüsselung war nicht korrekt.</translation>
    </message>
    <message>
        <source>Wallet passphrase was successfully changed.</source>
        <translation type="unfinished">Die Wallet-Passphrase wurde erfolgreich geändert.</translation>
    </message>
    <message>
        <source>Warning: The Caps Lock key is on!</source>
        <translation type="unfinished">Warnung: Die Feststelltaste ist aktiviert!</translation>
    </message>
</context>
<context>
    <name>BanTableModel</name>
    <message>
        <source>IP/Netmask</source>
        <translation type="unfinished">IP/Netzmaske</translation>
    </message>
    <message>
        <source>Banned Until</source>
        <translation type="unfinished">Gesperrt bis</translation>
    </message>
</context>
<context>
    <name>BitcoinApplication</name>
    <message>
        <source>Settings file %1 might be corrupt or invalid.</source>
        <translation type="unfinished">Die Einstellungsdatei %1 ist möglicherweise beschädigt oder ungültig.</translation>
    </message>
    <message>
        <source>Runaway exception</source>
        <translation type="unfinished">Auslaufende Ausnahme</translation>
    </message>
    <message>
        <source>A fatal error occurred. %1 can no longer continue safely and will quit.</source>
        <translation type="unfinished">Ein fataler Fehler ist aufgetreten. %1 kann nicht länger sicher fortfahren und wird beendet.</translation>
    </message>
    <message>
        <source>Internal error</source>
        <translation type="unfinished">Interner Fehler</translation>
    </message>
    <message>
        <source>An internal error occurred. %1 will attempt to continue safely. This is an unexpected bug which can be reported as described below.</source>
        <translation type="unfinished">Ein interner Fehler ist aufgetreten. %1 wird versuchen, sicher fortzufahren. Dies ist ein unerwarteter Fehler, der wie unten beschrieben, gemeldet werden kann.</translation>
    </message>
</context>
<context>
    <name>QObject</name>
    <message>
        <source>Do you want to reset settings to default values, or to abort without making changes?</source>
        <extracomment>Explanatory text shown on startup when the settings file cannot be read. Prompts user to make a choice between resetting or aborting.</extracomment>
<<<<<<< HEAD
        <translation type="unfinished">Möchten Sie die Einstellungen auf die Standardwerte zurücksetzen oder den Vorgang abbrechen, ohne Änderungen vorzunehmen?</translation>
=======
        <translation type="unfinished">Möchten Sie Einstellungen auf Standardwerte zurücksetzen oder abbrechen, ohne Änderungen vorzunehmen?</translation>
>>>>>>> 3116ccd7
    </message>
    <message>
        <source>A fatal error occurred. Check that settings file is writable, or try running with -nosettings.</source>
        <extracomment>Explanatory text shown on startup when the settings file could not be written. Prompts user to check that we have the ability to write to the file. Explains that the user has the option of running without a settings file.</extracomment>
<<<<<<< HEAD
        <translation type="unfinished">Ein schwerwiegender Fehler ist aufgetreten. Prüfen Sie, ob die Einstellungsdatei beschreibbar ist, oder versuchen Sie, das Programm mit "-nosettings" auszuführen.</translation>
=======
        <translation type="unfinished">Ein schwerwiegender Fehler ist aufgetreten. Überprüfen Sie, ob die Einstellungsdatei beschreibbar ist, oder versuchen Sie, mit -nosettings zu starten.</translation>
>>>>>>> 3116ccd7
    </message>
    <message>
        <source>Error: Specified data directory "%1" does not exist.</source>
        <translation type="unfinished">Fehler: Angegebenes Datenverzeichnis "%1" existiert nicht.</translation>
    </message>
    <message>
        <source>Error: Cannot parse configuration file: %1.</source>
        <translation type="unfinished">Fehler: Konfigurationsdatei konnte nicht Verarbeitet werden: %1.</translation>
    </message>
    <message>
        <source>Error: %1</source>
        <translation type="unfinished">Fehler: %1</translation>
    </message>
    <message>
        <source>%1 didn't yet exit safely…</source>
        <translation type="unfinished">%1 noch nicht sicher beendet…</translation>
    </message>
    <message>
        <source>unknown</source>
        <translation type="unfinished">unbekannt</translation>
    </message>
    <message>
        <source>Amount</source>
        <translation type="unfinished">Betrag</translation>
    </message>
    <message>
        <source>Enter a Bitcoin address (e.g. %1)</source>
        <translation type="unfinished">Bitcoin-Adresse eingeben (z.B. %1)</translation>
    </message>
    <message>
        <source>Ctrl+W</source>
        <translation type="unfinished">STRG+W</translation>
    </message>
    <message>
        <source>Unroutable</source>
        <translation type="unfinished">Nicht weiterleitbar</translation>
    </message>
    <message>
        <source>Internal</source>
        <translation type="unfinished">Intern</translation>
    </message>
    <message>
        <source>Inbound</source>
        <extracomment>An inbound connection from a peer. An inbound connection is a connection initiated by a peer.</extracomment>
        <translation type="unfinished">Eingehend</translation>
    </message>
    <message>
        <source>Outbound</source>
        <extracomment>An outbound connection to a peer. An outbound connection is a connection initiated by us.</extracomment>
        <translation type="unfinished">Ausgehend</translation>
    </message>
    <message>
        <source>Full Relay</source>
        <extracomment>Peer connection type that relays all network information.</extracomment>
        <translation type="unfinished">Volles Relais</translation>
    </message>
    <message>
        <source>Block Relay</source>
        <extracomment>Peer connection type that relays network information about blocks and not transactions or addresses.</extracomment>
        <translation type="unfinished">Blockrelais</translation>
    </message>
    <message>
        <source>Manual</source>
        <extracomment>Peer connection type established manually through one of several methods.</extracomment>
        <translation type="unfinished">Manuell</translation>
    </message>
    <message>
        <source>Feeler</source>
        <extracomment>Short-lived peer connection type that tests the aliveness of known addresses.</extracomment>
        <translation type="unfinished">Fühler</translation>
    </message>
    <message>
        <source>Address Fetch</source>
        <extracomment>Short-lived peer connection type that solicits known addresses from a peer.</extracomment>
        <translation type="unfinished">Adress Abholung</translation>
    </message>
    <message>
        <source>%1 d</source>
        <translation type="unfinished">%1 T</translation>
    </message>
    <message>
        <source>%1 h</source>
        <translation type="unfinished">%1 S</translation>
    </message>
    <message>
        <source>%1 m</source>
        <translation type="unfinished">%1 M</translation>
    </message>
    <message>
        <source>%1 s</source>
        <translation type="unfinished">%1 S</translation>
    </message>
    <message>
        <source>None</source>
        <translation type="unfinished">Keine</translation>
    </message>
    <message>
        <source>N/A</source>
        <translation type="unfinished">k.A.</translation>
    </message>
    <message numerus="yes">
        <source>%n second(s)</source>
        <translation type="unfinished">
<<<<<<< HEAD
            <numerusform>%n Sekunde(n)</numerusform>
            <numerusform>%n Sekunde(n)</numerusform>
=======
            <numerusform>%n Sekunde</numerusform>
            <numerusform>%n Sekunden</numerusform>
>>>>>>> 3116ccd7
        </translation>
    </message>
    <message numerus="yes">
        <source>%n minute(s)</source>
        <translation type="unfinished">
<<<<<<< HEAD
            <numerusform>%n Minute(n)</numerusform>
            <numerusform>%n Minute(n)</numerusform>
=======
            <numerusform>%n Minute</numerusform>
            <numerusform>%n Minuten</numerusform>
>>>>>>> 3116ccd7
        </translation>
    </message>
    <message numerus="yes">
        <source>%n hour(s)</source>
        <translation type="unfinished">
<<<<<<< HEAD
            <numerusform>%nStunde(n)</numerusform>
            <numerusform>%nStunde(n)</numerusform>
=======
            <numerusform>%nStunde</numerusform>
            <numerusform>%nStunden</numerusform>
>>>>>>> 3116ccd7
        </translation>
    </message>
    <message numerus="yes">
        <source>%n day(s)</source>
        <translation type="unfinished">
<<<<<<< HEAD
            <numerusform>%nTag(e)</numerusform>
            <numerusform>%nTag(e)</numerusform>
=======
            <numerusform>%nTag</numerusform>
            <numerusform>%nTage</numerusform>
>>>>>>> 3116ccd7
        </translation>
    </message>
    <message numerus="yes">
        <source>%n week(s)</source>
        <translation type="unfinished">
<<<<<<< HEAD
            <numerusform>%n Woche(n)</numerusform>
            <numerusform>%n Woche(n)</numerusform>
=======
            <numerusform>%n Woche</numerusform>
            <numerusform>%n Wochen</numerusform>
>>>>>>> 3116ccd7
        </translation>
    </message>
    <message>
        <source>%1 and %2</source>
        <translation type="unfinished">%1 und %2</translation>
    </message>
    <message numerus="yes">
        <source>%n year(s)</source>
        <translation type="unfinished">
<<<<<<< HEAD
            <numerusform>%n Jahr(e)</numerusform>
            <numerusform>%n Jahr(e)</numerusform>
=======
            <numerusform>%nJahr</numerusform>
            <numerusform>%nJahre</numerusform>
>>>>>>> 3116ccd7
        </translation>
    </message>
    </context>
<context>
    <name>bitcoin-core</name>
    <message>
        <source>Settings file could not be read</source>
        <translation type="unfinished">Einstellungsdatei konnte nicht gelesen werden</translation>
    </message>
    <message>
        <source>Settings file could not be written</source>
        <translation type="unfinished">Einstellungsdatei kann nicht geschrieben werden</translation>
    </message>
    <message>
        <source>The %s developers</source>
        <translation type="unfinished">Die %s-Entwickler</translation>
    </message>
    <message>
        <source>%s corrupt. Try using the wallet tool bitcoin-wallet to salvage or restoring a backup.</source>
        <translation type="unfinished">%s korrupt. Versuche mit dem Wallet-Werkzeug bitcoin-wallet zu retten, oder eine Sicherung wiederherzustellen.</translation>
    </message>
    <message>
        <source>-maxtxfee is set very high! Fees this large could be paid on a single transaction.</source>
        <translation type="unfinished">-maxtxfee ist auf einen sehr hohen Wert festgelegt! Gebühren dieser Höhe könnten für eine einzelne Transaktion bezahlt werden.</translation>
    </message>
    <message>
        <source>Cannot downgrade wallet from version %i to version %i. Wallet version unchanged.</source>
        <translation type="unfinished">Kann Wallet Version nicht von Version %i auf Version %i abstufen. Wallet Version bleibt unverändert.</translation>
    </message>
    <message>
        <source>Cannot obtain a lock on data directory %s. %s is probably already running.</source>
        <translation type="unfinished">Datenverzeichnis %s kann nicht gesperrt werden. Evtl. wurde %s bereits gestartet.</translation>
    </message>
    <message>
        <source>Cannot upgrade a non HD split wallet from version %i to version %i without upgrading to support pre-split keypool. Please use version %i or no version specified.</source>
        <translation type="unfinished">Kann ein aufgespaltenes nicht-HD Wallet nicht von Version %i auf Version %i aktualisieren, ohne auf Unterstützung von Keypools vor der Aufspaltung zu aktualisieren. Bitte benutze Version%i oder keine bestimmte Version.</translation>
    </message>
    <message>
        <source>Distributed under the MIT software license, see the accompanying file %s or %s</source>
        <translation type="unfinished">Veröffentlicht unter der MIT-Softwarelizenz, siehe beiliegende Datei %s oder %s.</translation>
    </message>
    <message>
        <source>Error reading %s! All keys read correctly, but transaction data or address book entries might be missing or incorrect.</source>
        <translation type="unfinished">Lesen von %s fehlgeschlagen! Alle Schlüssel wurden korrekt gelesen, Transaktionsdaten bzw. Adressbucheinträge fehlen aber möglicherweise oder sind inkorrekt.</translation>
    </message>
    <message>
        <source>Error reading %s! Transaction data may be missing or incorrect. Rescanning wallet.</source>
        <translation type="unfinished">Fehler beim Lesen von %s! Transaktionsdaten fehlen oder sind nicht korrekt. Wallet wird erneut gescannt.</translation>
    </message>
    <message>
        <source>Error: Dumpfile format record is incorrect. Got "%s", expected "format".</source>
        <translation type="unfinished">Fehler: Dumpdatei Format Eintrag ist Ungültig. Habe "%s" bekommen, aber "format" erwartet.</translation>
    </message>
    <message>
        <source>Error: Dumpfile identifier record is incorrect. Got "%s", expected "%s".</source>
        <translation type="unfinished">Fehler: Dumpdatei Identifikationseintrag ist ungültig. Habe "%s" bekommen, aber "%s" erwartet.</translation>
    </message>
    <message>
        <source>Error: Dumpfile version is not supported. This version of bitcoin-wallet only supports version 1 dumpfiles. Got dumpfile with version %s</source>
        <translation type="unfinished">Fehler: Die Version der Speicherauszugsdatei ist %s und wird nicht unterstützt. Diese Version von bitcoin-wallet unterstützt nur Speicherauszugsdateien der Version 1.</translation>
    </message>
    <message>
        <source>Error: Legacy wallets only support the "legacy", "p2sh-segwit", and "bech32" address types</source>
        <translation type="unfinished">Fehler: Althergebrachte Brieftaschen unterstützen nur die Adresstypen "legacy", "p2sh-segwit" und "bech32".</translation>
    </message>
    <message>
        <source>Fee estimation failed. Fallbackfee is disabled. Wait a few blocks or enable -fallbackfee.</source>
        <translation type="unfinished">Die Gebührenabschätzung schlug fehl. Fallbackfee ist deaktiviert. Warten Sie ein paar Blöcke oder aktivieren Sie -fallbackfee.</translation>
    </message>
    <message>
        <source>File %s already exists. If you are sure this is what you want, move it out of the way first.</source>
        <translation type="unfinished">Datei %s existiert bereits. Wenn Sie wissen, was Sie tun, entfernen Sie zuerst die existierende Datei.</translation>
    </message>
    <message>
        <source>Invalid amount for -maxtxfee=&lt;amount&gt;: '%s' (must be at least the minrelay fee of %s to prevent stuck transactions)</source>
        <translation type="unfinished">Ungültiger Betrag für -maxtxfee=&lt;amount&gt;: '%s' (muss mindestens die minimale Weiterleitungsgebühr in Höhe von %s sein, um zu verhindern, dass Transaktionen nicht bearbeitet werden)</translation>
    </message>
    <message>
        <source>Invalid or corrupt peers.dat (%s). If you believe this is a bug, please report it to %s. As a workaround, you can move the file (%s) out of the way (rename, move, or delete) to have a new one created on the next start.</source>
        <translation type="unfinished">Ungültige oder beschädigte peers.dat (%s). Wenn Sie glauben, dass dies ein Fehler ist, melden Sie ihn bitte an %s. Zur Abhilfe können Sie die Datei (%s) aus dem Weg räumen (umbenennen, verschieben oder löschen), so dass beim nächsten Start eine neue Datei erstellt wird.</translation>
    </message>
    <message>
        <source>More than one onion bind address is provided. Using %s for the automatically created Tor onion service.</source>
        <translation type="unfinished">Mehr als eine Onion-Bindungsadresse angegeben. Verwende %s für den automatisch erstellten Tor-Onion-Dienst.</translation>
    </message>
    <message>
        <source>No dump file provided. To use createfromdump, -dumpfile=&lt;filename&gt; must be provided.</source>
        <translation type="unfinished">Keine Dumpdatei angegeben. Um createfromdump zu benutzen, muss -dumpfile=&lt;filename&gt; angegeben werden.</translation>
    </message>
    <message>
        <source>No dump file provided. To use dump, -dumpfile=&lt;filename&gt; must be provided.</source>
        <translation type="unfinished">Keine Dumpdatei angegeben. Um dump verwenden zu können, muss -dumpfile=&lt;filename&gt; angegeben werden.</translation>
    </message>
    <message>
        <source>No wallet file format provided. To use createfromdump, -format=&lt;format&gt; must be provided.</source>
        <translation type="unfinished">Kein Format der Wallet-Datei angegeben. Um createfromdump zu nutzen, muss -format=&lt;format&gt; angegeben werden.</translation>
    </message>
    <message>
        <source>Please check that your computer's date and time are correct! If your clock is wrong, %s will not work properly.</source>
        <translation type="unfinished">Bitte korrigieren Sie die Datums- und Uhrzeiteinstellungen Ihres Computers, da %s ansonsten nicht ordnungsgemäß funktionieren wird.</translation>
    </message>
    <message>
        <source>Please contribute if you find %s useful. Visit %s for further information about the software.</source>
        <translation type="unfinished">Wenn sie %s nützlich finden, sind Helfer sehr gern gesehen. Besuchen Sie %s um mehr über das Softwareprojekt zu erfahren.</translation>
    </message>
    <message>
        <source>Prune configured below the minimum of %d MiB.  Please use a higher number.</source>
        <translation type="unfinished">Kürzungsmodus wurde kleiner als das Minimum in Höhe von %d MiB konfiguriert. Bitte verwenden Sie einen größeren Wert.</translation>
    </message>
    <message>
        <source>Prune mode is incompatible with -reindex-chainstate. Use full -reindex instead.</source>
        <translation type="unfinished">Der Prune-Modus ist mit -reindex-chainstate nicht kompatibel. Verwende stattdessen den vollen -reindex.</translation>
    </message>
    <message>
        <source>Prune: last wallet synchronisation goes beyond pruned data. You need to -reindex (download the whole blockchain again in case of pruned node)</source>
        <translation type="unfinished">Prune (Kürzung): Die letzte Synchronisation der Wallet liegt vor gekürzten (gelöschten) Blöcken. Es ist ein -reindex (erneuter Download der gesamten Blockchain im Fall eines gekürzten Knotens) notwendig.</translation>
    </message>
    <message>
        <source>SQLiteDatabase: Unknown sqlite wallet schema version %d. Only version %d is supported</source>
        <translation type="unfinished">SQLite-Datenbank: Unbekannte SQLite-Brieftaschen-Schema-Version %d. Nur Version %d wird unterstützt.</translation>
    </message>
    <message>
        <source>The block database contains a block which appears to be from the future. This may be due to your computer's date and time being set incorrectly. Only rebuild the block database if you are sure that your computer's date and time are correct</source>
        <translation type="unfinished">Die Block-Datenbank enthält einen Block, der in der Zukunft auftaucht. Dies kann daran liegen, dass die Systemzeit Ihres Computers falsch eingestellt ist. Stellen Sie die Block-Datenbank nur wieder her, wenn Sie sich sicher sind, dass Ihre Systemzeit korrekt eingestellt ist.</translation>
    </message>
    <message>
        <source>The block index db contains a legacy 'txindex'. To clear the occupied disk space, run a full -reindex, otherwise ignore this error. This error message will not be displayed again.</source>
        <translation type="unfinished">Die Blockindexdatenbank enthält einen veralteten 'txindex'. Um den belegten Speicherplatz frei zu geben, führen Sie ein vollständiges -reindex aus, ansonsten ignorieren Sie diesen Fehler. Diese Fehlermeldung wird nicht noch einmal angezeigt.</translation>
    </message>
    <message>
        <source>The transaction amount is too small to send after the fee has been deducted</source>
        <translation type="unfinished">Der Transaktionsbetrag ist zu klein, um ihn nach Abzug der Gebühr zu senden.</translation>
    </message>
    <message>
        <source>This error could occur if this wallet was not shutdown cleanly and was last loaded using a build with a newer version of Berkeley DB. If so, please use the software that last loaded this wallet</source>
        <translation type="unfinished">Dieser Fehler kann auftreten, wenn diese Brieftasche nicht ordnungsgemäß heruntergefahren und zuletzt mithilfe eines Builds mit einer neueren Version von Berkeley DB geladen wurde. Verwenden Sie in diesem Fall die Software, die diese Brieftasche zuletzt geladen hat</translation>
    </message>
    <message>
        <source>This is a pre-release test build - use at your own risk - do not use for mining or merchant applications</source>
        <translation type="unfinished">Dies ist eine Vorab-Testversion - Verwendung auf eigene Gefahr - nicht für Mining- oder Handelsanwendungen nutzen!</translation>
    </message>
    <message>
        <source>This is the maximum transaction fee you pay (in addition to the normal fee) to prioritize partial spend avoidance over regular coin selection.</source>
        <translation type="unfinished">Dies ist die maximale Transaktionsgebühr, die Sie (zusätzlich zur normalen Gebühr) zahlen, um die teilweise Vermeidung von Ausgaben gegenüber der regulären Münzauswahl zu priorisieren.</translation>
    </message>
    <message>
        <source>This is the transaction fee you may discard if change is smaller than dust at this level</source>
        <translation type="unfinished">Dies ist die Transaktionsgebühr, die ggf. abgeschrieben wird, wenn das Wechselgeld "Staub" ist in dieser Stufe.</translation>
    </message>
    <message>
        <source>This is the transaction fee you may pay when fee estimates are not available.</source>
        <translation type="unfinished">Das ist die Transaktionsgebühr, welche Sie zahlen müssten, wenn die Gebührenschätzungen nicht verfügbar sind.</translation>
    </message>
    <message>
        <source>Total length of network version string (%i) exceeds maximum length (%i). Reduce the number or size of uacomments.</source>
        <translation type="unfinished">Gesamtlänge des Netzwerkversionstrings (%i) erreicht die maximale Länge (%i). Reduzieren Sie die Nummer oder die Größe von uacomments.</translation>
    </message>
    <message>
        <source>Unable to replay blocks. You will need to rebuild the database using -reindex-chainstate.</source>
        <translation type="unfinished">Fehler beim Verarbeiten von Blöcken. Sie müssen die Datenbank mit Hilfe des Arguments '-reindex-chainstate' neu aufbauen.</translation>
    </message>
    <message>
        <source>Unknown wallet file format "%s" provided. Please provide one of "bdb" or "sqlite".</source>
        <translation type="unfinished">Angegebenes Format "%s" der Wallet-Datei ist unbekannt.
Bitte nutzen Sie entweder "bdb" oder "sqlite".</translation>
    </message>
    <message>
        <source>Unsupported chainstate database format found. Please restart with -reindex-chainstate. This will rebuild the chainstate database.</source>
        <translation type="unfinished">Nicht unterstütztes Chainstate-Datenbankformat gefunden. Bitte starte mit -reindex-chainstate neu. Dadurch wird die Chainstate-Datenbank neu erstellt.</translation>
    </message>
    <message>
        <source>Wallet created successfully. The legacy wallet type is being deprecated and support for creating and opening legacy wallets will be removed in the future.</source>
        <translation type="unfinished">Wallet erfolgreich erstellt. Der Legacy-Wallet-Typ ist veraltet und die Unterstützung für das Erstellen und Öffnen von Legacy-Wallets wird in Zukunft entfernt.</translation>
    </message>
    <message>
        <source>Warning: Dumpfile wallet format "%s" does not match command line specified format "%s".</source>
        <translation type="unfinished">Warnung: Dumpdatei Wallet Format "%s" passt nicht zum auf der Kommandozeile angegebenen Format "%s".</translation>
    </message>
    <message>
        <source>Warning: Private keys detected in wallet {%s} with disabled private keys</source>
        <translation type="unfinished">Warnung: Es wurden private Schlüssel in der Wallet {%s} entdeckt, welche private Schlüssel jedoch deaktiviert hat.</translation>
    </message>
    <message>
        <source>Warning: We do not appear to fully agree with our peers! You may need to upgrade, or other nodes may need to upgrade.</source>
        <translation type="unfinished">Warnung: Wir scheinen nicht vollständig mit unseren Gegenstellen übereinzustimmen! Sie oder die anderen Knoten müssen unter Umständen Ihre Client-Software aktualisieren.</translation>
    </message>
    <message>
        <source>Witness data for blocks after height %d requires validation. Please restart with -reindex.</source>
        <translation type="unfinished">Zeugnisdaten für Blöcke nach Höhe %d müssen validiert werden. Bitte mit -reindex neu starten.</translation>
    </message>
    <message>
        <source>You need to rebuild the database using -reindex to go back to unpruned mode.  This will redownload the entire blockchain</source>
        <translation type="unfinished">Sie müssen die Datenbank mit Hilfe von -reindex neu aufbauen, um zum ungekürzten Modus zurückzukehren. Dies erfordert, dass die gesamte Blockchain erneut heruntergeladen wird.</translation>
    </message>
    <message>
        <source>-maxmempool must be at least %d MB</source>
        <translation type="unfinished">-maxmempool muss mindestens %d MB betragen</translation>
    </message>
    <message>
        <source>A fatal internal error occurred, see debug.log for details</source>
        <translation type="unfinished">Ein fataler interner Fehler ist aufgetreten, siehe debug.log für Details</translation>
    </message>
    <message>
        <source>Cannot resolve -%s address: '%s'</source>
        <translation type="unfinished">Kann Adresse in -%s nicht auflösen: '%s'</translation>
    </message>
    <message>
        <source>Cannot set -forcednsseed to true when setting -dnsseed to false.</source>
        <translation type="unfinished">Kann -forcednsseed nicht auf true setzen, wenn -dnsseed auf false gesetzt ist.</translation>
    </message>
    <message>
        <source>Cannot set -peerblockfilters without -blockfilterindex.</source>
        <translation type="unfinished">Kann -peerblockfilters nicht ohne -blockfilterindex setzen.</translation>
    </message>
    <message>
        <source>Cannot write to data directory '%s'; check permissions.</source>
        <translation type="unfinished">Es konnte nicht in das Datenverzeichnis '%s' geschrieben werden; Überprüfen Sie die Berechtigungen.</translation>
    </message>
    <message>
        <source>The -txindex upgrade started by a previous version cannot be completed. Restart with the previous version or run a full -reindex.</source>
        <translation type="unfinished">Das von einer früheren Version gestartete -txindex-Upgrade kann nicht abgeschlossen werden. Starten Sie mit der vorherigen Version neu oder führen Sie ein vollständiges -reindex aus.</translation>
    </message>
    <message>
<<<<<<< HEAD
        <source>%s request to listen on port %u. This port is considered "bad" and thus it is unlikely that any Bitcoin Core peers connect to it. See doc/p2p-bad-ports.md for details and a full list.</source>
        <translation type="unfinished">%s Aufforderung, auf Port %u zu lauschen. Dieser Port wird als "schlecht" eingeschätzt und es ist daher unwahrscheinlich, dass sich Bitcoin Core Peers mit ihm verbinden. Siehe doc/p2p-bad-ports.md für Details und eine vollständige Liste.</translation>
=======
        <source>-reindex-chainstate option is not compatible with -blockfilterindex. Please temporarily disable blockfilterindex while using -reindex-chainstate, or replace -reindex-chainstate with -reindex to fully rebuild all indexes.</source>
        <translation type="unfinished">Die Option -reindex-chainstate ist nicht mit -coinstatsindex kompatibel. Bitte deaktiviere coinstatsindex vorübergehend, während du -reindex-chainstate verwendest oder ersetze -reindex-chainstate durch -reindex, um alle Indexe vollständig neu zu erstellen.</translation>
    </message>
    <message>
        <source>-reindex-chainstate option is not compatible with -coinstatsindex. Please temporarily disable coinstatsindex while using -reindex-chainstate, or replace -reindex-chainstate with -reindex to fully rebuild all indexes.</source>
        <translation type="unfinished">Die Option -reindex-chainstate ist nicht mit -txindex kompatibel. Bitte deaktiviere txindex vorübergehend, während du -reindex-chainstate verwendest oder ersetze -reindex-chainstate durch -reindex, um alle Indexe vollständig neu zu erstellen.</translation>
    </message>
    <message>
        <source>-reindex-chainstate option is not compatible with -txindex. Please temporarily disable txindex while using -reindex-chainstate, or replace -reindex-chainstate with -reindex to fully rebuild all indexes.</source>
        <translation type="unfinished">Die Option -reindex-chainstate ist nicht mit -txindex kompatibel. Bitte deaktiviere txindex vorübergehend, während du -reindex-chainstate verwendest oder ersetze -reindex-chainstate durch -reindex, um alle Indexe vollständig neu zu erstellen.</translation>
    </message>
    <message>
        <source>Assumed-valid: last wallet synchronisation goes beyond available block data. You need to wait for the background validation chain to download more blocks.</source>
        <translation type="unfinished">Angenommen gültig: Die letzte Wallet-Synchronisation geht über die verfügbaren Blockdaten hinaus. Sie müssen warten, bis die Hintergrundvalidierungskette weitere Blöcke herunterlädt.</translation>
>>>>>>> 3116ccd7
    </message>
    <message>
        <source>Cannot provide specific connections and have addrman find outgoing connections at the same time.</source>
        <translation type="unfinished">Es ist nicht möglich, bestimmte Verbindungen anzubieten und gleichzeitig addrman ausgehende Verbindungen finden zu lassen.</translation>
    </message>
    <message>
        <source>Error loading %s: External signer wallet being loaded without external signer support compiled</source>
        <translation type="unfinished">Fehler beim Laden von %s: Externe Unterzeichner-Brieftasche wird geladen, ohne dass die Unterstützung für externe Unterzeichner kompiliert wurde</translation>
    </message>
    <message>
<<<<<<< HEAD
=======
        <source>Error: Address book data in wallet cannot be identified to belong to migrated wallets</source>
        <translation type="unfinished">Fehler: Adressbuchdaten im Wallet können nicht als zum migrierten Wallet gehörend identifiziert werden</translation>
    </message>
    <message>
        <source>Error: Duplicate descriptors created during migration. Your wallet may be corrupted.</source>
        <translation type="unfinished">Fehler: Doppelte Deskriptoren, die während der Migration erstellt wurden. Diese Wallet ist möglicherweise beschädigt.</translation>
    </message>
    <message>
        <source>Error: Transaction %s in wallet cannot be identified to belong to migrated wallets</source>
        <translation type="unfinished">Fehler: Transaktion in\m Wallet %s kann nicht als zu migrierten Wallet gehörend identifiziert werden</translation>
    </message>
    <message>
        <source>Error: Unable to produce descriptors for this legacy wallet. Make sure the wallet is unlocked first</source>
        <translation type="unfinished">Fehler: Es können keine Deskriptoren für diese Legacy-Wallet erstellt werden. Stellen Sie sicher, dass das Wallet zuerst entsperrt ist</translation>
    </message>
    <message>
>>>>>>> 3116ccd7
        <source>Failed to rename invalid peers.dat file. Please move or delete it and try again.</source>
        <translation type="unfinished">Kann ungültige Datei peers.dat nicht umbenennen. Bitte Verschieben oder Löschen und noch einmal versuchen.</translation>
    </message>
    <message>
<<<<<<< HEAD
        <source>Outbound connections restricted to Tor (-onlynet=onion) but the proxy for reaching the Tor network is not provided (no -proxy= and no -onion= given) or it is explicitly forbidden (-onion=0)</source>
        <translation type="unfinished">Ausgehende Verbindungen sind eingeschränkt auf Tor (-onlynet=onion), aber der Proxy, um das Tor-Netzwerk zu erreichen ist nicht vorhanden (no -proxy= and no -onion= given) oder ausdrücklich verboten (-onion=0)</translation>
    </message>
    <message>
=======
        <source>Incompatible options: -dnsseed=1 was explicitly specified, but -onlynet forbids connections to IPv4/IPv6</source>
        <translation type="unfinished">Inkompatible Optionen: -dnsseed=1 wurde explizit angegeben, aber -onlynet verbietet Verbindungen zu IPv4/IPv6</translation>
    </message>
    <message>
        <source>Outbound connections restricted to Tor (-onlynet=onion) but the proxy for reaching the Tor network is explicitly forbidden: -onion=0</source>
        <translation type="unfinished">Ausgehende Verbindungen sind eingeschränkt auf Tor (-onlynet=onion), aber der Proxy, um das Tor-Netzwerk zu erreichen ist nicht vorhanden (no -proxy= and no -onion= given) oder ausdrücklich verboten (-onion=0)</translation>
    </message>
    <message>
        <source>Outbound connections restricted to Tor (-onlynet=onion) but the proxy for reaching the Tor network is not provided: none of -proxy, -onion or -listenonion is given</source>
        <translation type="unfinished">Ausgehende Verbindungen sind eingeschränkt auf Tor (-onlynet=onion), aber der Proxy, um das Tor-Netzwerk zu erreichen ist nicht vorhanden. Kein -proxy, -onion oder -listenonion ist angegeben.</translation>
    </message>
    <message>
        <source>Unrecognized descriptor found. Loading wallet %s

The wallet might had been created on a newer version.
Please try running the latest software version.
</source>
        <translation type="unfinished">Nicht erkannter Deskriptor gefunden. Beim Laden vom Wallet %s 

Die Wallet wurde möglicherweise in einer neueren Version erstellt.
Bitte mit der neuesten Softwareversion versuchen.
</translation>
    </message>
    <message>
        <source>Unsupported category-specific logging level -loglevel=%s. Expected -loglevel=&lt;category&gt;:&lt;loglevel&gt;. Valid categories: %s. Valid loglevels: %s.</source>
        <translation type="unfinished">Nicht unterstützter kategoriespezifischer logging level -loglevel=%s. Erwarteter -loglevel=&lt;category&gt; :&lt;loglevel&gt;. Gültige Kategorien:%s. Gültige Log-Ebenen:%s.</translation>
    </message>
    <message>
        <source>
Unable to cleanup failed migration</source>
        <translation type="unfinished">
Fehlgeschlagene Migration kann nicht bereinigt werden</translation>
    </message>
    <message>
        <source>
Unable to restore backup of wallet.</source>
        <translation type="unfinished">
Die Sicherung der Wallet kann nicht wiederhergestellt werden.</translation>
    </message>
    <message>
>>>>>>> 3116ccd7
        <source>Config setting for %s only applied on %s network when in [%s] section.</source>
        <translation type="unfinished">Konfigurationseinstellungen für %s sind nur auf %s network gültig, wenn in Sektion [%s]</translation>
    </message>
    <message>
        <source>Corrupted block database detected</source>
        <translation type="unfinished">Beschädigte Blockdatenbank erkannt</translation>
    </message>
    <message>
        <source>Could not find asmap file %s</source>
        <translation type="unfinished">Konnte die asmap Datei %s nicht finden</translation>
    </message>
    <message>
        <source>Could not parse asmap file %s</source>
        <translation type="unfinished">Konnte die asmap Datei %s nicht analysieren</translation>
    </message>
    <message>
        <source>Disk space is too low!</source>
        <translation type="unfinished">Freier Plattenspeicher zu gering!</translation>
    </message>
    <message>
        <source>Do you want to rebuild the block database now?</source>
        <translation type="unfinished">Möchten Sie die Blockdatenbank jetzt neu aufbauen?</translation>
    </message>
    <message>
        <source>Done loading</source>
        <translation type="unfinished">Laden abgeschlossen</translation>
    </message>
    <message>
        <source>Dump file %s does not exist.</source>
        <translation type="unfinished">Speicherauszugsdatei %sexistiert nicht.</translation>
    </message>
    <message>
        <source>Error creating %s</source>
        <translation type="unfinished">Error beim Erstellen von %s</translation>
    </message>
    <message>
        <source>Error initializing block database</source>
        <translation type="unfinished">Fehler beim Initialisieren der Blockdatenbank</translation>
    </message>
    <message>
        <source>Error initializing wallet database environment %s!</source>
        <translation type="unfinished">Fehler beim Initialisieren der Wallet-Datenbankumgebung %s!</translation>
    </message>
    <message>
        <source>Error loading %s</source>
        <translation type="unfinished">Fehler beim Laden von %s</translation>
    </message>
    <message>
        <source>Error loading %s: Private keys can only be disabled during creation</source>
        <translation type="unfinished">Fehler beim Laden von %s: Private Schlüssel können nur bei der Erstellung deaktiviert werden</translation>
    </message>
    <message>
        <source>Error loading %s: Wallet corrupted</source>
        <translation type="unfinished">Fehler beim Laden von %s: Das Wallet ist beschädigt</translation>
    </message>
    <message>
        <source>Error loading %s: Wallet requires newer version of %s</source>
        <translation type="unfinished">Fehler beim Laden von %s: Das Wallet benötigt eine neuere Version von %s</translation>
    </message>
    <message>
        <source>Error loading block database</source>
        <translation type="unfinished">Fehler beim Laden der Blockdatenbank</translation>
    </message>
    <message>
        <source>Error opening block database</source>
        <translation type="unfinished">Fehler beim Öffnen der Blockdatenbank</translation>
    </message>
    <message>
        <source>Error reading from database, shutting down.</source>
        <translation type="unfinished">Fehler beim Lesen der Datenbank, Ausführung wird beendet.</translation>
    </message>
    <message>
        <source>Error reading next record from wallet database</source>
        <translation type="unfinished">Fehler beim Lesen des nächsten Eintrags aus der Wallet Datenbank</translation>
    </message>
    <message>
        <source>Error: Could not add watchonly tx to watchonly wallet</source>
        <translation type="unfinished">Fehler: watchonly tx konnte nicht zu watchonly Wallet hinzugefügt werden</translation>
    </message>
    <message>
        <source>Error: Could not delete watchonly transactions</source>
        <translation type="unfinished">Fehler: Watchonly-Transaktionen konnten nicht gelöscht werden</translation>
    </message>
    <message>
        <source>Error: Couldn't create cursor into database</source>
        <translation type="unfinished">Fehler: Konnte den Cursor in der Datenbank nicht erzeugen</translation>
    </message>
    <message>
        <source>Error: Disk space is low for %s</source>
        <translation type="unfinished">Fehler: Zu wenig Speicherplatz auf der Festplatte %s</translation>
    </message>
    <message>
        <source>Error: Dumpfile checksum does not match. Computed %s, expected %s</source>
        <translation type="unfinished">Fehler: Prüfsumme der Speicherauszugsdatei stimmt nicht überein.
Berechnet: %s, erwartet: %s</translation>
    </message>
    <message>
        <source>Error: Failed to create new watchonly wallet</source>
        <translation type="unfinished">Fehler: Fehler beim Erstellen einer neuen watchonly Wallet</translation>
    </message>
    <message>
        <source>Error: Got key that was not hex: %s</source>
        <translation type="unfinished">Fehler: Schlüssel ist kein Hex: %s</translation>
    </message>
    <message>
        <source>Error: Got value that was not hex: %s</source>
        <translation type="unfinished">Fehler: Wert ist kein Hex: %s</translation>
    </message>
    <message>
        <source>Error: Keypool ran out, please call keypoolrefill first</source>
        <translation type="unfinished">Fehler: Schlüsselspeicher ausgeschöpft, bitte zunächst keypoolrefill ausführen</translation>
    </message>
    <message>
        <source>Error: Missing checksum</source>
        <translation type="unfinished">Fehler: Fehlende Prüfsumme</translation>
    </message>
    <message>
        <source>Error: No %s addresses available.</source>
        <translation type="unfinished">Fehler: Keine %s Adressen verfügbar..</translation>
    </message>
    <message>
        <source>Error: Not all watchonly txs could be deleted</source>
        <translation type="unfinished">Fehler: Nicht alle watchonly txs konnten gelöscht werden</translation>
    </message>
    <message>
        <source>Error: This wallet already uses SQLite</source>
        <translation type="unfinished">Fehler: Diese Wallet verwendet bereits SQLite</translation>
    </message>
    <message>
        <source>Error: This wallet is already a descriptor wallet</source>
        <translation type="unfinished">Fehler: Diese Wallet ist bereits eine Deskriptor-Brieftasche</translation>
    </message>
    <message>
        <source>Error: Unable to begin reading all records in the database</source>
        <translation type="unfinished">Fehler: Lesen aller Datensätze in der Datenbank nicht möglich</translation>
    </message>
    <message>
        <source>Error: Unable to make a backup of your wallet</source>
        <translation type="unfinished">Fehler: Kann neuen Eintrag nicht in Wallet schreiben</translation>
    </message>
    <message>
        <source>Error: Unable to parse version %u as a uint32_t</source>
        <translation type="unfinished">Fehler: Kann Version %u nicht als uint32_t lesen.</translation>
    </message>
    <message>
        <source>Error: Unable to read all records in the database</source>
        <translation type="unfinished">Fehler: Alle Datensätze in der Datenbank können nicht gelesen werden</translation>
    </message>
    <message>
        <source>Error: Unable to remove watchonly address book data</source>
        <translation type="unfinished">Fehler: Watchonly-Adressbuchdaten können nicht entfernt werden</translation>
    </message>
    <message>
        <source>Error: Unable to write record to new wallet</source>
        <translation type="unfinished">Fehler: Kann neuen Eintrag nicht in Wallet schreiben</translation>
    </message>
    <message>
        <source>Failed to listen on any port. Use -listen=0 if you want this.</source>
        <translation type="unfinished">Fehler: Es konnte kein Port abgehört werden. Wenn dies so gewünscht wird -listen=0 verwenden.</translation>
    </message>
    <message>
        <source>Failed to rescan the wallet during initialization</source>
        <translation type="unfinished">Fehler: Wallet konnte während der Initialisierung nicht erneut gescannt werden.</translation>
    </message>
    <message>
        <source>Failed to verify database</source>
        <translation type="unfinished">Verifizierung der Datenbank fehlgeschlagen</translation>
    </message>
    <message>
        <source>Fee rate (%s) is lower than the minimum fee rate setting (%s)</source>
        <translation type="unfinished">Der Gebührensatz (%s) ist niedriger als die Mindestgebührensatz (%s) Einstellung.</translation>
    </message>
    <message>
        <source>Ignoring duplicate -wallet %s.</source>
        <translation type="unfinished">Ignoriere doppeltes -wallet %s.</translation>
    </message>
    <message>
        <source>Importing…</source>
        <translation type="unfinished">Importiere...</translation>
    </message>
    <message>
        <source>Incorrect or no genesis block found. Wrong datadir for network?</source>
        <translation type="unfinished">Fehlerhafter oder kein Genesis-Block gefunden. Falsches Datenverzeichnis für das Netzwerk?</translation>
    </message>
    <message>
        <source>Initialization sanity check failed. %s is shutting down.</source>
        <translation type="unfinished">Initialisierungsplausibilitätsprüfung fehlgeschlagen. %s wird beendet.</translation>
    </message>
    <message>
        <source>Input not found or already spent</source>
        <translation type="unfinished">Eingabe nicht gefunden oder bereits ausgegeben</translation>
    </message>
    <message>
        <source>Insufficient funds</source>
        <translation type="unfinished">Unzureichender Kontostand</translation>
    </message>
    <message>
        <source>Invalid -i2psam address or hostname: '%s'</source>
        <translation type="unfinished">Ungültige -i2psam Adresse oder Hostname: '%s'</translation>
    </message>
    <message>
        <source>Invalid -onion address or hostname: '%s'</source>
        <translation type="unfinished">Ungültige Onion-Adresse oder ungültiger Hostname: '%s'</translation>
    </message>
    <message>
        <source>Invalid -proxy address or hostname: '%s'</source>
        <translation type="unfinished">Ungültige Proxy-Adresse oder ungültiger Hostname: '%s'</translation>
    </message>
    <message>
        <source>Invalid P2P permission: '%s'</source>
        <translation type="unfinished">Ungültige P2P Genehmigung: '%s'</translation>
    </message>
    <message>
        <source>Invalid amount for -%s=&lt;amount&gt;: '%s'</source>
        <translation type="unfinished">Ungültiger Betrag für -%s=&lt;amount&gt;: '%s'</translation>
    </message>
    <message>
        <source>Invalid amount for -discardfee=&lt;amount&gt;: '%s'</source>
        <translation type="unfinished">Ungültiger Betrag für -discardfee=&lt;amount&gt;: '%s'</translation>
    </message>
    <message>
        <source>Invalid amount for -fallbackfee=&lt;amount&gt;: '%s'</source>
        <translation type="unfinished">Ungültiger Betrag für -fallbackfee=&lt;amount&gt;: '%s'</translation>
    </message>
    <message>
        <source>Invalid amount for -paytxfee=&lt;amount&gt;: '%s' (must be at least %s)</source>
        <translation type="unfinished">Ungültiger Betrag für -paytxfee=&lt;amount&gt;: '%s' (muss mindestens %s sein)</translation>
    </message>
    <message>
        <source>Invalid netmask specified in -whitelist: '%s'</source>
        <translation type="unfinished">Ungültige Netzmaske angegeben in -whitelist: '%s'</translation>
    </message>
    <message>
        <source>Listening for incoming connections failed (listen returned error %s)</source>
        <translation type="unfinished">Das Abhören für eingehende Verbindungen ist fehlgeschlagen (Das Abhören hat Fehler %s zurückgegeben)</translation>
    </message>
    <message>
        <source>Loading P2P addresses…</source>
        <translation type="unfinished">Lade P2P-Adressen...</translation>
    </message>
    <message>
        <source>Loading banlist…</source>
        <translation type="unfinished">Lade Bannliste…</translation>
    </message>
    <message>
        <source>Loading block index…</source>
        <translation type="unfinished">Lade Block-Index...</translation>
    </message>
    <message>
        <source>Loading wallet…</source>
        <translation type="unfinished">Lade Wallet...</translation>
    </message>
    <message>
        <source>Missing amount</source>
        <translation type="unfinished">Fehlender Betrag</translation>
    </message>
    <message>
        <source>Missing solving data for estimating transaction size</source>
        <translation type="unfinished">Fehlende Auflösungsdaten zur Schätzung der Transaktionsgröße</translation>
    </message>
    <message>
        <source>Need to specify a port with -whitebind: '%s'</source>
        <translation type="unfinished">Angabe eines Ports benötigt für -whitebind: '%s'</translation>
    </message>
    <message>
        <source>No addresses available</source>
        <translation type="unfinished">Keine Adressen verfügbar</translation>
    </message>
    <message>
        <source>Not enough file descriptors available.</source>
        <translation type="unfinished">Nicht genügend Datei-Deskriptoren verfügbar.</translation>
    </message>
    <message>
        <source>Prune cannot be configured with a negative value.</source>
        <translation type="unfinished">Kürzungsmodus kann nicht mit einem negativen Wert konfiguriert werden.</translation>
    </message>
    <message>
        <source>Prune mode is incompatible with -txindex.</source>
        <translation type="unfinished">Kürzungsmodus ist nicht mit -txindex kompatibel.</translation>
    </message>
    <message>
        <source>Pruning blockstore…</source>
        <translation type="unfinished">Kürze den Blockspeicher…</translation>
    </message>
    <message>
        <source>Reducing -maxconnections from %d to %d, because of system limitations.</source>
        <translation type="unfinished">Reduziere -maxconnections von %d zu %d, aufgrund von Systemlimitierungen.</translation>
    </message>
    <message>
        <source>Replaying blocks…</source>
        <translation type="unfinished">Spiele alle Blocks erneut ein…</translation>
    </message>
    <message>
        <source>Rescanning…</source>
        <translation type="unfinished">Wiederhole Scan...</translation>
    </message>
    <message>
        <source>SQLiteDatabase: Failed to execute statement to verify database: %s</source>
        <translation type="unfinished">SQLite-Datenbank: Anweisung, die Datenbank zu verifizieren fehlgeschlagen: %s</translation>
    </message>
    <message>
        <source>SQLiteDatabase: Failed to prepare statement to verify database: %s</source>
        <translation type="unfinished">SQLite-Datenbank: Anfertigung der Anweisung zum Verifizieren der Datenbank fehlgeschlagen: %s</translation>
    </message>
    <message>
        <source>SQLiteDatabase: Failed to read database verification error: %s</source>
        <translation type="unfinished">Datenbank konnte nicht gelesen werden
Verifikations-Error: %s</translation>
    </message>
    <message>
        <source>SQLiteDatabase: Unexpected application id. Expected %u, got %u</source>
        <translation type="unfinished">SQLiteDatabase: Unerwartete Anwendungs-ID. %u statt %u erhalten.</translation>
    </message>
    <message>
        <source>Section [%s] is not recognized.</source>
        <translation type="unfinished">Sektion [%s] ist nicht delegiert.</translation>
    </message>
    <message>
        <source>Signing transaction failed</source>
        <translation type="unfinished">Signierung der Transaktion fehlgeschlagen</translation>
    </message>
    <message>
        <source>Specified -walletdir "%s" does not exist</source>
        <translation type="unfinished">Angegebenes Verzeichnis "%s" existiert nicht</translation>
    </message>
    <message>
        <source>Specified -walletdir "%s" is a relative path</source>
        <translation type="unfinished">Angegebenes Verzeichnis "%s" ist ein relativer Pfad</translation>
    </message>
    <message>
        <source>Specified -walletdir "%s" is not a directory</source>
        <translation type="unfinished">Angegebenes Verzeichnis "%s" ist kein Verzeichnis</translation>
    </message>
    <message>
        <source>Specified blocks directory "%s" does not exist.</source>
        <translation type="unfinished">Angegebener Blöcke-Ordner "%s" existiert nicht.</translation>
    </message>
    <message>
        <source>Starting network threads…</source>
        <translation type="unfinished">Starte Netzwerk-Threads...</translation>
    </message>
    <message>
        <source>The source code is available from %s.</source>
        <translation type="unfinished">Der Quellcode ist auf %s verfügbar.</translation>
    </message>
    <message>
        <source>The specified config file %s does not exist</source>
        <translation type="unfinished">Die angegebene Konfigurationsdatei %sexistiert nicht</translation>
    </message>
    <message>
        <source>The transaction amount is too small to pay the fee</source>
        <translation type="unfinished">Der Transaktionsbetrag ist zu niedrig, um die Gebühr zu bezahlen.</translation>
    </message>
    <message>
        <source>The wallet will avoid paying less than the minimum relay fee.</source>
        <translation type="unfinished">Das Wallet verhindert Zahlungen, die die Mindesttransaktionsgebühr nicht berücksichtigen.</translation>
    </message>
    <message>
        <source>This is experimental software.</source>
        <translation type="unfinished">Dies ist experimentelle Software.</translation>
    </message>
    <message>
        <source>This is the minimum transaction fee you pay on every transaction.</source>
        <translation type="unfinished">Dies ist die kleinstmögliche Gebühr, die beim Senden einer Transaktion fällig wird.</translation>
    </message>
    <message>
        <source>This is the transaction fee you will pay if you send a transaction.</source>
        <translation type="unfinished">Dies ist die Gebühr, die beim Senden einer Transaktion fällig wird.</translation>
    </message>
    <message>
        <source>Transaction amount too small</source>
        <translation type="unfinished">Transaktionsbetrag zu niedrig</translation>
    </message>
    <message>
        <source>Transaction amounts must not be negative</source>
        <translation type="unfinished">Transaktionsbeträge dürfen nicht negativ sein.</translation>
    </message>
    <message>
        <source>Transaction change output index out of range</source>
        <translation type="unfinished">Ausgangsindex der Transaktionsänderung außerhalb des Bereichs</translation>
    </message>
    <message>
        <source>Transaction has too long of a mempool chain</source>
        <translation type="unfinished">Die Speicherpoolkette der Transaktion ist zu lang.</translation>
    </message>
    <message>
        <source>Transaction must have at least one recipient</source>
        <translation type="unfinished">Die Transaktion muss mindestens einen Empfänger enthalten.</translation>
    </message>
    <message>
        <source>Transaction needs a change address, but we can't generate it.</source>
        <translation type="unfinished">Für die Transaktion wird eine neue Adresse benötigt, aber wir können sie nicht generieren.</translation>
    </message>
    <message>
        <source>Transaction too large</source>
        <translation type="unfinished">Transaktion zu groß</translation>
    </message>
    <message>
        <source>Unable to allocate memory for -maxsigcachesize: '%s' MiB</source>
        <translation type="unfinished">Speicher kann für -maxsigcachesize: '%s' MiB nicht zugewiesen werden:</translation>
    </message>
    <message>
        <source>Unable to bind to %s on this computer (bind returned error %s)</source>
        <translation type="unfinished">Kann auf diesem Computer nicht an %s binden (bind meldete Fehler %s)</translation>
    </message>
    <message>
        <source>Unable to bind to %s on this computer. %s is probably already running.</source>
        <translation type="unfinished">Kann auf diesem Computer nicht an %s binden. Evtl. wurde %s bereits gestartet.</translation>
    </message>
    <message>
        <source>Unable to create the PID file '%s': %s</source>
        <translation type="unfinished">Erstellung der PID-Datei '%s': %s ist nicht möglich</translation>
    </message>
    <message>
        <source>Unable to find UTXO for external input</source>
        <translation type="unfinished">UTXO für externe Eingabe konnte nicht gefunden werden</translation>
    </message>
    <message>
        <source>Unable to generate initial keys</source>
        <translation type="unfinished">Initialschlüssel können nicht generiert werden</translation>
    </message>
    <message>
        <source>Unable to generate keys</source>
        <translation type="unfinished">Schlüssel können nicht generiert werden</translation>
    </message>
    <message>
        <source>Unable to open %s for writing</source>
        <translation type="unfinished">Unfähig %s zum Schreiben zu öffnen</translation>
    </message>
    <message>
        <source>Unable to parse -maxuploadtarget: '%s'</source>
        <translation type="unfinished">Kann -maxuploadtarget: '%s' nicht parsen</translation>
    </message>
    <message>
        <source>Unable to start HTTP server. See debug log for details.</source>
        <translation type="unfinished">Kann HTTP-Server nicht starten. Siehe Debug-Log für Details.</translation>
    </message>
    <message>
        <source>Unable to unload the wallet before migrating</source>
        <translation type="unfinished">Die Wallet kann vor der Migration nicht entladen werden</translation>
    </message>
    <message>
        <source>Unknown -blockfilterindex value %s.</source>
        <translation type="unfinished">Unbekannter -blockfilterindex Wert %s.</translation>
    </message>
    <message>
        <source>Unknown address type '%s'</source>
        <translation type="unfinished">Unbekannter Adresstyp '%s'</translation>
    </message>
    <message>
        <source>Unknown change type '%s'</source>
        <translation type="unfinished">Unbekannter Änderungstyp '%s'</translation>
    </message>
    <message>
        <source>Unknown network specified in -onlynet: '%s'</source>
        <translation type="unfinished">Unbekannter Netztyp in -onlynet angegeben: '%s'</translation>
    </message>
    <message>
        <source>Unknown new rules activated (versionbit %i)</source>
        <translation type="unfinished">Unbekannte neue Regeln aktiviert (Versionsbit %i)</translation>
    </message>
    <message>
        <source>Unsupported global logging level -loglevel=%s. Valid values: %s.</source>
        <translation type="unfinished">Nicht unterstützter globaler Protokolliergrad -loglevel=%s. Gültige Werte:%s.</translation>
    </message>
    <message>
        <source>Unsupported logging category %s=%s.</source>
        <translation type="unfinished">Nicht unterstützte Protokollkategorie %s=%s.</translation>
    </message>
    <message>
        <source>User Agent comment (%s) contains unsafe characters.</source>
        <translation type="unfinished">Der User Agent Kommentar  (%s) enthält unsichere Zeichen.</translation>
    </message>
    <message>
        <source>Verifying blocks…</source>
        <translation type="unfinished">Überprüfe Blöcke...</translation>
    </message>
    <message>
        <source>Verifying wallet(s)…</source>
        <translation type="unfinished">Überprüfe Wallet(s)...</translation>
    </message>
    <message>
        <source>Wallet needed to be rewritten: restart %s to complete</source>
        <translation type="unfinished">Wallet musste neu geschrieben werden: starten Sie %s zur Fertigstellung neu</translation>
    </message>
</context>
<context>
    <name>BitcoinGUI</name>
    <message>
        <source>&amp;Overview</source>
        <translation type="unfinished">&amp;Übersicht</translation>
    </message>
    <message>
        <source>Show general overview of wallet</source>
        <translation type="unfinished">Allgemeine Wallet-Übersicht anzeigen</translation>
    </message>
    <message>
        <source>&amp;Transactions</source>
        <translation type="unfinished">&amp;Transaktionen</translation>
    </message>
    <message>
        <source>Browse transaction history</source>
        <translation type="unfinished">Transaktionsverlauf durchsehen</translation>
    </message>
    <message>
        <source>E&amp;xit</source>
        <translation type="unfinished">&amp;Beenden</translation>
    </message>
    <message>
        <source>Quit application</source>
        <translation type="unfinished">Anwendung beenden</translation>
    </message>
    <message>
        <source>&amp;About %1</source>
        <translation type="unfinished">Über %1</translation>
    </message>
    <message>
        <source>Show information about %1</source>
        <translation type="unfinished">Informationen über %1 anzeigen</translation>
    </message>
    <message>
        <source>About &amp;Qt</source>
        <translation type="unfinished">Über &amp;Qt</translation>
    </message>
    <message>
        <source>Show information about Qt</source>
        <translation type="unfinished">Informationen über Qt anzeigen</translation>
    </message>
    <message>
        <source>Modify configuration options for %1</source>
        <translation type="unfinished">Konfiguration von %1 bearbeiten</translation>
    </message>
    <message>
        <source>Create a new wallet</source>
        <translation type="unfinished">Neue Wallet erstellen</translation>
    </message>
    <message>
        <source>&amp;Minimize</source>
        <translation type="unfinished">&amp;Minimieren</translation>
    </message>
    <message>
        <source>Network activity disabled.</source>
        <extracomment>A substring of the tooltip.</extracomment>
        <translation type="unfinished">Netzwerkaktivität deaktiviert.</translation>
    </message>
    <message>
        <source>Proxy is &lt;b&gt;enabled&lt;/b&gt;: %1</source>
        <translation type="unfinished">Proxy ist &lt;b&gt;aktiviert&lt;/b&gt;: %1</translation>
    </message>
    <message>
        <source>Send coins to a Bitcoin address</source>
        <translation type="unfinished">Bitcoins an eine Bitcoin-Adresse überweisen</translation>
    </message>
    <message>
        <source>Backup wallet to another location</source>
        <translation type="unfinished">Wallet an einem anderen Ort sichern</translation>
    </message>
    <message>
        <source>Change the passphrase used for wallet encryption</source>
        <translation type="unfinished">Ändert die Passphrase, die für die Wallet-Verschlüsselung benutzt wird</translation>
    </message>
    <message>
        <source>&amp;Send</source>
        <translation type="unfinished">&amp;Überweisen</translation>
    </message>
    <message>
        <source>&amp;Receive</source>
        <translation type="unfinished">&amp;Empfangen</translation>
    </message>
    <message>
        <source>&amp;Options…</source>
        <translation type="unfinished">&amp;Optionen…</translation>
    </message>
    <message>
        <source>&amp;Encrypt Wallet…</source>
        <translation type="unfinished">Wallet &amp;verschlüsseln…</translation>
    </message>
    <message>
        <source>Encrypt the private keys that belong to your wallet</source>
        <translation type="unfinished">Verschlüsselt die zu Ihrer Wallet gehörenden privaten Schlüssel</translation>
    </message>
    <message>
        <source>&amp;Backup Wallet…</source>
        <translation type="unfinished">Wallet &amp;sichern…</translation>
    </message>
    <message>
        <source>&amp;Change Passphrase…</source>
        <translation type="unfinished">Passphrase &amp;ändern…</translation>
    </message>
    <message>
        <source>Sign &amp;message…</source>
        <translation type="unfinished">&amp;Nachricht signieren</translation>
    </message>
    <message>
        <source>Sign messages with your Bitcoin addresses to prove you own them</source>
        <translation type="unfinished">Nachrichten signieren, um den Besitz Ihrer Bitcoin-Adressen zu beweisen</translation>
    </message>
    <message>
        <source>&amp;Verify message…</source>
        <translation type="unfinished">Nachricht &amp;verifizieren…</translation>
    </message>
    <message>
        <source>Verify messages to ensure they were signed with specified Bitcoin addresses</source>
        <translation type="unfinished">Nachrichten verifizieren, um sicherzustellen, dass diese mit den angegebenen Bitcoin-Adressen signiert wurden</translation>
    </message>
    <message>
        <source>&amp;Load PSBT from file…</source>
        <translation type="unfinished">&amp;Lade PSBT aus Datei…</translation>
    </message>
    <message>
        <source>Open &amp;URI…</source>
        <translation type="unfinished">Öffne &amp;URI…</translation>
    </message>
    <message>
        <source>Close Wallet…</source>
        <translation type="unfinished">Schließe Wallet…</translation>
    </message>
    <message>
        <source>Create Wallet…</source>
        <translation type="unfinished">Erstelle Wallet…</translation>
    </message>
    <message>
        <source>Close All Wallets…</source>
        <translation type="unfinished">Schließe alle Wallets…</translation>
    </message>
    <message>
        <source>&amp;File</source>
        <translation type="unfinished">&amp;Datei</translation>
    </message>
    <message>
        <source>&amp;Settings</source>
        <translation type="unfinished">&amp;Einstellungen</translation>
    </message>
    <message>
        <source>&amp;Help</source>
        <translation type="unfinished">&amp;Hilfe</translation>
    </message>
    <message>
        <source>Tabs toolbar</source>
        <translation type="unfinished">Registerkartenleiste</translation>
    </message>
    <message>
        <source>Syncing Headers (%1%)…</source>
        <translation type="unfinished">Synchronisiere Headers (%1%)…</translation>
    </message>
    <message>
        <source>Synchronizing with network…</source>
        <translation type="unfinished">Synchronisiere mit Netzwerk...</translation>
    </message>
    <message>
        <source>Indexing blocks on disk…</source>
        <translation type="unfinished">Indiziere Blöcke auf Datenträger...</translation>
    </message>
    <message>
        <source>Processing blocks on disk…</source>
        <translation type="unfinished">Verarbeite Blöcke auf Datenträger...</translation>
    </message>
    <message>
        <source>Connecting to peers…</source>
        <translation type="unfinished">Verbinde mit Peers...</translation>
    </message>
    <message>
        <source>Request payments (generates QR codes and bitcoin: URIs)</source>
        <translation type="unfinished">Zahlungen anfordern (erzeugt QR-Codes und "bitcoin:"-URIs)</translation>
    </message>
    <message>
        <source>Show the list of used sending addresses and labels</source>
        <translation type="unfinished">Liste verwendeter Zahlungsadressen und Bezeichnungen anzeigen</translation>
    </message>
    <message>
        <source>Show the list of used receiving addresses and labels</source>
        <translation type="unfinished">Liste verwendeter Empfangsadressen und Bezeichnungen anzeigen</translation>
    </message>
    <message>
        <source>&amp;Command-line options</source>
        <translation type="unfinished">&amp;Kommandozeilenoptionen</translation>
    </message>
    <message numerus="yes">
        <source>Processed %n block(s) of transaction history.</source>
        <translation type="unfinished">
<<<<<<< HEAD
            <numerusform> %n Blöcke der Transaktionshistorie verarbeitet.</numerusform>
=======
            <numerusform> %n Block der Transaktionshistorie verarbeitet.</numerusform>
>>>>>>> 3116ccd7
            <numerusform> %n Blöcke der Transaktionshistorie verarbeitet.</numerusform>
        </translation>
    </message>
    <message>
        <source>%1 behind</source>
        <translation type="unfinished">%1 im Rückstand</translation>
    </message>
    <message>
        <source>Catching up…</source>
        <translation type="unfinished">Hole auf…</translation>
    </message>
    <message>
        <source>Last received block was generated %1 ago.</source>
        <translation type="unfinished">Der letzte empfangene Block ist %1 alt.</translation>
    </message>
    <message>
        <source>Transactions after this will not yet be visible.</source>
        <translation type="unfinished">Transaktionen hiernach werden noch nicht angezeigt.</translation>
    </message>
    <message>
        <source>Error</source>
        <translation type="unfinished">Fehler</translation>
    </message>
    <message>
        <source>Warning</source>
        <translation type="unfinished">Warnung</translation>
    </message>
    <message>
        <source>Information</source>
        <translation type="unfinished">Informationen</translation>
    </message>
    <message>
        <source>Up to date</source>
        <translation type="unfinished">Auf aktuellem Stand</translation>
    </message>
    <message>
        <source>Ctrl+Q</source>
        <translation type="unfinished">STRG+Q</translation>
    </message>
    <message>
        <source>Load Partially Signed Bitcoin Transaction</source>
        <translation type="unfinished">Lade teilsignierte Bitcoin-Transaktion</translation>
    </message>
    <message>
        <source>Load PSBT from &amp;clipboard…</source>
<<<<<<< HEAD
        <translation type="unfinished">PSBT von &amp;Zwischenablage laden...</translation>
=======
        <translation type="unfinished">Lade PSBT aus Zwischenablage…</translation>
>>>>>>> 3116ccd7
    </message>
    <message>
        <source>Load Partially Signed Bitcoin Transaction from clipboard</source>
        <translation type="unfinished">Lade teilsignierte Bitcoin-Transaktion aus Zwischenablage</translation>
    </message>
    <message>
        <source>Node window</source>
        <translation type="unfinished">Knotenfenster</translation>
    </message>
    <message>
        <source>Open node debugging and diagnostic console</source>
        <translation type="unfinished">Öffne Knotenkonsole für Fehlersuche und Diagnose</translation>
    </message>
    <message>
        <source>&amp;Sending addresses</source>
        <translation type="unfinished">&amp;Versandadressen</translation>
    </message>
    <message>
        <source>&amp;Receiving addresses</source>
        <translation type="unfinished">&amp;Empfangsadressen</translation>
    </message>
    <message>
        <source>Open a bitcoin: URI</source>
        <translation type="unfinished">Öffne bitcoin: URI</translation>
    </message>
    <message>
        <source>Open Wallet</source>
        <translation type="unfinished">Wallet öffnen</translation>
    </message>
    <message>
        <source>Open a wallet</source>
        <translation type="unfinished">Eine Wallet öffnen</translation>
    </message>
    <message>
        <source>Close wallet</source>
        <translation type="unfinished">Wallet schließen</translation>
    </message>
    <message>
        <source>Restore Wallet…</source>
        <extracomment>Name of the menu item that restores wallet from a backup file.</extracomment>
        <translation type="unfinished">Wallet wiederherstellen...</translation>
    </message>
    <message>
        <source>Restore a wallet from a backup file</source>
        <extracomment>Status tip for Restore Wallet menu item</extracomment>
        <translation type="unfinished">Wiederherstellen einer Wallet aus einer Sicherungsdatei</translation>
    </message>
    <message>
        <source>Close all wallets</source>
        <translation type="unfinished">Schließe alle Wallets</translation>
    </message>
    <message>
        <source>Show the %1 help message to get a list with possible Bitcoin command-line options</source>
        <translation type="unfinished">Zeige den "%1"-Hilfetext, um eine Liste mit möglichen Kommandozeilenoptionen zu erhalten</translation>
    </message>
    <message>
        <source>&amp;Mask values</source>
        <translation type="unfinished">&amp;Blende Werte aus</translation>
    </message>
    <message>
        <source>Mask the values in the Overview tab</source>
        <translation type="unfinished">Blende die Werte im Übersichtsreiter aus</translation>
    </message>
    <message>
        <source>default wallet</source>
        <translation type="unfinished">Standard-Wallet</translation>
    </message>
    <message>
        <source>No wallets available</source>
        <translation type="unfinished">Keine Wallets verfügbar</translation>
    </message>
    <message>
        <source>Wallet Data</source>
        <extracomment>Name of the wallet data file format.</extracomment>
        <translation type="unfinished">Wallet-Daten</translation>
    </message>
    <message>
        <source>Load Wallet Backup</source>
        <extracomment>The title for Restore Wallet File Windows</extracomment>
        <translation type="unfinished">Wallet-Backup laden</translation>
    </message>
    <message>
        <source>Restore Wallet</source>
        <extracomment>Title of pop-up window shown when the user is attempting to restore a wallet.</extracomment>
        <translation type="unfinished">Wallet wiederherstellen...</translation>
    </message>
    <message>
        <source>Wallet Name</source>
        <extracomment>Label of the input field where the name of the wallet is entered.</extracomment>
        <translation type="unfinished">Wallet-Name</translation>
    </message>
    <message>
        <source>&amp;Window</source>
        <translation type="unfinished">&amp;Programmfenster</translation>
    </message>
    <message>
        <source>Ctrl+M</source>
        <translation type="unfinished">STRG+M</translation>
    </message>
    <message>
        <source>Zoom</source>
        <translation type="unfinished">Vergrößern</translation>
    </message>
    <message>
        <source>Main Window</source>
        <translation type="unfinished">Hauptfenster</translation>
    </message>
    <message>
        <source>%1 client</source>
        <translation type="unfinished">%1 Client</translation>
    </message>
    <message>
        <source>&amp;Hide</source>
        <translation type="unfinished">&amp;Ausblenden</translation>
    </message>
    <message>
        <source>S&amp;how</source>
<<<<<<< HEAD
        <translation type="unfinished">S&amp;Wie</translation>
=======
        <translation type="unfinished">&amp;Anzeigen</translation>
>>>>>>> 3116ccd7
    </message>
    <message numerus="yes">
        <source>%n active connection(s) to Bitcoin network.</source>
        <extracomment>A substring of the tooltip.</extracomment>
        <translation type="unfinished">
<<<<<<< HEAD
            <numerusform>%n aktive Verbindung zum Bitcoin-Netzwerk.</numerusform>
            <numerusform>%n aktive Verbindungen zum Bitcoin-Netzwerk.</numerusform>
=======
            <numerusform>%n aktive Verbindung zum Bitcoin-Netzwerk</numerusform>
            <numerusform>%n aktive Verbindung(en) zum Bitcoin-Netzwerk</numerusform>
>>>>>>> 3116ccd7
        </translation>
    </message>
    <message>
        <source>Click for more actions.</source>
        <extracomment>A substring of the tooltip. "More actions" are available via the context menu.</extracomment>
        <translation type="unfinished">Klicken für sonstige Aktionen.</translation>
    </message>
    <message>
        <source>Show Peers tab</source>
        <extracomment>A context menu item. The "Peers tab" is an element of the "Node window".</extracomment>
        <translation type="unfinished">Gegenstellen Reiter anzeigen</translation>
    </message>
    <message>
        <source>Disable network activity</source>
        <extracomment>A context menu item.</extracomment>
        <translation type="unfinished">Netzwerk Aktivität ausschalten</translation>
    </message>
    <message>
        <source>Enable network activity</source>
        <extracomment>A context menu item. The network activity was disabled previously.</extracomment>
        <translation type="unfinished">Netzwerk Aktivität einschalten</translation>
    </message>
    <message>
        <source>Error: %1</source>
        <translation type="unfinished">Fehler: %1</translation>
    </message>
    <message>
        <source>Warning: %1</source>
        <translation type="unfinished">Warnung: %1</translation>
    </message>
    <message>
        <source>Date: %1
</source>
        <translation type="unfinished">Datum: %1
</translation>
    </message>
    <message>
        <source>Amount: %1
</source>
        <translation type="unfinished">Betrag: %1
</translation>
    </message>
    <message>
        <source>Type: %1
</source>
        <translation type="unfinished">Typ: %1
</translation>
    </message>
    <message>
        <source>Label: %1
</source>
        <translation type="unfinished">Bezeichnung: %1
</translation>
    </message>
    <message>
        <source>Address: %1
</source>
        <translation type="unfinished">Adresse: %1
</translation>
    </message>
    <message>
        <source>Sent transaction</source>
        <translation type="unfinished">Gesendete Transaktion</translation>
    </message>
    <message>
        <source>Incoming transaction</source>
        <translation type="unfinished">Eingehende Transaktion</translation>
    </message>
    <message>
        <source>HD key generation is &lt;b&gt;enabled&lt;/b&gt;</source>
        <translation type="unfinished">HD Schlüssel Generierung ist &lt;b&gt;aktiviert&lt;/b&gt;</translation>
    </message>
    <message>
        <source>HD key generation is &lt;b&gt;disabled&lt;/b&gt;</source>
        <translation type="unfinished">HD Schlüssel Generierung ist &lt;b&gt;deaktiviert&lt;/b&gt;</translation>
    </message>
    <message>
        <source>Private key &lt;b&gt;disabled&lt;/b&gt;</source>
        <translation type="unfinished">Privater Schlüssel &lt;b&gt;deaktiviert&lt;/b&gt;</translation>
    </message>
    <message>
        <source>Wallet is &lt;b&gt;encrypted&lt;/b&gt; and currently &lt;b&gt;unlocked&lt;/b&gt;</source>
        <translation type="unfinished">Wallet ist &lt;b&gt;verschlüsselt&lt;/b&gt; und gerade &lt;b&gt;entsperrt&lt;/b&gt;.</translation>
    </message>
    <message>
        <source>Wallet is &lt;b&gt;encrypted&lt;/b&gt; and currently &lt;b&gt;locked&lt;/b&gt;</source>
        <translation type="unfinished">Wallet ist &lt;b&gt;verschlüsselt&lt;/b&gt; und aktuell &lt;b&gt;gesperrt&lt;/b&gt;</translation>
    </message>
    <message>
        <source>Original message:</source>
        <translation type="unfinished">Original-Nachricht:</translation>
    </message>
</context>
<context>
    <name>UnitDisplayStatusBarControl</name>
    <message>
        <source>Unit to show amounts in. Click to select another unit.</source>
        <translation type="unfinished">Die Einheit in der Beträge angezeigt werden. Klicken, um eine andere Einheit auszuwählen.</translation>
    </message>
</context>
<context>
    <name>CoinControlDialog</name>
    <message>
        <source>Coin Selection</source>
        <translation type="unfinished">Münzauswahl ("Coin Control")</translation>
    </message>
    <message>
        <source>Quantity:</source>
        <translation type="unfinished">Anzahl:</translation>
    </message>
    <message>
        <source>Amount:</source>
        <translation type="unfinished">Betrag:</translation>
    </message>
    <message>
        <source>Fee:</source>
        <translation type="unfinished">Gebühr:</translation>
    </message>
    <message>
        <source>Dust:</source>
        <translation type="unfinished">"Staub":</translation>
    </message>
    <message>
        <source>After Fee:</source>
        <translation type="unfinished">Abzüglich Gebühr:</translation>
    </message>
    <message>
        <source>Change:</source>
        <translation type="unfinished">Wechselgeld:</translation>
    </message>
    <message>
        <source>(un)select all</source>
        <translation type="unfinished">Alles (de)selektieren</translation>
    </message>
    <message>
        <source>Tree mode</source>
        <translation type="unfinished">Baumansicht</translation>
    </message>
    <message>
        <source>List mode</source>
        <translation type="unfinished">Listenansicht</translation>
    </message>
    <message>
        <source>Amount</source>
        <translation type="unfinished">Betrag</translation>
    </message>
    <message>
        <source>Received with label</source>
        <translation type="unfinished">Empfangen über Bezeichnung</translation>
    </message>
    <message>
        <source>Received with address</source>
        <translation type="unfinished">Empfangen über Adresse</translation>
    </message>
    <message>
        <source>Date</source>
        <translation type="unfinished">Datum</translation>
    </message>
    <message>
        <source>Confirmations</source>
        <translation type="unfinished">Bestätigungen</translation>
    </message>
    <message>
        <source>Confirmed</source>
        <translation type="unfinished">Bestätigt</translation>
    </message>
    <message>
        <source>Copy amount</source>
        <translation type="unfinished">Betrag kopieren</translation>
    </message>
    <message>
        <source>&amp;Copy address</source>
        <translation type="unfinished">&amp;Adresse kopieren</translation>
    </message>
    <message>
        <source>Copy &amp;label</source>
        <translation type="unfinished">&amp;Bezeichnung kopieren</translation>
    </message>
    <message>
        <source>Copy &amp;amount</source>
        <translation type="unfinished">&amp;Betrag kopieren</translation>
    </message>
    <message>
        <source>Copy transaction &amp;ID and output index</source>
        <translation type="unfinished">Transaktion &amp;ID und Ausgabeindex kopieren</translation>
    </message>
    <message>
        <source>Copy transaction &amp;ID and output index</source>
        <translation type="unfinished">Transaktion &amp;ID und Ausgabeindex kopieren</translation>
    </message>
    <message>
        <source>L&amp;ock unspent</source>
        <translation type="unfinished">Nicht ausgegebenen Betrag sperren</translation>
    </message>
    <message>
        <source>&amp;Unlock unspent</source>
        <translation type="unfinished">Nicht ausgegebenen Betrag &amp;entsperren</translation>
    </message>
    <message>
        <source>Copy quantity</source>
        <translation type="unfinished">Anzahl kopieren</translation>
    </message>
    <message>
        <source>Copy fee</source>
        <translation type="unfinished">Gebühr kopieren</translation>
    </message>
    <message>
        <source>Copy after fee</source>
        <translation type="unfinished">Abzüglich Gebühr kopieren</translation>
    </message>
    <message>
        <source>Copy bytes</source>
        <translation type="unfinished">Bytes kopieren</translation>
    </message>
    <message>
        <source>Copy dust</source>
        <translation type="unfinished">"Staub" kopieren</translation>
    </message>
    <message>
        <source>Copy change</source>
        <translation type="unfinished">Wechselgeld kopieren</translation>
    </message>
    <message>
        <source>(%1 locked)</source>
        <translation type="unfinished">(%1 gesperrt)</translation>
    </message>
    <message>
        <source>yes</source>
        <translation type="unfinished">ja</translation>
    </message>
    <message>
        <source>no</source>
        <translation type="unfinished">nein</translation>
    </message>
    <message>
        <source>This label turns red if any recipient receives an amount smaller than the current dust threshold.</source>
        <translation type="unfinished">Diese Bezeichnung wird rot, wenn irgendein Empfänger einen Betrag kleiner als die derzeitige "Staubgrenze" erhält.</translation>
    </message>
    <message>
        <source>Can vary +/- %1 satoshi(s) per input.</source>
        <translation type="unfinished">Kann pro Eingabe um +/- %1 Satoshi(s) abweichen.</translation>
    </message>
    <message>
        <source>(no label)</source>
        <translation type="unfinished">(keine Bezeichnung)</translation>
    </message>
    <message>
        <source>change from %1 (%2)</source>
        <translation type="unfinished">Wechselgeld von %1 (%2)</translation>
    </message>
    <message>
        <source>(change)</source>
        <translation type="unfinished">(Wechselgeld)</translation>
    </message>
</context>
<context>
    <name>CreateWalletActivity</name>
    <message>
        <source>Create Wallet</source>
        <extracomment>Title of window indicating the progress of creation of a new wallet.</extracomment>
        <translation type="unfinished">Wallet erstellen</translation>
    </message>
    <message>
        <source>Creating Wallet &lt;b&gt;%1&lt;/b&gt;…</source>
        <extracomment>Descriptive text of the create wallet progress window which indicates to the user which wallet is currently being created.</extracomment>
        <translation type="unfinished">Erstelle Wallet &lt;b&gt;%1&lt;/b&gt;…</translation>
    </message>
    <message>
        <source>Create wallet failed</source>
        <translation type="unfinished">Fehler beim Wallet erstellen aufgetreten</translation>
    </message>
    <message>
        <source>Create wallet warning</source>
        <translation type="unfinished">Warnung beim Wallet erstellen aufgetreten</translation>
    </message>
    <message>
        <source>Can't list signers</source>
        <translation type="unfinished">Unterzeichner können nicht aufgelistet werden</translation>
    </message>
    <message>
        <source>Too many external signers found</source>
        <translation type="unfinished">Zu viele externe Unterzeichner erkannt.</translation>
    </message>
</context>
<context>
    <name>LoadWalletsActivity</name>
    <message>
        <source>Load Wallets</source>
        <extracomment>Title of progress window which is displayed when wallets are being loaded.</extracomment>
        <translation type="unfinished">Lade Wallets</translation>
    </message>
    <message>
        <source>Loading wallets…</source>
        <extracomment>Descriptive text of the load wallets progress window which indicates to the user that wallets are currently being loaded.</extracomment>
        <translation type="unfinished">Lade Wallets...</translation>
    </message>
</context>
<context>
    <name>OpenWalletActivity</name>
    <message>
        <source>Open wallet failed</source>
        <translation type="unfinished">Wallet öffnen fehlgeschlagen</translation>
    </message>
    <message>
        <source>Open wallet warning</source>
        <translation type="unfinished">Warnung beim Wallet erstellen aufgetreten</translation>
    </message>
    <message>
        <source>default wallet</source>
        <translation type="unfinished">Standard-Wallet</translation>
    </message>
    <message>
        <source>Open Wallet</source>
        <extracomment>Title of window indicating the progress of opening of a wallet.</extracomment>
        <translation type="unfinished">Wallet öffnen</translation>
    </message>
    <message>
        <source>Opening Wallet &lt;b&gt;%1&lt;/b&gt;…</source>
        <extracomment>Descriptive text of the open wallet progress window which indicates to the user which wallet is currently being opened.</extracomment>
        <translation type="unfinished">Öffne Wallet &lt;b&gt;%1&lt;/b&gt;…</translation>
    </message>
</context>
<context>
    <name>RestoreWalletActivity</name>
    <message>
        <source>Restore Wallet</source>
        <extracomment>Title of progress window which is displayed when wallets are being restored.</extracomment>
        <translation type="unfinished">Wallet wiederherstellen...</translation>
    </message>
    <message>
        <source>Restoring Wallet &lt;b&gt;%1&lt;/b&gt;…</source>
        <extracomment>Descriptive text of the restore wallets progress window which indicates to the user that wallets are currently being restored.</extracomment>
        <translation type="unfinished">Wiederherstellen der Wallet &lt;b&gt;%1&lt;/b&gt;…</translation>
    </message>
    <message>
        <source>Restore wallet failed</source>
        <extracomment>Title of message box which is displayed when the wallet could not be restored.</extracomment>
        <translation type="unfinished">Wallet Wiederherstellung fehlgeschlagen</translation>
    </message>
    <message>
        <source>Restore wallet warning</source>
        <extracomment>Title of message box which is displayed when the wallet is restored with some warning.</extracomment>
        <translation type="unfinished">Wallet Wiederherstellungs Warnung</translation>
    </message>
    <message>
        <source>Restore wallet message</source>
        <extracomment>Title of message box which is displayed when the wallet is successfully restored.</extracomment>
        <translation type="unfinished">Wallet Wiederherstellungs Nachricht</translation>
    </message>
</context>
<context>
    <name>WalletController</name>
    <message>
        <source>Close wallet</source>
        <translation type="unfinished">Wallet schließen</translation>
    </message>
    <message>
        <source>Are you sure you wish to close the wallet &lt;i&gt;%1&lt;/i&gt;?</source>
        <translation type="unfinished">Sind Sie sich sicher, dass Sie die Wallet &lt;i&gt;%1&lt;/i&gt; schließen möchten?</translation>
    </message>
    <message>
        <source>Closing the wallet for too long can result in having to resync the entire chain if pruning is enabled.</source>
        <translation type="unfinished">Wenn Sie die Wallet zu lange schließen, kann es dazu kommen, dass Sie die gesamte Chain neu synchronisieren müssen, wenn Pruning aktiviert ist.</translation>
    </message>
    <message>
        <source>Close all wallets</source>
        <translation type="unfinished">Schließe alle Wallets</translation>
    </message>
    <message>
        <source>Are you sure you wish to close all wallets?</source>
        <translation type="unfinished">Sicher, dass Sie alle Wallets schließen möchten?</translation>
    </message>
</context>
<context>
    <name>CreateWalletDialog</name>
    <message>
        <source>Create Wallet</source>
        <translation type="unfinished">Wallet erstellen</translation>
    </message>
    <message>
        <source>Wallet Name</source>
        <translation type="unfinished">Wallet-Name</translation>
    </message>
    <message>
        <source>Encrypt the wallet. The wallet will be encrypted with a passphrase of your choice.</source>
        <translation type="unfinished">Verschlüssele das Wallet. Das Wallet wird mit einer Passphrase deiner Wahl verschlüsselt.</translation>
    </message>
    <message>
        <source>Encrypt Wallet</source>
        <translation type="unfinished">Wallet verschlüsseln</translation>
    </message>
    <message>
        <source>Advanced Options</source>
        <translation type="unfinished">Erweiterte Optionen</translation>
    </message>
    <message>
        <source>Disable private keys for this wallet. Wallets with private keys disabled will have no private keys and cannot have an HD seed or imported private keys. This is ideal for watch-only wallets.</source>
        <translation type="unfinished">Deaktiviert private Schlüssel für dieses Wallet. Wallets mit deaktivierten privaten Schlüsseln werden keine privaten Schlüssel haben und können keinen HD Seed oder private Schlüssel importieren. Das ist ideal für Wallets, die nur beobachten.</translation>
    </message>
    <message>
        <source>Disable Private Keys</source>
        <translation type="unfinished">Private Keys deaktivieren</translation>
    </message>
    <message>
        <source>Make a blank wallet. Blank wallets do not initially have private keys or scripts. Private keys and addresses can be imported, or an HD seed can be set, at a later time.</source>
        <translation type="unfinished">Erzeugt ein leeres Wallet. Leere Wallets haben zu Anfang keine privaten Schlüssel oder Scripte. Private Schlüssel oder Adressen können importiert werden, ebenso können jetzt oder später HD-Seeds gesetzt werden.</translation>
    </message>
    <message>
        <source>Make Blank Wallet</source>
        <translation type="unfinished">Eine leere Wallet erstellen</translation>
    </message>
    <message>
        <source>Use descriptors for scriptPubKey management</source>
        <translation type="unfinished">Deskriptoren für scriptPubKey Verwaltung nutzen</translation>
    </message>
    <message>
        <source>Use an external signing device such as a hardware wallet. Configure the external signer script in wallet preferences first.</source>
        <translation type="unfinished">Verwenden Sie ein externes Signiergerät, z. B. eine Hardware-Wallet. Konfigurieren Sie zunächst das Skript für den externen Signierer in den Wallet-Einstellungen.</translation>
    </message>
    <message>
        <source>External signer</source>
        <translation type="unfinished">Externer Unterzeichner</translation>
    </message>
    <message>
        <source>Create</source>
        <translation type="unfinished">Erstellen</translation>
    </message>
    <message>
        <source>Compiled without sqlite support (required for descriptor wallets)</source>
        <translation type="unfinished">Ohne SQLite-Unterstützung (erforderlich für Deskriptor-Brieftaschen) kompiliert</translation>
    </message>
    <message>
        <source>Compiled without external signing support (required for external signing)</source>
        <extracomment>"External signing" means using devices such as hardware wallets.</extracomment>
        <translation type="unfinished">Ohne Unterstützung für die Signierung durch externe Geräte Dritter kompiliert (notwendig für Signierung durch externe Geräte Dritter)</translation>
    </message>
</context>
<context>
    <name>EditAddressDialog</name>
    <message>
        <source>Edit Address</source>
        <translation type="unfinished">Adresse bearbeiten</translation>
    </message>
    <message>
        <source>&amp;Label</source>
        <translation type="unfinished">&amp;Bezeichnung</translation>
    </message>
    <message>
        <source>The label associated with this address list entry</source>
        <translation type="unfinished">Bezeichnung, die dem Adresslisteneintrag zugeordnet ist.</translation>
    </message>
    <message>
        <source>The address associated with this address list entry. This can only be modified for sending addresses.</source>
        <translation type="unfinished">Adresse, die dem Adresslisteneintrag zugeordnet ist. Diese kann nur bei Zahlungsadressen verändert werden.</translation>
    </message>
    <message>
        <source>&amp;Address</source>
        <translation type="unfinished">&amp;Adresse</translation>
    </message>
    <message>
        <source>New sending address</source>
        <translation type="unfinished">Neue Zahlungsadresse</translation>
    </message>
    <message>
        <source>Edit receiving address</source>
        <translation type="unfinished">Empfangsadresse bearbeiten</translation>
    </message>
    <message>
        <source>Edit sending address</source>
        <translation type="unfinished">Zahlungsadresse bearbeiten</translation>
    </message>
    <message>
        <source>The entered address "%1" is not a valid Bitcoin address.</source>
        <translation type="unfinished">Die eingegebene Adresse "%1" ist keine gültige Bitcoin-Adresse.</translation>
    </message>
    <message>
        <source>Address "%1" already exists as a receiving address with label "%2" and so cannot be added as a sending address.</source>
        <translation type="unfinished">Die Adresse "%1" existiert bereits als Empfangsadresse mit dem Label "%2" und kann daher nicht als Sendeadresse hinzugefügt werden.</translation>
    </message>
    <message>
        <source>The entered address "%1" is already in the address book with label "%2".</source>
        <translation type="unfinished">Die eingegebene Adresse "%1" befindet sich bereits im Adressbuch mit der Bezeichnung "%2".</translation>
    </message>
    <message>
        <source>Could not unlock wallet.</source>
        <translation type="unfinished">Wallet konnte nicht entsperrt werden.</translation>
    </message>
    <message>
        <source>New key generation failed.</source>
        <translation type="unfinished">Erzeugung eines neuen Schlüssels fehlgeschlagen.</translation>
    </message>
</context>
<context>
    <name>FreespaceChecker</name>
    <message>
        <source>A new data directory will be created.</source>
        <translation type="unfinished">Es wird ein neues Datenverzeichnis angelegt.</translation>
    </message>
    <message>
        <source>name</source>
        <translation type="unfinished">Name</translation>
    </message>
    <message>
        <source>Directory already exists. Add %1 if you intend to create a new directory here.</source>
        <translation type="unfinished">Verzeichnis existiert bereits. Fügen Sie %1 an, wenn Sie beabsichtigen hier ein neues Verzeichnis anzulegen.</translation>
    </message>
    <message>
        <source>Path already exists, and is not a directory.</source>
        <translation type="unfinished">Pfad existiert bereits und ist kein Verzeichnis.</translation>
    </message>
    <message>
        <source>Cannot create data directory here.</source>
        <translation type="unfinished">Datenverzeichnis kann hier nicht angelegt werden.</translation>
    </message>
</context>
<context>
    <name>Intro</name>
    <message numerus="yes">
        <source>%n GB of space available</source>
        <translation type="unfinished">
            <numerusform>%n GB Speicherplatz verfügbar</numerusform>
            <numerusform>%n GB Speicherplatz verfügbar</numerusform>
        </translation>
    </message>
    <message numerus="yes">
        <source>(of %n GB needed)</source>
        <translation type="unfinished">
            <numerusform>(von %n GB benötigt)</numerusform>
            <numerusform>(von %n GB benötigt)</numerusform>
        </translation>
    </message>
    <message numerus="yes">
        <source>(%n GB needed for full chain)</source>
        <translation type="unfinished">
            <numerusform>(%n GB benötigt für komplette Blockchain)</numerusform>
            <numerusform>(%n GB benötigt für komplette Blockchain)</numerusform>
        </translation>
    </message>
    <message>
        <source>At least %1 GB of data will be stored in this directory, and it will grow over time.</source>
        <translation type="unfinished">Mindestens %1 GB Daten werden in diesem Verzeichnis gespeichert, und sie werden mit der Zeit zunehmen.</translation>
    </message>
    <message>
        <source>Approximately %1 GB of data will be stored in this directory.</source>
        <translation type="unfinished">Etwa %1 GB Daten werden in diesem Verzeichnis gespeichert.</translation>
    </message>
    <message numerus="yes">
        <source>(sufficient to restore backups %n day(s) old)</source>
        <extracomment>Explanatory text on the capability of the current prune target.</extracomment>
        <translation type="unfinished">
<<<<<<< HEAD
            <numerusform>(ausreichend um %n Tag(e) alte Backups wiederherzustellen)</numerusform>
            <numerusform>(ausreichend um %n Tag(e) alte Backups wiederherzustellen)</numerusform>
=======
            <numerusform>(für Wiederherstellung ausreichende Sicherung %n Tag alt)</numerusform>
            <numerusform>(für Wiederherstellung ausreichende Sicherung %n Tage alt)</numerusform>
>>>>>>> 3116ccd7
        </translation>
    </message>
    <message>
        <source>%1 will download and store a copy of the Bitcoin block chain.</source>
        <translation type="unfinished">%1 wird eine Kopie der Bitcoin-Blockchain herunterladen und speichern.</translation>
    </message>
    <message>
        <source>The wallet will also be stored in this directory.</source>
        <translation type="unfinished">Die Wallet wird ebenfalls in diesem Verzeichnis gespeichert.</translation>
    </message>
    <message>
        <source>Error: Specified data directory "%1" cannot be created.</source>
        <translation type="unfinished">Fehler: Angegebenes Datenverzeichnis "%1" kann nicht angelegt werden.</translation>
    </message>
    <message>
        <source>Error</source>
        <translation type="unfinished">Fehler</translation>
    </message>
    <message>
        <source>Welcome</source>
        <translation type="unfinished">Willkommen</translation>
    </message>
    <message>
        <source>Welcome to %1.</source>
        <translation type="unfinished">Willkommen zu %1.</translation>
    </message>
    <message>
        <source>As this is the first time the program is launched, you can choose where %1 will store its data.</source>
        <translation type="unfinished">Da Sie das Programm gerade zum ersten Mal starten, können Sie nun auswählen wo %1 seine Daten ablegen wird.</translation>
    </message>
    <message>
        <source>Limit block chain storage to</source>
        <translation type="unfinished">Blockchain-Speicher beschränken auf</translation>
    </message>
    <message>
        <source>Reverting this setting requires re-downloading the entire blockchain. It is faster to download the full chain first and prune it later. Disables some advanced features.</source>
        <translation type="unfinished">Um diese Einstellung wiederherzustellen, muss die gesamte Blockchain neu heruntergeladen werden. Es ist schneller, die gesamte Chain zuerst herunterzuladen und später zu bearbeiten. Deaktiviert einige erweiterte Funktionen.</translation>
    </message>
    <message>
        <source>This initial synchronisation is very demanding, and may expose hardware problems with your computer that had previously gone unnoticed. Each time you run %1, it will continue downloading where it left off.</source>
        <translation type="unfinished">Diese initiale Synchronisation führt zur hohen Last und kann Hardwareprobleme, die bisher nicht aufgetreten sind, mit ihrem Computer verursachen. Jedes Mal, wenn Sie %1 ausführen, wird der Download zum letzten Synchronisationspunkt fortgesetzt.</translation>
    </message>
    <message>
        <source>When you click OK, %1 will begin to download and process the full %4 block chain (%2 GB) starting with the earliest transactions in %3 when %4 initially launched.</source>
        <translation type="unfinished">Wenn Sie auf OK klicken, beginnt %1 mit dem Herunterladen und Verarbeiten der gesamten %4-Blockchain (%2GB), beginnend mit den frühesten Transaktionen in %3 beim ersten Start von %4.</translation>
    </message>
    <message>
        <source>If you have chosen to limit block chain storage (pruning), the historical data must still be downloaded and processed, but will be deleted afterward to keep your disk usage low.</source>
        <translation type="unfinished">Wenn Sie bewusst den Blockchain-Speicher begrenzen (pruning), müssen die historischen Daten dennoch heruntergeladen und verarbeitet werden. Diese Daten werden aber zum späteren Zeitpunkt gelöscht, um die Festplattennutzung niedrig zu halten.</translation>
    </message>
    <message>
        <source>Use the default data directory</source>
        <translation type="unfinished">Standard-Datenverzeichnis verwenden</translation>
    </message>
    <message>
        <source>Use a custom data directory:</source>
        <translation type="unfinished">Ein benutzerdefiniertes Datenverzeichnis verwenden:</translation>
    </message>
</context>
<context>
    <name>HelpMessageDialog</name>
    <message>
        <source>version</source>
        <translation type="unfinished">Version</translation>
    </message>
    <message>
        <source>About %1</source>
        <translation type="unfinished">Über %1</translation>
    </message>
    <message>
        <source>Command-line options</source>
        <translation type="unfinished">Kommandozeilenoptionen</translation>
    </message>
</context>
<context>
    <name>ShutdownWindow</name>
    <message>
        <source>%1 is shutting down…</source>
        <translation type="unfinished">%1 wird beendet...</translation>
    </message>
    <message>
        <source>Do not shut down the computer until this window disappears.</source>
        <translation type="unfinished">Fahren Sie den Computer nicht herunter, bevor dieses Fenster verschwindet.</translation>
    </message>
</context>
<context>
    <name>ModalOverlay</name>
    <message>
        <source>Form</source>
        <translation type="unfinished">Formular</translation>
    </message>
    <message>
        <source>Recent transactions may not yet be visible, and therefore your wallet's balance might be incorrect. This information will be correct once your wallet has finished synchronizing with the bitcoin network, as detailed below.</source>
        <translation type="unfinished">Neueste Transaktionen werden eventuell noch nicht angezeigt, daher könnte Ihr Kontostand veraltet sein. Er wird korrigiert, sobald Ihr Wallet die Synchronisation mit dem Bitcoin-Netzwerk erfolgreich abgeschlossen hat. Details dazu finden sich weiter unten.</translation>
    </message>
    <message>
        <source>Attempting to spend bitcoins that are affected by not-yet-displayed transactions will not be accepted by the network.</source>
        <translation type="unfinished">Versuche, Bitcoins aus noch nicht angezeigten Transaktionen auszugeben, werden vom Netzwerk nicht akzeptiert.</translation>
    </message>
    <message>
        <source>Number of blocks left</source>
        <translation type="unfinished">Anzahl verbleibender Blöcke</translation>
    </message>
    <message>
        <source>Unknown…</source>
        <translation type="unfinished">Unbekannt...</translation>
    </message>
    <message>
        <source>calculating…</source>
        <translation type="unfinished">berechne...</translation>
    </message>
    <message>
        <source>Last block time</source>
        <translation type="unfinished">Letzte Blockzeit</translation>
    </message>
    <message>
        <source>Progress</source>
        <translation type="unfinished">Fortschritt</translation>
    </message>
    <message>
        <source>Progress increase per hour</source>
        <translation type="unfinished">Fortschritt pro Stunde</translation>
    </message>
    <message>
        <source>Estimated time left until synced</source>
        <translation type="unfinished">Abschätzung der verbleibenden Zeit bis synchronisiert</translation>
    </message>
    <message>
        <source>Hide</source>
        <translation type="unfinished">Ausblenden</translation>
    </message>
    <message>
        <source>%1 is currently syncing.  It will download headers and blocks from peers and validate them until reaching the tip of the block chain.</source>
        <translation type="unfinished">%1 synchronisiert gerade. Es lädt Header und Blöcke von Gegenstellen und validiert sie bis zum Erreichen der Spitze der Blockkette.</translation>
    </message>
    <message>
        <source>Unknown. Syncing Headers (%1, %2%)…</source>
        <translation type="unfinished">Unbekannt. Synchronisiere Headers (%1, %2%)...</translation>
    </message>
    <message>
        <source>Unknown. Pre-syncing Headers (%1, %2%)…</source>
        <translation type="unfinished">Unbekannt. vorsynchronisiere Headers (%1, %2%)...</translation>
    </message>
</context>
<context>
    <name>OpenURIDialog</name>
    <message>
        <source>Open bitcoin URI</source>
        <translation type="unfinished">Öffne bitcoin URI</translation>
    </message>
    <message>
        <source>Paste address from clipboard</source>
        <extracomment>Tooltip text for button that allows you to paste an address that is in your clipboard.</extracomment>
        <translation type="unfinished">Adresse aus der Zwischenablage einfügen</translation>
    </message>
</context>
<context>
    <name>OptionsDialog</name>
    <message>
        <source>Options</source>
        <translation type="unfinished">Konfiguration</translation>
    </message>
    <message>
        <source>&amp;Main</source>
        <translation type="unfinished">&amp;Allgemein</translation>
    </message>
    <message>
        <source>Automatically start %1 after logging in to the system.</source>
        <translation type="unfinished">%1 nach der Anmeldung im System automatisch ausführen.</translation>
    </message>
    <message>
        <source>&amp;Start %1 on system login</source>
        <translation type="unfinished">&amp;Starte %1 nach Systemanmeldung</translation>
    </message>
    <message>
        <source>Enabling pruning significantly reduces the disk space required to store transactions. All blocks are still fully validated. Reverting this setting requires re-downloading the entire blockchain.</source>
        <translation type="unfinished">Durch das Aktivieren von Pruning wird der zum Speichern von Transaktionen benötigte Speicherplatz erheblich reduziert. Alle Blöcke werden weiterhin vollständig validiert. Um diese Einstellung rückgängig zu machen, muss die gesamte Blockchain erneut heruntergeladen werden.</translation>
    </message>
    <message>
        <source>Size of &amp;database cache</source>
        <translation type="unfinished">Größe des &amp;Datenbankpufferspeichers</translation>
    </message>
    <message>
        <source>Number of script &amp;verification threads</source>
        <translation type="unfinished">Anzahl an Skript-&amp;Verifizierungs-Threads</translation>
    </message>
    <message>
        <source>IP address of the proxy (e.g. IPv4: 127.0.0.1 / IPv6: ::1)</source>
        <translation type="unfinished">IP-Adresse des Proxies (z.B. IPv4: 127.0.0.1 / IPv6: ::1)</translation>
    </message>
    <message>
        <source>Shows if the supplied default SOCKS5 proxy is used to reach peers via this network type.</source>
        <translation type="unfinished">Zeigt an, ob der gelieferte Standard SOCKS5 Proxy verwendet wurde, um die Peers mit diesem Netzwerktyp zu erreichen.</translation>
    </message>
    <message>
        <source>Minimize instead of exit the application when the window is closed. When this option is enabled, the application will be closed only after selecting Exit in the menu.</source>
        <translation type="unfinished">Minimiert die Anwendung anstatt sie zu beenden wenn das Fenster geschlossen wird. Wenn dies aktiviert ist, müssen Sie die Anwendung über "Beenden" im Menü schließen.</translation>
    </message>
    <message>
        <source>Options set in this dialog are overridden by the command line:</source>
        <translation type="unfinished">Einstellungen in diesem Dialog werden von der Kommandozeile überschrieben:</translation>
    </message>
    <message>
        <source>Open the %1 configuration file from the working directory.</source>
        <translation type="unfinished">Öffnen Sie die %1 Konfigurationsdatei aus dem Arbeitsverzeichnis.</translation>
    </message>
    <message>
        <source>Open Configuration File</source>
        <translation type="unfinished">Konfigurationsdatei öffnen</translation>
    </message>
    <message>
        <source>Reset all client options to default.</source>
        <translation type="unfinished">Setzt die Clientkonfiguration auf Standardwerte zurück.</translation>
    </message>
    <message>
        <source>&amp;Reset Options</source>
        <translation type="unfinished">Konfiguration &amp;zurücksetzen</translation>
    </message>
    <message>
        <source>&amp;Network</source>
        <translation type="unfinished">&amp;Netzwerk</translation>
    </message>
    <message>
        <source>Prune &amp;block storage to</source>
        <translation type="unfinished">&amp;Blockspeicher kürzen auf</translation>
    </message>
    <message>
        <source>Reverting this setting requires re-downloading the entire blockchain.</source>
        <translation type="unfinished">Wenn diese Einstellung rückgängig gemacht wird, muss die komplette Blockchain erneut heruntergeladen werden.</translation>
    </message>
    <message>
        <source>Maximum database cache size. A larger cache can contribute to faster sync, after which the benefit is less pronounced for most use cases. Lowering the cache size will reduce memory usage. Unused mempool memory is shared for this cache.</source>
        <extracomment>Tooltip text for Options window setting that sets the size of the database cache. Explains the corresponding effects of increasing/decreasing this value.</extracomment>
        <translation type="unfinished">Maximale Größe des Datenbank-Caches. Ein größerer Cache kann zu einer schnelleren Synchronisierung beitragen, danach ist der Vorteil für die meisten Anwendungsfälle weniger ausgeprägt. Eine Verringerung der Cache-Größe reduziert den Speicherverbrauch. Ungenutzter Mempool-Speicher wird für diesen Cache gemeinsam genutzt.</translation>
    </message>
    <message>
        <source>Set the number of script verification threads. Negative values correspond to the number of cores you want to leave free to the system.</source>
        <extracomment>Tooltip text for Options window setting that sets the number of script verification threads. Explains that negative values mean to leave these many cores free to the system.</extracomment>
        <translation type="unfinished">Legen Sie die Anzahl der Skriptüberprüfungs-Threads fest. Negative Werte entsprechen der Anzahl der Kerne, die Sie für das System frei lassen möchten.</translation>
    </message>
    <message>
        <source>(0 = auto, &lt;0 = leave that many cores free)</source>
        <translation type="unfinished">(0 = automatisch, &lt;0 = so viele Kerne frei lassen)</translation>
    </message>
    <message>
        <source>This allows you or a third party tool to communicate with the node through command-line and JSON-RPC commands.</source>
        <extracomment>Tooltip text for Options window setting that enables the RPC server.</extracomment>
        <translation type="unfinished">Dies ermöglicht Ihnen oder einem Drittanbieter-Tool die Kommunikation mit dem Knoten über Befehlszeilen- und JSON-RPC-Befehle.</translation>
    </message>
    <message>
        <source>Enable R&amp;PC server</source>
        <extracomment>An Options window setting to enable the RPC server.</extracomment>
        <translation type="unfinished">RPC-Server aktivieren</translation>
    </message>
    <message>
        <source>W&amp;allet</source>
        <translation type="unfinished">B&amp;rieftasche</translation>
    </message>
    <message>
        <source>Whether to set subtract fee from amount as default or not.</source>
        <extracomment>Tooltip text for Options window setting that sets subtracting the fee from a sending amount as default.</extracomment>
        <translation type="unfinished">Wählen Sie, ob die Gebühr standardmäßig vom Betrag abgezogen werden soll oder nicht.</translation>
    </message>
    <message>
        <source>Subtract &amp;fee from amount by default</source>
        <extracomment>An Options window setting to set subtracting the fee from a sending amount as default.</extracomment>
        <translation type="unfinished">Standardmäßig die Gebühr vom Betrag abziehen</translation>
    </message>
    <message>
        <source>Expert</source>
        <translation type="unfinished">Experten-Optionen</translation>
    </message>
    <message>
        <source>Enable coin &amp;control features</source>
        <translation type="unfinished">"&amp;Coin Control"-Funktionen aktivieren</translation>
    </message>
    <message>
        <source>If you disable the spending of unconfirmed change, the change from a transaction cannot be used until that transaction has at least one confirmation. This also affects how your balance is computed.</source>
        <translation type="unfinished">Wenn Sie das Ausgeben von unbestätigtem Wechselgeld deaktivieren, kann das Wechselgeld einer Transaktion nicht verwendet werden, bis es mindestens eine Bestätigung erhalten hat. Dies wirkt sich auf die Berechnung des Kontostands aus.</translation>
    </message>
    <message>
        <source>&amp;Spend unconfirmed change</source>
        <translation type="unfinished">&amp;Unbestätigtes Wechselgeld darf ausgegeben werden</translation>
    </message>
    <message>
        <source>Enable &amp;PSBT controls</source>
        <extracomment>An options window setting to enable PSBT controls.</extracomment>
        <translation type="unfinished">&amp;PBST-Kontrollen aktivieren</translation>
    </message>
    <message>
        <source>Whether to show PSBT controls.</source>
        <extracomment>Tooltip text for options window setting that enables PSBT controls.</extracomment>
        <translation type="unfinished">Ob PSBT-Kontrollen angezeigt werden sollen. </translation>
    </message>
    <message>
        <source>External Signer (e.g. hardware wallet)</source>
        <translation type="unfinished">Gerät für externe Signierung (z. B.: Hardware wallet)</translation>
    </message>
    <message>
        <source>&amp;External signer script path</source>
        <translation type="unfinished">&amp;Pfad zum Script des externen Gerätes zur Signierung</translation>
    </message>
    <message>
        <source>Automatically open the Bitcoin client port on the router. This only works when your router supports UPnP and it is enabled.</source>
        <translation type="unfinished">Automatisch den Bitcoin-Clientport auf dem Router öffnen. Dies funktioniert nur, wenn Ihr Router UPnP unterstützt und dies aktiviert ist.</translation>
    </message>
    <message>
        <source>Map port using &amp;UPnP</source>
        <translation type="unfinished">Portweiterleitung via &amp;UPnP</translation>
    </message>
    <message>
        <source>Automatically open the Bitcoin client port on the router. This only works when your router supports NAT-PMP and it is enabled. The external port could be random.</source>
        <translation type="unfinished">Öffnet automatisch den Bitcoin-Client-Port auf dem Router. Dies funktioniert nur, wenn Ihr Router NAT-PMP unterstützt und es aktiviert ist. Der externe Port kann zufällig sein.</translation>
    </message>
    <message>
        <source>Map port using NA&amp;T-PMP</source>
        <translation type="unfinished">Map-Port mit NA&amp;T-PMP</translation>
    </message>
    <message>
        <source>Accept connections from outside.</source>
        <translation type="unfinished">Akzeptiere Verbindungen von außerhalb.</translation>
    </message>
    <message>
        <source>Allow incomin&amp;g connections</source>
        <translation type="unfinished">Erlaube &amp;eingehende Verbindungen</translation>
    </message>
    <message>
        <source>Connect to the Bitcoin network through a SOCKS5 proxy.</source>
        <translation type="unfinished">Über einen SOCKS5-Proxy mit dem Bitcoin-Netzwerk verbinden.</translation>
    </message>
    <message>
        <source>&amp;Connect through SOCKS5 proxy (default proxy):</source>
        <translation type="unfinished">Über einen SOCKS5-Proxy &amp;verbinden (Standardproxy):</translation>
    </message>
    <message>
        <source>Proxy &amp;IP:</source>
        <translation type="unfinished">Proxy-&amp;IP:</translation>
    </message>
    <message>
        <source>Port of the proxy (e.g. 9050)</source>
        <translation type="unfinished">Port des Proxies (z.B. 9050)</translation>
    </message>
    <message>
        <source>Used for reaching peers via:</source>
        <translation type="unfinished">Benutzt um Gegenstellen zu erreichen über:</translation>
    </message>
    <message>
        <source>&amp;Window</source>
        <translation type="unfinished">&amp;Programmfenster</translation>
    </message>
    <message>
        <source>Show the icon in the system tray.</source>
        <translation type="unfinished">Zeigt das Symbol in der Leiste an.</translation>
    </message>
    <message>
        <source>&amp;Show tray icon</source>
        <translation type="unfinished">&amp;Zeige Statusleistensymbol</translation>
    </message>
    <message>
        <source>Show only a tray icon after minimizing the window.</source>
        <translation type="unfinished">Nur ein Symbol im Infobereich anzeigen, nachdem das Programmfenster minimiert wurde.</translation>
    </message>
    <message>
        <source>&amp;Minimize to the tray instead of the taskbar</source>
        <translation type="unfinished">In den Infobereich anstatt in die Taskleiste &amp;minimieren</translation>
    </message>
    <message>
        <source>M&amp;inimize on close</source>
        <translation type="unfinished">Beim Schließen m&amp;inimieren</translation>
    </message>
    <message>
        <source>&amp;Display</source>
        <translation type="unfinished">&amp;Anzeige</translation>
    </message>
    <message>
        <source>User Interface &amp;language:</source>
        <translation type="unfinished">&amp;Sprache der Benutzeroberfläche:</translation>
    </message>
    <message>
        <source>The user interface language can be set here. This setting will take effect after restarting %1.</source>
        <translation type="unfinished">Die Sprache der Benutzeroberflächen kann hier festgelegt werden. Diese Einstellung wird nach einem Neustart von %1 wirksam werden.</translation>
    </message>
    <message>
        <source>&amp;Unit to show amounts in:</source>
        <translation type="unfinished">&amp;Einheit der Beträge:</translation>
    </message>
    <message>
        <source>Choose the default subdivision unit to show in the interface and when sending coins.</source>
        <translation type="unfinished">Wählen Sie die standardmäßige Untereinheit, die in der Benutzeroberfläche und beim Überweisen von Bitcoins angezeigt werden soll.</translation>
    </message>
    <message>
        <source>Third-party URLs (e.g. a block explorer) that appear in the transactions tab as context menu items. %s in the URL is replaced by transaction hash. Multiple URLs are separated by vertical bar |.</source>
        <translation type="unfinished">URLs von Drittanbietern (z. B. eines Block-Explorers), erscheinen als Kontextmenüpunkte auf der Registerkarte. 1%s in der URL wird durch den Transaktionshash ersetzt. Mehrere URLs werden durch senkrechte Striche | getrennt.</translation>
    </message>
    <message>
        <source>&amp;Third-party transaction URLs</source>
        <translation type="unfinished">&amp;Transaktions-URLs von Drittanbietern</translation>
    </message>
    <message>
        <source>Whether to show coin control features or not.</source>
        <translation type="unfinished">Legt fest, ob die "Coin Control"-Funktionen angezeigt werden.</translation>
    </message>
    <message>
        <source>Connect to the Bitcoin network through a separate SOCKS5 proxy for Tor onion services.</source>
        <translation type="unfinished">Verbinde mit dem Bitcoin-Netzwerk über einen separaten SOCKS5-Proxy für Tor-Onion-Dienste.</translation>
    </message>
    <message>
        <source>Use separate SOCKS&amp;5 proxy to reach peers via Tor onion services:</source>
        <translation type="unfinished">Nutze separaten SOCKS&amp;5-Proxy um Gegenstellen über Tor-Onion-Dienste zu erreichen:</translation>
    </message>
    <message>
        <source>Monospaced font in the Overview tab:</source>
        <translation type="unfinished">Monospace im Übersichtsreiter:</translation>
    </message>
    <message>
        <source>embedded "%1"</source>
        <translation type="unfinished">eingebettet "%1"</translation>
    </message>
    <message>
        <source>closest matching "%1"</source>
        <translation type="unfinished">nächstliegende Übereinstimmung "%1"</translation>
    </message>
    <message>
        <source>&amp;Cancel</source>
        <translation type="unfinished">&amp;Abbrechen</translation>
    </message>
    <message>
        <source>Compiled without external signing support (required for external signing)</source>
        <extracomment>"External signing" means using devices such as hardware wallets.</extracomment>
        <translation type="unfinished">Ohne Unterstützung für die Signierung durch externe Geräte Dritter kompiliert (notwendig für Signierung durch externe Geräte Dritter)</translation>
    </message>
    <message>
        <source>default</source>
        <translation type="unfinished">Standard</translation>
    </message>
    <message>
        <source>none</source>
        <translation type="unfinished">keine</translation>
    </message>
    <message>
        <source>Confirm options reset</source>
        <extracomment>Window title text of pop-up window shown when the user has chosen to reset options.</extracomment>
        <translation type="unfinished">Zurücksetzen der Konfiguration bestätigen</translation>
    </message>
    <message>
        <source>Client restart required to activate changes.</source>
        <extracomment>Text explaining that the settings changed will not come into effect until the client is restarted.</extracomment>
        <translation type="unfinished">Client-Neustart erforderlich, um Änderungen zu aktivieren.</translation>
    </message>
    <message>
        <source>Current settings will be backed up at "%1".</source>
        <extracomment>Text explaining to the user that the client's current settings will be backed up at a specific location. %1 is a stand-in argument for the backup location's path.</extracomment>
        <translation type="unfinished">Aktuelle Einstellungen werden in "%1" gespeichert.</translation>
    </message>
    <message>
        <source>Client will be shut down. Do you want to proceed?</source>
        <extracomment>Text asking the user to confirm if they would like to proceed with a client shutdown.</extracomment>
        <translation type="unfinished">Client wird beendet. Möchten Sie den Vorgang fortsetzen?</translation>
    </message>
    <message>
        <source>Configuration options</source>
        <extracomment>Window title text of pop-up box that allows opening up of configuration file.</extracomment>
        <translation type="unfinished">Konfigurationsoptionen</translation>
    </message>
    <message>
        <source>The configuration file is used to specify advanced user options which override GUI settings. Additionally, any command-line options will override this configuration file.</source>
        <extracomment>Explanatory text about the priority order of instructions considered by client. The order from high to low being: command-line, configuration file, GUI settings.</extracomment>
        <translation type="unfinished">Die Konfigurationsdatei wird verwendet, um erweiterte Benutzeroptionen festzulegen, die die GUI-Einstellungen überschreiben. Darüber hinaus werden alle Befehlszeilenoptionen diese Konfigurationsdatei überschreiben.</translation>
    </message>
    <message>
        <source>Continue</source>
        <translation type="unfinished">Weiter.</translation>
    </message>
    <message>
        <source>Cancel</source>
        <translation type="unfinished">Abbrechen</translation>
    </message>
    <message>
        <source>Error</source>
        <translation type="unfinished">Fehler</translation>
    </message>
    <message>
        <source>The configuration file could not be opened.</source>
        <translation type="unfinished">Die Konfigurationsdatei konnte nicht geöffnet werden.</translation>
    </message>
    <message>
        <source>This change would require a client restart.</source>
        <translation type="unfinished">Diese Änderung würde einen Client-Neustart erfordern.</translation>
    </message>
    <message>
        <source>The supplied proxy address is invalid.</source>
        <translation type="unfinished">Die eingegebene Proxy-Adresse ist ungültig.</translation>
    </message>
</context>
<context>
    <name>OptionsModel</name>
    <message>
        <source>Could not read setting "%1", %2.</source>
        <translation type="unfinished">Die folgende Einstellung konnte nicht gelesen werden "%1", %2.</translation>
    </message>
</context>
<context>
    <name>OverviewPage</name>
    <message>
        <source>Form</source>
        <translation type="unfinished">Formular</translation>
    </message>
    <message>
        <source>The displayed information may be out of date. Your wallet automatically synchronizes with the Bitcoin network after a connection is established, but this process has not completed yet.</source>
        <translation type="unfinished">Die angezeigten Informationen sind möglicherweise nicht mehr aktuell. Ihre Wallet wird automatisch synchronisiert, nachdem eine Verbindung zum Bitcoin-Netzwerk hergestellt wurde. Dieser Prozess ist jedoch derzeit noch nicht abgeschlossen.</translation>
    </message>
    <message>
        <source>Watch-only:</source>
        <translation type="unfinished">Nur-beobachtet:</translation>
    </message>
    <message>
        <source>Available:</source>
        <translation type="unfinished">Verfügbar:</translation>
    </message>
    <message>
        <source>Your current spendable balance</source>
        <translation type="unfinished">Ihr aktuell verfügbarer Kontostand</translation>
    </message>
    <message>
        <source>Pending:</source>
        <translation type="unfinished">Ausstehend:</translation>
    </message>
    <message>
        <source>Total of transactions that have yet to be confirmed, and do not yet count toward the spendable balance</source>
        <translation type="unfinished">Gesamtbetrag aus unbestätigten Transaktionen, der noch nicht im aktuell verfügbaren Kontostand enthalten ist</translation>
    </message>
    <message>
        <source>Immature:</source>
        <translation type="unfinished">Unreif:</translation>
    </message>
    <message>
        <source>Mined balance that has not yet matured</source>
        <translation type="unfinished">Erarbeiteter Betrag der noch nicht gereift ist</translation>
    </message>
    <message>
        <source>Balances</source>
        <translation type="unfinished">Kontostände</translation>
    </message>
    <message>
        <source>Total:</source>
        <translation type="unfinished">Gesamtbetrag:</translation>
    </message>
    <message>
        <source>Your current total balance</source>
        <translation type="unfinished">Ihr aktueller Gesamtbetrag</translation>
    </message>
    <message>
        <source>Your current balance in watch-only addresses</source>
        <translation type="unfinished">Ihr aktueller Kontostand in nur-beobachteten Adressen</translation>
    </message>
    <message>
        <source>Spendable:</source>
        <translation type="unfinished">Verfügbar:</translation>
    </message>
    <message>
        <source>Recent transactions</source>
        <translation type="unfinished">Letzte Transaktionen</translation>
    </message>
    <message>
        <source>Unconfirmed transactions to watch-only addresses</source>
        <translation type="unfinished">Unbestätigte Transaktionen an nur-beobachtete Adressen</translation>
    </message>
    <message>
        <source>Mined balance in watch-only addresses that has not yet matured</source>
        <translation type="unfinished">Erarbeiteter Betrag in nur-beobachteten Adressen der noch nicht gereift ist</translation>
    </message>
    <message>
        <source>Current total balance in watch-only addresses</source>
        <translation type="unfinished">Aktueller Gesamtbetrag in nur-beobachteten Adressen</translation>
    </message>
    <message>
        <source>Privacy mode activated for the Overview tab. To unmask the values, uncheck Settings-&gt;Mask values.</source>
        <translation type="unfinished">Datenschutz-Modus aktiviert für den Übersichtsreiter. Um die Werte einzublenden, deaktiviere Einstellungen-&gt;Werte ausblenden.</translation>
    </message>
</context>
<context>
    <name>PSBTOperationsDialog</name>
    <message>
        <source>Dialog</source>
        <translation type="unfinished">Dialogfeld</translation>
    </message>
    <message>
        <source>Sign Tx</source>
        <translation type="unfinished">Signiere Tx</translation>
    </message>
    <message>
        <source>Broadcast Tx</source>
        <translation type="unfinished">Rundsende Tx</translation>
    </message>
    <message>
        <source>Copy to Clipboard</source>
        <translation type="unfinished">Kopiere in Zwischenablage</translation>
    </message>
    <message>
        <source>Save…</source>
        <translation type="unfinished">Speichern...</translation>
    </message>
    <message>
        <source>Close</source>
        <translation type="unfinished">Schließen</translation>
    </message>
    <message>
        <source>Failed to load transaction: %1</source>
        <translation type="unfinished">Laden der Transaktion fehlgeschlagen: %1</translation>
    </message>
    <message>
        <source>Failed to sign transaction: %1</source>
        <translation type="unfinished">Signieren der Transaktion fehlgeschlagen: %1</translation>
    </message>
    <message>
        <source>Cannot sign inputs while wallet is locked.</source>
        <translation type="unfinished">Eingaben können nicht unterzeichnet werden, wenn die Brieftasche gesperrt ist.</translation>
    </message>
    <message>
        <source>Could not sign any more inputs.</source>
        <translation type="unfinished">Konnte keinerlei weitere Eingaben signieren.</translation>
    </message>
    <message>
        <source>Signed %1 inputs, but more signatures are still required.</source>
        <translation type="unfinished">%1 Eingaben signiert, doch noch sind weitere Signaturen erforderlich.</translation>
    </message>
    <message>
        <source>Signed transaction successfully. Transaction is ready to broadcast.</source>
        <translation type="unfinished">Transaktion erfolgreich signiert. Transaktion ist bereit für Rundsendung.</translation>
    </message>
    <message>
        <source>Unknown error processing transaction.</source>
        <translation type="unfinished">Unbekannter Fehler bei der Transaktionsverarbeitung</translation>
    </message>
    <message>
        <source>Transaction broadcast successfully! Transaction ID: %1</source>
        <translation type="unfinished">Transaktion erfolgreich rundgesendet! Transaktions-ID: %1</translation>
    </message>
    <message>
        <source>Transaction broadcast failed: %1</source>
        <translation type="unfinished">Rundsenden der Transaktion fehlgeschlagen: %1</translation>
    </message>
    <message>
        <source>PSBT copied to clipboard.</source>
        <translation type="unfinished">PSBT in Zwischenablage kopiert.</translation>
    </message>
    <message>
        <source>Save Transaction Data</source>
        <translation type="unfinished">Speichere Transaktionsdaten</translation>
    </message>
    <message>
        <source>Partially Signed Transaction (Binary)</source>
        <extracomment>Expanded name of the binary PSBT file format. See: BIP 174.</extracomment>
        <translation type="unfinished">Teilweise signierte Transaktion (binär)</translation>
    </message>
    <message>
        <source>PSBT saved to disk.</source>
        <translation type="unfinished">PSBT auf Platte gespeichert.</translation>
    </message>
    <message>
        <source> * Sends %1 to %2</source>
        <translation type="unfinished">* Sende %1 an %2</translation>
    </message>
    <message>
        <source>Unable to calculate transaction fee or total transaction amount.</source>
        <translation type="unfinished">Kann die Gebühr oder den Gesamtbetrag der Transaktion nicht berechnen.</translation>
    </message>
    <message>
        <source>Pays transaction fee: </source>
        <translation type="unfinished">Zahlt Transaktionsgebühr:</translation>
    </message>
    <message>
        <source>Total Amount</source>
        <translation type="unfinished">Gesamtbetrag</translation>
    </message>
    <message>
        <source>or</source>
        <translation type="unfinished">oder</translation>
    </message>
    <message>
        <source>Transaction has %1 unsigned inputs.</source>
        <translation type="unfinished">Transaktion hat %1 unsignierte Eingaben.</translation>
    </message>
    <message>
        <source>Transaction is missing some information about inputs.</source>
        <translation type="unfinished">Der Transaktion fehlen einige Informationen über Eingaben.</translation>
    </message>
    <message>
        <source>Transaction still needs signature(s).</source>
        <translation type="unfinished">Transaktion erfordert weiterhin Signatur(en).</translation>
    </message>
    <message>
        <source>(But no wallet is loaded.)</source>
        <translation type="unfinished">(Aber kein Wallet wird geladen.)</translation>
    </message>
    <message>
        <source>(But this wallet cannot sign transactions.)</source>
        <translation type="unfinished">(doch diese Wallet kann Transaktionen nicht signieren)</translation>
    </message>
    <message>
        <source>(But this wallet does not have the right keys.)</source>
        <translation type="unfinished">(doch diese Wallet hat nicht die richtigen Schlüssel)</translation>
    </message>
    <message>
        <source>Transaction is fully signed and ready for broadcast.</source>
        <translation type="unfinished">Transaktion ist vollständig signiert und zur Rundsendung bereit.</translation>
    </message>
    <message>
        <source>Transaction status is unknown.</source>
        <translation type="unfinished">Transaktionsstatus ist unbekannt.</translation>
    </message>
</context>
<context>
    <name>PaymentServer</name>
    <message>
        <source>Payment request error</source>
        <translation type="unfinished">Fehler bei der Zahlungsanforderung</translation>
    </message>
    <message>
        <source>Cannot start bitcoin: click-to-pay handler</source>
        <translation type="unfinished">Kann Bitcoin nicht starten: Klicken-zum-Bezahlen-Handler</translation>
    </message>
    <message>
        <source>URI handling</source>
        <translation type="unfinished">URI-Verarbeitung</translation>
    </message>
    <message>
        <source>'bitcoin://' is not a valid URI. Use 'bitcoin:' instead.</source>
        <translation type="unfinished">'bitcoin://' ist kein gültiger URL. Bitte 'bitcoin:' nutzen.</translation>
    </message>
    <message>
        <source>Cannot process payment request because BIP70 is not supported.
Due to widespread security flaws in BIP70 it's strongly recommended that any merchant instructions to switch wallets be ignored.
If you are receiving this error you should request the merchant provide a BIP21 compatible URI.</source>
        <translation type="unfinished">Zahlungsanforderung kann nicht verarbeitet werden, da BIP70 nicht unterstützt wird.
Aufgrund der weit verbreiteten Sicherheitslücken in BIP70 wird dringend empfohlen, die Anweisungen des Händlers zum Wechsel des Wallets zu ignorieren.
Wenn Sie diese Fehlermeldung erhalten, sollten Sie den Händler bitten, einen BIP21-kompatiblen URI bereitzustellen.</translation>
    </message>
    <message>
        <source>URI cannot be parsed! This can be caused by an invalid Bitcoin address or malformed URI parameters.</source>
        <translation type="unfinished">URI kann nicht analysiert werden! Dies kann durch eine ungültige Bitcoin-Adresse oder fehlerhafte URI-Parameter verursacht werden.</translation>
    </message>
    <message>
        <source>Payment request file handling</source>
        <translation type="unfinished">Zahlungsanforderungsdatei-Verarbeitung</translation>
    </message>
</context>
<context>
    <name>PeerTableModel</name>
    <message>
        <source>User Agent</source>
        <extracomment>Title of Peers Table column which contains the peer's User Agent string.</extracomment>
        <translation type="unfinished">User-Agent</translation>
    </message>
    <message>
        <source>Peer</source>
        <extracomment>Title of Peers Table column which contains a unique number used to identify a connection.</extracomment>
        <translation type="unfinished">Gegenstelle</translation>
    </message>
    <message>
        <source>Age</source>
        <extracomment>Title of Peers Table column which indicates the duration (length of time) since the peer connection started.</extracomment>
        <translation type="unfinished">Alter</translation>
    </message>
    <message>
        <source>Direction</source>
        <extracomment>Title of Peers Table column which indicates the direction the peer connection was initiated from.</extracomment>
        <translation type="unfinished">Richtung</translation>
    </message>
    <message>
        <source>Sent</source>
        <extracomment>Title of Peers Table column which indicates the total amount of network information we have sent to the peer.</extracomment>
        <translation type="unfinished">Übertragen</translation>
    </message>
    <message>
        <source>Received</source>
        <extracomment>Title of Peers Table column which indicates the total amount of network information we have received from the peer.</extracomment>
        <translation type="unfinished">Empfangen</translation>
    </message>
    <message>
        <source>Address</source>
        <extracomment>Title of Peers Table column which contains the IP/Onion/I2P address of the connected peer.</extracomment>
        <translation type="unfinished">Adresse</translation>
    </message>
    <message>
        <source>Type</source>
        <extracomment>Title of Peers Table column which describes the type of peer connection. The "type" describes why the connection exists.</extracomment>
        <translation type="unfinished">Typ</translation>
    </message>
    <message>
        <source>Network</source>
        <extracomment>Title of Peers Table column which states the network the peer connected through.</extracomment>
        <translation type="unfinished">Netzwerk</translation>
    </message>
    <message>
        <source>Inbound</source>
        <extracomment>An Inbound Connection from a Peer.</extracomment>
        <translation type="unfinished">Eingehend</translation>
    </message>
    <message>
        <source>Outbound</source>
        <extracomment>An Outbound Connection to a Peer.</extracomment>
        <translation type="unfinished">Ausgehend</translation>
    </message>
</context>
<context>
    <name>QRImageWidget</name>
    <message>
        <source>&amp;Save Image…</source>
        <translation type="unfinished">&amp;Bild speichern...</translation>
    </message>
    <message>
        <source>&amp;Copy Image</source>
        <translation type="unfinished">Bild &amp;kopieren</translation>
    </message>
    <message>
        <source>Resulting URI too long, try to reduce the text for label / message.</source>
        <translation type="unfinished">Resultierende URI ist zu lang, bitte den Text für Bezeichnung/Nachricht kürzen.</translation>
    </message>
    <message>
        <source>Error encoding URI into QR Code.</source>
        <translation type="unfinished">Beim Enkodieren der URI in den QR-Code ist ein Fehler aufgetreten.</translation>
    </message>
    <message>
        <source>QR code support not available.</source>
        <translation type="unfinished">QR Code Funktionalität nicht vorhanden</translation>
    </message>
    <message>
        <source>Save QR Code</source>
        <translation type="unfinished">QR-Code speichern</translation>
    </message>
    <message>
        <source>PNG Image</source>
        <extracomment>Expanded name of the PNG file format. See: https://en.wikipedia.org/wiki/Portable_Network_Graphics.</extracomment>
        <translation type="unfinished">PNG-Bild</translation>
    </message>
</context>
<context>
    <name>RPCConsole</name>
    <message>
        <source>N/A</source>
        <translation type="unfinished">k.A.</translation>
    </message>
    <message>
        <source>Client version</source>
        <translation type="unfinished">Client-Version</translation>
    </message>
    <message>
        <source>General</source>
        <translation type="unfinished">Allgemein</translation>
    </message>
    <message>
        <source>Datadir</source>
        <translation type="unfinished">Datenverzeichnis</translation>
    </message>
    <message>
        <source>To specify a non-default location of the data directory use the '%1' option.</source>
        <translation type="unfinished">Verwenden Sie die Option '%1' um einen anderen, nicht standardmäßigen Speicherort für das Datenverzeichnis festzulegen.</translation>
    </message>
    <message>
        <source>Blocksdir</source>
        <translation type="unfinished">Blockverzeichnis</translation>
    </message>
    <message>
        <source>To specify a non-default location of the blocks directory use the '%1' option.</source>
        <translation type="unfinished">Verwenden Sie die Option '%1' um einen anderen, nicht standardmäßigen Speicherort für das Blöckeverzeichnis festzulegen.</translation>
    </message>
    <message>
        <source>Startup time</source>
        <translation type="unfinished">Startzeit</translation>
    </message>
    <message>
        <source>Network</source>
        <translation type="unfinished">Netzwerk</translation>
    </message>
    <message>
        <source>Number of connections</source>
        <translation type="unfinished">Anzahl der Verbindungen</translation>
    </message>
    <message>
        <source>Block chain</source>
        <translation type="unfinished">Blockchain</translation>
    </message>
    <message>
        <source>Memory Pool</source>
        <translation type="unfinished">Speicher-Pool</translation>
    </message>
    <message>
        <source>Current number of transactions</source>
        <translation type="unfinished">Aktuelle Anzahl der Transaktionen</translation>
    </message>
    <message>
        <source>Memory usage</source>
        <translation type="unfinished">Speichernutzung</translation>
    </message>
    <message>
        <source>(none)</source>
        <translation type="unfinished">(keine)</translation>
    </message>
    <message>
        <source>&amp;Reset</source>
        <translation type="unfinished">&amp;Zurücksetzen</translation>
    </message>
    <message>
        <source>Received</source>
        <translation type="unfinished">Empfangen</translation>
    </message>
    <message>
        <source>Sent</source>
        <translation type="unfinished">Übertragen</translation>
    </message>
    <message>
        <source>&amp;Peers</source>
        <translation type="unfinished">&amp;Gegenstellen</translation>
    </message>
    <message>
        <source>Banned peers</source>
        <translation type="unfinished">Gesperrte Gegenstellen</translation>
    </message>
    <message>
        <source>Select a peer to view detailed information.</source>
        <translation type="unfinished">Gegenstelle auswählen, um detaillierte Informationen zu erhalten.</translation>
    </message>
    <message>
        <source>Starting Block</source>
        <translation type="unfinished">Start Block</translation>
    </message>
    <message>
        <source>Synced Headers</source>
        <translation type="unfinished">Synchronisierte Kopfdaten</translation>
    </message>
    <message>
        <source>Synced Blocks</source>
        <translation type="unfinished">Synchronisierte Blöcke</translation>
    </message>
    <message>
        <source>Last Transaction</source>
        <translation type="unfinished">Letzte Transaktion</translation>
    </message>
    <message>
        <source>The mapped Autonomous System used for diversifying peer selection.</source>
        <translation type="unfinished">Das zugeordnete autonome System zur Diversifizierung der Gegenstellen-Auswahl.</translation>
    </message>
    <message>
        <source>Mapped AS</source>
        <translation type="unfinished">Zugeordnetes AS</translation>
    </message>
    <message>
        <source>Whether we relay addresses to this peer.</source>
        <extracomment>Tooltip text for the Address Relay field in the peer details area, which displays whether we relay addresses to this peer (Yes/No).</extracomment>
        <translation type="unfinished">Ob wir Adressen an diese Gegenstelle weiterleiten.</translation>
    </message>
    <message>
        <source>Address Relay</source>
<<<<<<< HEAD
        <translation type="unfinished">Adress-Relay</translation>
    </message>
    <message>
        <source>Total number of addresses processed, excluding those dropped due to rate-limiting.</source>
        <extracomment>Tooltip text for the Addresses Processed field in the peer details area.</extracomment>
        <translation type="unfinished">Gesamtzahl der Adressen, die wegen Ratenbeschränkung verworfen wurden.</translation>
=======
        <extracomment>Text title for the Address Relay field in the peer details area, which displays whether we relay addresses to this peer (Yes/No).</extracomment>
        <translation type="unfinished">Adress-Relay</translation>
    </message>
    <message>
        <source>The total number of addresses received from this peer that were processed (excludes addresses that were dropped due to rate-limiting).</source>
        <extracomment>Tooltip text for the Addresses Processed field in the peer details area, which displays the total number of addresses received from this peer that were processed (excludes addresses that were dropped due to rate-limiting).</extracomment>
        <translation type="unfinished">Die Gesamtzahl der von dieser Gegenstelle empfangenen Adressen, die aufgrund von Ratenbegrenzung verworfen (nicht verarbeitet) wurden.</translation>
    </message>
    <message>
        <source>The total number of addresses received from this peer that were dropped (not processed) due to rate-limiting.</source>
        <extracomment>Tooltip text for the Addresses Rate-Limited field in the peer details area, which displays the total number of addresses received from this peer that were dropped (not processed) due to rate-limiting.</extracomment>
        <translation type="unfinished">Die Gesamtzahl der von dieser Gegenstelle empfangenen Adressen, die aufgrund von Ratenbegrenzung verworfen (nicht verarbeitet) wurden.</translation>
>>>>>>> 3116ccd7
    </message>
    <message>
        <source>Addresses Processed</source>
        <extracomment>Text title for the Addresses Processed field in the peer details area, which displays the total number of addresses received from this peer that were processed (excludes addresses that were dropped due to rate-limiting).</extracomment>
        <translation type="unfinished">Verarbeitete Adressen</translation>
    </message>
    <message>
        <source>Addresses Rate-Limited</source>
        <extracomment>Text title for the Addresses Rate-Limited field in the peer details area, which displays the total number of addresses received from this peer that were dropped (not processed) due to rate-limiting.</extracomment>
        <translation type="unfinished">Ratenbeschränkte Adressen</translation>
    </message>
    <message>
        <source>Addresses Rate-Limited</source>
        <translation type="unfinished">Ratenbeschränkte Adressen</translation>
    </message>
    <message>
        <source>User Agent</source>
        <translation type="unfinished">User-Agent</translation>
    </message>
    <message>
        <source>Node window</source>
        <translation type="unfinished">Knotenfenster</translation>
    </message>
    <message>
        <source>Current block height</source>
        <translation type="unfinished">Aktuelle Blockhöhe</translation>
    </message>
    <message>
        <source>Open the %1 debug log file from the current data directory. This can take a few seconds for large log files.</source>
        <translation type="unfinished">Öffnet die %1-Debug-Protokolldatei aus dem aktuellen Datenverzeichnis. Dies kann bei großen Protokolldateien einige Sekunden dauern.</translation>
    </message>
    <message>
        <source>Decrease font size</source>
        <translation type="unfinished">Schrift verkleinern</translation>
    </message>
    <message>
        <source>Increase font size</source>
        <translation type="unfinished">Schrift vergrößern</translation>
    </message>
    <message>
        <source>Permissions</source>
        <translation type="unfinished">Berechtigungen</translation>
    </message>
    <message>
        <source>The direction and type of peer connection: %1</source>
        <translation type="unfinished">Die Richtung und der Typ der Peer-Verbindung: %1</translation>
    </message>
    <message>
        <source>Direction/Type</source>
        <translation type="unfinished">Richtung/Typ</translation>
    </message>
    <message>
        <source>The network protocol this peer is connected through: IPv4, IPv6, Onion, I2P, or CJDNS.</source>
        <translation type="unfinished">Das Netzwerkprotokoll, über das dieser Peer verbunden ist, ist: IPv4, IPv6, Onion, I2P oder CJDNS.</translation>
    </message>
    <message>
        <source>Services</source>
        <translation type="unfinished">Dienste</translation>
    </message>
    <message>
        <source>High bandwidth BIP152 compact block relay: %1</source>
        <translation type="unfinished">Kompakte BIP152 Blockweiterleitung mit hoher Bandbreite: %1</translation>
    </message>
    <message>
        <source>High Bandwidth</source>
        <translation type="unfinished">Hohe Bandbreite</translation>
    </message>
    <message>
        <source>Connection Time</source>
        <translation type="unfinished">Verbindungsdauer</translation>
    </message>
    <message>
        <source>Elapsed time since a novel block passing initial validity checks was received from this peer.</source>
        <translation type="unfinished">Abgelaufene Zeit seitdem ein neuer Block mit erfolgreichen initialen Gültigkeitsprüfungen von dieser Gegenstelle empfangen wurde.</translation>
    </message>
    <message>
        <source>Last Block</source>
        <translation type="unfinished">Letzter Block</translation>
    </message>
    <message>
        <source>Elapsed time since a novel transaction accepted into our mempool was received from this peer.</source>
        <extracomment>Tooltip text for the Last Transaction field in the peer details area.</extracomment>
        <translation type="unfinished">Abgelaufene Zeit seit eine neue Transaktion, die in unseren Speicherpool hineingelassen wurde, von dieser Gegenstelle empfangen wurde.</translation>
    </message>
    <message>
        <source>Last Send</source>
        <translation type="unfinished">Letzte Übertragung</translation>
    </message>
    <message>
        <source>Last Receive</source>
        <translation type="unfinished">Letzter Empfang</translation>
    </message>
    <message>
        <source>Ping Time</source>
        <translation type="unfinished">Ping-Zeit</translation>
    </message>
    <message>
        <source>The duration of a currently outstanding ping.</source>
        <translation type="unfinished">Die Laufzeit eines aktuell ausstehenden Ping.</translation>
    </message>
    <message>
        <source>Ping Wait</source>
        <translation type="unfinished">Ping-Wartezeit</translation>
    </message>
    <message>
        <source>Min Ping</source>
        <translation type="unfinished">Minimaler Ping</translation>
    </message>
    <message>
        <source>Time Offset</source>
        <translation type="unfinished">Zeitversatz</translation>
    </message>
    <message>
        <source>Last block time</source>
        <translation type="unfinished">Letzte Blockzeit</translation>
    </message>
    <message>
        <source>&amp;Open</source>
        <translation type="unfinished">&amp;Öffnen</translation>
    </message>
    <message>
        <source>&amp;Console</source>
        <translation type="unfinished">&amp;Konsole</translation>
    </message>
    <message>
        <source>&amp;Network Traffic</source>
        <translation type="unfinished">&amp;Netzwerkauslastung</translation>
    </message>
    <message>
        <source>Totals</source>
        <translation type="unfinished">Summen</translation>
    </message>
    <message>
        <source>Debug log file</source>
        <translation type="unfinished">Debug-Protokolldatei</translation>
    </message>
    <message>
        <source>Clear console</source>
        <translation type="unfinished">Konsole zurücksetzen</translation>
    </message>
    <message>
        <source>In:</source>
        <translation type="unfinished">Eingehend:</translation>
    </message>
    <message>
        <source>Out:</source>
        <translation type="unfinished">Ausgehend:</translation>
    </message>
    <message>
        <source>Inbound: initiated by peer</source>
        <extracomment>Explanatory text for an inbound peer connection.</extracomment>
        <translation type="unfinished">Eingehend: wurde von Peer initiiert</translation>
    </message>
    <message>
        <source>Outbound Full Relay: default</source>
        <extracomment>Explanatory text for an outbound peer connection that relays all network information. This is the default behavior for outbound connections.</extracomment>
        <translation type="unfinished">Ausgehende vollständige Weiterleitung: Standard</translation>
    </message>
    <message>
        <source>Outbound Block Relay: does not relay transactions or addresses</source>
        <extracomment>Explanatory text for an outbound peer connection that relays network information about blocks and not transactions or addresses.</extracomment>
        <translation type="unfinished">Ausgehende Blockweiterleitung: leitet Transaktionen und Adressen nicht weiter</translation>
    </message>
    <message>
        <source>Outbound Manual: added using RPC %1 or %2/%3 configuration options</source>
        <extracomment>Explanatory text for an outbound peer connection that was established manually through one of several methods. The numbered arguments are stand-ins for the methods available to establish manual connections.</extracomment>
        <translation type="unfinished">Ausgehend Manuell: durch die RPC %1 oder %2/%3 Konfigurationsoptionen hinzugefügt</translation>
    </message>
    <message>
        <source>Outbound Feeler: short-lived, for testing addresses</source>
        <extracomment>Explanatory text for a short-lived outbound peer connection that is used to test the aliveness of known addresses.</extracomment>
        <translation type="unfinished">Ausgehender Fühler: kurzlebig, zum Testen von Adressen</translation>
    </message>
    <message>
        <source>Outbound Address Fetch: short-lived, for soliciting addresses</source>
        <extracomment>Explanatory text for a short-lived outbound peer connection that is used to request addresses from a peer.</extracomment>
        <translation type="unfinished">Ausgehende Adressensammlung: kurzlebig, zum Anfragen von Adressen</translation>
    </message>
    <message>
        <source>we selected the peer for high bandwidth relay</source>
        <translation type="unfinished">Wir haben die Gegenstelle zum Weiterleiten mit hoher Bandbreite ausgewählt</translation>
    </message>
    <message>
        <source>the peer selected us for high bandwidth relay</source>
        <translation type="unfinished">Die Gegenstelle hat uns zum Weiterleiten mit hoher Bandbreite ausgewählt</translation>
    </message>
    <message>
        <source>no high bandwidth relay selected</source>
        <translation type="unfinished">Keine Weiterleitung mit hoher Bandbreite ausgewählt</translation>
    </message>
    <message>
        <source>Ctrl++</source>
        <extracomment>Main shortcut to increase the RPC console font size.</extracomment>
        <translation type="unfinished">Strg++</translation>
    </message>
    <message>
        <source>Ctrl+=</source>
        <extracomment>Secondary shortcut to increase the RPC console font size.</extracomment>
        <translation type="unfinished">Strg+=</translation>
    </message>
    <message>
        <source>Ctrl+-</source>
        <extracomment>Main shortcut to decrease the RPC console font size.</extracomment>
        <translation type="unfinished">Strg+-</translation>
    </message>
    <message>
        <source>Ctrl+_</source>
        <extracomment>Secondary shortcut to decrease the RPC console font size.</extracomment>
        <translation type="unfinished">Strg+_</translation>
    </message>
    <message>
        <source>&amp;Copy address</source>
        <extracomment>Context menu action to copy the address of a peer.</extracomment>
        <translation type="unfinished">&amp;Adresse kopieren</translation>
    </message>
    <message>
        <source>&amp;Disconnect</source>
        <translation type="unfinished">&amp;Trennen</translation>
    </message>
    <message>
        <source>1 &amp;hour</source>
        <translation type="unfinished">1 &amp;Stunde</translation>
    </message>
    <message>
        <source>1 d&amp;ay</source>
        <translation type="unfinished">1 &amp;Tag</translation>
    </message>
    <message>
        <source>1 &amp;week</source>
        <translation type="unfinished">1 &amp;Woche</translation>
    </message>
    <message>
        <source>1 &amp;year</source>
        <translation type="unfinished">1 &amp;Jahr</translation>
    </message>
    <message>
        <source>&amp;Copy IP/Netmask</source>
        <extracomment>Context menu action to copy the IP/Netmask of a banned peer. IP/Netmask is the combination of a peer's IP address and its Netmask. For IP address, see: https://en.wikipedia.org/wiki/IP_address.</extracomment>
        <translation type="unfinished">&amp;Kopiere IP/Netzmaske</translation>
    </message>
    <message>
        <source>&amp;Unban</source>
        <translation type="unfinished">&amp;Entsperren</translation>
    </message>
    <message>
        <source>Network activity disabled</source>
        <translation type="unfinished">Netzwerkaktivität deaktiviert</translation>
    </message>
    <message>
        <source>Executing command without any wallet</source>
        <translation type="unfinished">Befehl wird ohne spezifizierte Wallet ausgeführt</translation>
    </message>
    <message>
        <source>Ctrl+I</source>
        <translation type="unfinished">Strg+I</translation>
    </message>
    <message>
        <source>Ctrl+T</source>
        <translation type="unfinished">Strg+T</translation>
    </message>
    <message>
        <source>Ctrl+N</source>
        <translation type="unfinished">Strg+N</translation>
    </message>
    <message>
        <source>Ctrl+P</source>
        <translation type="unfinished">Strg+P</translation>
    </message>
    <message>
        <source>Executing command using "%1" wallet</source>
        <translation type="unfinished">Befehl wird mit Wallet "%1" ausgeführt</translation>
    </message>
    <message>
        <source>Welcome to the %1 RPC console.
Use up and down arrows to navigate history, and %2 to clear screen.
Use %3 and %4 to increase or decrease the font size.
Type %5 for an overview of available commands.
For more information on using this console, type %6.

%7WARNING: Scammers have been active, telling users to type commands here, stealing their wallet contents. Do not use this console without fully understanding the ramifications of a command.%8</source>
        <extracomment>RPC console welcome message. Placeholders %7 and %8 are style tags for the warning content, and they are not space separated from the rest of the text intentionally.</extracomment>
        <translation type="unfinished">Willkommen bei der %1 RPC Konsole.
Benutze die Auf/Ab Pfeiltasten, um durch die Historie zu navigieren, und %2, um den Bildschirm zu löschen.
Benutze %3 und %4, um die Fontgröße zu vergrößern bzw. verkleinern.
Tippe %5 für einen Überblick über verfügbare Befehle.
Für weitere Informationen über diese Konsole, tippe %6.

%7 ACHTUNG: Es sind Betrüger zu Gange, die Benutzer anweisen, hier Kommandos einzugeben, wodurch sie den Inhalt der Wallet stehlen können. Benutze diese Konsole nicht, ohne die Implikationen eines Kommandos vollständig zu verstehen.%8</translation>
    </message>
    <message>
        <source>Executing…</source>
        <extracomment>A console message indicating an entered command is currently being executed.</extracomment>
        <translation type="unfinished">Ausführen…</translation>
    </message>
    <message>
        <source>(peer: %1)</source>
        <translation type="unfinished">(Gegenstelle: %1)</translation>
    </message>
    <message>
        <source>via %1</source>
        <translation type="unfinished">über %1</translation>
    </message>
    <message>
        <source>Yes</source>
        <translation type="unfinished">Ja</translation>
    </message>
    <message>
        <source>No</source>
        <translation type="unfinished">Nein</translation>
    </message>
    <message>
        <source>To</source>
        <translation type="unfinished">An</translation>
    </message>
    <message>
        <source>From</source>
        <translation type="unfinished">Von</translation>
    </message>
    <message>
        <source>Ban for</source>
        <translation type="unfinished">Sperren für</translation>
    </message>
    <message>
        <source>Never</source>
        <translation type="unfinished">Nie</translation>
    </message>
    <message>
        <source>Unknown</source>
        <translation type="unfinished">Unbekannt</translation>
    </message>
</context>
<context>
    <name>ReceiveCoinsDialog</name>
    <message>
        <source>&amp;Amount:</source>
        <translation type="unfinished">&amp;Betrag:</translation>
    </message>
    <message>
        <source>&amp;Label:</source>
        <translation type="unfinished">&amp;Bezeichnung:</translation>
    </message>
    <message>
        <source>&amp;Message:</source>
        <translation type="unfinished">&amp;Nachricht:</translation>
    </message>
    <message>
        <source>An optional message to attach to the payment request, which will be displayed when the request is opened. Note: The message will not be sent with the payment over the Bitcoin network.</source>
        <translation type="unfinished">Eine optionale Nachricht, die an die Zahlungsanforderung angehängt wird. Sie wird angezeigt, wenn die Anforderung geöffnet wird. Hinweis: Diese Nachricht wird nicht mit der Zahlung über das Bitcoin-Netzwerk gesendet.</translation>
    </message>
    <message>
        <source>An optional label to associate with the new receiving address.</source>
        <translation type="unfinished">Eine optionale Bezeichnung, die der neuen Empfangsadresse zugeordnet wird.</translation>
    </message>
    <message>
        <source>Use this form to request payments. All fields are &lt;b&gt;optional&lt;/b&gt;.</source>
        <translation type="unfinished">Verwenden Sie dieses Formular, um Zahlungen anzufordern. Alle Felder sind &lt;b&gt;optional&lt;/b&gt;.</translation>
    </message>
    <message>
        <source>An optional amount to request. Leave this empty or zero to not request a specific amount.</source>
        <translation type="unfinished">Ein optional angeforderter Betrag. Lassen Sie dieses Feld leer oder setzen Sie es auf 0, um keinen spezifischen Betrag anzufordern.</translation>
    </message>
    <message>
        <source>An optional label to associate with the new receiving address (used by you to identify an invoice).  It is also attached to the payment request.</source>
        <translation type="unfinished">Ein optionales Etikett zu einer neuen Empfängeradresse (für dich zum Identifizieren einer Rechnung). Es wird auch der Zahlungsanforderung beigefügt.</translation>
    </message>
    <message>
        <source>An optional message that is attached to the payment request and may be displayed to the sender.</source>
        <translation type="unfinished">Eine optionale Nachricht, die der Zahlungsanforderung beigefügt wird und dem Absender angezeigt werden kann.</translation>
    </message>
    <message>
        <source>&amp;Create new receiving address</source>
        <translation type="unfinished">&amp;Neue Empfangsadresse erstellen</translation>
    </message>
    <message>
        <source>Clear all fields of the form.</source>
        <translation type="unfinished">Alle Formularfelder zurücksetzen.</translation>
    </message>
    <message>
        <source>Clear</source>
        <translation type="unfinished">Zurücksetzen</translation>
    </message>
    <message>
        <source>Requested payments history</source>
        <translation type="unfinished">Verlauf der angeforderten Zahlungen</translation>
    </message>
    <message>
        <source>Show the selected request (does the same as double clicking an entry)</source>
        <translation type="unfinished">Ausgewählte Zahlungsanforderungen anzeigen (entspricht einem Doppelklick auf einen Eintrag)</translation>
    </message>
    <message>
        <source>Show</source>
        <translation type="unfinished">Anzeigen</translation>
    </message>
    <message>
        <source>Remove the selected entries from the list</source>
        <translation type="unfinished">Ausgewählte Einträge aus der Liste entfernen</translation>
    </message>
    <message>
        <source>Remove</source>
        <translation type="unfinished">Entfernen</translation>
    </message>
    <message>
        <source>Copy &amp;URI</source>
        <translation type="unfinished">&amp;URI kopieren</translation>
    </message>
    <message>
        <source>&amp;Copy address</source>
        <translation type="unfinished">&amp;Adresse kopieren</translation>
    </message>
    <message>
        <source>Copy &amp;label</source>
        <translation type="unfinished">&amp;Bezeichnung kopieren</translation>
    </message>
    <message>
        <source>Copy &amp;message</source>
        <translation type="unfinished">&amp;Nachricht kopieren</translation>
    </message>
    <message>
        <source>Copy &amp;amount</source>
        <translation type="unfinished">&amp;Betrag kopieren</translation>
    </message>
    <message>
        <source>Could not unlock wallet.</source>
        <translation type="unfinished">Wallet konnte nicht entsperrt werden.</translation>
    </message>
    <message>
        <source>Could not generate new %1 address</source>
        <translation type="unfinished">Konnte neue %1 Adresse nicht erzeugen.</translation>
    </message>
</context>
<context>
    <name>ReceiveRequestDialog</name>
    <message>
        <source>Request payment to …</source>
        <translation type="unfinished">Zahlung anfordern an ...</translation>
    </message>
    <message>
        <source>Address:</source>
        <translation type="unfinished">Adresse:</translation>
    </message>
    <message>
        <source>Amount:</source>
        <translation type="unfinished">Betrag:</translation>
    </message>
    <message>
        <source>Label:</source>
        <translation type="unfinished">Bezeichnung:</translation>
    </message>
    <message>
        <source>Message:</source>
        <translation type="unfinished">Nachricht:</translation>
    </message>
    <message>
        <source>Copy &amp;URI</source>
        <translation type="unfinished">&amp;URI kopieren</translation>
    </message>
    <message>
        <source>Copy &amp;Address</source>
        <translation type="unfinished">&amp;Adresse kopieren</translation>
    </message>
    <message>
        <source>&amp;Verify</source>
        <translation type="unfinished">&amp;Überprüfen</translation>
    </message>
    <message>
        <source>Verify this address on e.g. a hardware wallet screen</source>
        <translation type="unfinished">Verifizieren Sie diese Adresse z.B. auf dem Display Ihres Hardware-Wallets</translation>
    </message>
    <message>
        <source>&amp;Save Image…</source>
        <translation type="unfinished">&amp;Bild speichern...</translation>
    </message>
    <message>
        <source>Payment information</source>
        <translation type="unfinished">Zahlungsinformationen</translation>
    </message>
    <message>
        <source>Request payment to %1</source>
        <translation type="unfinished">Zahlung anfordern an %1</translation>
    </message>
</context>
<context>
    <name>RecentRequestsTableModel</name>
    <message>
        <source>Date</source>
        <translation type="unfinished">Datum</translation>
    </message>
    <message>
        <source>Label</source>
        <translation type="unfinished">Bezeichnung</translation>
    </message>
    <message>
        <source>Message</source>
        <translation type="unfinished">Nachricht</translation>
    </message>
    <message>
        <source>(no label)</source>
        <translation type="unfinished">(keine Bezeichnung)</translation>
    </message>
    <message>
        <source>(no message)</source>
        <translation type="unfinished">(keine Nachricht)</translation>
    </message>
    <message>
        <source>(no amount requested)</source>
        <translation type="unfinished">(kein Betrag angefordert)</translation>
    </message>
    <message>
        <source>Requested</source>
        <translation type="unfinished">Angefordert</translation>
    </message>
</context>
<context>
    <name>SendCoinsDialog</name>
    <message>
        <source>Send Coins</source>
        <translation type="unfinished">Bitcoins überweisen</translation>
    </message>
    <message>
        <source>Coin Control Features</source>
        <translation type="unfinished">"Coin Control"-Funktionen</translation>
    </message>
    <message>
        <source>automatically selected</source>
        <translation type="unfinished">automatisch ausgewählt</translation>
    </message>
    <message>
        <source>Insufficient funds!</source>
        <translation type="unfinished">Unzureichender Kontostand!</translation>
    </message>
    <message>
        <source>Quantity:</source>
        <translation type="unfinished">Anzahl:</translation>
    </message>
    <message>
        <source>Amount:</source>
        <translation type="unfinished">Betrag:</translation>
    </message>
    <message>
        <source>Fee:</source>
        <translation type="unfinished">Gebühr:</translation>
    </message>
    <message>
        <source>After Fee:</source>
        <translation type="unfinished">Abzüglich Gebühr:</translation>
    </message>
    <message>
        <source>Change:</source>
        <translation type="unfinished">Wechselgeld:</translation>
    </message>
    <message>
        <source>If this is activated, but the change address is empty or invalid, change will be sent to a newly generated address.</source>
        <translation type="unfinished">Wenn dies aktiviert ist, aber die Wechselgeld-Adresse leer oder ungültig ist, wird das Wechselgeld an eine neu generierte Adresse gesendet.</translation>
    </message>
    <message>
        <source>Custom change address</source>
        <translation type="unfinished">Benutzerdefinierte Wechselgeld-Adresse</translation>
    </message>
    <message>
        <source>Transaction Fee:</source>
        <translation type="unfinished">Transaktionsgebühr:</translation>
    </message>
    <message>
        <source>Using the fallbackfee can result in sending a transaction that will take several hours or days (or never) to confirm. Consider choosing your fee manually or wait until you have validated the complete chain.</source>
        <translation type="unfinished">Die Verwendung der "fallbackfee" kann dazu führen, dass eine gesendete Transaktion erst nach mehreren Stunden oder Tagen (oder nie) bestätigt wird. Erwägen Sie, Ihre Gebühr manuell auszuwählen oder warten Sie, bis Sie die gesamte Chain validiert haben.</translation>
    </message>
    <message>
        <source>Warning: Fee estimation is currently not possible.</source>
        <translation type="unfinished">Achtung: Berechnung der Gebühr ist momentan nicht möglich.</translation>
    </message>
    <message>
        <source>per kilobyte</source>
        <translation type="unfinished">pro Kilobyte</translation>
    </message>
    <message>
        <source>Hide</source>
        <translation type="unfinished">Ausblenden</translation>
    </message>
    <message>
        <source>Recommended:</source>
        <translation type="unfinished">Empfehlungen:</translation>
    </message>
    <message>
        <source>Custom:</source>
        <translation type="unfinished">Benutzerdefiniert:</translation>
    </message>
    <message>
        <source>Send to multiple recipients at once</source>
        <translation type="unfinished">An mehrere Empfänger auf einmal überweisen</translation>
    </message>
    <message>
        <source>Add &amp;Recipient</source>
        <translation type="unfinished">Empfänger &amp;hinzufügen</translation>
    </message>
    <message>
        <source>Clear all fields of the form.</source>
        <translation type="unfinished">Alle Formularfelder zurücksetzen.</translation>
    </message>
    <message>
        <source>Inputs…</source>
        <translation type="unfinished">Eingaben...</translation>
    </message>
    <message>
        <source>Dust:</source>
        <translation type="unfinished">"Staub":</translation>
    </message>
    <message>
        <source>Choose…</source>
        <translation type="unfinished">Auswählen...</translation>
    </message>
    <message>
        <source>Hide transaction fee settings</source>
        <translation type="unfinished">Einstellungen für Transaktionsgebühr nicht anzeigen</translation>
    </message>
    <message>
        <source>Specify a custom fee per kB (1,000 bytes) of the transaction's virtual size.

Note:  Since the fee is calculated on a per-byte basis, a fee rate of "100 satoshis per kvB" for a transaction size of 500 virtual bytes (half of 1 kvB) would ultimately yield a fee of only 50 satoshis.</source>
        <translation type="unfinished">Gib manuell eine Gebühr pro kB (1.000 Bytes) der virtuellen Transaktionsgröße an.

Hinweis: Da die Gebühr auf Basis der Bytes berechnet wird, führt eine Gebührenrate von "100 Satoshis per kvB" für eine Transaktion von 500 virtuellen Bytes (die Hälfte von 1 kvB) letztlich zu einer Gebühr von nur 50 Satoshis.</translation>
    </message>
    <message>
        <source>When there is less transaction volume than space in the blocks, miners as well as relaying nodes may enforce a minimum fee. Paying only this minimum fee is just fine, but be aware that this can result in a never confirming transaction once there is more demand for bitcoin transactions than the network can process.</source>
        <translation type="unfinished">Nur die minimale Gebühr zu bezahlen ist so lange in Ordnung, wie weniger Transaktionsvolumen als Platz in den Blöcken vorhanden ist. Aber Vorsicht, diese Option kann dazu führen, dass Transaktionen nicht bestätigt werden, wenn mehr Bedarf an Bitcoin-Transaktionen besteht als das Netzwerk verarbeiten kann.</translation>
    </message>
    <message>
        <source>A too low fee might result in a never confirming transaction (read the tooltip)</source>
        <translation type="unfinished">Eine niedrige Gebühr kann dazu führen das eine Transaktion niemals bestätigt wird (Lesen sie die Anmerkung).</translation>
    </message>
    <message>
        <source>(Smart fee not initialized yet. This usually takes a few blocks…)</source>
        <translation type="unfinished">(Intelligente Gebühr noch nicht initialisiert. Das dauert normalerweise ein paar Blocks…)</translation>
    </message>
    <message>
        <source>Confirmation time target:</source>
        <translation type="unfinished">Bestätigungsziel:</translation>
    </message>
    <message>
        <source>Enable Replace-By-Fee</source>
        <translation type="unfinished">Aktiviere Replace-By-Fee</translation>
    </message>
    <message>
        <source>With Replace-By-Fee (BIP-125) you can increase a transaction's fee after it is sent. Without this, a higher fee may be recommended to compensate for increased transaction delay risk.</source>
        <translation type="unfinished">Mit Replace-By-Fee (BIP-125) kann die Transaktionsgebühr nach dem Senden erhöht werden. Ohne dies wird eine höhere Gebühr empfohlen, um das Risiko einer hohen Transaktionszeit zu reduzieren.</translation>
    </message>
    <message>
        <source>Clear &amp;All</source>
        <translation type="unfinished">&amp;Zurücksetzen</translation>
    </message>
    <message>
        <source>Balance:</source>
        <translation type="unfinished">Kontostand:</translation>
    </message>
    <message>
        <source>Confirm the send action</source>
        <translation type="unfinished">Überweisung bestätigen</translation>
    </message>
    <message>
        <source>S&amp;end</source>
        <translation type="unfinished">&amp;Überweisen</translation>
    </message>
    <message>
        <source>Copy quantity</source>
        <translation type="unfinished">Anzahl kopieren</translation>
    </message>
    <message>
        <source>Copy amount</source>
        <translation type="unfinished">Betrag kopieren</translation>
    </message>
    <message>
        <source>Copy fee</source>
        <translation type="unfinished">Gebühr kopieren</translation>
    </message>
    <message>
        <source>Copy after fee</source>
        <translation type="unfinished">Abzüglich Gebühr kopieren</translation>
    </message>
    <message>
        <source>Copy bytes</source>
        <translation type="unfinished">Bytes kopieren</translation>
    </message>
    <message>
        <source>Copy dust</source>
        <translation type="unfinished">"Staub" kopieren</translation>
    </message>
    <message>
        <source>Copy change</source>
        <translation type="unfinished">Wechselgeld kopieren</translation>
    </message>
    <message>
        <source>%1 (%2 blocks)</source>
        <translation type="unfinished">%1 (%2 Blöcke)</translation>
    </message>
    <message>
        <source>Sign on device</source>
        <extracomment>"device" usually means a hardware wallet.</extracomment>
        <translation type="unfinished">Anmeldung am Gerät</translation>
    </message>
    <message>
        <source>Connect your hardware wallet first.</source>
        <translation type="unfinished">Verbinden Sie zunächst Ihre Hardware-Wallet</translation>
    </message>
    <message>
        <source>Set external signer script path in Options -&gt; Wallet</source>
        <extracomment>"External signer" means using devices such as hardware wallets.</extracomment>
        <translation type="unfinished">Pfad für externes Signierskript in Optionen festlegen -&gt; Wallet</translation>
    </message>
    <message>
        <source>Cr&amp;eate Unsigned</source>
        <translation type="unfinished">Unsigniert &amp;erzeugen</translation>
    </message>
    <message>
        <source>Creates a Partially Signed Bitcoin Transaction (PSBT) for use with e.g. an offline %1 wallet, or a PSBT-compatible hardware wallet.</source>
        <translation type="unfinished">Erzeugt eine teilsignierte Bitcoin Transaktion (PSBT) zur Benutzung mit z.B. einem Offline %1 Wallet, oder einem kompatiblen Hardware Wallet.</translation>
    </message>
    <message>
        <source> from wallet '%1'</source>
        <translation type="unfinished">von der Wallet '%1'</translation>
    </message>
    <message>
        <source>%1 to '%2'</source>
        <translation type="unfinished">%1 an '%2'</translation>
    </message>
    <message>
        <source>%1 to %2</source>
        <translation type="unfinished">%1 an %2</translation>
    </message>
    <message>
        <source>To review recipient list click "Show Details…"</source>
        <translation type="unfinished">Um die Empfängerliste zu sehen, klicke auf "Zeige Details…"</translation>
    </message>
    <message>
        <source>Sign failed</source>
        <translation type="unfinished">Signierung der Nachricht fehlgeschlagen</translation>
    </message>
    <message>
        <source>External signer not found</source>
        <extracomment>"External signer" means using devices such as hardware wallets.</extracomment>
        <translation type="unfinished">Es konnte kein externes Gerät zum signieren gefunden werden</translation>
    </message>
    <message>
        <source>External signer failure</source>
        <extracomment>"External signer" means using devices such as hardware wallets.</extracomment>
        <translation type="unfinished">Signierung durch externes Gerät fehlgeschlagen</translation>
    </message>
    <message>
        <source>Save Transaction Data</source>
        <translation type="unfinished">Speichere Transaktionsdaten</translation>
    </message>
    <message>
        <source>Partially Signed Transaction (Binary)</source>
        <extracomment>Expanded name of the binary PSBT file format. See: BIP 174.</extracomment>
        <translation type="unfinished">Teilweise signierte Transaktion (binär)</translation>
    </message>
    <message>
        <source>PSBT saved</source>
        <translation type="unfinished">PSBT gespeichert</translation>
    </message>
    <message>
        <source>External balance:</source>
        <translation type="unfinished">Externe Bilanz:</translation>
    </message>
    <message>
        <source>or</source>
        <translation type="unfinished">oder</translation>
    </message>
    <message>
        <source>You can increase the fee later (signals Replace-By-Fee, BIP-125).</source>
        <translation type="unfinished">Sie können die Gebühr später erhöhen (zeigt Replace-By-Fee, BIP-125).</translation>
    </message>
    <message>
        <source>Please, review your transaction proposal. This will produce a Partially Signed Bitcoin Transaction (PSBT) which you can save or copy and then sign with e.g. an offline %1 wallet, or a PSBT-compatible hardware wallet.</source>
        <extracomment>Text to inform a user attempting to create a transaction of their current options. At this stage, a user can only create a PSBT. This string is displayed when private keys are disabled and an external signer is not available.</extracomment>
        <translation type="unfinished">Überprüfen Sie bitte Ihr Transaktionsvorhaben. Dadurch wird eine teilweise signierte Bitcoin-Transaktion (TSBT) erstellt, die Sie speichern oder kopieren und dann z. B. mit einer Offline-Brieftasche %1 oder einer TSBT-kompatible Hardware-Brieftasche nutzen können.</translation>
    </message>
    <message>
        <source>Do you want to create this transaction?</source>
        <extracomment>Message displayed when attempting to create a transaction. Cautionary text to prompt the user to verify that the displayed transaction details represent the transaction the user intends to create.</extracomment>
        <translation type="unfinished">Möchtest du diese Transaktion erstellen?</translation>
    </message>
    <message>
        <source>Please, review your transaction. You can create and send this transaction or create a Partially Signed Bitcoin Transaction (PSBT), which you can save or copy and then sign with, e.g., an offline %1 wallet, or a PSBT-compatible hardware wallet.</source>
        <extracomment>Text to inform a user attempting to create a transaction of their current options. At this stage, a user can send their transaction or create a PSBT. This string is displayed when both private keys and PSBT controls are enabled.</extracomment>
        <translation type="unfinished">Bitte überprüfen Sie Ihre Transaktion. Sie können diese Transaktion erstellen und versenden oder eine Partially Signed Bitcoin Transaction (PSBT) erstellen, die Sie speichern oder kopieren und dann z.B. mit einer offline %1 Wallet oder einer PSBT-kompatiblen Hardware-Wallet signieren können.</translation>
    </message>
    <message>
        <source>Please, review your transaction.</source>
        <extracomment>Text to prompt a user to review the details of the transaction they are attempting to send.</extracomment>
        <translation type="unfinished">Bitte überprüfen sie ihre Transaktion.</translation>
    </message>
    <message>
        <source>Transaction fee</source>
        <translation type="unfinished">Transaktionsgebühr</translation>
    </message>
    <message>
        <source>Not signalling Replace-By-Fee, BIP-125.</source>
        <translation type="unfinished">Replace-By-Fee, BIP-125 wird nicht angezeigt.</translation>
    </message>
    <message>
        <source>Total Amount</source>
        <translation type="unfinished">Gesamtbetrag</translation>
    </message>
    <message>
        <source>Confirm send coins</source>
        <translation type="unfinished">Überweisung bestätigen</translation>
    </message>
    <message>
        <source>Watch-only balance:</source>
        <translation type="unfinished">Nur-Anzeige Saldo:</translation>
    </message>
    <message>
        <source>The recipient address is not valid. Please recheck.</source>
        <translation type="unfinished">Die Zahlungsadresse ist ungültig, bitte nochmals überprüfen.</translation>
    </message>
    <message>
        <source>The amount to pay must be larger than 0.</source>
        <translation type="unfinished">Der zu zahlende Betrag muss größer als 0 sein.</translation>
    </message>
    <message>
        <source>The amount exceeds your balance.</source>
        <translation type="unfinished">Der angegebene Betrag übersteigt Ihren Kontostand.</translation>
    </message>
    <message>
        <source>The total exceeds your balance when the %1 transaction fee is included.</source>
        <translation type="unfinished">Der angegebene Betrag übersteigt aufgrund der Transaktionsgebühr in Höhe von %1 Ihren Kontostand.</translation>
    </message>
    <message>
        <source>Duplicate address found: addresses should only be used once each.</source>
        <translation type="unfinished">Doppelte Adresse entdeckt: Adressen sollten jeweils nur einmal benutzt werden.</translation>
    </message>
    <message>
        <source>Transaction creation failed!</source>
        <translation type="unfinished">Transaktionserstellung fehlgeschlagen!</translation>
    </message>
    <message>
        <source>A fee higher than %1 is considered an absurdly high fee.</source>
        <translation type="unfinished">Eine höhere Gebühr als %1 wird als unsinnig hohe Gebühr angesehen.</translation>
    </message>
    <message numerus="yes">
        <source>Estimated to begin confirmation within %n block(s).</source>
        <translation type="unfinished">
<<<<<<< HEAD
            <numerusform>Beginnt voraussichtlich in %n Block mit der Bestätigung.</numerusform>
            <numerusform>Beginnt voraussichtlich in %n Blöcken mit der Bestätigung.</numerusform>
=======
            <numerusform>Voraussichtlicher Beginn der Bestätigung innerhalb von %n Block</numerusform>
            <numerusform>Voraussichtlicher Beginn der Bestätigung innerhalb von %n Blöcken</numerusform>
>>>>>>> 3116ccd7
        </translation>
    </message>
    <message>
        <source>Warning: Invalid Bitcoin address</source>
        <translation type="unfinished">Warnung: Ungültige Bitcoin-Adresse</translation>
    </message>
    <message>
        <source>Warning: Unknown change address</source>
        <translation type="unfinished">Warnung: Unbekannte Wechselgeld-Adresse</translation>
    </message>
    <message>
        <source>Confirm custom change address</source>
        <translation type="unfinished">Bestätige benutzerdefinierte Wechselgeld-Adresse</translation>
    </message>
    <message>
        <source>The address you selected for change is not part of this wallet. Any or all funds in your wallet may be sent to this address. Are you sure?</source>
        <translation type="unfinished">Die ausgewählte Wechselgeld-Adresse ist nicht Bestandteil dieses Wallets. Einige oder alle Mittel aus Ihrem Wallet könnten an diese Adresse gesendet werden. Wollen Sie das wirklich?</translation>
    </message>
    <message>
        <source>(no label)</source>
        <translation type="unfinished">(keine Bezeichnung)</translation>
    </message>
</context>
<context>
    <name>SendCoinsEntry</name>
    <message>
        <source>A&amp;mount:</source>
        <translation type="unfinished">Betra&amp;g:</translation>
    </message>
    <message>
        <source>Pay &amp;To:</source>
        <translation type="unfinished">E&amp;mpfänger:</translation>
    </message>
    <message>
        <source>&amp;Label:</source>
        <translation type="unfinished">&amp;Bezeichnung:</translation>
    </message>
    <message>
        <source>Choose previously used address</source>
        <translation type="unfinished">Bereits verwendete Adresse auswählen</translation>
    </message>
    <message>
        <source>The Bitcoin address to send the payment to</source>
        <translation type="unfinished">Die Zahlungsadresse der Überweisung</translation>
    </message>
    <message>
        <source>Paste address from clipboard</source>
        <translation type="unfinished">Adresse aus der Zwischenablage einfügen</translation>
    </message>
    <message>
        <source>Remove this entry</source>
        <translation type="unfinished">Diesen Eintrag entfernen</translation>
    </message>
    <message>
        <source>The amount to send in the selected unit</source>
        <translation type="unfinished">Zu sendender Betrag in der ausgewählten Einheit</translation>
    </message>
    <message>
        <source>The fee will be deducted from the amount being sent. The recipient will receive less bitcoins than you enter in the amount field. If multiple recipients are selected, the fee is split equally.</source>
        <translation type="unfinished">Die Gebühr wird vom zu überweisenden Betrag abgezogen. Der Empfänger wird also weniger Bitcoins erhalten, als Sie im Betrags-Feld eingegeben haben. Falls mehrere Empfänger ausgewählt wurden, wird die Gebühr gleichmäßig verteilt.</translation>
    </message>
    <message>
        <source>S&amp;ubtract fee from amount</source>
        <translation type="unfinished">Gebühr vom Betrag ab&amp;ziehen</translation>
    </message>
    <message>
        <source>Use available balance</source>
        <translation type="unfinished">Benutze verfügbaren Kontostand</translation>
    </message>
    <message>
        <source>Message:</source>
        <translation type="unfinished">Nachricht:</translation>
    </message>
    <message>
        <source>Enter a label for this address to add it to the list of used addresses</source>
        <translation type="unfinished">Adressbezeichnung eingeben, die dann zusammen mit der Adresse der Liste bereits verwendeter Adressen hinzugefügt wird.</translation>
    </message>
    <message>
        <source>A message that was attached to the bitcoin: URI which will be stored with the transaction for your reference. Note: This message will not be sent over the Bitcoin network.</source>
        <translation type="unfinished">Eine an die "bitcoin:"-URI angefügte Nachricht, die zusammen mit der Transaktion gespeichert wird. Hinweis: Diese Nachricht wird nicht über das Bitcoin-Netzwerk gesendet.</translation>
    </message>
</context>
<context>
    <name>SendConfirmationDialog</name>
    <message>
        <source>Send</source>
        <translation type="unfinished">Senden</translation>
    </message>
    <message>
        <source>Create Unsigned</source>
        <translation type="unfinished">Unsigniert erstellen</translation>
    </message>
</context>
<context>
    <name>SignVerifyMessageDialog</name>
    <message>
        <source>Signatures - Sign / Verify a Message</source>
        <translation type="unfinished">Signaturen - eine Nachricht signieren / verifizieren</translation>
    </message>
    <message>
        <source>&amp;Sign Message</source>
        <translation type="unfinished">Nachricht &amp;signieren</translation>
    </message>
    <message>
        <source>You can sign messages/agreements with your addresses to prove you can receive bitcoins sent to them. Be careful not to sign anything vague or random, as phishing attacks may try to trick you into signing your identity over to them. Only sign fully-detailed statements you agree to.</source>
        <translation type="unfinished">Sie können Nachrichten/Vereinbarungen mit Hilfe Ihrer Adressen signieren, um zu beweisen, dass Sie Bitcoins empfangen können, die an diese Adressen überwiesen werden. Seien Sie vorsichtig und signieren Sie nichts Vages oder Willkürliches, um Ihre Indentität vor Phishingangriffen zu schützen. Signieren Sie nur vollständig-detaillierte Aussagen, mit denen Sie auch einverstanden sind.</translation>
    </message>
    <message>
        <source>The Bitcoin address to sign the message with</source>
        <translation type="unfinished">Die Bitcoin-Adresse mit der die Nachricht signiert wird</translation>
    </message>
    <message>
        <source>Choose previously used address</source>
        <translation type="unfinished">Bereits verwendete Adresse auswählen</translation>
    </message>
    <message>
        <source>Paste address from clipboard</source>
        <translation type="unfinished">Adresse aus der Zwischenablage einfügen</translation>
    </message>
    <message>
        <source>Enter the message you want to sign here</source>
        <translation type="unfinished">Zu signierende Nachricht hier eingeben</translation>
    </message>
    <message>
        <source>Signature</source>
        <translation type="unfinished">Signatur</translation>
    </message>
    <message>
        <source>Copy the current signature to the system clipboard</source>
        <translation type="unfinished">Aktuelle Signatur in die Zwischenablage kopieren</translation>
    </message>
    <message>
        <source>Sign the message to prove you own this Bitcoin address</source>
        <translation type="unfinished">Die Nachricht signieren, um den Besitz dieser Bitcoin-Adresse zu beweisen</translation>
    </message>
    <message>
        <source>Sign &amp;Message</source>
        <translation type="unfinished">&amp;Nachricht signieren</translation>
    </message>
    <message>
        <source>Reset all sign message fields</source>
        <translation type="unfinished">Alle "Nachricht signieren"-Felder zurücksetzen</translation>
    </message>
    <message>
        <source>Clear &amp;All</source>
        <translation type="unfinished">&amp;Zurücksetzen</translation>
    </message>
    <message>
        <source>&amp;Verify Message</source>
        <translation type="unfinished">Nachricht &amp;verifizieren</translation>
    </message>
    <message>
        <source>Enter the receiver's address, message (ensure you copy line breaks, spaces, tabs, etc. exactly) and signature below to verify the message. Be careful not to read more into the signature than what is in the signed message itself, to avoid being tricked by a man-in-the-middle attack. Note that this only proves the signing party receives with the address, it cannot prove sendership of any transaction!</source>
        <translation type="unfinished">Geben Sie die Zahlungsadresse des Empfängers, Nachricht (achten Sie darauf Zeilenumbrüche, Leerzeichen, Tabulatoren usw. exakt zu kopieren) und Signatur unten ein, um die Nachricht zu verifizieren. Vorsicht, interpretieren Sie nicht mehr in die Signatur hinein, als in der signierten Nachricht selber enthalten ist, um nicht von einem Man-in-the-middle-Angriff hinters Licht geführt zu werden. Beachten Sie, dass dies nur beweist, dass die signierende Partei über diese Adresse Überweisungen empfangen kann.</translation>
    </message>
    <message>
        <source>The Bitcoin address the message was signed with</source>
        <translation type="unfinished">Die Bitcoin-Adresse mit der die Nachricht signiert wurde</translation>
    </message>
    <message>
        <source>The signed message to verify</source>
        <translation type="unfinished">Die zu überprüfende signierte Nachricht</translation>
    </message>
    <message>
        <source>The signature given when the message was signed</source>
        <translation type="unfinished">Die beim Signieren der Nachricht geleistete Signatur</translation>
    </message>
    <message>
        <source>Verify the message to ensure it was signed with the specified Bitcoin address</source>
        <translation type="unfinished">Die Nachricht verifizieren, um sicherzustellen, dass diese mit der angegebenen Bitcoin-Adresse signiert wurde</translation>
    </message>
    <message>
        <source>Verify &amp;Message</source>
        <translation type="unfinished">&amp;Nachricht verifizieren</translation>
    </message>
    <message>
        <source>Reset all verify message fields</source>
        <translation type="unfinished">Alle "Nachricht verifizieren"-Felder zurücksetzen</translation>
    </message>
    <message>
        <source>Click "Sign Message" to generate signature</source>
        <translation type="unfinished">Auf "Nachricht signieren" klicken, um die Signatur zu erzeugen</translation>
    </message>
    <message>
        <source>The entered address is invalid.</source>
        <translation type="unfinished">Die eingegebene Adresse ist ungültig.</translation>
    </message>
    <message>
        <source>Please check the address and try again.</source>
        <translation type="unfinished">Bitte überprüfen Sie die Adresse und versuchen Sie es erneut.</translation>
    </message>
    <message>
        <source>The entered address does not refer to a key.</source>
        <translation type="unfinished">Die eingegebene Adresse verweist nicht auf einen Schlüssel.</translation>
    </message>
    <message>
        <source>Wallet unlock was cancelled.</source>
        <translation type="unfinished">Wallet-Entsperrung wurde abgebrochen.</translation>
    </message>
    <message>
        <source>No error</source>
        <translation type="unfinished">Kein Fehler</translation>
    </message>
    <message>
        <source>Private key for the entered address is not available.</source>
        <translation type="unfinished">Privater Schlüssel zur eingegebenen Adresse ist nicht verfügbar.</translation>
    </message>
    <message>
        <source>Message signing failed.</source>
        <translation type="unfinished">Signierung der Nachricht fehlgeschlagen.</translation>
    </message>
    <message>
        <source>Message signed.</source>
        <translation type="unfinished">Nachricht signiert.</translation>
    </message>
    <message>
        <source>The signature could not be decoded.</source>
        <translation type="unfinished">Die Signatur konnte nicht dekodiert werden.</translation>
    </message>
    <message>
        <source>Please check the signature and try again.</source>
        <translation type="unfinished">Bitte überprüfen Sie die Signatur und versuchen Sie es erneut.</translation>
    </message>
    <message>
        <source>The signature did not match the message digest.</source>
        <translation type="unfinished">Die Signatur entspricht nicht dem "Message Digest".</translation>
    </message>
    <message>
        <source>Message verification failed.</source>
        <translation type="unfinished">Verifizierung der Nachricht fehlgeschlagen.</translation>
    </message>
    <message>
        <source>Message verified.</source>
        <translation type="unfinished">Nachricht verifiziert.</translation>
    </message>
</context>
<context>
    <name>SplashScreen</name>
    <message>
        <source>(press q to shutdown and continue later)</source>
        <translation type="unfinished">(drücke q, um herunterzufahren und später fortzuführen)</translation>
    </message>
    <message>
        <source>press q to shutdown</source>
        <translation type="unfinished">q zum Herunterfahren drücken</translation>
    </message>
</context>
<context>
    <name>TransactionDesc</name>
    <message>
        <source>conflicted with a transaction with %1 confirmations</source>
        <extracomment>Text explaining the current status of a transaction, shown in the status field of the details window for this transaction. This status represents an unconfirmed transaction that conflicts with a confirmed transaction.</extracomment>
        <translation type="unfinished">steht im Konflikt mit einer Transaktion mit %1 Bestätigungen</translation>
    </message>
    <message>
        <source>0/unconfirmed, in memory pool</source>
        <extracomment>Text explaining the current status of a transaction, shown in the status field of the details window for this transaction. This status represents an unconfirmed transaction that is in the memory pool.</extracomment>
        <translation type="unfinished">0/unbestätigt, nicht im Speicherpool</translation>
    </message>
    <message>
        <source>0/unconfirmed, not in memory pool</source>
        <extracomment>Text explaining the current status of a transaction, shown in the status field of the details window for this transaction. This status represents an unconfirmed transaction that is not in the memory pool.</extracomment>
        <translation type="unfinished">0/unbestätigt, nicht im Speicherpool</translation>
    </message>
    <message>
        <source>abandoned</source>
        <extracomment>Text explaining the current status of a transaction, shown in the status field of the details window for this transaction. This status represents an abandoned transaction.</extracomment>
        <translation type="unfinished">eingestellt</translation>
    </message>
    <message>
        <source>%1/unconfirmed</source>
        <extracomment>Text explaining the current status of a transaction, shown in the status field of the details window for this transaction. This status represents a transaction confirmed in at least one block, but less than 6 blocks.</extracomment>
        <translation type="unfinished">%1/unbestätigt</translation>
    </message>
    <message>
        <source>%1 confirmations</source>
        <extracomment>Text explaining the current status of a transaction, shown in the status field of the details window for this transaction. This status represents a transaction confirmed in 6 or more blocks.</extracomment>
        <translation type="unfinished">%1 Bestätigungen</translation>
    </message>
    <message>
        <source>Date</source>
        <translation type="unfinished">Datum</translation>
    </message>
    <message>
        <source>Source</source>
        <translation type="unfinished">Quelle</translation>
    </message>
    <message>
        <source>Generated</source>
        <translation type="unfinished">Erzeugt</translation>
    </message>
    <message>
        <source>From</source>
        <translation type="unfinished">Von</translation>
    </message>
    <message>
        <source>unknown</source>
        <translation type="unfinished">unbekannt</translation>
    </message>
    <message>
        <source>To</source>
        <translation type="unfinished">An</translation>
    </message>
    <message>
        <source>own address</source>
        <translation type="unfinished">eigene Adresse</translation>
    </message>
    <message>
        <source>watch-only</source>
        <translation type="unfinished">Nur beobachten</translation>
    </message>
    <message>
        <source>label</source>
        <translation type="unfinished">Bezeichnung</translation>
    </message>
    <message>
        <source>Credit</source>
        <translation type="unfinished">Gutschrift</translation>
    </message>
    <message numerus="yes">
        <source>matures in %n more block(s)</source>
        <translation type="unfinished">
            <numerusform>reift noch %n weiteren Block</numerusform>
<<<<<<< HEAD
            <numerusform>reift noch %n weitere Blöcke.</numerusform>
=======
            <numerusform>reift noch %n weitere Blöcken</numerusform>
>>>>>>> 3116ccd7
        </translation>
    </message>
    <message>
        <source>not accepted</source>
        <translation type="unfinished">nicht angenommen</translation>
    </message>
    <message>
        <source>Debit</source>
        <translation type="unfinished">Belastung</translation>
    </message>
    <message>
        <source>Total debit</source>
        <translation type="unfinished">Gesamtbelastung</translation>
    </message>
    <message>
        <source>Total credit</source>
        <translation type="unfinished">Gesamtgutschrift</translation>
    </message>
    <message>
        <source>Transaction fee</source>
        <translation type="unfinished">Transaktionsgebühr</translation>
    </message>
    <message>
        <source>Net amount</source>
        <translation type="unfinished">Nettobetrag</translation>
    </message>
    <message>
        <source>Message</source>
        <translation type="unfinished">Nachricht</translation>
    </message>
    <message>
        <source>Comment</source>
        <translation type="unfinished">Kommentar</translation>
    </message>
    <message>
        <source>Transaction ID</source>
        <translation type="unfinished">Transaktionskennung</translation>
    </message>
    <message>
        <source>Transaction total size</source>
        <translation type="unfinished">Gesamte Transaktionsgröße</translation>
    </message>
    <message>
        <source>Transaction virtual size</source>
        <translation type="unfinished">Virtuelle Größe der Transaktion</translation>
    </message>
    <message>
        <source>Output index</source>
        <translation type="unfinished">Ausgabeindex</translation>
    </message>
    <message>
        <source> (Certificate was not verified)</source>
        <translation type="unfinished">(Zertifikat wurde nicht verifiziert)</translation>
    </message>
    <message>
        <source>Merchant</source>
        <translation type="unfinished">Händler</translation>
    </message>
    <message>
        <source>Generated coins must mature %1 blocks before they can be spent. When you generated this block, it was broadcast to the network to be added to the block chain. If it fails to get into the chain, its state will change to "not accepted" and it won't be spendable. This may occasionally happen if another node generates a block within a few seconds of yours.</source>
        <translation type="unfinished">Erzeugte Bitcoins müssen %1 Blöcke lang reifen, bevor sie ausgegeben werden können. Als Sie diesen Block erzeugten, wurde er an das Netzwerk übertragen, um ihn der Blockchain hinzuzufügen. Falls dies fehlschlägt wird der Status in "nicht angenommen" geändert und Sie werden keine Bitcoins gutgeschrieben bekommen. Das kann gelegentlich passieren, wenn ein anderer Knoten einen Block fast zeitgleich erzeugt.</translation>
    </message>
    <message>
        <source>Debug information</source>
        <translation type="unfinished">Debug-Informationen</translation>
    </message>
    <message>
        <source>Transaction</source>
        <translation type="unfinished">Transaktion</translation>
    </message>
    <message>
        <source>Inputs</source>
        <translation type="unfinished">Eingaben</translation>
    </message>
    <message>
        <source>Amount</source>
        <translation type="unfinished">Betrag</translation>
    </message>
    <message>
        <source>true</source>
        <translation type="unfinished">wahr</translation>
    </message>
    <message>
        <source>false</source>
        <translation type="unfinished">falsch</translation>
    </message>
</context>
<context>
    <name>TransactionDescDialog</name>
    <message>
        <source>This pane shows a detailed description of the transaction</source>
        <translation type="unfinished">Dieser Bereich zeigt eine detaillierte Beschreibung der Transaktion an</translation>
    </message>
    <message>
        <source>Details for %1</source>
        <translation type="unfinished">Details für %1</translation>
    </message>
</context>
<context>
    <name>TransactionTableModel</name>
    <message>
        <source>Date</source>
        <translation type="unfinished">Datum</translation>
    </message>
    <message>
        <source>Type</source>
        <translation type="unfinished">Typ</translation>
    </message>
    <message>
        <source>Label</source>
        <translation type="unfinished">Bezeichnung</translation>
    </message>
    <message>
        <source>Unconfirmed</source>
        <translation type="unfinished">Unbestätigt</translation>
    </message>
    <message>
        <source>Abandoned</source>
        <translation type="unfinished">Eingestellt</translation>
    </message>
    <message>
        <source>Confirming (%1 of %2 recommended confirmations)</source>
        <translation type="unfinished">Wird bestätigt (%1 von %2 empfohlenen Bestätigungen)</translation>
    </message>
    <message>
        <source>Confirmed (%1 confirmations)</source>
        <translation type="unfinished">Bestätigt (%1 Bestätigungen)</translation>
    </message>
    <message>
        <source>Conflicted</source>
        <translation type="unfinished">in Konflikt stehend</translation>
    </message>
    <message>
        <source>Immature (%1 confirmations, will be available after %2)</source>
        <translation type="unfinished">Unreif (%1 Bestätigungen, wird verfügbar sein nach %2)</translation>
    </message>
    <message>
        <source>Generated but not accepted</source>
        <translation type="unfinished">Generiert, aber nicht akzeptiert</translation>
    </message>
    <message>
        <source>Received with</source>
        <translation type="unfinished">Empfangen über</translation>
    </message>
    <message>
        <source>Received from</source>
        <translation type="unfinished">Empfangen von</translation>
    </message>
    <message>
        <source>Sent to</source>
        <translation type="unfinished">Überwiesen an</translation>
    </message>
    <message>
        <source>Payment to yourself</source>
        <translation type="unfinished">Eigenüberweisung</translation>
    </message>
    <message>
        <source>Mined</source>
        <translation type="unfinished">Erarbeitet</translation>
    </message>
    <message>
        <source>watch-only</source>
        <translation type="unfinished">Nur beobachten</translation>
    </message>
    <message>
        <source>(n/a)</source>
        <translation type="unfinished">(k.A.)</translation>
    </message>
    <message>
        <source>(no label)</source>
        <translation type="unfinished">(keine Bezeichnung)</translation>
    </message>
    <message>
        <source>Transaction status. Hover over this field to show number of confirmations.</source>
        <translation type="unfinished">Transaktionsstatus. Fahren Sie mit der Maus über dieses Feld, um die Anzahl der Bestätigungen zu sehen.</translation>
    </message>
    <message>
        <source>Date and time that the transaction was received.</source>
        <translation type="unfinished">Datum und Zeit als die Transaktion empfangen wurde.</translation>
    </message>
    <message>
        <source>Type of transaction.</source>
        <translation type="unfinished">Art der Transaktion</translation>
    </message>
    <message>
        <source>Whether or not a watch-only address is involved in this transaction.</source>
        <translation type="unfinished">Zeigt an, ob eine beobachtete Adresse in diese Transaktion involviert ist.</translation>
    </message>
    <message>
        <source>User-defined intent/purpose of the transaction.</source>
        <translation type="unfinished">Benutzerdefinierte Absicht bzw. Verwendungszweck der Transaktion</translation>
    </message>
    <message>
        <source>Amount removed from or added to balance.</source>
        <translation type="unfinished">Der Betrag, der dem Kontostand abgezogen oder hinzugefügt wurde.</translation>
    </message>
</context>
<context>
    <name>TransactionView</name>
    <message>
        <source>All</source>
        <translation type="unfinished">Alle</translation>
    </message>
    <message>
        <source>Today</source>
        <translation type="unfinished">Heute</translation>
    </message>
    <message>
        <source>This week</source>
        <translation type="unfinished">Diese Woche</translation>
    </message>
    <message>
        <source>This month</source>
        <translation type="unfinished">Diesen Monat</translation>
    </message>
    <message>
        <source>Last month</source>
        <translation type="unfinished">Letzten Monat</translation>
    </message>
    <message>
        <source>This year</source>
        <translation type="unfinished">Dieses Jahr</translation>
    </message>
    <message>
        <source>Received with</source>
        <translation type="unfinished">Empfangen über</translation>
    </message>
    <message>
        <source>Sent to</source>
        <translation type="unfinished">Überwiesen an</translation>
    </message>
    <message>
        <source>To yourself</source>
        <translation type="unfinished">Eigenüberweisung</translation>
    </message>
    <message>
        <source>Mined</source>
        <translation type="unfinished">Erarbeitet</translation>
    </message>
    <message>
        <source>Other</source>
        <translation type="unfinished">Andere</translation>
    </message>
    <message>
        <source>Enter address, transaction id, or label to search</source>
        <translation type="unfinished">Zu suchende Adresse, Transaktion oder Bezeichnung eingeben</translation>
    </message>
    <message>
        <source>Min amount</source>
        <translation type="unfinished">Mindestbetrag</translation>
    </message>
    <message>
        <source>Range…</source>
        <translation type="unfinished">Bereich…</translation>
    </message>
    <message>
        <source>&amp;Copy address</source>
        <translation type="unfinished">&amp;Adresse kopieren</translation>
    </message>
    <message>
        <source>Copy &amp;label</source>
        <translation type="unfinished">&amp;Bezeichnung kopieren</translation>
    </message>
    <message>
        <source>Copy &amp;amount</source>
        <translation type="unfinished">&amp;Betrag kopieren</translation>
    </message>
    <message>
        <source>Copy transaction &amp;ID</source>
        <translation type="unfinished">Transaktionskennung kopieren</translation>
    </message>
    <message>
        <source>Copy &amp;raw transaction</source>
        <translation type="unfinished">Rohdaten der Transaktion kopieren</translation>
    </message>
    <message>
        <source>Copy full transaction &amp;details</source>
        <translation type="unfinished">Vollständige Transaktionsdetails kopieren</translation>
    </message>
    <message>
        <source>&amp;Show transaction details</source>
        <translation type="unfinished">Transaktionsdetails &amp;anzeigen</translation>
    </message>
    <message>
        <source>Increase transaction &amp;fee</source>
        <translation type="unfinished">Transaktions&amp;gebühr erhöhen</translation>
    </message>
    <message>
        <source>A&amp;bandon transaction</source>
        <translation type="unfinished">Transaktion a&amp;bbrechen</translation>
    </message>
    <message>
        <source>&amp;Edit address label</source>
        <translation type="unfinished">Adressbezeichnung &amp;bearbeiten</translation>
    </message>
    <message>
        <source>Show in %1</source>
        <extracomment>Transactions table context menu action to show the selected transaction in a third-party block explorer. %1 is a stand-in argument for the URL of the explorer.</extracomment>
        <translation type="unfinished">Zeige in %1</translation>
    </message>
    <message>
        <source>Show in %1</source>
        <extracomment>Transactions table context menu action to show the selected transaction in a third-party block explorer. %1 is a stand-in argument for the URL of the explorer.</extracomment>
        <translation type="unfinished">Zeige in %1</translation>
    </message>
    <message>
        <source>Export Transaction History</source>
        <translation type="unfinished">Transaktionsverlauf exportieren</translation>
    </message>
    <message>
        <source>Comma separated file</source>
        <extracomment>Expanded name of the CSV file format. See: https://en.wikipedia.org/wiki/Comma-separated_values.</extracomment>
        <translation type="unfinished">Durch Komma getrennte Datei</translation>
    </message>
    <message>
        <source>Confirmed</source>
        <translation type="unfinished">Bestätigt</translation>
    </message>
    <message>
        <source>Watch-only</source>
        <translation type="unfinished">Nur beobachten</translation>
    </message>
    <message>
        <source>Date</source>
        <translation type="unfinished">Datum</translation>
    </message>
    <message>
        <source>Type</source>
        <translation type="unfinished">Typ</translation>
    </message>
    <message>
        <source>Label</source>
        <translation type="unfinished">Bezeichnung</translation>
    </message>
    <message>
        <source>Address</source>
        <translation type="unfinished">Adresse</translation>
    </message>
    <message>
        <source>Exporting Failed</source>
        <translation type="unfinished">Exportieren fehlgeschlagen</translation>
    </message>
    <message>
        <source>There was an error trying to save the transaction history to %1.</source>
        <translation type="unfinished">Beim Speichern des Transaktionsverlaufs nach %1 ist ein Fehler aufgetreten.</translation>
    </message>
    <message>
        <source>Exporting Successful</source>
        <translation type="unfinished">Exportieren erfolgreich</translation>
    </message>
    <message>
        <source>The transaction history was successfully saved to %1.</source>
        <translation type="unfinished">Speichern des Transaktionsverlaufs nach %1 war erfolgreich.</translation>
    </message>
    <message>
        <source>Range:</source>
        <translation type="unfinished">Zeitraum:</translation>
    </message>
    <message>
        <source>to</source>
        <translation type="unfinished">bis</translation>
    </message>
</context>
<context>
    <name>WalletFrame</name>
    <message>
        <source>No wallet has been loaded.
Go to File &gt; Open Wallet to load a wallet.
- OR -</source>
        <translation type="unfinished">Es wurde keine Brieftasche geladen.
Gehen Sie zu Datei &gt; Öffnen Sie die Brieftasche, um eine Brieftasche zu laden.
- ODER-</translation>
    </message>
    <message>
        <source>Create a new wallet</source>
        <translation type="unfinished">Neue Wallet erstellen</translation>
    </message>
    <message>
        <source>Error</source>
        <translation type="unfinished">Fehler</translation>
    </message>
    <message>
        <source>Unable to decode PSBT from clipboard (invalid base64)</source>
        <translation type="unfinished">Konnte PSBT aus Zwischenablage nicht entschlüsseln (ungültiges Base64)</translation>
    </message>
    <message>
        <source>Load Transaction Data</source>
        <translation type="unfinished">Lade Transaktionsdaten</translation>
    </message>
    <message>
        <source>Partially Signed Transaction (*.psbt)</source>
        <translation type="unfinished">Teilsignierte Transaktion (*.psbt)</translation>
    </message>
    <message>
        <source>PSBT file must be smaller than 100 MiB</source>
        <translation type="unfinished">PSBT-Datei muss kleiner als 100 MiB sein</translation>
    </message>
    <message>
        <source>Unable to decode PSBT</source>
        <translation type="unfinished">PSBT konnte nicht entschlüsselt werden</translation>
    </message>
</context>
<context>
    <name>WalletModel</name>
    <message>
        <source>Send Coins</source>
        <translation type="unfinished">Bitcoins überweisen</translation>
    </message>
    <message>
        <source>Fee bump error</source>
        <translation type="unfinished">Gebührenerhöhungsfehler</translation>
    </message>
    <message>
        <source>Increasing transaction fee failed</source>
        <translation type="unfinished">Erhöhung der Transaktionsgebühr fehlgeschlagen</translation>
    </message>
    <message>
        <source>Do you want to increase the fee?</source>
        <extracomment>Asks a user if they would like to manually increase the fee of a transaction that has already been created.</extracomment>
        <translation type="unfinished">Möchten Sie die Gebühr erhöhen?</translation>
    </message>
    <message>
        <source>Current fee:</source>
        <translation type="unfinished">Aktuelle Gebühr:</translation>
    </message>
    <message>
        <source>Increase:</source>
        <translation type="unfinished">Erhöhung:</translation>
    </message>
    <message>
        <source>New fee:</source>
        <translation type="unfinished">Neue Gebühr:</translation>
    </message>
    <message>
        <source>Warning: This may pay the additional fee by reducing change outputs or adding inputs, when necessary. It may add a new change output if one does not already exist. These changes may potentially leak privacy.</source>
        <translation type="unfinished">Warnung: Hierdurch kann die zusätzliche Gebühr durch Verkleinerung von Wechselgeld Outputs oder nötigenfalls durch Hinzunahme weitere Inputs beglichen werden. Ein neuer Wechselgeld Output kann dabei entstehen, falls noch keiner existiert. Diese Änderungen können möglicherweise private Daten preisgeben.</translation>
    </message>
    <message>
        <source>Confirm fee bump</source>
        <translation type="unfinished">Gebührenerhöhung bestätigen</translation>
    </message>
    <message>
        <source>Can't draft transaction.</source>
        <translation type="unfinished">Kann Transaktion nicht entwerfen.</translation>
    </message>
    <message>
        <source>PSBT copied</source>
        <translation type="unfinished">PSBT kopiert</translation>
    </message>
    <message>
        <source>Can't sign transaction.</source>
        <translation type="unfinished">Signierung der Transaktion fehlgeschlagen.</translation>
    </message>
    <message>
        <source>Could not commit transaction</source>
        <translation type="unfinished">Konnte Transaktion nicht übergeben</translation>
    </message>
    <message>
        <source>Can't display address</source>
        <translation type="unfinished">Die Adresse kann nicht angezeigt werden</translation>
    </message>
    <message>
        <source>default wallet</source>
        <translation type="unfinished">Standard-Wallet</translation>
    </message>
</context>
<context>
    <name>WalletView</name>
    <message>
        <source>&amp;Export</source>
        <translation type="unfinished">&amp;Exportieren</translation>
    </message>
    <message>
        <source>Export the data in the current tab to a file</source>
        <translation type="unfinished">Daten der aktuellen Ansicht in eine Datei exportieren</translation>
    </message>
    <message>
        <source>Backup Wallet</source>
        <translation type="unfinished">Wallet sichern</translation>
    </message>
    <message>
        <source>Wallet Data</source>
        <extracomment>Name of the wallet data file format.</extracomment>
        <translation type="unfinished">Wallet-Daten</translation>
    </message>
    <message>
        <source>Backup Failed</source>
        <translation type="unfinished">Sicherung fehlgeschlagen</translation>
    </message>
    <message>
        <source>There was an error trying to save the wallet data to %1.</source>
        <translation type="unfinished">Beim Speichern der Wallet-Daten nach %1 ist ein Fehler aufgetreten.</translation>
    </message>
    <message>
        <source>Backup Successful</source>
        <translation type="unfinished">Sicherung erfolgreich</translation>
    </message>
    <message>
        <source>The wallet data was successfully saved to %1.</source>
        <translation type="unfinished">Speichern der Wallet-Daten nach %1 war erfolgreich.</translation>
    </message>
    <message>
        <source>Cancel</source>
        <translation type="unfinished">Abbrechen</translation>
    </message>
</context>
</TS><|MERGE_RESOLUTION|>--- conflicted
+++ resolved
@@ -271,20 +271,12 @@
     <message>
         <source>Do you want to reset settings to default values, or to abort without making changes?</source>
         <extracomment>Explanatory text shown on startup when the settings file cannot be read. Prompts user to make a choice between resetting or aborting.</extracomment>
-<<<<<<< HEAD
-        <translation type="unfinished">Möchten Sie die Einstellungen auf die Standardwerte zurücksetzen oder den Vorgang abbrechen, ohne Änderungen vorzunehmen?</translation>
-=======
         <translation type="unfinished">Möchten Sie Einstellungen auf Standardwerte zurücksetzen oder abbrechen, ohne Änderungen vorzunehmen?</translation>
->>>>>>> 3116ccd7
     </message>
     <message>
         <source>A fatal error occurred. Check that settings file is writable, or try running with -nosettings.</source>
         <extracomment>Explanatory text shown on startup when the settings file could not be written. Prompts user to check that we have the ability to write to the file. Explains that the user has the option of running without a settings file.</extracomment>
-<<<<<<< HEAD
-        <translation type="unfinished">Ein schwerwiegender Fehler ist aufgetreten. Prüfen Sie, ob die Einstellungsdatei beschreibbar ist, oder versuchen Sie, das Programm mit "-nosettings" auszuführen.</translation>
-=======
         <translation type="unfinished">Ein schwerwiegender Fehler ist aufgetreten. Überprüfen Sie, ob die Einstellungsdatei beschreibbar ist, oder versuchen Sie, mit -nosettings zu starten.</translation>
->>>>>>> 3116ccd7
     </message>
     <message>
         <source>Error: Specified data directory "%1" does not exist.</source>
@@ -388,61 +380,36 @@
     <message numerus="yes">
         <source>%n second(s)</source>
         <translation type="unfinished">
-<<<<<<< HEAD
-            <numerusform>%n Sekunde(n)</numerusform>
-            <numerusform>%n Sekunde(n)</numerusform>
-=======
             <numerusform>%n Sekunde</numerusform>
             <numerusform>%n Sekunden</numerusform>
->>>>>>> 3116ccd7
         </translation>
     </message>
     <message numerus="yes">
         <source>%n minute(s)</source>
         <translation type="unfinished">
-<<<<<<< HEAD
-            <numerusform>%n Minute(n)</numerusform>
-            <numerusform>%n Minute(n)</numerusform>
-=======
             <numerusform>%n Minute</numerusform>
             <numerusform>%n Minuten</numerusform>
->>>>>>> 3116ccd7
         </translation>
     </message>
     <message numerus="yes">
         <source>%n hour(s)</source>
         <translation type="unfinished">
-<<<<<<< HEAD
-            <numerusform>%nStunde(n)</numerusform>
-            <numerusform>%nStunde(n)</numerusform>
-=======
             <numerusform>%nStunde</numerusform>
             <numerusform>%nStunden</numerusform>
->>>>>>> 3116ccd7
         </translation>
     </message>
     <message numerus="yes">
         <source>%n day(s)</source>
         <translation type="unfinished">
-<<<<<<< HEAD
-            <numerusform>%nTag(e)</numerusform>
-            <numerusform>%nTag(e)</numerusform>
-=======
             <numerusform>%nTag</numerusform>
             <numerusform>%nTage</numerusform>
->>>>>>> 3116ccd7
         </translation>
     </message>
     <message numerus="yes">
         <source>%n week(s)</source>
         <translation type="unfinished">
-<<<<<<< HEAD
-            <numerusform>%n Woche(n)</numerusform>
-            <numerusform>%n Woche(n)</numerusform>
-=======
             <numerusform>%n Woche</numerusform>
             <numerusform>%n Wochen</numerusform>
->>>>>>> 3116ccd7
         </translation>
     </message>
     <message>
@@ -452,13 +419,8 @@
     <message numerus="yes">
         <source>%n year(s)</source>
         <translation type="unfinished">
-<<<<<<< HEAD
-            <numerusform>%n Jahr(e)</numerusform>
-            <numerusform>%n Jahr(e)</numerusform>
-=======
             <numerusform>%nJahr</numerusform>
             <numerusform>%nJahre</numerusform>
->>>>>>> 3116ccd7
         </translation>
     </message>
     </context>
@@ -682,10 +644,6 @@
         <translation type="unfinished">Das von einer früheren Version gestartete -txindex-Upgrade kann nicht abgeschlossen werden. Starten Sie mit der vorherigen Version neu oder führen Sie ein vollständiges -reindex aus.</translation>
     </message>
     <message>
-<<<<<<< HEAD
-        <source>%s request to listen on port %u. This port is considered "bad" and thus it is unlikely that any Bitcoin Core peers connect to it. See doc/p2p-bad-ports.md for details and a full list.</source>
-        <translation type="unfinished">%s Aufforderung, auf Port %u zu lauschen. Dieser Port wird als "schlecht" eingeschätzt und es ist daher unwahrscheinlich, dass sich Bitcoin Core Peers mit ihm verbinden. Siehe doc/p2p-bad-ports.md für Details und eine vollständige Liste.</translation>
-=======
         <source>-reindex-chainstate option is not compatible with -blockfilterindex. Please temporarily disable blockfilterindex while using -reindex-chainstate, or replace -reindex-chainstate with -reindex to fully rebuild all indexes.</source>
         <translation type="unfinished">Die Option -reindex-chainstate ist nicht mit -coinstatsindex kompatibel. Bitte deaktiviere coinstatsindex vorübergehend, während du -reindex-chainstate verwendest oder ersetze -reindex-chainstate durch -reindex, um alle Indexe vollständig neu zu erstellen.</translation>
     </message>
@@ -700,7 +658,6 @@
     <message>
         <source>Assumed-valid: last wallet synchronisation goes beyond available block data. You need to wait for the background validation chain to download more blocks.</source>
         <translation type="unfinished">Angenommen gültig: Die letzte Wallet-Synchronisation geht über die verfügbaren Blockdaten hinaus. Sie müssen warten, bis die Hintergrundvalidierungskette weitere Blöcke herunterlädt.</translation>
->>>>>>> 3116ccd7
     </message>
     <message>
         <source>Cannot provide specific connections and have addrman find outgoing connections at the same time.</source>
@@ -711,8 +668,6 @@
         <translation type="unfinished">Fehler beim Laden von %s: Externe Unterzeichner-Brieftasche wird geladen, ohne dass die Unterstützung für externe Unterzeichner kompiliert wurde</translation>
     </message>
     <message>
-<<<<<<< HEAD
-=======
         <source>Error: Address book data in wallet cannot be identified to belong to migrated wallets</source>
         <translation type="unfinished">Fehler: Adressbuchdaten im Wallet können nicht als zum migrierten Wallet gehörend identifiziert werden</translation>
     </message>
@@ -729,17 +684,10 @@
         <translation type="unfinished">Fehler: Es können keine Deskriptoren für diese Legacy-Wallet erstellt werden. Stellen Sie sicher, dass das Wallet zuerst entsperrt ist</translation>
     </message>
     <message>
->>>>>>> 3116ccd7
         <source>Failed to rename invalid peers.dat file. Please move or delete it and try again.</source>
         <translation type="unfinished">Kann ungültige Datei peers.dat nicht umbenennen. Bitte Verschieben oder Löschen und noch einmal versuchen.</translation>
     </message>
     <message>
-<<<<<<< HEAD
-        <source>Outbound connections restricted to Tor (-onlynet=onion) but the proxy for reaching the Tor network is not provided (no -proxy= and no -onion= given) or it is explicitly forbidden (-onion=0)</source>
-        <translation type="unfinished">Ausgehende Verbindungen sind eingeschränkt auf Tor (-onlynet=onion), aber der Proxy, um das Tor-Netzwerk zu erreichen ist nicht vorhanden (no -proxy= and no -onion= given) oder ausdrücklich verboten (-onion=0)</translation>
-    </message>
-    <message>
-=======
         <source>Incompatible options: -dnsseed=1 was explicitly specified, but -onlynet forbids connections to IPv4/IPv6</source>
         <translation type="unfinished">Inkompatible Optionen: -dnsseed=1 wurde explizit angegeben, aber -onlynet verbietet Verbindungen zu IPv4/IPv6</translation>
     </message>
@@ -780,7 +728,6 @@
 Die Sicherung der Wallet kann nicht wiederhergestellt werden.</translation>
     </message>
     <message>
->>>>>>> 3116ccd7
         <source>Config setting for %s only applied on %s network when in [%s] section.</source>
         <translation type="unfinished">Konfigurationseinstellungen für %s sind nur auf %s network gültig, wenn in Sektion [%s]</translation>
     </message>
@@ -1336,7 +1283,7 @@
     </message>
     <message>
         <source>Backup wallet to another location</source>
-        <translation type="unfinished">Wallet an einem anderen Ort sichern</translation>
+        <translation type="unfinished">Eine Wallet-Sicherungskopie erstellen und abspeichern</translation>
     </message>
     <message>
         <source>Change the passphrase used for wallet encryption</source>
@@ -1461,11 +1408,7 @@
     <message numerus="yes">
         <source>Processed %n block(s) of transaction history.</source>
         <translation type="unfinished">
-<<<<<<< HEAD
-            <numerusform> %n Blöcke der Transaktionshistorie verarbeitet.</numerusform>
-=======
             <numerusform> %n Block der Transaktionshistorie verarbeitet.</numerusform>
->>>>>>> 3116ccd7
             <numerusform> %n Blöcke der Transaktionshistorie verarbeitet.</numerusform>
         </translation>
     </message>
@@ -1511,11 +1454,7 @@
     </message>
     <message>
         <source>Load PSBT from &amp;clipboard…</source>
-<<<<<<< HEAD
-        <translation type="unfinished">PSBT von &amp;Zwischenablage laden...</translation>
-=======
         <translation type="unfinished">Lade PSBT aus Zwischenablage…</translation>
->>>>>>> 3116ccd7
     </message>
     <message>
         <source>Load Partially Signed Bitcoin Transaction from clipboard</source>
@@ -1633,23 +1572,14 @@
     </message>
     <message>
         <source>S&amp;how</source>
-<<<<<<< HEAD
-        <translation type="unfinished">S&amp;Wie</translation>
-=======
         <translation type="unfinished">&amp;Anzeigen</translation>
->>>>>>> 3116ccd7
     </message>
     <message numerus="yes">
         <source>%n active connection(s) to Bitcoin network.</source>
         <extracomment>A substring of the tooltip.</extracomment>
         <translation type="unfinished">
-<<<<<<< HEAD
-            <numerusform>%n aktive Verbindung zum Bitcoin-Netzwerk.</numerusform>
-            <numerusform>%n aktive Verbindungen zum Bitcoin-Netzwerk.</numerusform>
-=======
             <numerusform>%n aktive Verbindung zum Bitcoin-Netzwerk</numerusform>
             <numerusform>%n aktive Verbindung(en) zum Bitcoin-Netzwerk</numerusform>
->>>>>>> 3116ccd7
         </translation>
     </message>
     <message>
@@ -1831,10 +1761,6 @@
     <message>
         <source>Copy &amp;amount</source>
         <translation type="unfinished">&amp;Betrag kopieren</translation>
-    </message>
-    <message>
-        <source>Copy transaction &amp;ID and output index</source>
-        <translation type="unfinished">Transaktion &amp;ID und Ausgabeindex kopieren</translation>
     </message>
     <message>
         <source>Copy transaction &amp;ID and output index</source>
@@ -2200,13 +2126,8 @@
         <source>(sufficient to restore backups %n day(s) old)</source>
         <extracomment>Explanatory text on the capability of the current prune target.</extracomment>
         <translation type="unfinished">
-<<<<<<< HEAD
-            <numerusform>(ausreichend um %n Tag(e) alte Backups wiederherzustellen)</numerusform>
-            <numerusform>(ausreichend um %n Tag(e) alte Backups wiederherzustellen)</numerusform>
-=======
             <numerusform>(für Wiederherstellung ausreichende Sicherung %n Tag alt)</numerusform>
             <numerusform>(für Wiederherstellung ausreichende Sicherung %n Tage alt)</numerusform>
->>>>>>> 3116ccd7
         </translation>
     </message>
     <message>
@@ -3161,14 +3082,6 @@
     </message>
     <message>
         <source>Address Relay</source>
-<<<<<<< HEAD
-        <translation type="unfinished">Adress-Relay</translation>
-    </message>
-    <message>
-        <source>Total number of addresses processed, excluding those dropped due to rate-limiting.</source>
-        <extracomment>Tooltip text for the Addresses Processed field in the peer details area.</extracomment>
-        <translation type="unfinished">Gesamtzahl der Adressen, die wegen Ratenbeschränkung verworfen wurden.</translation>
-=======
         <extracomment>Text title for the Address Relay field in the peer details area, which displays whether we relay addresses to this peer (Yes/No).</extracomment>
         <translation type="unfinished">Adress-Relay</translation>
     </message>
@@ -3181,7 +3094,6 @@
         <source>The total number of addresses received from this peer that were dropped (not processed) due to rate-limiting.</source>
         <extracomment>Tooltip text for the Addresses Rate-Limited field in the peer details area, which displays the total number of addresses received from this peer that were dropped (not processed) due to rate-limiting.</extracomment>
         <translation type="unfinished">Die Gesamtzahl der von dieser Gegenstelle empfangenen Adressen, die aufgrund von Ratenbegrenzung verworfen (nicht verarbeitet) wurden.</translation>
->>>>>>> 3116ccd7
     </message>
     <message>
         <source>Addresses Processed</source>
@@ -3191,10 +3103,6 @@
     <message>
         <source>Addresses Rate-Limited</source>
         <extracomment>Text title for the Addresses Rate-Limited field in the peer details area, which displays the total number of addresses received from this peer that were dropped (not processed) due to rate-limiting.</extracomment>
-        <translation type="unfinished">Ratenbeschränkte Adressen</translation>
-    </message>
-    <message>
-        <source>Addresses Rate-Limited</source>
         <translation type="unfinished">Ratenbeschränkte Adressen</translation>
     </message>
     <message>
@@ -4024,13 +3932,8 @@
     <message numerus="yes">
         <source>Estimated to begin confirmation within %n block(s).</source>
         <translation type="unfinished">
-<<<<<<< HEAD
-            <numerusform>Beginnt voraussichtlich in %n Block mit der Bestätigung.</numerusform>
-            <numerusform>Beginnt voraussichtlich in %n Blöcken mit der Bestätigung.</numerusform>
-=======
             <numerusform>Voraussichtlicher Beginn der Bestätigung innerhalb von %n Block</numerusform>
             <numerusform>Voraussichtlicher Beginn der Bestätigung innerhalb von %n Blöcken</numerusform>
->>>>>>> 3116ccd7
         </translation>
     </message>
     <message>
@@ -4354,11 +4257,7 @@
         <source>matures in %n more block(s)</source>
         <translation type="unfinished">
             <numerusform>reift noch %n weiteren Block</numerusform>
-<<<<<<< HEAD
-            <numerusform>reift noch %n weitere Blöcke.</numerusform>
-=======
             <numerusform>reift noch %n weitere Blöcken</numerusform>
->>>>>>> 3116ccd7
         </translation>
     </message>
     <message>
@@ -4653,11 +4552,6 @@
     <message>
         <source>&amp;Edit address label</source>
         <translation type="unfinished">Adressbezeichnung &amp;bearbeiten</translation>
-    </message>
-    <message>
-        <source>Show in %1</source>
-        <extracomment>Transactions table context menu action to show the selected transaction in a third-party block explorer. %1 is a stand-in argument for the URL of the explorer.</extracomment>
-        <translation type="unfinished">Zeige in %1</translation>
     </message>
     <message>
         <source>Show in %1</source>
