<TS version="2.1" language="fi">
<context>
    <name>AddressBookPage</name>
    <message>
        <source>Right-click to edit address or label</source>
        <translation type="unfinished">Valitse hiiren oikealla painikkeella muokataksesi osoitetta tai nimikettä</translation>
    </message>
    <message>
        <source>Create a new address</source>
        <translation type="unfinished">Luo uusi osoite</translation>
    </message>
    <message>
        <source>&amp;New</source>
        <translation type="unfinished">&amp;Uusi</translation>
    </message>
    <message>
        <source>Copy the currently selected address to the system clipboard</source>
        <translation type="unfinished">Kopioi valittu osoite leikepöydälle</translation>
    </message>
    <message>
        <source>&amp;Copy</source>
        <translation type="unfinished">&amp;Kopioi</translation>
    </message>
    <message>
        <source>C&amp;lose</source>
        <translation type="unfinished">S&amp;ulje</translation>
    </message>
    <message>
        <source>Delete the currently selected address from the list</source>
        <translation type="unfinished">Poista valittu osoite listalta</translation>
    </message>
    <message>
        <source>Enter address or label to search</source>
        <translation type="unfinished">Anna etsittävä osoite tai tunniste</translation>
    </message>
    <message>
        <source>Export the data in the current tab to a file</source>
        <translation type="unfinished">Vie auki olevan välilehden tiedot tiedostoon</translation>
    </message>
    <message>
        <source>&amp;Export</source>
        <translation type="unfinished">&amp;Vie</translation>
    </message>
    <message>
        <source>&amp;Delete</source>
        <translation type="unfinished">&amp;Poista</translation>
    </message>
    <message>
        <source>Choose the address to send coins to</source>
        <translation type="unfinished">Valitse osoite johon kolikot lähetetään</translation>
    </message>
    <message>
        <source>Choose the address to receive coins with</source>
        <translation type="unfinished">Valitse osoite kolikoiden vastaanottamiseen</translation>
    </message>
    <message>
        <source>C&amp;hoose</source>
        <translation type="unfinished">V&amp;alitse</translation>
    </message>
    <message>
        <source>Sending addresses</source>
        <translation type="unfinished">Lähetysosoitteet</translation>
    </message>
    <message>
        <source>Receiving addresses</source>
        <translation type="unfinished">Vastaanotto-osoitteet</translation>
    </message>
    <message>
        <source>These are your Bitcoin addresses for sending payments. Always check the amount and the receiving address before sending coins.</source>
        <translation type="unfinished">Nämä ovat Bitcoin-osoitteesi maksujen lähettämistä varten. Tarkista aina määrä ja vastaanotto-osoite ennen kolikoiden lähettämistä.</translation>
    </message>
    <message>
        <source>These are your Bitcoin addresses for receiving payments. Use the 'Create new receiving address' button in the receive tab to create new addresses.
Signing is only possible with addresses of the type 'legacy'.</source>
        <translation type="unfinished">Nämä ovat Bitcoin-osoitteesi maksujen vastaanottoa varten. Käytä painiketta "Luo uusi vastaanotto-osoite" vastaanottovälilehdessä luodaksesi uusia osoitteita.
Allekirjoitus on mahdollista vain 'legacy'-tyyppisillä osoitteilla.</translation>
    </message>
    <message>
        <source>&amp;Copy Address</source>
        <translation type="unfinished">&amp;Kopioi osoite</translation>
    </message>
    <message>
        <source>Copy &amp;Label</source>
        <translation type="unfinished">Kopioi &amp;nimike</translation>
    </message>
    <message>
        <source>&amp;Edit</source>
        <translation type="unfinished">&amp;Muokkaa</translation>
    </message>
    <message>
        <source>Export Address List</source>
        <translation type="unfinished">Vie osoitelista</translation>
    </message>
    <message>
        <source>Comma separated file</source>
        <extracomment>Expanded name of the CSV file format. See: https://en.wikipedia.org/wiki/Comma-separated_values.</extracomment>
        <translation type="unfinished">Pilkulla erotettu tiedosto</translation>
    </message>
    <message>
        <source>There was an error trying to save the address list to %1. Please try again.</source>
        <extracomment>An error message. %1 is a stand-in argument for the name of the file we attempted to save to.</extracomment>
        <translation type="unfinished">Virhe tallentaessa osoitelistaa kohteeseen %1. Yritä uudelleen.</translation>
    </message>
    <message>
        <source>Exporting Failed</source>
        <translation type="unfinished">Vienti epäonnistui</translation>
    </message>
</context>
<context>
    <name>AddressTableModel</name>
    <message>
        <source>Label</source>
        <translation type="unfinished">Nimike</translation>
    </message>
    <message>
        <source>Address</source>
        <translation type="unfinished">Osoite</translation>
    </message>
    <message>
        <source>(no label)</source>
        <translation type="unfinished">(ei nimikettä)</translation>
    </message>
</context>
<context>
    <name>AskPassphraseDialog</name>
    <message>
        <source>Passphrase Dialog</source>
        <translation type="unfinished">Tunnuslauseen tekstinsyöttökenttä</translation>
    </message>
    <message>
        <source>Enter passphrase</source>
        <translation type="unfinished">Kirjoita tunnuslause</translation>
    </message>
    <message>
        <source>New passphrase</source>
        <translation type="unfinished">Uusi tunnuslause</translation>
    </message>
    <message>
        <source>Repeat new passphrase</source>
        <translation type="unfinished">Toista uusi tunnuslause</translation>
    </message>
    <message>
        <source>Show passphrase</source>
        <translation type="unfinished">Näytä salasanalause</translation>
    </message>
    <message>
        <source>Encrypt wallet</source>
        <translation type="unfinished">Salaa lompakko</translation>
    </message>
    <message>
        <source>This operation needs your wallet passphrase to unlock the wallet.</source>
        <translation type="unfinished">Tämä toiminto vaatii lompakkosi tunnuslauseen sen avaamiseksi</translation>
    </message>
    <message>
        <source>Unlock wallet</source>
        <translation type="unfinished">Avaa lompakko</translation>
    </message>
    <message>
        <source>Change passphrase</source>
        <translation type="unfinished">Vaihda salasana</translation>
    </message>
    <message>
        <source>Confirm wallet encryption</source>
        <translation type="unfinished">Vahvista lompakon salaaminen</translation>
    </message>
    <message>
        <source>Warning: If you encrypt your wallet and lose your passphrase, you will &lt;b&gt;LOSE ALL OF YOUR BITCOINS&lt;/b&gt;!</source>
        <translation type="unfinished">Varoitus: Jos salaat lompakkosi ja menetät tunnuslauseesi, &lt;b&gt;MENETÄT KAIKKI BITCOINISI&lt;/b&gt;!</translation>
    </message>
    <message>
        <source>Are you sure you wish to encrypt your wallet?</source>
        <translation type="unfinished">Oletko varma että haluat salata lompakkosi?</translation>
    </message>
    <message>
        <source>Wallet encrypted</source>
        <translation type="unfinished">Lompakko salattiin</translation>
    </message>
    <message>
        <source>Enter the new passphrase for the wallet.&lt;br/&gt;Please use a passphrase of &lt;b&gt;ten or more random characters&lt;/b&gt;, or &lt;b&gt;eight or more words&lt;/b&gt;.</source>
        <translation type="unfinished">Syötä uusi salasanalause lompakolle &lt;br/&gt;Käytä salasanalausetta, jossa on &lt;b&gt;vähintään kymmenen sattumanvaraista merkkiä tai &lt;b&gt;vähintään kahdeksan sanaa&lt;/b&gt; .</translation>
    </message>
    <message>
        <source>Enter the old passphrase and new passphrase for the wallet.</source>
        <translation type="unfinished">Syötä vanha ja uusi salasanalause lompakolle.</translation>
    </message>
    <message>
        <source>Remember that encrypting your wallet cannot fully protect your bitcoins from being stolen by malware infecting your computer.</source>
        <translation type="unfinished">Muista, että salaamalla lompakkosi et täysin pysty suojaamaan bitcoineja varkaudelta, jotka aiheutuvat koneellasi olevista haittaohjelmista.</translation>
    </message>
    <message>
        <source>Wallet to be encrypted</source>
        <translation type="unfinished">Lompakko tulee salata</translation>
    </message>
    <message>
        <source>Your wallet is about to be encrypted. </source>
        <translation type="unfinished">Lompakkosi tulee kohta salatuksi.</translation>
    </message>
    <message>
        <source>Your wallet is now encrypted. </source>
        <translation type="unfinished">Lompakkosi on nyt salattu.</translation>
    </message>
    <message>
        <source>IMPORTANT: Any previous backups you have made of your wallet file should be replaced with the newly generated, encrypted wallet file. For security reasons, previous backups of the unencrypted wallet file will become useless as soon as you start using the new, encrypted wallet.</source>
        <translation type="unfinished">TÄRKEÄÄ: Kaikki tekemäsi vanhan lompakon varmuuskopiot pitäisi korvata uusilla suojatuilla varmuuskopioilla. Turvallisuussyistä edelliset varmuuskopiot muuttuvat turhiksi, kun aloitat uuden suojatun lompakon käytön.</translation>
    </message>
    <message>
        <source>Wallet encryption failed</source>
        <translation type="unfinished">Lompakon salaaminen epäonnistui</translation>
    </message>
    <message>
        <source>Wallet encryption failed due to an internal error. Your wallet was not encrypted.</source>
        <translation type="unfinished">Lompakon salaaminen epäonnistui sisäisen virheen vuoksi. Lompakkoasi ei salattu.</translation>
    </message>
    <message>
        <source>The supplied passphrases do not match.</source>
        <translation type="unfinished">Annetut salauslauseet eivät täsmää.</translation>
    </message>
    <message>
        <source>Wallet unlock failed</source>
        <translation type="unfinished">Lompakon lukituksen avaaminen epäonnistui</translation>
    </message>
    <message>
        <source>The passphrase entered for the wallet decryption was incorrect.</source>
        <translation type="unfinished">Annettu salauslause lompakon avaamiseksi oli väärä.</translation>
    </message>
    <message>
        <source>The passphrase entered for the wallet decryption is incorrect. It contains a null character (ie - a zero byte). If the passphrase was set with a version of this software prior to 25.0, please try again with only the characters up to — but not including — the first null character. If this is successful, please set a new passphrase to avoid this issue in the future.</source>
        <translation type="unfinished">Lompakon salauksen purkamista varten syötetty salasana on virheellinen. Se sisältää nollamerkin (eli nollatavun). Jos salasana on asetettu ohjelmiston versiolla, joka on ennen versiota 25.0, yritä uudestaan vain merkkejä ensimmäiseen nollamerkkiin asti, mutta ei ensimmäistä nollamerkkiä lukuun ottamatta. Jos tämä onnistuu, aseta uusi salasana, jotta vältät tämän ongelman tulevaisuudessa.</translation>
    </message>
    <message>
        <source>Wallet passphrase was successfully changed.</source>
        <translation type="unfinished">Lompakon salasana vaihdettiin onnistuneesti.</translation>
    </message>
    <message>
        <source>Passphrase change failed</source>
        <translation type="unfinished">Salasanan vaihto epäonnistui</translation>
    </message>
    <message>
        <source>The old passphrase entered for the wallet decryption is incorrect. It contains a null character (ie - a zero byte). If the passphrase was set with a version of this software prior to 25.0, please try again with only the characters up to — but not including — the first null character.</source>
        <translation type="unfinished">Lompakon salauksen purkamista varten syötetty vanha salasana on virheellinen. Se sisältää nollamerkin (eli nollatavun). Jos salasana on asetettu ohjelmiston versiolla, joka on ennen versiota 25.0, yritä uudestaan vain merkkejä ensimmäiseen nollamerkkiin asti, mutta ei ensimmäistä nollamerkkiä lukuun ottamatta.</translation>
    </message>
    <message>
        <source>Warning: The Caps Lock key is on!</source>
        <translation type="unfinished">Varoitus: Caps Lock-painike on päällä!</translation>
    </message>
</context>
<context>
    <name>BanTableModel</name>
    <message>
        <source>IP/Netmask</source>
        <translation type="unfinished">IP/Verkon peite</translation>
    </message>
    <message>
        <source>Banned Until</source>
        <translation type="unfinished">Estetty kunnes</translation>
    </message>
</context>
<context>
    <name>BitcoinApplication</name>
    <message>
        <source>Settings file %1 might be corrupt or invalid.</source>
        <translation type="unfinished">Asetustiedosto %1 saattaa olla vioittunut tai virheellinen.</translation>
    </message>
    <message>
<<<<<<< HEAD
        <source>Runaway exception</source>
        <translation type="unfinished">Runaway poikkeus</translation>
    </message>
    <message>
=======
>>>>>>> 7da4ae1f
        <source>A fatal error occurred. %1 can no longer continue safely and will quit.</source>
        <translation type="unfinished">Peruuttamaton virhe on tapahtunut. %1 ei voi enää jatkaa turvallisesti ja sammutetaan.</translation>
    </message>
    <message>
        <source>Internal error</source>
        <translation type="unfinished">Sisäinen virhe</translation>
    </message>
    <message>
        <source>An internal error occurred. %1 will attempt to continue safely. This is an unexpected bug which can be reported as described below.</source>
        <translation type="unfinished">Tapahtui sisäinen virhe. %1 yrittää jatkaa turvallisesti. Tämä on odottamaton bugi, josta voidaan ilmoittaa alla kuvatulla tavalla.</translation>
    </message>
</context>
<context>
    <name>QObject</name>
    <message>
        <source>Do you want to reset settings to default values, or to abort without making changes?</source>
        <extracomment>Explanatory text shown on startup when the settings file cannot be read. Prompts user to make a choice between resetting or aborting.</extracomment>
        <translation type="unfinished">Haluatko palauttaa asetukset oletusarvoihin vai keskeyttää tekemättä muutoksia?</translation>
    </message>
    <message>
<<<<<<< HEAD
        <source>A fatal error occurred. Check that settings file is writable, or try running with -nosettings.</source>
        <extracomment>Explanatory text shown on startup when the settings file could not be written. Prompts user to check that we have the ability to write to the file. Explains that the user has the option of running without a settings file.</extracomment>
        <translation type="unfinished">Tapahtui kohtalokas virhe. Tarkista, että asetustiedosto on kirjoitettavissa, tai yritä suorittaa ohjelma -nosettings -asetuksilla.</translation>
    </message>
    <message>
        <source>Error: Specified data directory "%1" does not exist.</source>
        <translation type="unfinished">Virhe: Annettua data-hakemistoa "%1" ei ole olemassa.</translation>
    </message>
    <message>
        <source>Error: Cannot parse configuration file: %1.</source>
        <translation type="unfinished">Virhe: Asetustiedostoa ei voida käsitellä: %1.</translation>
    </message>
    <message>
=======
>>>>>>> 7da4ae1f
        <source>Error: %1</source>
        <translation type="unfinished">Virhe: %1</translation>
    </message>
    <message>
        <source>%1 didn't yet exit safely…</source>
        <translation type="unfinished">%1 ei vielä poistunut turvallisesti...</translation>
    </message>
    <message>
        <source>unknown</source>
        <translation type="unfinished">tuntematon</translation>
    </message>
    <message>
        <source>Amount</source>
        <translation type="unfinished">Määrä</translation>
    </message>
    <message>
        <source>Enter a Bitcoin address (e.g. %1)</source>
        <translation type="unfinished">Syötä Bitcoin-osoite (esim. %1)</translation>
    </message>
    <message>
        <source>Unroutable</source>
        <translation type="unfinished">Reitittämätön</translation>
    </message>
    <message>
        <source>Inbound</source>
        <extracomment>An inbound connection from a peer. An inbound connection is a connection initiated by a peer.</extracomment>
        <translation type="unfinished">Sisääntuleva</translation>
    </message>
    <message>
        <source>Outbound</source>
        <extracomment>An outbound connection to a peer. An outbound connection is a connection initiated by us.</extracomment>
        <translation type="unfinished">Ulosmenevä</translation>
    </message>
    <message>
        <source>Manual</source>
        <extracomment>Peer connection type established manually through one of several methods.</extracomment>
        <translation type="unfinished">Manuaali</translation>
    </message>
    <message>
        <source>Address Fetch</source>
        <extracomment>Short-lived peer connection type that solicits known addresses from a peer.</extracomment>
        <translation type="unfinished">Osoitteen haku</translation>
    </message>
    <message>
        <source>None</source>
        <translation type="unfinished">Ei yhtään</translation>
    </message>
    <message>
        <source>N/A</source>
        <translation type="unfinished">Ei saatavilla</translation>
    </message>
    <message numerus="yes">
        <source>%n second(s)</source>
        <translation type="unfinished">
            <numerusform>%n sekunti</numerusform>
            <numerusform>%n sekuntia</numerusform>
        </translation>
    </message>
    <message numerus="yes">
        <source>%n minute(s)</source>
        <translation type="unfinished">
            <numerusform>%n minuutti</numerusform>
            <numerusform>%n minuuttia</numerusform>
        </translation>
    </message>
    <message numerus="yes">
        <source>%n hour(s)</source>
        <translation type="unfinished">
            <numerusform>%n tunti</numerusform>
            <numerusform>%n tuntia</numerusform>
        </translation>
    </message>
    <message numerus="yes">
        <source>%n day(s)</source>
        <translation type="unfinished">
            <numerusform>%n päivä</numerusform>
            <numerusform>%n päivää</numerusform>
        </translation>
    </message>
    <message numerus="yes">
        <source>%n week(s)</source>
        <translation type="unfinished">
            <numerusform>%n viikko</numerusform>
            <numerusform>%n viikkoa</numerusform>
        </translation>
    </message>
    <message>
        <source>%1 and %2</source>
        <translation type="unfinished">%1 ja %2</translation>
    </message>
    <message numerus="yes">
        <source>%n year(s)</source>
        <translation type="unfinished">
            <numerusform>%n vuosi</numerusform>
            <numerusform>%n vuotta</numerusform>
        </translation>
    </message>
    </context>
<context>
    <name>BitcoinGUI</name>
    <message>
        <source>&amp;Overview</source>
        <translation type="unfinished">&amp;Yleisnäkymä</translation>
    </message>
    <message>
        <source>Show general overview of wallet</source>
        <translation type="unfinished">Lompakon tilanteen yleiskatsaus</translation>
    </message>
    <message>
        <source>&amp;Transactions</source>
        <translation type="unfinished">&amp;Rahansiirrot</translation>
    </message>
    <message>
        <source>Browse transaction history</source>
        <translation type="unfinished">Selaa rahansiirtohistoriaa</translation>
    </message>
    <message>
        <source>E&amp;xit</source>
        <translation type="unfinished">L&amp;opeta</translation>
    </message>
    <message>
        <source>Quit application</source>
        <translation type="unfinished">Sulje ohjelma</translation>
    </message>
    <message>
        <source>&amp;About %1</source>
        <translation type="unfinished">&amp;Tietoja %1</translation>
    </message>
    <message>
        <source>Show information about %1</source>
        <translation type="unfinished">Näytä tietoa aiheesta %1</translation>
    </message>
    <message>
        <source>About &amp;Qt</source>
        <translation type="unfinished">Tietoja &amp;Qt</translation>
    </message>
    <message>
        <source>Show information about Qt</source>
        <translation type="unfinished">Näytä tietoja Qt:ta</translation>
    </message>
    <message>
<<<<<<< HEAD
        <source>Fee estimation failed. Fallbackfee is disabled. Wait a few blocks or enable -fallbackfee.</source>
        <translation type="unfinished">Siirtomaksun arviointi epäonnistui. Odota muutama lohko tai käytä -fallbackfee -valintaa..</translation>
=======
        <source>Modify configuration options for %1</source>
        <translation type="unfinished">Muuta kohteen %1 kokoonpanoasetuksia</translation>
    </message>
    <message>
        <source>Create a new wallet</source>
        <translation type="unfinished">Luo uusi lompakko</translation>
>>>>>>> 7da4ae1f
    </message>
    <message>
        <source>&amp;Minimize</source>
        <translation type="unfinished">&amp;Pienennä</translation>
    </message>
    <message>
        <source>Wallet:</source>
        <translation type="unfinished">Lompakko:</translation>
    </message>
    <message>
        <source>Network activity disabled.</source>
        <extracomment>A substring of the tooltip.</extracomment>
        <translation type="unfinished">Verkkoyhteysmittari pois käytöstä</translation>
    </message>
    <message>
        <source>Proxy is &lt;b&gt;enabled&lt;/b&gt;: %1</source>
        <translation type="unfinished">Välipalvelin on &lt;b&gt;käytössä&lt;/b&gt;: %1</translation>
    </message>
    <message>
        <source>Send coins to a Bitcoin address</source>
        <translation type="unfinished">Lähetä kolikoita Bitcoin-osoitteeseen</translation>
    </message>
    <message>
        <source>Backup wallet to another location</source>
        <translation type="unfinished">Varmuuskopioi lompakko toiseen sijaintiin</translation>
    </message>
    <message>
<<<<<<< HEAD
        <source>SQLiteDatabase: Unknown sqlite wallet schema version %d. Only version %d is supported</source>
        <translation type="unfinished">SQLiteDatabase: Tuntematon sqlite-lompakkokaavioversio %d. Vain versiota %d tuetaan</translation>
    </message>
    <message>
        <source>The block database contains a block which appears to be from the future. This may be due to your computer's date and time being set incorrectly. Only rebuild the block database if you are sure that your computer's date and time are correct</source>
        <translation type="unfinished">Lohkotietokanta sisältää lohkon, joka vaikuttaa olevan tulevaisuudesta. Tämä saattaa johtua tietokoneesi virheellisesti asetetuista aika-asetuksista. Rakenna lohkotietokanta uudelleen vain jos olet varma, että tietokoneesi päivämäärä ja aika ovat oikein.</translation>
=======
        <source>Change the passphrase used for wallet encryption</source>
        <translation type="unfinished">Vaihda lompakon salaukseen käytettävä tunnuslause</translation>
>>>>>>> 7da4ae1f
    </message>
    <message>
        <source>&amp;Send</source>
        <translation type="unfinished">&amp;Lähetä</translation>
    </message>
    <message>
        <source>&amp;Receive</source>
        <translation type="unfinished">&amp;Vastaanota</translation>
    </message>
    <message>
        <source>&amp;Options…</source>
        <translation type="unfinished">&amp;Asetukset...</translation>
    </message>
    <message>
        <source>&amp;Encrypt Wallet…</source>
        <translation type="unfinished">&amp;Salaa lompakko...</translation>
    </message>
    <message>
        <source>Encrypt the private keys that belong to your wallet</source>
        <translation type="unfinished">Suojaa yksityiset avaimet, jotka kuuluvat lompakkoosi</translation>
    </message>
    <message>
        <source>&amp;Backup Wallet…</source>
        <translation type="unfinished">&amp;Varmuuskopioi lompakko...</translation>
    </message>
    <message>
        <source>&amp;Change Passphrase…</source>
        <translation type="unfinished">&amp;Vaihda salalauseke...</translation>
    </message>
    <message>
        <source>Sign &amp;message…</source>
        <translation type="unfinished">Allekirjoita &amp;viesti...</translation>
    </message>
    <message>
        <source>Sign messages with your Bitcoin addresses to prove you own them</source>
        <translation type="unfinished">Allekirjoita viestisi omalla Bitcoin -osoitteellasi todistaaksesi, että omistat ne</translation>
    </message>
    <message>
        <source>&amp;Verify message…</source>
        <translation type="unfinished">&amp;Varmenna viesti...</translation>
    </message>
    <message>
        <source>Verify messages to ensure they were signed with specified Bitcoin addresses</source>
        <translation type="unfinished">Varmista, että viestisi on allekirjoitettu määritetyllä Bitcoin -osoitteella</translation>
    </message>
    <message>
        <source>&amp;Load PSBT from file…</source>
        <translation type="unfinished">&amp;Lataa PSBT tiedostosta...</translation>
    </message>
    <message>
        <source>Open &amp;URI…</source>
        <translation type="unfinished">Avaa &amp;URL...</translation>
    </message>
    <message>
        <source>Close Wallet…</source>
        <translation type="unfinished">Sulje lompakko...</translation>
    </message>
    <message>
        <source>Create Wallet…</source>
        <translation type="unfinished">Luo lompakko...</translation>
    </message>
    <message>
        <source>Close All Wallets…</source>
        <translation type="unfinished">Sulje kaikki lompakot...</translation>
    </message>
    <message>
        <source>&amp;File</source>
        <translation type="unfinished">&amp;Tiedosto</translation>
    </message>
    <message>
        <source>&amp;Settings</source>
        <translation type="unfinished">&amp;Asetukset</translation>
    </message>
    <message>
        <source>&amp;Help</source>
        <translation type="unfinished">&amp;Apua</translation>
    </message>
    <message>
        <source>Tabs toolbar</source>
        <translation type="unfinished">Välilehtipalkki</translation>
    </message>
    <message>
        <source>Syncing Headers (%1%)…</source>
        <translation type="unfinished">Synkronoi järjestysnumeroita (%1%)...</translation>
    </message>
    <message>
        <source>Synchronizing with network…</source>
        <translation type="unfinished">Synkronointi verkon kanssa...</translation>
    </message>
    <message>
        <source>Indexing blocks on disk…</source>
        <translation type="unfinished">Lohkojen indeksointi levyllä...</translation>
    </message>
    <message>
        <source>Processing blocks on disk…</source>
        <translation type="unfinished">Lohkojen käsittely levyllä...</translation>
    </message>
    <message>
        <source>Connecting to peers…</source>
        <translation type="unfinished">Yhdistetään vertaisiin...</translation>
    </message>
    <message>
        <source>Request payments (generates QR codes and bitcoin: URIs)</source>
        <translation type="unfinished">Pyydä maksuja (Luo QR koodit ja bitcoin: URIt)</translation>
    </message>
    <message>
        <source>Show the list of used sending addresses and labels</source>
        <translation type="unfinished">Näytä lähettämiseen käytettyjen osoitteiden ja nimien lista</translation>
    </message>
    <message>
        <source>Show the list of used receiving addresses and labels</source>
        <translation type="unfinished">Näytä vastaanottamiseen käytettyjen osoitteiden ja nimien lista</translation>
    </message>
    <message>
        <source>&amp;Command-line options</source>
        <translation type="unfinished">&amp;Komentorivin valinnat</translation>
    </message>
    <message numerus="yes">
        <source>Processed %n block(s) of transaction history.</source>
        <translation type="unfinished">
            <numerusform>Käsitelty %n lohko rahansiirtohistoriasta.</numerusform>
            <numerusform>Käsitelty %n lohkoa rahansiirtohistoriasta.</numerusform>
        </translation>
    </message>
    <message>
        <source>%1 behind</source>
        <translation type="unfinished">%1 jäljessä</translation>
    </message>
    <message>
        <source>Catching up…</source>
        <translation type="unfinished">Jäljellä...</translation>
    </message>
    <message>
        <source>Last received block was generated %1 ago.</source>
        <translation type="unfinished">Viimeisin vastaanotettu lohko tuotettu %1.</translation>
    </message>
    <message>
        <source>Transactions after this will not yet be visible.</source>
        <translation type="unfinished">Tämän jälkeiset rahansiirrot eivät ole vielä näkyvissä.</translation>
    </message>
    <message>
        <source>Error</source>
        <translation type="unfinished">Virhe</translation>
    </message>
    <message>
        <source>Warning</source>
        <translation type="unfinished">Varoitus</translation>
    </message>
    <message>
        <source>Information</source>
        <translation type="unfinished">Tietoa</translation>
    </message>
    <message>
<<<<<<< HEAD
        <source>Error: Couldn't create cursor into database</source>
        <translation type="unfinished">Virhe: Tietokantaan ei voitu luoda kursoria.</translation>
=======
        <source>Up to date</source>
        <translation type="unfinished">Rahansiirtohistoria on ajan tasalla</translation>
    </message>
    <message>
        <source>Load Partially Signed Bitcoin Transaction</source>
        <translation type="unfinished">Lataa osittain allekirjoitettu bitcoin-siirtotapahtuma</translation>
>>>>>>> 7da4ae1f
    </message>
    <message>
        <source>Load Partially Signed Bitcoin Transaction from clipboard</source>
        <translation type="unfinished">Lataa osittain allekirjoitettu bitcoin-siirtotapahtuma leikepöydältä</translation>
    </message>
    <message>
        <source>Node window</source>
        <translation type="unfinished">Solmu ikkuna</translation>
    </message>
    <message>
        <source>Open node debugging and diagnostic console</source>
        <translation type="unfinished">Avaa solmun diagnostiikka- ja vianmäärityskonsoli </translation>
    </message>
    <message>
        <source>&amp;Sending addresses</source>
        <translation type="unfinished">&amp;Lähetysosoitteet</translation>
    </message>
    <message>
        <source>&amp;Receiving addresses</source>
        <translation type="unfinished">&amp;Vastaanotto-osoitteet</translation>
    </message>
    <message>
        <source>Open a bitcoin: URI</source>
        <translation type="unfinished">Avaa bitcoin: URI</translation>
    </message>
    <message>
        <source>Open Wallet</source>
        <translation type="unfinished">Avaa lompakko</translation>
    </message>
    <message>
        <source>Open a wallet</source>
        <translation type="unfinished">Avaa lompakko</translation>
    </message>
    <message>
        <source>Close wallet</source>
        <translation type="unfinished">Sulje lompakko</translation>
    </message>
    <message>
        <source>Restore Wallet…</source>
        <extracomment>Name of the menu item that restores wallet from a backup file.</extracomment>
        <translation type="unfinished">Palauta lompakko...</translation>
    </message>
    <message>
        <source>Restore a wallet from a backup file</source>
        <extracomment>Status tip for Restore Wallet menu item</extracomment>
        <translation type="unfinished">Palauta lompakko varmuuskopiotiedostosta</translation>
    </message>
    <message>
        <source>Close all wallets</source>
        <translation type="unfinished">Sulje kaikki lompakot</translation>
    </message>
    <message>
        <source>Show the %1 help message to get a list with possible Bitcoin command-line options</source>
        <translation type="unfinished">Näytä %1 ohjeet saadaksesi listan mahdollisista Bitcoinin komentorivivalinnoista</translation>
    </message>
    <message>
        <source>&amp;Mask values</source>
        <translation type="unfinished">&amp;Naamioi arvot</translation>
    </message>
    <message>
        <source>Mask the values in the Overview tab</source>
        <translation type="unfinished">Naamioi arvot Yhteenveto-välilehdessä</translation>
    </message>
    <message>
        <source>default wallet</source>
        <translation type="unfinished">oletuslompakko</translation>
    </message>
    <message>
<<<<<<< HEAD
        <source>Invalid P2P permission: '%s'</source>
        <translation type="unfinished">Virheellinen P2P-lupa: '%s'</translation>
    </message>
    <message>
        <source>Invalid amount for -%s=&lt;amount&gt;: '%s'</source>
        <translation type="unfinished">Virheellinen määrä -%s=&lt;amount&gt;: '%s'</translation>
=======
        <source>No wallets available</source>
        <translation type="unfinished">Lompakoita ei ole saatavilla</translation>
>>>>>>> 7da4ae1f
    </message>
    <message>
        <source>Wallet Data</source>
        <extracomment>Name of the wallet data file format.</extracomment>
        <translation type="unfinished">Lompakkotiedot</translation>
    </message>
    <message>
        <source>Load Wallet Backup</source>
        <extracomment>The title for Restore Wallet File Windows</extracomment>
        <translation type="unfinished">Lataa lompakon varmuuskopio</translation>
    </message>
    <message>
        <source>Restore Wallet</source>
        <extracomment>Title of pop-up window shown when the user is attempting to restore a wallet.</extracomment>
        <translation type="unfinished">Palauta lompakko</translation>
    </message>
    <message>
        <source>Wallet Name</source>
        <extracomment>Label of the input field where the name of the wallet is entered.</extracomment>
        <translation type="unfinished">Lompakon nimi</translation>
    </message>
    <message>
        <source>&amp;Window</source>
        <translation type="unfinished">&amp;Ikkuna</translation>
    </message>
    <message>
        <source>Zoom</source>
        <translation type="unfinished">Lähennä/loitonna</translation>
    </message>
    <message>
        <source>Main Window</source>
        <translation type="unfinished">Pääikkuna</translation>
    </message>
    <message>
        <source>%1 client</source>
        <translation type="unfinished">%1-asiakas</translation>
    </message>
    <message>
        <source>&amp;Hide</source>
        <translation type="unfinished">&amp;Piilota</translation>
    </message>
    <message numerus="yes">
        <source>%n active connection(s) to Bitcoin network.</source>
        <extracomment>A substring of the tooltip.</extracomment>
        <translation type="unfinished">
            <numerusform>%n aktiivinen yhteys Bitcoin-verkkoon.</numerusform>
            <numerusform>%n aktiivista yhteyttä Bitcoin-verkkoon.</numerusform>
        </translation>
    </message>
    <message>
<<<<<<< HEAD
        <source>No addresses available</source>
        <translation type="unfinished">Osoitteita ei ole saatavilla</translation>
=======
        <source>Click for more actions.</source>
        <extracomment>A substring of the tooltip. "More actions" are available via the context menu.</extracomment>
        <translation type="unfinished">Klikkaa saadaksesi lisää toimintoja.</translation>
>>>>>>> 7da4ae1f
    </message>
    <message>
        <source>Show Peers tab</source>
        <extracomment>A context menu item. The "Peers tab" is an element of the "Node window".</extracomment>
        <translation type="unfinished">Näytä Vertaiset-välilehti</translation>
    </message>
    <message>
        <source>Disable network activity</source>
        <extracomment>A context menu item.</extracomment>
        <translation type="unfinished">Poista verkkotoiminta käytöstä</translation>
    </message>
    <message>
<<<<<<< HEAD
        <source>Prune mode is incompatible with -txindex.</source>
        <translation type="unfinished">Karsittu tila ei ole yhteensopiva -txindex:n kanssa.</translation>
=======
        <source>Enable network activity</source>
        <extracomment>A context menu item. The network activity was disabled previously.</extracomment>
        <translation type="unfinished">Ota verkkotoiminta käyttöön</translation>
    </message>
    <message>
        <source>Error: %1</source>
        <translation type="unfinished">Virhe: %1</translation>
>>>>>>> 7da4ae1f
    </message>
    <message>
        <source>Warning: %1</source>
        <translation type="unfinished">Varoitus: %1</translation>
    </message>
    <message>
        <source>Date: %1
</source>
        <translation type="unfinished">Päivämäärä: %1
</translation>
    </message>
    <message>
        <source>Amount: %1
</source>
        <translation type="unfinished">Määrä: %1
</translation>
    </message>
    <message>
        <source>Wallet: %1
</source>
        <translation type="unfinished">Lompakko: %1
</translation>
    </message>
    <message>
        <source>Type: %1
</source>
        <translation type="unfinished">Tyyppi: %1
</translation>
    </message>
    <message>
        <source>Label: %1
</source>
        <translation type="unfinished">Nimike: %1
</translation>
    </message>
    <message>
        <source>Address: %1
</source>
        <translation type="unfinished">Osoite: %1
</translation>
    </message>
    <message>
        <source>Sent transaction</source>
        <translation type="unfinished">Lähetetyt rahansiirrot</translation>
    </message>
    <message>
<<<<<<< HEAD
        <source>Section [%s] is not recognized.</source>
        <translation type="unfinished">Kohtaa [%s] ei tunnisteta.</translation>
    </message>
    <message>
        <source>Signing transaction failed</source>
        <translation type="unfinished">Siirron vahvistus epäonnistui</translation>
=======
        <source>Incoming transaction</source>
        <translation type="unfinished">Saapuva rahansiirto</translation>
>>>>>>> 7da4ae1f
    </message>
    <message>
        <source>HD key generation is &lt;b&gt;enabled&lt;/b&gt;</source>
        <translation type="unfinished">HD avaimen generointi on &lt;b&gt;päällä&lt;/b&gt;</translation>
    </message>
    <message>
        <source>HD key generation is &lt;b&gt;disabled&lt;/b&gt;</source>
        <translation type="unfinished">HD avaimen generointi on &lt;b&gt;pois päältä&lt;/b&gt;</translation>
    </message>
    <message>
        <source>Private key &lt;b&gt;disabled&lt;/b&gt;</source>
        <translation type="unfinished">Yksityisavain &lt;b&gt;ei käytössä&lt;/b&gt;</translation>
    </message>
    <message>
        <source>Wallet is &lt;b&gt;encrypted&lt;/b&gt; and currently &lt;b&gt;unlocked&lt;/b&gt;</source>
        <translation type="unfinished">Lompakko on &lt;b&gt;salattu&lt;/b&gt; ja tällä hetkellä &lt;b&gt;avoinna&lt;/b&gt;</translation>
    </message>
    <message>
        <source>Wallet is &lt;b&gt;encrypted&lt;/b&gt; and currently &lt;b&gt;locked&lt;/b&gt;</source>
        <translation type="unfinished">Lompakko on &lt;b&gt;salattu&lt;/b&gt; ja tällä hetkellä &lt;b&gt;lukittuna&lt;/b&gt;</translation>
    </message>
    <message>
        <source>Original message:</source>
        <translation type="unfinished">Alkuperäinen viesti:</translation>
    </message>
</context>
<context>
    <name>UnitDisplayStatusBarControl</name>
    <message>
        <source>Unit to show amounts in. Click to select another unit.</source>
        <translation type="unfinished">Yksikkö jossa määrät näytetään. Klikkaa valitaksesi toisen yksikön.</translation>
    </message>
</context>
<context>
    <name>CoinControlDialog</name>
    <message>
        <source>Coin Selection</source>
        <translation type="unfinished">Kolikoiden valinta</translation>
    </message>
    <message>
        <source>Quantity:</source>
        <translation type="unfinished">Määrä:</translation>
    </message>
    <message>
        <source>Bytes:</source>
        <translation type="unfinished">Tavuja:</translation>
    </message>
    <message>
        <source>Amount:</source>
        <translation type="unfinished">Määrä:</translation>
    </message>
    <message>
        <source>Fee:</source>
        <translation type="unfinished">Palkkio:</translation>
    </message>
    <message>
        <source>Dust:</source>
        <translation type="unfinished">Tomu:</translation>
    </message>
    <message>
        <source>After Fee:</source>
        <translation type="unfinished">Palkkion jälkeen:</translation>
    </message>
    <message>
        <source>Change:</source>
        <translation type="unfinished">Vaihtoraha:</translation>
    </message>
    <message>
        <source>(un)select all</source>
        <translation type="unfinished">(epä)valitse kaikki</translation>
    </message>
    <message>
        <source>Tree mode</source>
        <translation type="unfinished">Puurakenne</translation>
    </message>
    <message>
        <source>List mode</source>
        <translation type="unfinished">Listarakenne</translation>
    </message>
    <message>
        <source>Amount</source>
        <translation type="unfinished">Määrä</translation>
    </message>
    <message>
        <source>Received with label</source>
        <translation type="unfinished">Vastaanotettu nimikkeellä</translation>
    </message>
    <message>
        <source>Received with address</source>
        <translation type="unfinished">Vastaanotettu osoitteella</translation>
    </message>
    <message>
        <source>Date</source>
        <translation type="unfinished">Aika</translation>
    </message>
    <message>
        <source>Confirmations</source>
        <translation type="unfinished">Vahvistuksia</translation>
    </message>
    <message>
        <source>Confirmed</source>
        <translation type="unfinished">Vahvistettu</translation>
    </message>
    <message>
        <source>Copy amount</source>
        <translation type="unfinished">Kopioi määrä</translation>
    </message>
    <message>
        <source>&amp;Copy address</source>
        <translation type="unfinished">&amp;Kopioi osoite</translation>
    </message>
    <message>
        <source>Copy &amp;label</source>
        <translation type="unfinished">Kopioi &amp;viite</translation>
    </message>
    <message>
        <source>Copy &amp;amount</source>
        <translation type="unfinished">Kopioi &amp;määrä</translation>
    </message>
    <message>
        <source>&amp;Unlock unspent</source>
        <translation type="unfinished">&amp;Avaa käyttämättömien lukitus</translation>
    </message>
    <message>
<<<<<<< HEAD
        <source>User Agent comment (%s) contains unsafe characters.</source>
        <translation type="unfinished">User Agent -kommentti (%s) sisältää turvattomia merkkejä.</translation>
=======
        <source>Copy quantity</source>
        <translation type="unfinished">Kopioi lukumäärä</translation>
    </message>
    <message>
        <source>Copy fee</source>
        <translation type="unfinished">Kopioi rahansiirtokulu</translation>
>>>>>>> 7da4ae1f
    </message>
    <message>
        <source>Copy after fee</source>
        <translation type="unfinished">Kopioi rahansiirtokulun jälkeen</translation>
    </message>
    <message>
        <source>Copy bytes</source>
        <translation type="unfinished">Kopioi tavut</translation>
    </message>
    <message>
        <source>Copy dust</source>
        <translation type="unfinished">Kopioi tomu</translation>
    </message>
    <message>
        <source>Copy change</source>
        <translation type="unfinished">Kopioi vaihtorahat</translation>
    </message>
    <message>
        <source>(%1 locked)</source>
        <translation type="unfinished">(%1 lukittu)</translation>
    </message>
    <message>
        <source>yes</source>
        <translation type="unfinished">kyllä</translation>
    </message>
    <message>
        <source>no</source>
        <translation type="unfinished">ei</translation>
    </message>
    <message>
        <source>This label turns red if any recipient receives an amount smaller than the current dust threshold.</source>
        <translation type="unfinished">Tämä nimike muuttuu punaiseksi, jos jokin vastaanottajista on saamassa tämänhetkistä tomun rajaa pienemmän summan.</translation>
    </message>
    <message>
        <source>Can vary +/- %1 satoshi(s) per input.</source>
        <translation type="unfinished">Saattaa vaihdella +/- %1 satoshia per syöte.</translation>
    </message>
    <message>
        <source>(no label)</source>
        <translation type="unfinished">(ei nimikettä)</translation>
    </message>
    <message>
        <source>change from %1 (%2)</source>
        <translation type="unfinished">Vaihda %1 (%2)</translation>
    </message>
    <message>
        <source>(change)</source>
        <translation type="unfinished">(vaihtoraha)</translation>
    </message>
</context>
<context>
    <name>CreateWalletActivity</name>
    <message>
        <source>Create Wallet</source>
        <extracomment>Title of window indicating the progress of creation of a new wallet.</extracomment>
        <translation type="unfinished">Luo lompakko</translation>
    </message>
    <message>
        <source>Creating Wallet &lt;b&gt;%1&lt;/b&gt;…</source>
        <extracomment>Descriptive text of the create wallet progress window which indicates to the user which wallet is currently being created.</extracomment>
        <translation type="unfinished">Luodaan lompakko &lt;b&gt;%1&lt;/b&gt;...</translation>
    </message>
    <message>
        <source>Create wallet failed</source>
        <translation type="unfinished">Lompakon luonti epäonnistui</translation>
    </message>
    <message>
<<<<<<< HEAD
        <source>&amp;Minimize</source>
        <translation type="unfinished">&amp;Pienennä</translation>
    </message>
    <message>
        <source>Wallet:</source>
        <translation type="unfinished">Lompakko:</translation>
=======
        <source>Create wallet warning</source>
        <translation type="unfinished">Luo lompakkovaroitus</translation>
>>>>>>> 7da4ae1f
    </message>
    <message>
        <source>Can't list signers</source>
        <translation type="unfinished">Allekirjoittajia ei voida listata</translation>
    </message>
    <message>
        <source>Too many external signers found</source>
        <translation type="unfinished">Löytyi liian monta ulkoista allekirjoittajaa</translation>
    </message>
</context>
<context>
    <name>LoadWalletsActivity</name>
    <message>
        <source>Load Wallets</source>
        <extracomment>Title of progress window which is displayed when wallets are being loaded.</extracomment>
        <translation type="unfinished">Lompakoiden lataaminen</translation>
    </message>
    <message>
        <source>Loading wallets…</source>
        <extracomment>Descriptive text of the load wallets progress window which indicates to the user that wallets are currently being loaded.</extracomment>
        <translation type="unfinished">Ladataan lompakoita...</translation>
    </message>
</context>
<context>
    <name>OpenWalletActivity</name>
    <message>
        <source>Open wallet failed</source>
        <translation type="unfinished">Lompakon avaaminen epäonnistui</translation>
    </message>
    <message>
        <source>Open wallet warning</source>
        <translation type="unfinished">Avoimen lompakon varoitus</translation>
    </message>
    <message>
        <source>default wallet</source>
        <translation type="unfinished">oletuslompakko</translation>
    </message>
    <message>
        <source>Open Wallet</source>
        <extracomment>Title of window indicating the progress of opening of a wallet.</extracomment>
        <translation type="unfinished">Avaa lompakko</translation>
    </message>
    <message>
        <source>Opening Wallet &lt;b&gt;%1&lt;/b&gt;…</source>
        <extracomment>Descriptive text of the open wallet progress window which indicates to the user which wallet is currently being opened.</extracomment>
        <translation type="unfinished">Avataan lompakko &lt;b&gt;%1&lt;/b&gt;...</translation>
    </message>
</context>
<context>
    <name>RestoreWalletActivity</name>
    <message>
        <source>Restore Wallet</source>
        <extracomment>Title of progress window which is displayed when wallets are being restored.</extracomment>
        <translation type="unfinished">Palauta lompakko</translation>
    </message>
    <message>
        <source>Restoring Wallet &lt;b&gt;%1&lt;/b&gt;…</source>
        <extracomment>Descriptive text of the restore wallets progress window which indicates to the user that wallets are currently being restored.</extracomment>
        <translation type="unfinished">Lompakon palautus&lt;b&gt;%1&lt;/b&gt;…</translation>
    </message>
    <message>
        <source>Restore wallet failed</source>
        <extracomment>Title of message box which is displayed when the wallet could not be restored.</extracomment>
        <translation type="unfinished">Lompakon palauttaminen epäonnistui</translation>
    </message>
    </context>
<context>
    <name>WalletController</name>
    <message>
        <source>Close wallet</source>
        <translation type="unfinished">Sulje lompakko</translation>
    </message>
    <message>
        <source>Closing the wallet for too long can result in having to resync the entire chain if pruning is enabled.</source>
        <translation type="unfinished">Lompakon sulkeminen liian pitkäksi aikaa saattaa johtaa tarpeeseen synkronoida koko ketju uudelleen, mikäli karsinta on käytössä.</translation>
    </message>
    <message>
        <source>Close all wallets</source>
        <translation type="unfinished">Sulje kaikki lompakot</translation>
    </message>
    <message>
        <source>Are you sure you wish to close all wallets?</source>
        <translation type="unfinished">Haluatko varmasti sulkea kaikki lompakot?</translation>
    </message>
</context>
<context>
    <name>CreateWalletDialog</name>
    <message>
        <source>Create Wallet</source>
        <translation type="unfinished">Luo lompakko</translation>
    </message>
    <message>
        <source>Wallet Name</source>
        <translation type="unfinished">Lompakon nimi</translation>
    </message>
    <message>
        <source>Wallet</source>
        <translation type="unfinished">Lompakko</translation>
    </message>
    <message>
        <source>Encrypt the wallet. The wallet will be encrypted with a passphrase of your choice.</source>
        <translation type="unfinished">Salaa lompakko. Lompakko salataan valitsemallasa salasanalla.</translation>
    </message>
    <message>
        <source>Encrypt Wallet</source>
        <translation type="unfinished">Salaa lompakko</translation>
    </message>
    <message>
        <source>Advanced Options</source>
        <translation type="unfinished">Lisäasetukset</translation>
    </message>
    <message>
        <source>Disable private keys for this wallet. Wallets with private keys disabled will have no private keys and cannot have an HD seed or imported private keys. This is ideal for watch-only wallets.</source>
        <translation type="unfinished">Poista tämän lompakon yksityiset avaimet käytöstä. Lompakot, joissa yksityiset avaimet on poistettu käytöstä, eivät sisällä yksityisiä avaimia, eikä niissä voi olla HD-juurisanoja tai tuotuja yksityisiä avaimia. Tämä on ihanteellinen katselulompakkoihin.</translation>
    </message>
    <message>
        <source>Disable Private Keys</source>
        <translation type="unfinished">Poista yksityisavaimet käytöstä</translation>
    </message>
    <message>
        <source>Make a blank wallet. Blank wallets do not initially have private keys or scripts. Private keys and addresses can be imported, or an HD seed can be set, at a later time.</source>
        <translation type="unfinished">Luo tyhjä lompakko. Tyhjissä lompakoissa ei aluksi ole yksityisavaimia tai skriptejä. Myöhemmin voidaan tuoda yksityisavaimia ja -osoitteita, tai asettaa HD-siemen.</translation>
    </message>
    <message>
        <source>Make Blank Wallet</source>
        <translation type="unfinished">Luo tyhjä lompakko</translation>
    </message>
    <message>
        <source>Use descriptors for scriptPubKey management</source>
        <translation type="unfinished">Käytä kuvaajia sciptPubKeyn hallinnointiin</translation>
    </message>
    <message>
        <source>Descriptor Wallet</source>
        <translation type="unfinished">Kuvaajalompakko</translation>
    </message>
    <message>
        <source>Use an external signing device such as a hardware wallet. Configure the external signer script in wallet preferences first.</source>
        <translation type="unfinished">Käytä ulkoista allekirjoituslaitetta, kuten laitteistolompakkoa. Määritä ulkoisen allekirjoittajan skripti ensin lompakon asetuksissa.</translation>
    </message>
    <message>
        <source>External signer</source>
        <translation type="unfinished">Ulkopuolinen allekirjoittaja</translation>
    </message>
    <message>
        <source>Create</source>
        <translation type="unfinished">Luo</translation>
    </message>
    <message>
        <source>Compiled without sqlite support (required for descriptor wallets)</source>
        <translation type="unfinished">Koostettu ilman sqlite-tukea (vaaditaan descriptor-lompakoille)</translation>
    </message>
    <message>
        <source>Compiled without external signing support (required for external signing)</source>
        <extracomment>"External signing" means using devices such as hardware wallets.</extracomment>
        <translation type="unfinished">Käännetään ilman ulkoista allekirjoitustukea (tarvitaan ulkoista allekirjoitusta varten)</translation>
    </message>
</context>
<context>
    <name>EditAddressDialog</name>
    <message>
        <source>Edit Address</source>
        <translation type="unfinished">Muokkaa osoitetta</translation>
    </message>
    <message>
        <source>&amp;Label</source>
        <translation type="unfinished">&amp;Nimi</translation>
    </message>
<<<<<<< HEAD
    <message numerus="yes">
        <source>Processed %n block(s) of transaction history.</source>
        <translation type="unfinished">
            <numerusform>Käsitelty %n lohko rahansiirtohistoriasta.</numerusform>
            <numerusform>Käsitelty %n lohkoa rahansiirtohistoriasta.</numerusform>
        </translation>
=======
    <message>
        <source>The label associated with this address list entry</source>
        <translation type="unfinished">Tähän osoitteeseen liitetty nimi</translation>
>>>>>>> 7da4ae1f
    </message>
    <message>
        <source>The address associated with this address list entry. This can only be modified for sending addresses.</source>
        <translation type="unfinished">Osoite liitettynä tähän osoitekirjan alkioon. Tämä voidaan muokata vain lähetysosoitteissa.</translation>
    </message>
    <message>
        <source>&amp;Address</source>
        <translation type="unfinished">&amp;Osoite</translation>
    </message>
    <message>
        <source>New sending address</source>
        <translation type="unfinished">Uusi lähetysosoite</translation>
    </message>
    <message>
        <source>Edit receiving address</source>
        <translation type="unfinished">Muokkaa vastaanottavaa osoitetta</translation>
    </message>
    <message>
        <source>Edit sending address</source>
        <translation type="unfinished">Muokkaa lähettävää osoitetta</translation>
    </message>
    <message>
        <source>The entered address "%1" is not a valid Bitcoin address.</source>
        <translation type="unfinished">Antamasi osoite "%1" ei ole kelvollinen Bitcoin-osoite.</translation>
    </message>
    <message>
        <source>Address "%1" already exists as a receiving address with label "%2" and so cannot be added as a sending address.</source>
        <translation type="unfinished">Osoite "%1" on jo vastaanotto-osoitteena nimellä "%2", joten sitä ei voi lisätä lähetysosoitteeksi.</translation>
    </message>
    <message>
        <source>The entered address "%1" is already in the address book with label "%2".</source>
        <translation type="unfinished">Syötetty osoite "%1" on jo osoitekirjassa nimellä "%2".</translation>
    </message>
    <message>
        <source>Could not unlock wallet.</source>
        <translation type="unfinished">Lompakkoa ei voitu avata.</translation>
    </message>
    <message>
        <source>New key generation failed.</source>
        <translation type="unfinished">Uuden avaimen luonti epäonnistui.</translation>
    </message>
</context>
<context>
    <name>FreespaceChecker</name>
    <message>
        <source>A new data directory will be created.</source>
        <translation type="unfinished">Luodaan uusi kansio.</translation>
    </message>
    <message>
        <source>name</source>
        <translation type="unfinished">Nimi</translation>
    </message>
    <message>
        <source>Directory already exists. Add %1 if you intend to create a new directory here.</source>
        <translation type="unfinished">Hakemisto on jo olemassa. Lisää %1 jos tarkoitus on luoda hakemisto tänne.</translation>
    </message>
    <message>
        <source>Path already exists, and is not a directory.</source>
        <translation type="unfinished">Polku on jo olemassa, eikä se ole kansio.</translation>
    </message>
    <message>
        <source>Cannot create data directory here.</source>
        <translation type="unfinished">Ei voida luoda data-hakemistoa tänne.</translation>
    </message>
</context>
<context>
    <name>Intro</name>
    <message numerus="yes">
        <source>%n GB of space available</source>
        <translation type="unfinished">
            <numerusform />
            <numerusform />
        </translation>
    </message>
    <message numerus="yes">
        <source>(of %n GB needed)</source>
        <translation type="unfinished">
            <numerusform>(tarvitaan %n GB)</numerusform>
            <numerusform>(tarvitaan %n GB)</numerusform>
        </translation>
    </message>
    <message numerus="yes">
        <source>(%n GB needed for full chain)</source>
        <translation type="unfinished">
            <numerusform>(tarvitaan %n GB koko ketjua varten)</numerusform>
            <numerusform>(tarvitaan %n GB koko ketjua varten)</numerusform>
        </translation>
    </message>
    <message>
        <source>At least %1 GB of data will be stored in this directory, and it will grow over time.</source>
        <translation type="unfinished">Ainakin %1 GB tietoa varastoidaan tähän hakemistoon ja tarve kasvaa ajan myötä.</translation>
    </message>
    <message>
        <source>Approximately %1 GB of data will be stored in this directory.</source>
        <translation type="unfinished">Noin %1 GB tietoa varastoidaan tähän hakemistoon.</translation>
    </message>
    <message numerus="yes">
        <source>(sufficient to restore backups %n day(s) old)</source>
        <extracomment>Explanatory text on the capability of the current prune target.</extracomment>
        <translation type="unfinished">
            <numerusform />
            <numerusform />
        </translation>
    </message>
    <message>
        <source>%1 will download and store a copy of the Bitcoin block chain.</source>
        <translation type="unfinished">%1 lataa ja tallentaa kopion Bitcoinin lohkoketjusta.</translation>
    </message>
    <message>
<<<<<<< HEAD
        <source>Restore Wallet…</source>
        <extracomment>Name of the menu item that restores wallet from a backup file.</extracomment>
        <translation type="unfinished">Palauta lompakko...</translation>
    </message>
    <message>
        <source>Restore a wallet from a backup file</source>
        <extracomment>Status tip for Restore Wallet menu item</extracomment>
        <translation type="unfinished">Palauta lompakko varmuuskopiotiedostosta</translation>
    </message>
    <message>
        <source>Close all wallets</source>
        <translation type="unfinished">Sulje kaikki lompakot</translation>
=======
        <source>The wallet will also be stored in this directory.</source>
        <translation type="unfinished">Lompakko tallennetaan myös tähän hakemistoon.</translation>
>>>>>>> 7da4ae1f
    </message>
    <message>
        <source>Error: Specified data directory "%1" cannot be created.</source>
        <translation type="unfinished">Virhe: Annettu datahakemistoa "%1" ei voida luoda.</translation>
    </message>
    <message>
        <source>Error</source>
        <translation type="unfinished">Virhe</translation>
    </message>
    <message>
        <source>Welcome</source>
        <translation type="unfinished">Tervetuloa</translation>
    </message>
    <message>
        <source>Welcome to %1.</source>
        <translation type="unfinished">Tervetuloa %1 pariin.</translation>
    </message>
    <message>
        <source>As this is the first time the program is launched, you can choose where %1 will store its data.</source>
        <translation type="unfinished">Tämä on ensimmäinen kerta, kun %1 on käynnistetty, joten voit valita data-hakemiston paikan.</translation>
    </message>
    <message>
<<<<<<< HEAD
        <source>Wallet Data</source>
        <extracomment>Name of the wallet data file format.</extracomment>
        <translation type="unfinished">Lompakkotiedot</translation>
    </message>
    <message>
        <source>Load Wallet Backup</source>
        <extracomment>The title for Restore Wallet File Windows</extracomment>
        <translation type="unfinished">Lataa lompakon varmuuskopio</translation>
    </message>
    <message>
        <source>Restore Wallet</source>
        <extracomment>Title of pop-up window shown when the user is attempting to restore a wallet.</extracomment>
        <translation type="unfinished">Palauta lompakko</translation>
    </message>
    <message>
        <source>Wallet Name</source>
        <extracomment>Label of the input field where the name of the wallet is entered.</extracomment>
        <translation type="unfinished">Lompakon nimi</translation>
    </message>
    <message>
        <source>&amp;Window</source>
        <translation type="unfinished">&amp;Ikkuna</translation>
=======
        <source>Limit block chain storage to</source>
        <translation type="unfinished">Rajoita lohkoketjun tallennus</translation>
>>>>>>> 7da4ae1f
    </message>
    <message>
        <source>Reverting this setting requires re-downloading the entire blockchain. It is faster to download the full chain first and prune it later. Disables some advanced features.</source>
        <translation type="unfinished">Tämän asetuksen peruuttaminen vaatii koko lohkoketjun uudelleenlataamisen. On nopeampaa ladata koko ketju ensin ja karsia se myöhemmin. Tämä myös poistaa käytöstä joitain edistyneitä toimintoja.</translation>
    </message>
    <message>
        <source> GB</source>
        <translation type="unfinished">GB</translation>
    </message>
    <message>
        <source>This initial synchronisation is very demanding, and may expose hardware problems with your computer that had previously gone unnoticed. Each time you run %1, it will continue downloading where it left off.</source>
        <translation type="unfinished">Tämä alustava synkronointi on erittäin vaativa ja saattaa tuoda esiin laiteongelmia, joita ei aikaisemmin ole havaittu. Aina kun ajat %1:n, jatketaan siitä kohdasta, mihin viimeksi jäätiin.</translation>
    </message>
    <message>
<<<<<<< HEAD
        <source>&amp;Hide</source>
        <translation type="unfinished">&amp;Piilota</translation>
    </message>
    <message numerus="yes">
        <source>%n active connection(s) to Bitcoin network.</source>
        <extracomment>A substring of the tooltip.</extracomment>
        <translation type="unfinished">
            <numerusform>%n aktiivinen yhteys Bitcoin-verkkoon.</numerusform>
            <numerusform>%n aktiivista yhteyttä Bitcoin-verkkoon.</numerusform>
        </translation>
=======
        <source>If you have chosen to limit block chain storage (pruning), the historical data must still be downloaded and processed, but will be deleted afterward to keep your disk usage low.</source>
        <translation type="unfinished">Vaikka olisitkin valinnut rajoittaa lohkoketjun tallennustilaa (karsinnalla), täytyy historiatiedot silti ladata ja käsitellä, mutta ne poistetaan jälkikäteen levytilan säästämiseksi.</translation>
>>>>>>> 7da4ae1f
    </message>
    <message>
        <source>Use the default data directory</source>
        <translation type="unfinished">Käytä oletuskansiota</translation>
    </message>
    <message>
        <source>Use a custom data directory:</source>
        <translation type="unfinished">Määritä oma kansio:</translation>
    </message>
</context>
<context>
    <name>HelpMessageDialog</name>
    <message>
        <source>version</source>
        <translation type="unfinished">versio</translation>
    </message>
    <message>
        <source>About %1</source>
        <translation type="unfinished">Tietoja %1</translation>
    </message>
    <message>
        <source>Command-line options</source>
        <translation type="unfinished">Komentorivi parametrit</translation>
    </message>
</context>
<context>
    <name>ShutdownWindow</name>
    <message>
        <source>%1 is shutting down…</source>
        <translation type="unfinished">%1 suljetaan...</translation>
    </message>
    <message>
        <source>Do not shut down the computer until this window disappears.</source>
        <translation type="unfinished">Älä sammuta tietokonetta ennenkuin tämä ikkuna katoaa.</translation>
    </message>
</context>
<context>
    <name>ModalOverlay</name>
    <message>
        <source>Form</source>
        <translation type="unfinished">Lomake</translation>
    </message>
    <message>
        <source>Recent transactions may not yet be visible, and therefore your wallet's balance might be incorrect. This information will be correct once your wallet has finished synchronizing with the bitcoin network, as detailed below.</source>
        <translation type="unfinished">Viimeiset tapahtumat eivät välttämättä vielä näy, joten lompakkosi saldo voi olla virheellinen. Tieto korjautuu, kunhan lompakkosi synkronointi bitcoin-verkon kanssa on päättynyt. Tiedot näkyvät alla.</translation>
    </message>
    <message>
        <source>Attempting to spend bitcoins that are affected by not-yet-displayed transactions will not be accepted by the network.</source>
        <translation type="unfinished">Verkko ei tule hyväksymään sellaisten bitcoinien käyttämistä, jotka liittyvät vielä näkymättömissä oleviin siirtoihin.</translation>
    </message>
    <message>
        <source>Number of blocks left</source>
        <translation type="unfinished">Lohkoja jäljellä</translation>
    </message>
    <message>
        <source>Unknown…</source>
        <translation type="unfinished">Tuntematon...</translation>
    </message>
    <message>
        <source>calculating…</source>
        <translation type="unfinished">lasketaan...</translation>
    </message>
    <message>
        <source>Last block time</source>
        <translation type="unfinished">Viimeisimmän lohkon aika</translation>
    </message>
    <message>
        <source>Progress</source>
        <translation type="unfinished">Edistyminen</translation>
    </message>
    <message>
<<<<<<< HEAD
        <source>HD key generation is &lt;b&gt;disabled&lt;/b&gt;</source>
        <translation type="unfinished">HD avaimen generointi on &lt;b&gt;pois päältä&lt;/b&gt;</translation>
=======
        <source>Progress increase per hour</source>
        <translation type="unfinished">Edistymisen kasvu tunnissa</translation>
>>>>>>> 7da4ae1f
    </message>
    <message>
        <source>Estimated time left until synced</source>
        <translation type="unfinished">Arvioitu jäljellä oleva aika, kunnes synkronoitu</translation>
    </message>
    <message>
        <source>Hide</source>
        <translation type="unfinished">Piilota</translation>
    </message>
    <message>
        <source>Esc</source>
        <translation type="unfinished">Poistu</translation>
    </message>
    <message>
        <source>%1 is currently syncing.  It will download headers and blocks from peers and validate them until reaching the tip of the block chain.</source>
        <translation type="unfinished">%1 synkronoidaan parhaillaan. Se lataa tunnisteet ja lohkot vertaisilta ja vahvistaa ne, kunnes ne saavuttavat lohkon ketjun kärjen.</translation>
    </message>
    <message>
        <source>Unknown. Syncing Headers (%1, %2%)…</source>
        <translation type="unfinished">Tuntematon. Synkronoidaan järjestysnumeroita (%1,%2%)...</translation>
    </message>
    </context>
<context>
    <name>OpenURIDialog</name>
    <message>
        <source>Open bitcoin URI</source>
        <translation type="unfinished">Avaa bitcoin URI</translation>
    </message>
    <message>
        <source>Paste address from clipboard</source>
        <extracomment>Tooltip text for button that allows you to paste an address that is in your clipboard.</extracomment>
        <translation type="unfinished">Liitä osoite leikepöydältä</translation>
    </message>
</context>
<context>
    <name>OptionsDialog</name>
    <message>
        <source>Options</source>
        <translation type="unfinished">Asetukset</translation>
    </message>
    <message>
        <source>&amp;Main</source>
        <translation type="unfinished">&amp;Yleiset</translation>
    </message>
    <message>
        <source>Automatically start %1 after logging in to the system.</source>
        <translation type="unfinished">Käynnistä %1 automaattisesti järjestelmään kirjautumisen jälkeen.</translation>
    </message>
    <message>
        <source>&amp;Start %1 on system login</source>
        <translation type="unfinished">&amp;Käynnistä %1 järjestelmään kirjautuessa</translation>
    </message>
    <message>
        <source>Enabling pruning significantly reduces the disk space required to store transactions. All blocks are still fully validated. Reverting this setting requires re-downloading the entire blockchain.</source>
        <translation type="unfinished">Rajaamisen ottaminen käyttöön vähentää merkittävästi tapahtumien tallentamiseen tarvittavaa levytilaa. Kaikki lohkot validoidaan edelleen täysin. Tämän asetuksen peruuttaminen edellyttää koko lohkoketjun lataamista uudelleen.</translation>
    </message>
    <message>
        <source>Size of &amp;database cache</source>
        <translation type="unfinished">&amp;Tietokannan välimuistin koko</translation>
    </message>
    <message>
        <source>Number of script &amp;verification threads</source>
        <translation type="unfinished">Säikeiden määrä skriptien &amp;varmistuksessa</translation>
    </message>
    <message>
        <source>IP address of the proxy (e.g. IPv4: 127.0.0.1 / IPv6: ::1)</source>
        <translation type="unfinished">IP osoite proxille (esim. IPv4: 127.0.0.1 / IPv6: ::1)</translation>
    </message>
    <message>
        <source>Shows if the supplied default SOCKS5 proxy is used to reach peers via this network type.</source>
        <translation type="unfinished">Ilmoittaa, mikäli oletetettua SOCKS5-välityspalvelinta käytetään vertaisten tavoittamiseen tämän verkkotyypin kautta.</translation>
    </message>
    <message>
        <source>Minimize instead of exit the application when the window is closed. When this option is enabled, the application will be closed only after selecting Exit in the menu.</source>
        <translation type="unfinished">Minimoi ikkuna ohjelman sulkemisen sijasta kun ikkuna suljetaan. Kun tämä asetus on käytössä, ohjelma suljetaan vain valittaessa valikosta Poistu.</translation>
    </message>
    <message>
        <source>Options set in this dialog are overridden by the command line:</source>
        <translation type="unfinished">Tässä valintaikkunassa asetetut asetukset ohitetaan komentorivillä:</translation>
    </message>
    <message>
        <source>Open the %1 configuration file from the working directory.</source>
        <translation type="unfinished">Avaa %1 asetustiedosto työhakemistosta.</translation>
    </message>
    <message>
        <source>Open Configuration File</source>
        <translation type="unfinished">Avaa asetustiedosto</translation>
    </message>
    <message>
        <source>Reset all client options to default.</source>
        <translation type="unfinished">Palauta kaikki asetukset takaisin alkuperäisiksi.</translation>
    </message>
    <message>
        <source>&amp;Reset Options</source>
        <translation type="unfinished">&amp;Palauta asetukset</translation>
    </message>
    <message>
        <source>&amp;Network</source>
        <translation type="unfinished">&amp;Verkko</translation>
    </message>
    <message>
        <source>Prune &amp;block storage to</source>
        <translation type="unfinished">Karsi lohkovaraston kooksi</translation>
    </message>
    <message>
        <source>GB</source>
        <translation type="unfinished">Gt</translation>
    </message>
    <message>
        <source>Reverting this setting requires re-downloading the entire blockchain.</source>
        <translation type="unfinished">Tämän asetuksen muuttaminen vaatii koko lohkoketjun uudelleenlataamista.</translation>
    </message>
    <message>
        <source>Maximum database cache size. A larger cache can contribute to faster sync, after which the benefit is less pronounced for most use cases. Lowering the cache size will reduce memory usage. Unused mempool memory is shared for this cache.</source>
        <extracomment>Tooltip text for Options window setting that sets the size of the database cache. Explains the corresponding effects of increasing/decreasing this value.</extracomment>
        <translation type="unfinished">Tietokannan välimuistin enimmäiskoko. Suurempi välimuisti voi nopeuttaa synkronointia, mutta sen jälkeen hyöty ei ole enää niin merkittävä useimmissa käyttötapauksissa. Välimuistin koon pienentäminen vähentää muistin käyttöä. Käyttämätön mempool-muisti jaetaan tätä välimuistia varten.</translation>
    </message>
    <message>
        <source>(0 = auto, &lt;0 = leave that many cores free)</source>
        <translation type="unfinished">(0 = auto, &lt;0 = jätä näin monta ydintä vapaaksi)</translation>
    </message>
    <message>
<<<<<<< HEAD
        <source>&amp;Unlock unspent</source>
        <translation type="unfinished">&amp;Avaa käyttämättömien lukitus</translation>
    </message>
    <message>
        <source>Copy quantity</source>
        <translation type="unfinished">Kopioi lukumäärä</translation>
=======
        <source>This allows you or a third party tool to communicate with the node through command-line and JSON-RPC commands.</source>
        <extracomment>Tooltip text for Options window setting that enables the RPC server.</extracomment>
        <translation type="unfinished">Näin sinä tai kolmannen osapuolen työkalu voi kommunikoida solmun kanssa komentorivi- ja JSON-RPC-komentojen avulla.</translation>
>>>>>>> 7da4ae1f
    </message>
    <message>
        <source>Enable R&amp;PC server</source>
        <extracomment>An Options window setting to enable the RPC server.</extracomment>
        <translation type="unfinished">Aktivoi R&amp;PC serveri</translation>
    </message>
    <message>
        <source>W&amp;allet</source>
        <translation type="unfinished">&amp;Lompakko</translation>
    </message>
    <message>
        <source>Expert</source>
        <translation type="unfinished">Expertti</translation>
    </message>
    <message>
        <source>Enable coin &amp;control features</source>
        <translation type="unfinished">Ota käytöön &amp;Kolikkokontrolli-ominaisuudet</translation>
    </message>
    <message>
        <source>If you disable the spending of unconfirmed change, the change from a transaction cannot be used until that transaction has at least one confirmation. This also affects how your balance is computed.</source>
        <translation type="unfinished">Jos poistat varmistamattomien vaihtorahojen käytön, ei siirtojen vaihtorahaa ei voida käyttää ennen vähintään yhtä varmistusta. Tämä vaikuttaa myös taseesi lasketaan.</translation>
    </message>
    <message>
        <source>&amp;Spend unconfirmed change</source>
        <translation type="unfinished">&amp;Käytä varmistamattomia vaihtorahoja</translation>
    </message>
    <message>
        <source>Enable &amp;PSBT controls</source>
        <extracomment>An options window setting to enable PSBT controls.</extracomment>
        <translation type="unfinished">Aktivoi &amp;PSBT kontrollit</translation>
    </message>
    <message>
        <source>External Signer (e.g. hardware wallet)</source>
        <translation type="unfinished">Ulkopuolinen allekirjoittaja (esim. laitelompakko)</translation>
    </message>
    <message>
        <source>Automatically open the Bitcoin client port on the router. This only works when your router supports UPnP and it is enabled.</source>
        <translation type="unfinished">Avaa Bitcoin-asiakasohjelman portti reitittimellä automaattisesti. Tämä toimii vain, jos reitittimesi tukee UPnP:tä ja se on käytössä.</translation>
    </message>
    <message>
        <source>Map port using &amp;UPnP</source>
        <translation type="unfinished">Portin uudelleenohjaus &amp;UPnP:llä</translation>
    </message>
    <message>
        <source>Automatically open the Bitcoin client port on the router. This only works when your router supports NAT-PMP and it is enabled. The external port could be random.</source>
        <translation type="unfinished">Avaa reitittimen Bitcoin client-portti automaattisesti. Tämä toimii vain, jos reitittimesi tukee NAT-PMP:tä ja se on käytössä. Ulkoinen portti voi olla satunnainen.</translation>
    </message>
    <message>
        <source>Map port using NA&amp;T-PMP</source>
        <translation type="unfinished">Kartoita portti käyttämällä NA&amp;T-PMP:tä</translation>
    </message>
    <message>
        <source>Accept connections from outside.</source>
        <translation type="unfinished">Hyväksy yhteysiä ulkopuolelta</translation>
    </message>
    <message>
        <source>Allow incomin&amp;g connections</source>
        <translation type="unfinished">Hyväksy sisääntulevia yhteyksiä</translation>
    </message>
    <message>
        <source>Connect to the Bitcoin network through a SOCKS5 proxy.</source>
        <translation type="unfinished">Yhdistä Bitcoin-verkkoon SOCKS5-välityspalvelimen kautta.</translation>
    </message>
    <message>
        <source>&amp;Connect through SOCKS5 proxy (default proxy):</source>
        <translation type="unfinished">&amp;Yhdistä SOCKS5-välityspalvelimen kautta (oletus välityspalvelin):</translation>
    </message>
    <message>
        <source>Proxy &amp;IP:</source>
        <translation type="unfinished">Proxyn &amp;IP:</translation>
    </message>
    <message>
        <source>&amp;Port:</source>
        <translation type="unfinished">&amp;Portti</translation>
    </message>
<<<<<<< HEAD
    <message>
        <source>Too many external signers found</source>
        <translation type="unfinished">Löytyi liian monta ulkoista allekirjoittajaa</translation>
    </message>
</context>
<context>
    <name>LoadWalletsActivity</name>
=======
>>>>>>> 7da4ae1f
    <message>
        <source>Port of the proxy (e.g. 9050)</source>
        <translation type="unfinished">Proxyn Portti (esim. 9050)</translation>
    </message>
    <message>
        <source>Used for reaching peers via:</source>
        <translation type="unfinished">Vertaisten saavuttamiseen käytettävät verkkotyypit:</translation>
    </message>
    <message>
        <source>&amp;Window</source>
        <translation type="unfinished">&amp;Ikkuna</translation>
    </message>
    <message>
        <source>Show the icon in the system tray.</source>
        <translation type="unfinished">Näytä kuvake järjestelmäalustassa.</translation>
    </message>
    <message>
        <source>&amp;Show tray icon</source>
        <translation type="unfinished">&amp;Näytä alustakuvake</translation>
    </message>
    <message>
        <source>Show only a tray icon after minimizing the window.</source>
        <translation type="unfinished">Näytä ainoastaan ilmaisinalueella ikkunan pienentämisen jälkeen.</translation>
    </message>
    <message>
        <source>&amp;Minimize to the tray instead of the taskbar</source>
        <translation type="unfinished">&amp;Pienennä ilmaisinalueelle työkalurivin sijasta</translation>
    </message>
<<<<<<< HEAD
</context>
<context>
    <name>RestoreWalletActivity</name>
    <message>
        <source>Restore Wallet</source>
        <extracomment>Title of progress window which is displayed when wallets are being restored.</extracomment>
        <translation type="unfinished">Palauta lompakko</translation>
    </message>
    <message>
        <source>Restoring Wallet &lt;b&gt;%1&lt;/b&gt;…</source>
        <extracomment>Descriptive text of the restore wallets progress window which indicates to the user that wallets are currently being restored.</extracomment>
        <translation type="unfinished">Lompakon palautus&lt;b&gt;%1&lt;/b&gt;…</translation>
    </message>
    <message>
        <source>Restore wallet failed</source>
        <extracomment>Title of message box which is displayed when the wallet could not be restored.</extracomment>
        <translation type="unfinished">Lompakon palauttaminen epäonnistui</translation>
    </message>
    </context>
<context>
    <name>WalletController</name>
=======
>>>>>>> 7da4ae1f
    <message>
        <source>M&amp;inimize on close</source>
        <translation type="unfinished">P&amp;ienennä suljettaessa</translation>
    </message>
    <message>
<<<<<<< HEAD
        <source>Are you sure you wish to close the wallet &lt;i&gt;%1&lt;/i&gt;?</source>
        <translation type="unfinished">Haluatko varmasti sulkea lompakon &lt;i&gt;%1&lt;/i&gt;?</translation>
    </message>
    <message>
        <source>Closing the wallet for too long can result in having to resync the entire chain if pruning is enabled.</source>
        <translation type="unfinished">Lompakon sulkeminen liian pitkäksi aikaa saattaa johtaa tarpeeseen synkronoida koko ketju uudelleen, mikäli karsinta on käytössä.</translation>
=======
        <source>&amp;Display</source>
        <translation type="unfinished">&amp;Käyttöliittymä</translation>
>>>>>>> 7da4ae1f
    </message>
    <message>
        <source>User Interface &amp;language:</source>
        <translation type="unfinished">&amp;Käyttöliittymän kieli</translation>
    </message>
    <message>
        <source>The user interface language can be set here. This setting will take effect after restarting %1.</source>
        <translation type="unfinished">Tässä voit määritellä käyttöliittymän kielen. Muutokset astuvat voimaan seuraavan kerran, kun %1 käynnistetään.</translation>
    </message>
    <message>
        <source>&amp;Unit to show amounts in:</source>
        <translation type="unfinished">Yksikkö jona bitcoin-määrät näytetään</translation>
    </message>
    <message>
        <source>Choose the default subdivision unit to show in the interface and when sending coins.</source>
        <translation type="unfinished">Valitse mitä yksikköä käytetään ensisijaisesti bitcoin-määrien näyttämiseen.</translation>
    </message>
    <message>
        <source>Whether to show coin control features or not.</source>
        <translation type="unfinished">Näytetäänkö kolikkokontrollin ominaisuuksia vai ei</translation>
    </message>
    <message>
        <source>Connect to the Bitcoin network through a separate SOCKS5 proxy for Tor onion services.</source>
        <translation type="unfinished">Yhdistä Bitcoin-verkkoon erillisen SOCKS5-välityspalvelimen kautta Torin onion-palveluja varten.</translation>
    </message>
    <message>
        <source>Use separate SOCKS&amp;5 proxy to reach peers via Tor onion services:</source>
        <translation type="unfinished">Käytä erillistä SOCKS&amp;5-välityspalvelinta tavoittaaksesi vertaisia Torin onion-palvelujen kautta:</translation>
    </message>
    <message>
        <source>Monospaced font in the Overview tab:</source>
        <translation type="unfinished">Monospaced-fontti Overview-välilehdellä:</translation>
    </message>
    <message>
        <source>embedded "%1"</source>
        <translation type="unfinished">upotettu "%1"</translation>
    </message>
    <message>
        <source>closest matching "%1"</source>
        <translation type="unfinished">lähin vastaavuus "%1"</translation>
    </message>
    <message>
        <source>&amp;Cancel</source>
        <translation type="unfinished">&amp;Peruuta</translation>
    </message>
    <message>
        <source>Compiled without external signing support (required for external signing)</source>
        <extracomment>"External signing" means using devices such as hardware wallets.</extracomment>
        <translation type="unfinished">Käännetään ilman ulkoista allekirjoitustukea (tarvitaan ulkoista allekirjoitusta varten)</translation>
    </message>
    <message>
        <source>default</source>
        <translation type="unfinished">oletus</translation>
    </message>
    <message>
        <source>none</source>
        <translation type="unfinished">ei mitään</translation>
    </message>
    <message>
<<<<<<< HEAD
        <source>Use an external signing device such as a hardware wallet. Configure the external signer script in wallet preferences first.</source>
        <translation type="unfinished">Käytä ulkoista allekirjoituslaitetta, kuten laitteistolompakkoa. Määritä ulkoisen allekirjoittajan skripti ensin lompakon asetuksissa.</translation>
    </message>
    <message>
        <source>External signer</source>
        <translation type="unfinished">Ulkopuolinen allekirjoittaja</translation>
=======
        <source>Confirm options reset</source>
        <extracomment>Window title text of pop-up window shown when the user has chosen to reset options.</extracomment>
        <translation type="unfinished">Varmista asetusten palautus</translation>
>>>>>>> 7da4ae1f
    </message>
    <message>
        <source>Client restart required to activate changes.</source>
        <extracomment>Text explaining that the settings changed will not come into effect until the client is restarted.</extracomment>
        <translation type="unfinished">Ohjelman uudelleenkäynnistys aktivoi muutokset.</translation>
    </message>
    <message>
        <source>Client will be shut down. Do you want to proceed?</source>
        <extracomment>Text asking the user to confirm if they would like to proceed with a client shutdown.</extracomment>
        <translation type="unfinished">Asiakasohjelma sammutetaan. Haluatko jatkaa?</translation>
    </message>
    <message>
        <source>Configuration options</source>
        <extracomment>Window title text of pop-up box that allows opening up of configuration file.</extracomment>
        <translation type="unfinished">Kokoonpanoasetukset</translation>
    </message>
    <message>
        <source>The configuration file is used to specify advanced user options which override GUI settings. Additionally, any command-line options will override this configuration file.</source>
        <extracomment>Explanatory text about the priority order of instructions considered by client. The order from high to low being: command-line, configuration file, GUI settings.</extracomment>
        <translation type="unfinished">Asetustiedostoa käytetään määrittämään kokeneen käyttäjän lisävalintoja, jotka ylikirjoittavat graafisen käyttöliittymän asetukset. Lisäksi komentokehoitteen valinnat ylikirjoittavat kyseisen asetustiedoston.</translation>
    </message>
    <message>
        <source>Continue</source>
        <translation type="unfinished">Jatka</translation>
    </message>
    <message>
        <source>Cancel</source>
        <translation type="unfinished">Peruuta</translation>
    </message>
    <message>
        <source>Error</source>
        <translation type="unfinished">Virhe</translation>
    </message>
    <message>
        <source>The configuration file could not be opened.</source>
        <translation type="unfinished">Asetustiedostoa ei voitu avata.</translation>
    </message>
    <message>
        <source>This change would require a client restart.</source>
        <translation type="unfinished">Tämä muutos vaatii ohjelman uudelleenkäynnistyksen.</translation>
    </message>
    <message>
        <source>The supplied proxy address is invalid.</source>
        <translation type="unfinished">Antamasi proxy-osoite on virheellinen.</translation>
    </message>
</context>
<context>
    <name>OverviewPage</name>
    <message>
        <source>Form</source>
        <translation type="unfinished">Lomake</translation>
    </message>
    <message>
        <source>The displayed information may be out of date. Your wallet automatically synchronizes with the Bitcoin network after a connection is established, but this process has not completed yet.</source>
        <translation type="unfinished">Näytetyt tiedot eivät välttämättä ole ajantasalla. Lompakkosi synkronoituu Bitcoin-verkon kanssa automaattisesti yhteyden muodostamisen jälkeen, mutta synkronointi on vielä meneillään.</translation>
    </message>
    <message>
        <source>Watch-only:</source>
        <translation type="unfinished">Seuranta:</translation>
    </message>
    <message>
        <source>Available:</source>
        <translation type="unfinished">Käytettävissä:</translation>
    </message>
    <message>
        <source>Your current spendable balance</source>
        <translation type="unfinished">Nykyinen käytettävissä oleva tase</translation>
    </message>
    <message>
        <source>Pending:</source>
        <translation type="unfinished">Odotetaan:</translation>
    </message>
    <message>
        <source>Total of transactions that have yet to be confirmed, and do not yet count toward the spendable balance</source>
        <translation type="unfinished">Varmistamattomien rahansiirtojen summa, jota ei lasketa käytettävissä olevaan taseeseen.</translation>
    </message>
    <message>
        <source>Immature:</source>
        <translation type="unfinished">Epäkypsää:</translation>
    </message>
    <message>
        <source>Mined balance that has not yet matured</source>
        <translation type="unfinished">Louhittu saldo, joka ei ole vielä kypsynyt</translation>
    </message>
    <message>
        <source>Balances</source>
        <translation type="unfinished">Saldot</translation>
    </message>
    <message>
        <source>Total:</source>
        <translation type="unfinished">Yhteensä:</translation>
    </message>
<<<<<<< HEAD
</context>
<context>
    <name>Intro</name>
    <message numerus="yes">
        <source>%n GB of space available</source>
        <translation type="unfinished">
            <numerusform />
            <numerusform />
        </translation>
    </message>
    <message numerus="yes">
        <source>(of %n GB needed)</source>
        <translation type="unfinished">
            <numerusform>(tarvitaan %n GB)</numerusform>
            <numerusform>(tarvitaan %n GB)</numerusform>
        </translation>
    </message>
    <message numerus="yes">
        <source>(%n GB needed for full chain)</source>
        <translation type="unfinished">
            <numerusform>(tarvitaan %n GB koko ketjua varten)</numerusform>
            <numerusform>(tarvitaan %n GB koko ketjua varten)</numerusform>
        </translation>
=======
    <message>
        <source>Your current total balance</source>
        <translation type="unfinished">Tililläsi tällä hetkellä olevien Bitcoinien määrä</translation>
    </message>
    <message>
        <source>Your current balance in watch-only addresses</source>
        <translation type="unfinished">Nykyinen tase seurattavassa osoitetteissa</translation>
>>>>>>> 7da4ae1f
    </message>
    <message>
        <source>Spendable:</source>
        <translation type="unfinished">Käytettävissä:</translation>
    </message>
    <message>
        <source>Recent transactions</source>
        <translation type="unfinished">Viimeisimmät rahansiirrot</translation>
    </message>
    <message>
        <source>Unconfirmed transactions to watch-only addresses</source>
        <translation type="unfinished">Vahvistamattomat rahansiirrot vain seurattaviin osoitteisiin</translation>
    </message>
    <message>
        <source>Mined balance in watch-only addresses that has not yet matured</source>
        <translation type="unfinished">Louhittu, ei vielä kypsynyt saldo vain seurattavissa osoitteissa</translation>
    </message>
    <message>
        <source>Current total balance in watch-only addresses</source>
        <translation type="unfinished">Nykyinen tase seurattavassa osoitetteissa</translation>
    </message>
    <message>
        <source>Privacy mode activated for the Overview tab. To unmask the values, uncheck Settings-&gt;Mask values.</source>
        <translation type="unfinished">Yksityisyysmoodi aktivoitu Yhteenveto-välilehdestä. Paljastaaksesi arvot raksi pois Asetukset-&gt;Naamioi arvot.</translation>
    </message>
</context>
<context>
    <name>PSBTOperationsDialog</name>
    <message>
        <source>Sign Tx</source>
        <translation type="unfinished">Allekirjoita Tx</translation>
    </message>
    <message>
        <source>Broadcast Tx</source>
        <translation type="unfinished">Lähetä Tx</translation>
    </message>
    <message>
        <source>Copy to Clipboard</source>
        <translation type="unfinished">Kopioi leikepöydälle</translation>
    </message>
    <message>
        <source>Save…</source>
        <translation type="unfinished">Tallenna...</translation>
    </message>
    <message>
<<<<<<< HEAD
        <source>Limit block chain storage to</source>
        <translation type="unfinished">Rajoita lohkoketjun tallennus</translation>
=======
        <source>Close</source>
        <translation type="unfinished">Sulje</translation>
    </message>
    <message>
        <source>Failed to load transaction: %1</source>
        <translation type="unfinished">Siirtoa ei voitu ladata: %1</translation>
>>>>>>> 7da4ae1f
    </message>
    <message>
        <source>Failed to sign transaction: %1</source>
        <translation type="unfinished">Siirtoa ei voitu allekirjoittaa: %1</translation>
    </message>
    <message>
        <source>Cannot sign inputs while wallet is locked.</source>
        <translation type="unfinished">Syötteitä ei voi allekirjoittaa, kun lompakko on lukittu.</translation>
    </message>
    <message>
        <source>Could not sign any more inputs.</source>
        <translation type="unfinished">Syötteitä ei voitu enää allekirjoittaa.</translation>
    </message>
    <message>
        <source>Signed %1 inputs, but more signatures are still required.</source>
        <translation type="unfinished">%1 syötettä allekirjoitettiin, mutta lisää allekirjoituksia tarvitaan.</translation>
    </message>
    <message>
        <source>Signed transaction successfully. Transaction is ready to broadcast.</source>
        <translation type="unfinished">Siirto allekirjoitettiin onnistuneesti. Siirto on valmis lähetettäväksi.</translation>
    </message>
    <message>
        <source>Unknown error processing transaction.</source>
        <translation type="unfinished">Siirron käsittelyssä tapahtui tuntematon virhe.</translation>
    </message>
    <message>
        <source>Transaction broadcast successfully! Transaction ID: %1</source>
        <translation type="unfinished">Siirto lähetettiin onnistuneesti! Siirtotunniste: %1</translation>
    </message>
    <message>
        <source>Transaction broadcast failed: %1</source>
        <translation type="unfinished">Siirron lähetys epäonnstui: %1</translation>
    </message>
    <message>
        <source>PSBT copied to clipboard.</source>
        <translation type="unfinished">PSBT (osittain allekirjoitettu bitcoin-siirto) kopioitiin leikepöydälle.</translation>
    </message>
    <message>
        <source>Save Transaction Data</source>
        <translation type="unfinished">Tallenna siirtotiedot</translation>
    </message>
    <message>
        <source>Partially Signed Transaction (Binary)</source>
        <extracomment>Expanded name of the binary PSBT file format. See: BIP 174.</extracomment>
        <translation type="unfinished">Osittain allekirjoitettu transaktio (Binääri)</translation>
    </message>
    <message>
        <source>PSBT saved to disk.</source>
        <translation type="unfinished">PSBT (osittain tallennettu bitcoin-siirto) tallennettiin levylle.</translation>
    </message>
    <message>
        <source> * Sends %1 to %2</source>
        <translation type="unfinished">*Lähettää %1'n kohteeseen %2</translation>
    </message>
    <message>
        <source>Unable to calculate transaction fee or total transaction amount.</source>
        <translation type="unfinished">Siirtokuluja tai siirron lopullista määrää ei voitu laskea.</translation>
    </message>
    <message>
        <source>Pays transaction fee: </source>
        <translation type="unfinished">Maksaa siirtokulut:</translation>
    </message>
    <message>
        <source>Total Amount</source>
        <translation type="unfinished">Yhteensä</translation>
    </message>
    <message>
        <source>or</source>
        <translation type="unfinished">tai</translation>
    </message>
    <message>
        <source>Transaction has %1 unsigned inputs.</source>
        <translation type="unfinished">Siirrossa on %1 allekirjoittamatonta syötettä.</translation>
    </message>
    <message>
        <source>Transaction is missing some information about inputs.</source>
        <translation type="unfinished">Siirto kaipaa tietoa syötteistä.</translation>
    </message>
    <message>
        <source>Transaction still needs signature(s).</source>
        <translation type="unfinished">Siirto tarvitsee vielä allekirjoituksia.</translation>
    </message>
    <message>
        <source>(But no wallet is loaded.)</source>
        <translation type="unfinished">(Mutta lompakkoa ei ole ladattu.)</translation>
    </message>
    <message>
        <source>(But this wallet cannot sign transactions.)</source>
        <translation type="unfinished">(Mutta tämä lompakko ei voi allekirjoittaa siirtoja.)</translation>
    </message>
    <message>
        <source>(But this wallet does not have the right keys.)</source>
        <translation type="unfinished">(Mutta tällä lompakolla ei ole oikeita avaimia.)</translation>
    </message>
    <message>
        <source>Transaction is fully signed and ready for broadcast.</source>
        <translation type="unfinished">Siirto on täysin allekirjoitettu ja valmis lähetettäväksi.</translation>
    </message>
    <message>
        <source>Transaction status is unknown.</source>
        <translation type="unfinished">Siirron tila on tuntematon.</translation>
    </message>
    </context>
<context>
    <name>PaymentServer</name>
    <message>
        <source>Payment request error</source>
        <translation type="unfinished">Maksupyyntövirhe</translation>
    </message>
    <message>
        <source>Cannot start bitcoin: click-to-pay handler</source>
        <translation type="unfinished">Bitcoinia ei voi käynnistää: klikkaa-maksaaksesi -käsittelijän virhe</translation>
    </message>
    <message>
        <source>URI handling</source>
        <translation type="unfinished">URI käsittely</translation>
    </message>
    <message>
        <source>'bitcoin://' is not a valid URI. Use 'bitcoin:' instead.</source>
        <translation type="unfinished">'bitcoin://' ei ole kelvollinen URI. Käytä 'bitcoin:' sen sijaan.</translation>
    </message>
    <message>
        <source>Cannot process payment request because BIP70 is not supported.
Due to widespread security flaws in BIP70 it's strongly recommended that any merchant instructions to switch wallets be ignored.
If you are receiving this error you should request the merchant provide a BIP21 compatible URI.</source>
        <translation type="unfinished">Maksupyyntöä ei voida käsitellä, koska BIP70 ei ole tuettu.
BIP70:n laajalle levinneiden tietoturva-aukkojen vuoksi on erittäin suositeltavaa jättää huomiotta kaikki kauppiaan ohjeet lompakon vaihtamisesta.
Jos saat tämän virheen, pyydä kauppiasta antamaan BIP21-yhteensopiva URI.</translation>
    </message>
    <message>
        <source>URI cannot be parsed! This can be caused by an invalid Bitcoin address or malformed URI parameters.</source>
        <translation type="unfinished">URIa ei voitu jäsentää! Tämä voi johtua virheellisestä Bitcoin-osoitteesta tai väärin muotoilluista URI parametreista.</translation>
    </message>
    <message>
        <source>Payment request file handling</source>
        <translation type="unfinished">Maksupyynnön tiedoston käsittely</translation>
    </message>
</context>
<context>
    <name>PeerTableModel</name>
    <message>
        <source>User Agent</source>
        <extracomment>Title of Peers Table column which contains the peer's User Agent string.</extracomment>
        <translation type="unfinished">Käyttöliittymä</translation>
    </message>
    <message>
        <source>Ping</source>
        <extracomment>Title of Peers Table column which indicates the current latency of the connection with the peer.</extracomment>
        <translation type="unfinished">Vasteaika</translation>
    </message>
    <message>
        <source>Peer</source>
        <extracomment>Title of Peers Table column which contains a unique number used to identify a connection.</extracomment>
        <translation type="unfinished">Vertainen</translation>
    </message>
    <message>
        <source>Direction</source>
        <extracomment>Title of Peers Table column which indicates the direction the peer connection was initiated from.</extracomment>
        <translation type="unfinished">Suunta</translation>
    </message>
    <message>
        <source>Sent</source>
        <extracomment>Title of Peers Table column which indicates the total amount of network information we have sent to the peer.</extracomment>
        <translation type="unfinished">Lähetetyt</translation>
    </message>
    <message>
<<<<<<< HEAD
        <source>Options set in this dialog are overridden by the command line:</source>
        <translation type="unfinished">Tässä valintaikkunassa asetetut asetukset ohitetaan komentorivillä:</translation>
    </message>
    <message>
        <source>Open the %1 configuration file from the working directory.</source>
        <translation type="unfinished">Avaa %1 asetustiedosto työhakemistosta.</translation>
=======
        <source>Received</source>
        <extracomment>Title of Peers Table column which indicates the total amount of network information we have received from the peer.</extracomment>
        <translation type="unfinished">Vastaanotetut</translation>
>>>>>>> 7da4ae1f
    </message>
    <message>
        <source>Address</source>
        <extracomment>Title of Peers Table column which contains the IP/Onion/I2P address of the connected peer.</extracomment>
        <translation type="unfinished">Osoite</translation>
    </message>
    <message>
        <source>Type</source>
        <extracomment>Title of Peers Table column which describes the type of peer connection. The "type" describes why the connection exists.</extracomment>
        <translation type="unfinished">Tyyppi</translation>
    </message>
    <message>
        <source>Network</source>
        <extracomment>Title of Peers Table column which states the network the peer connected through.</extracomment>
        <translation type="unfinished">Verkko</translation>
    </message>
    <message>
        <source>Inbound</source>
        <extracomment>An Inbound Connection from a Peer.</extracomment>
        <translation type="unfinished">Sisääntuleva</translation>
    </message>
    <message>
        <source>Outbound</source>
        <extracomment>An Outbound Connection to a Peer.</extracomment>
        <translation type="unfinished">Ulosmenevä</translation>
    </message>
</context>
<context>
    <name>QRImageWidget</name>
    <message>
        <source>&amp;Save Image…</source>
        <translation type="unfinished">&amp;Tallenna kuva...</translation>
    </message>
    <message>
        <source>&amp;Copy Image</source>
        <translation type="unfinished">&amp;Kopioi kuva</translation>
    </message>
    <message>
<<<<<<< HEAD
        <source>Maximum database cache size. A larger cache can contribute to faster sync, after which the benefit is less pronounced for most use cases. Lowering the cache size will reduce memory usage. Unused mempool memory is shared for this cache.</source>
        <extracomment>Tooltip text for Options window setting that sets the size of the database cache. Explains the corresponding effects of increasing/decreasing this value.</extracomment>
        <translation type="unfinished">Tietokannan välimuistin enimmäiskoko. Suurempi välimuisti voi nopeuttaa synkronointia, mutta sen jälkeen hyöty ei ole enää niin merkittävä useimmissa käyttötapauksissa. Välimuistin koon pienentäminen vähentää muistin käyttöä. Käyttämätön mempool-muisti jaetaan tätä välimuistia varten.</translation>
    </message>
    <message>
        <source>(0 = auto, &lt;0 = leave that many cores free)</source>
        <translation type="unfinished">(0 = auto, &lt;0 = jätä näin monta ydintä vapaaksi)</translation>
=======
        <source>Resulting URI too long, try to reduce the text for label / message.</source>
        <translation type="unfinished">Tuloksen URI on liian pitkä, yritä lyhentää otsikon tai viestin tekstiä.</translation>
>>>>>>> 7da4ae1f
    </message>
    <message>
        <source>Error encoding URI into QR Code.</source>
        <translation type="unfinished">Virhe käännettäessä URI:a QR-koodiksi.</translation>
    </message>
    <message>
<<<<<<< HEAD
        <source>Enable R&amp;PC server</source>
        <extracomment>An Options window setting to enable the RPC server.</extracomment>
        <translation type="unfinished">Aktivoi R&amp;PC serveri</translation>
    </message>
    <message>
        <source>W&amp;allet</source>
        <translation type="unfinished">&amp;Lompakko</translation>
=======
        <source>QR code support not available.</source>
        <translation type="unfinished">Tukea QR-koodeille ei ole saatavilla.</translation>
>>>>>>> 7da4ae1f
    </message>
    <message>
        <source>Save QR Code</source>
        <translation type="unfinished">Tallenna QR-koodi</translation>
    </message>
    <message>
        <source>PNG Image</source>
        <extracomment>Expanded name of the PNG file format. See: https://en.wikipedia.org/wiki/Portable_Network_Graphics.</extracomment>
        <translation type="unfinished">PNG-kuva</translation>
    </message>
</context>
<context>
    <name>RPCConsole</name>
    <message>
        <source>N/A</source>
        <translation type="unfinished">Ei saatavilla</translation>
    </message>
    <message>
        <source>Client version</source>
        <translation type="unfinished">Pääteohjelman versio</translation>
    </message>
    <message>
<<<<<<< HEAD
        <source>Enable &amp;PSBT controls</source>
        <extracomment>An options window setting to enable PSBT controls.</extracomment>
        <translation type="unfinished">Aktivoi &amp;PSBT kontrollit</translation>
    </message>
    <message>
        <source>External Signer (e.g. hardware wallet)</source>
        <translation type="unfinished">Ulkopuolinen allekirjoittaja (esim. laitelompakko)</translation>
=======
        <source>&amp;Information</source>
        <translation type="unfinished">T&amp;ietoa</translation>
>>>>>>> 7da4ae1f
    </message>
    <message>
        <source>General</source>
        <translation type="unfinished">Yleinen</translation>
    </message>
    <message>
        <source>Datadir</source>
        <translation type="unfinished">Data-hakemisto</translation>
    </message>
    <message>
        <source>To specify a non-default location of the data directory use the '%1' option.</source>
        <translation type="unfinished">Käytä '%1' -valitsinta määritelläksesi muun kuin oletuksen data-hakemistolle.</translation>
    </message>
    <message>
        <source>To specify a non-default location of the blocks directory use the '%1' option.</source>
        <translation type="unfinished">Käytä '%1' -valitsinta määritelläksesi muun kuin oletuksen lohkohakemistolle.</translation>
    </message>
    <message>
        <source>Startup time</source>
        <translation type="unfinished">Käynnistysaika</translation>
    </message>
    <message>
        <source>Network</source>
        <translation type="unfinished">Verkko</translation>
    </message>
    <message>
        <source>Name</source>
        <translation type="unfinished">Nimi</translation>
    </message>
    <message>
        <source>Number of connections</source>
        <translation type="unfinished">Yhteyksien lukumäärä</translation>
    </message>
    <message>
        <source>Block chain</source>
        <translation type="unfinished">Lohkoketju</translation>
    </message>
    <message>
        <source>Memory Pool</source>
        <translation type="unfinished">Muistiallas</translation>
    </message>
    <message>
        <source>Current number of transactions</source>
        <translation type="unfinished">Tämänhetkinen rahansiirtojen määrä</translation>
    </message>
    <message>
        <source>Memory usage</source>
        <translation type="unfinished">Muistin käyttö</translation>
    </message>
    <message>
        <source>Wallet: </source>
        <translation type="unfinished">Lompakko:</translation>
    </message>
    <message>
        <source>(none)</source>
        <translation type="unfinished">(tyhjä)</translation>
    </message>
    <message>
        <source>&amp;Reset</source>
        <translation type="unfinished">&amp;Nollaa</translation>
    </message>
    <message>
        <source>Received</source>
        <translation type="unfinished">Vastaanotetut</translation>
    </message>
    <message>
        <source>Sent</source>
        <translation type="unfinished">Lähetetyt</translation>
    </message>
    <message>
        <source>&amp;Peers</source>
        <translation type="unfinished">&amp;Vertaiset</translation>
    </message>
    <message>
        <source>Banned peers</source>
        <translation type="unfinished">Estetyt vertaiset</translation>
    </message>
    <message>
        <source>Select a peer to view detailed information.</source>
        <translation type="unfinished">Valitse vertainen eriteltyjä tietoja varten.</translation>
    </message>
    <message>
        <source>Version</source>
        <translation type="unfinished">Versio</translation>
    </message>
    <message>
        <source>Starting Block</source>
        <translation type="unfinished">Alkaen lohkosta</translation>
    </message>
    <message>
        <source>Synced Headers</source>
        <translation type="unfinished">Synkronoidut ylätunnisteet</translation>
    </message>
    <message>
        <source>Synced Blocks</source>
        <translation type="unfinished">Synkronoidut lohkot</translation>
    </message>
    <message>
        <source>Last Transaction</source>
        <translation type="unfinished">Viimeisin transaktio</translation>
    </message>
    <message>
        <source>The mapped Autonomous System used for diversifying peer selection.</source>
        <translation type="unfinished">Kartoitettu autonominen järjestelmä, jota käytetään monipuolistamaan solmuvalikoimaa</translation>
    </message>
    <message>
        <source>Mapped AS</source>
        <translation type="unfinished">Kartoitettu AS</translation>
    </message>
    <message>
        <source>User Agent</source>
        <translation type="unfinished">Käyttöliittymä</translation>
    </message>
    <message>
        <source>Node window</source>
        <translation type="unfinished">Solmu ikkuna</translation>
    </message>
    <message>
        <source>Current block height</source>
        <translation type="unfinished">Lohkon nykyinen korkeus</translation>
    </message>
    <message>
<<<<<<< HEAD
        <source>&amp;Cancel</source>
        <translation type="unfinished">&amp;Peruuta</translation>
=======
        <source>Open the %1 debug log file from the current data directory. This can take a few seconds for large log files.</source>
        <translation type="unfinished">Avaa %1 -debug-loki tämänhetkisestä data-hakemistosta. Tämä voi viedä muutaman sekunnin suurille lokitiedostoille.</translation>
    </message>
    <message>
        <source>Decrease font size</source>
        <translation type="unfinished">Pienennä fontin kokoa</translation>
>>>>>>> 7da4ae1f
    </message>
    <message>
        <source>Increase font size</source>
        <translation type="unfinished">Suurenna fontin kokoa</translation>
    </message>
    <message>
        <source>Permissions</source>
        <translation type="unfinished">Luvat</translation>
    </message>
    <message>
        <source>The direction and type of peer connection: %1</source>
        <translation type="unfinished">Vertaisyhteyden suunta ja tyyppi: %1</translation>
    </message>
    <message>
<<<<<<< HEAD
        <source>Confirm options reset</source>
        <extracomment>Window title text of pop-up window shown when the user has chosen to reset options.</extracomment>
        <translation type="unfinished">Varmista asetusten palautus</translation>
    </message>
    <message>
        <source>Client restart required to activate changes.</source>
        <extracomment>Text explaining that the settings changed will not come into effect until the client is restarted.</extracomment>
        <translation type="unfinished">Ohjelman uudelleenkäynnistys aktivoi muutokset.</translation>
    </message>
    <message>
        <source>Client will be shut down. Do you want to proceed?</source>
        <extracomment>Text asking the user to confirm if they would like to proceed with a client shutdown.</extracomment>
        <translation type="unfinished">Asiakasohjelma sammutetaan. Haluatko jatkaa?</translation>
=======
        <source>Direction/Type</source>
        <translation type="unfinished">Suunta/Tyyppi</translation>
    </message>
    <message>
        <source>The network protocol this peer is connected through: IPv4, IPv6, Onion, I2P, or CJDNS.</source>
        <translation type="unfinished">Verkkoprotokolla, jonka kautta tämä vertaisverkko on yhdistetty: IPv4, IPv6, Onion, I2P tai CJDNS.</translation>
    </message>
    <message>
        <source>Services</source>
        <translation type="unfinished">Palvelut</translation>
>>>>>>> 7da4ae1f
    </message>
    <message>
        <source>High Bandwidth</source>
        <translation type="unfinished">Suuri kaistanleveys</translation>
    </message>
    <message>
        <source>Connection Time</source>
        <translation type="unfinished">Yhteysaika</translation>
    </message>
    <message>
        <source>Elapsed time since a novel block passing initial validity checks was received from this peer.</source>
        <translation type="unfinished">Kulunut aika siitä, kun tältä vertaiselta vastaanotettiin uusi lohko, joka on läpäissyt alustavat validiteettitarkistukset.</translation>
    </message>
    <message>
        <source>Last Block</source>
        <translation type="unfinished">Viimeisin lohko</translation>
    </message>
    <message>
        <source>Last Send</source>
        <translation type="unfinished">Viimeisin lähetetty</translation>
    </message>
    <message>
        <source>Last Receive</source>
        <translation type="unfinished">Viimeisin vastaanotettu</translation>
    </message>
    <message>
        <source>Ping Time</source>
        <translation type="unfinished">Vasteaika</translation>
    </message>
    <message>
        <source>The duration of a currently outstanding ping.</source>
        <translation type="unfinished">Tämänhetkisen merkittävän yhteyskokeilun kesto.</translation>
    </message>
    <message>
        <source>Ping Wait</source>
        <translation type="unfinished">Yhteyskokeilun odotus</translation>
    </message>
    <message>
        <source>Min Ping</source>
        <translation type="unfinished">Pienin vasteaika</translation>
    </message>
    <message>
        <source>Time Offset</source>
        <translation type="unfinished">Ajan poikkeama</translation>
    </message>
    <message>
        <source>Last block time</source>
        <translation type="unfinished">Viimeisimmän lohkon aika</translation>
    </message>
    <message>
        <source>&amp;Open</source>
        <translation type="unfinished">&amp;Avaa</translation>
    </message>
    <message>
        <source>&amp;Console</source>
        <translation type="unfinished">&amp;Konsoli</translation>
    </message>
    <message>
        <source>&amp;Network Traffic</source>
        <translation type="unfinished">&amp;Verkkoliikenne</translation>
    </message>
    <message>
        <source>Totals</source>
        <translation type="unfinished">Yhteensä</translation>
    </message>
    <message>
        <source>Debug log file</source>
        <translation type="unfinished">Debug lokitiedosto</translation>
    </message>
    <message>
        <source>Clear console</source>
        <translation type="unfinished">Tyhjennä konsoli</translation>
    </message>
    <message>
        <source>In:</source>
        <translation type="unfinished">Sisään:</translation>
    </message>
    <message>
        <source>Out:</source>
        <translation type="unfinished">Ulos:</translation>
    </message>
    <message>
        <source>Inbound: initiated by peer</source>
        <extracomment>Explanatory text for an inbound peer connection.</extracomment>
        <translation type="unfinished">Saapuva: vertaisen aloittama</translation>
    </message>
    <message>
        <source>Ctrl+=</source>
        <extracomment>Secondary shortcut to increase the RPC console font size.</extracomment>
        <translation type="unfinished">Ctrl+-</translation>
    </message>
    <message>
        <source>&amp;Copy address</source>
        <extracomment>Context menu action to copy the address of a peer.</extracomment>
        <translation type="unfinished">&amp;Kopioi osoite</translation>
    </message>
    <message>
        <source>&amp;Disconnect</source>
        <translation type="unfinished">&amp;Katkaise yhteys</translation>
    </message>
    <message>
        <source>1 &amp;hour</source>
        <translation type="unfinished">1 &amp;tunti</translation>
    </message>
    <message>
        <source>1 &amp;week</source>
        <translation type="unfinished">1 &amp;viikko</translation>
    </message>
    <message>
        <source>1 &amp;year</source>
        <translation type="unfinished">1 &amp;vuosi</translation>
    </message>
    <message>
        <source>&amp;Unban</source>
        <translation type="unfinished">&amp;Poista esto</translation>
    </message>
    <message>
        <source>Network activity disabled</source>
        <translation type="unfinished">Verkkoliikenne pysäytetty</translation>
    </message>
    <message>
        <source>Executing command without any wallet</source>
        <translation type="unfinished">Suoritetaan komento ilman lomakkoa</translation>
    </message>
    <message>
        <source>Executing command using "%1" wallet</source>
        <translation type="unfinished">Suoritetaan komento käyttäen lompakkoa "%1"</translation>
    </message>
    <message>
        <source>Executing…</source>
        <extracomment>A console message indicating an entered command is currently being executed.</extracomment>
        <translation type="unfinished">Suoritetaan...</translation>
    </message>
    <message>
        <source>(peer: %1)</source>
        <translation type="unfinished">(vertainen: %1)</translation>
    </message>
    <message>
        <source>via %1</source>
        <translation type="unfinished">%1 kautta</translation>
    </message>
    <message>
        <source>Yes</source>
        <translation type="unfinished">Kyllä</translation>
    </message>
    <message>
        <source>No</source>
        <translation type="unfinished">Ei</translation>
    </message>
    <message>
        <source>To</source>
        <translation type="unfinished">Saaja</translation>
    </message>
    <message>
        <source>From</source>
        <translation type="unfinished">Lähettäjä</translation>
    </message>
    <message>
        <source>Ban for</source>
        <translation type="unfinished">Estä</translation>
    </message>
    <message>
        <source>Never</source>
        <translation type="unfinished">Ei ikinä</translation>
    </message>
    <message>
        <source>Unknown</source>
        <translation type="unfinished">Tuntematon</translation>
    </message>
</context>
<context>
    <name>ReceiveCoinsDialog</name>
    <message>
        <source>&amp;Amount:</source>
        <translation type="unfinished">&amp;Määrä</translation>
    </message>
    <message>
        <source>&amp;Label:</source>
        <translation type="unfinished">&amp;Nimi:</translation>
    </message>
    <message>
        <source>&amp;Message:</source>
        <translation type="unfinished">&amp;Viesti:</translation>
    </message>
    <message>
        <source>An optional message to attach to the payment request, which will be displayed when the request is opened. Note: The message will not be sent with the payment over the Bitcoin network.</source>
        <translation type="unfinished">Valinnainen viesti liitetään maksupyyntöön ja näytetään avattaessa. Viestiä ei lähetetä Bitcoin-verkkoon.</translation>
    </message>
    <message>
        <source>An optional label to associate with the new receiving address.</source>
        <translation type="unfinished">Valinnainen nimi liitetään vastaanottavaan osoitteeseen.</translation>
    </message>
    <message>
        <source>Use this form to request payments. All fields are &lt;b&gt;optional&lt;/b&gt;.</source>
        <translation type="unfinished">Käytä lomaketta maksupyyntöihin. Kaikki kentät ovat &lt;b&gt;valinnaisia&lt;/b&gt;.</translation>
    </message>
    <message>
        <source>An optional amount to request. Leave this empty or zero to not request a specific amount.</source>
        <translation type="unfinished">Valinnainen pyyntömäärä. Jätä tyhjäksi tai nollaksi jos et pyydä tiettyä määrää.</translation>
    </message>
    <message>
        <source>An optional label to associate with the new receiving address (used by you to identify an invoice).  It is also attached to the payment request.</source>
        <translation type="unfinished">Valinnainen tarra, joka liitetään uuteen vastaanotto-osoitteeseen (jonka käytät laskun tunnistamiseen). Se liitetään myös maksupyyntöön.</translation>
    </message>
    <message>
        <source>An optional message that is attached to the payment request and may be displayed to the sender.</source>
        <translation type="unfinished">Valinnainen viesti, joka on liitetty maksupyyntöön ja joka voidaan näyttää lähettäjälle.</translation>
    </message>
    <message>
        <source>&amp;Create new receiving address</source>
        <translation type="unfinished"> &amp;Luo uusi vastaanotto-osoite</translation>
    </message>
    <message>
        <source>Clear all fields of the form.</source>
        <translation type="unfinished">Tyhjennä lomakkeen kaikki kentät.</translation>
    </message>
    <message>
        <source>Clear</source>
        <translation type="unfinished">Tyhjennä</translation>
    </message>
    <message>
        <source>Requested payments history</source>
        <translation type="unfinished">Pyydettyjen maksujen historia</translation>
    </message>
    <message>
<<<<<<< HEAD
        <source>(But no wallet is loaded.)</source>
        <translation type="unfinished">(Mutta lompakkoa ei ole ladattu.)</translation>
    </message>
    <message>
        <source>(But this wallet cannot sign transactions.)</source>
        <translation type="unfinished">(Mutta tämä lompakko ei voi allekirjoittaa siirtoja.)</translation>
=======
        <source>Show the selected request (does the same as double clicking an entry)</source>
        <translation type="unfinished">Näytä valittu pyyntö (sama toiminta kuin alkion tuplaklikkaus)</translation>
>>>>>>> 7da4ae1f
    </message>
    <message>
        <source>Show</source>
        <translation type="unfinished">Näytä</translation>
    </message>
    <message>
        <source>Remove the selected entries from the list</source>
        <translation type="unfinished">Poista valitut alkiot listasta</translation>
    </message>
    <message>
        <source>Remove</source>
        <translation type="unfinished">Poista</translation>
    </message>
    <message>
        <source>Copy &amp;URI</source>
        <translation type="unfinished">Kopioi &amp;URI</translation>
    </message>
    <message>
        <source>&amp;Copy address</source>
        <translation type="unfinished">&amp;Kopioi osoite</translation>
    </message>
    <message>
        <source>Copy &amp;label</source>
        <translation type="unfinished">Kopioi &amp;viite</translation>
    </message>
    <message>
        <source>Copy &amp;message</source>
        <translation type="unfinished">Kopioi &amp;viesti</translation>
    </message>
    <message>
        <source>Copy &amp;amount</source>
        <translation type="unfinished">Kopioi &amp;määrä</translation>
    </message>
    <message>
        <source>Could not unlock wallet.</source>
        <translation type="unfinished">Lompakkoa ei voitu avata.</translation>
    </message>
    <message>
        <source>Could not generate new %1 address</source>
        <translation type="unfinished">Uutta %1-osoitetta ei voitu luoda</translation>
    </message>
</context>
<context>
    <name>ReceiveRequestDialog</name>
    <message>
        <source>Request payment to …</source>
        <translation type="unfinished">Pyydä maksua ooitteeseen ...</translation>
    </message>
    <message>
        <source>Address:</source>
        <translation type="unfinished">Osoite:</translation>
    </message>
    <message>
        <source>Amount:</source>
        <translation type="unfinished">Määrä:</translation>
    </message>
    <message>
        <source>Label:</source>
        <translation type="unfinished">Tunniste:</translation>
    </message>
    <message>
        <source>Message:</source>
        <translation type="unfinished">Viesti:</translation>
    </message>
    <message>
        <source>Wallet:</source>
        <translation type="unfinished">Lompakko:</translation>
    </message>
    <message>
        <source>Copy &amp;URI</source>
        <translation type="unfinished">Kopioi &amp;URI</translation>
    </message>
    <message>
        <source>Copy &amp;Address</source>
        <translation type="unfinished">Kopioi &amp;Osoite</translation>
    </message>
    <message>
        <source>&amp;Verify</source>
        <translation type="unfinished">&amp;Varmenna</translation>
    </message>
    <message>
        <source>Verify this address on e.g. a hardware wallet screen</source>
        <translation type="unfinished">Varmista tämä osoite esimerkiksi laitelompakon näytöltä</translation>
    </message>
    <message>
        <source>&amp;Save Image…</source>
        <translation type="unfinished">&amp;Tallenna kuva...</translation>
    </message>
    <message>
        <source>Payment information</source>
        <translation type="unfinished">Maksutiedot</translation>
    </message>
    <message>
        <source>Request payment to %1</source>
        <translation type="unfinished">Pyydä maksua osoitteeseen %1</translation>
    </message>
</context>
<context>
    <name>RecentRequestsTableModel</name>
    <message>
        <source>Date</source>
        <translation type="unfinished">Aika</translation>
    </message>
    <message>
        <source>Label</source>
        <translation type="unfinished">Nimike</translation>
    </message>
    <message>
        <source>Message</source>
        <translation type="unfinished">Viesti</translation>
    </message>
    <message>
        <source>(no label)</source>
        <translation type="unfinished">(ei nimikettä)</translation>
    </message>
    <message>
        <source>(no message)</source>
        <translation type="unfinished">(ei viestiä)</translation>
    </message>
    <message>
        <source>(no amount requested)</source>
        <translation type="unfinished">(ei pyydettyä määrää)</translation>
    </message>
    <message>
        <source>Requested</source>
        <translation type="unfinished">Pyydetty</translation>
    </message>
</context>
<context>
    <name>SendCoinsDialog</name>
    <message>
        <source>Send Coins</source>
        <translation type="unfinished">Lähetä kolikoita</translation>
    </message>
    <message>
        <source>Coin Control Features</source>
        <translation type="unfinished">Kolikkokontrolli ominaisuudet</translation>
    </message>
    <message>
        <source>automatically selected</source>
        <translation type="unfinished">automaattisesti valitut</translation>
    </message>
    <message>
        <source>Insufficient funds!</source>
        <translation type="unfinished">Lompakon saldo ei riitä!</translation>
    </message>
    <message>
        <source>Quantity:</source>
        <translation type="unfinished">Määrä:</translation>
    </message>
    <message>
        <source>Bytes:</source>
        <translation type="unfinished">Tavuja:</translation>
    </message>
    <message>
        <source>Amount:</source>
        <translation type="unfinished">Määrä:</translation>
    </message>
    <message>
        <source>Fee:</source>
        <translation type="unfinished">Palkkio:</translation>
    </message>
    <message>
        <source>After Fee:</source>
        <translation type="unfinished">Palkkion jälkeen:</translation>
    </message>
    <message>
        <source>Change:</source>
        <translation type="unfinished">Vaihtoraha:</translation>
    </message>
    <message>
        <source>If this is activated, but the change address is empty or invalid, change will be sent to a newly generated address.</source>
        <translation type="unfinished">Jos tämä aktivoidaan mutta vaihtorahan osoite on tyhjä tai virheellinen, vaihtoraha tullaan lähettämään uuteen luotuun osoitteeseen.</translation>
    </message>
    <message>
        <source>Custom change address</source>
        <translation type="unfinished">Kustomoitu vaihtorahan osoite</translation>
    </message>
    <message>
        <source>Transaction Fee:</source>
        <translation type="unfinished">Rahansiirtokulu:</translation>
    </message>
    <message>
        <source>Using the fallbackfee can result in sending a transaction that will take several hours or days (or never) to confirm. Consider choosing your fee manually or wait until you have validated the complete chain.</source>
        <translation type="unfinished">Fallbackfeen käyttö voi johtaa useita tunteja, päiviä (tai loputtomiin) kestävän siirron lähettämiseen. Harkitse palkkion valitsemista itse tai odota kunnes koko ketju on vahvistettu.</translation>
    </message>
    <message>
        <source>Warning: Fee estimation is currently not possible.</source>
        <translation type="unfinished">Varoitus: Kulujen arviointi ei ole juuri nyt mahdollista.</translation>
    </message>
    <message>
        <source>per kilobyte</source>
        <translation type="unfinished">per kilotavu</translation>
    </message>
    <message>
        <source>Hide</source>
        <translation type="unfinished">Piilota</translation>
    </message>
    <message>
        <source>Recommended:</source>
        <translation type="unfinished">Suositeltu:</translation>
    </message>
    <message>
        <source>Custom:</source>
        <translation type="unfinished">Muokattu:</translation>
    </message>
    <message>
        <source>Send to multiple recipients at once</source>
        <translation type="unfinished">Lähetä usealla vastaanottajalle samanaikaisesti</translation>
    </message>
    <message>
        <source>Add &amp;Recipient</source>
        <translation type="unfinished">Lisää &amp;Vastaanottaja</translation>
    </message>
    <message>
        <source>Clear all fields of the form.</source>
        <translation type="unfinished">Tyhjennä lomakkeen kaikki kentät.</translation>
    </message>
    <message>
        <source>Inputs…</source>
        <translation type="unfinished">Syötteet...</translation>
    </message>
    <message>
<<<<<<< HEAD
        <source>Last Transaction</source>
        <translation type="unfinished">Viimeisin transaktio</translation>
    </message>
    <message>
        <source>The mapped Autonomous System used for diversifying peer selection.</source>
        <translation type="unfinished">Kartoitettu autonominen järjestelmä, jota käytetään monipuolistamaan solmuvalikoimaa</translation>
=======
        <source>Dust:</source>
        <translation type="unfinished">Tomu:</translation>
>>>>>>> 7da4ae1f
    </message>
    <message>
        <source>Choose…</source>
        <translation type="unfinished">Valitse...</translation>
    </message>
    <message>
        <source>Hide transaction fee settings</source>
        <translation type="unfinished"> Piilota siirtomaksuasetukset</translation>
    </message>
    <message>
        <source>When there is less transaction volume than space in the blocks, miners as well as relaying nodes may enforce a minimum fee. Paying only this minimum fee is just fine, but be aware that this can result in a never confirming transaction once there is more demand for bitcoin transactions than the network can process.</source>
        <translation type="unfinished">Mikäli lohkoissa ei ole tilaa kaikille siirtotapahtumille, voi louhijat sekä välittävät solmut pakottaa vähimmäispalkkion. Tämän vähimmäispalkkion maksaminen on täysin OK, mutta huomaa, että se saattaa johtaa siihen, ettei siirto vahvistu koskaan, jos bitcoin-siirtoja on enemmän kuin mitä verkko pystyy käsittelemään.</translation>
    </message>
    <message>
        <source>A too low fee might result in a never confirming transaction (read the tooltip)</source>
        <translation type="unfinished">Liian alhainen maksu saattaa johtaa siirtoon, joka ei koskaan vahvistu (lue työkaluohje)</translation>
    </message>
    <message>
        <source>Confirmation time target:</source>
        <translation type="unfinished">Vahvistusajan tavoite:</translation>
    </message>
    <message>
        <source>Enable Replace-By-Fee</source>
        <translation type="unfinished">Käytä Replace-By-Fee:tä</translation>
    </message>
    <message>
        <source>With Replace-By-Fee (BIP-125) you can increase a transaction's fee after it is sent. Without this, a higher fee may be recommended to compensate for increased transaction delay risk.</source>
        <translation type="unfinished">Replace-By-Fee:tä (BIP-125) käyttämällä voit korottaa siirtotapahtuman palkkiota sen lähettämisen jälkeen. Ilman tätä saatetaan suositella käyttämään suurempaa palkkiota kompensoimaan viiveen kasvamisen riskiä.</translation>
    </message>
    <message>
        <source>Clear &amp;All</source>
        <translation type="unfinished">&amp;Tyhjennnä Kaikki</translation>
    </message>
    <message>
        <source>Balance:</source>
        <translation type="unfinished">Balanssi:</translation>
    </message>
    <message>
        <source>Confirm the send action</source>
        <translation type="unfinished">Vahvista lähetys</translation>
    </message>
    <message>
        <source>S&amp;end</source>
        <translation type="unfinished">&amp;Lähetä</translation>
    </message>
    <message>
        <source>Copy quantity</source>
        <translation type="unfinished">Kopioi lukumäärä</translation>
    </message>
    <message>
        <source>Copy amount</source>
        <translation type="unfinished">Kopioi määrä</translation>
    </message>
    <message>
        <source>Copy fee</source>
        <translation type="unfinished">Kopioi rahansiirtokulu</translation>
    </message>
    <message>
        <source>Copy after fee</source>
        <translation type="unfinished">Kopioi rahansiirtokulun jälkeen</translation>
    </message>
    <message>
        <source>Copy bytes</source>
        <translation type="unfinished">Kopioi tavut</translation>
    </message>
    <message>
        <source>Copy dust</source>
        <translation type="unfinished">Kopioi tomu</translation>
    </message>
    <message>
        <source>Copy change</source>
        <translation type="unfinished">Kopioi vaihtorahat</translation>
    </message>
    <message>
        <source>%1 (%2 blocks)</source>
        <translation type="unfinished">%1 (%2 lohkoa)</translation>
    </message>
    <message>
        <source>Sign on device</source>
        <extracomment>"device" usually means a hardware wallet.</extracomment>
        <translation type="unfinished">Allekirjoita laitteella</translation>
    </message>
    <message>
        <source>Connect your hardware wallet first.</source>
        <translation type="unfinished">Yhdistä lompakkolaitteesi ensin.</translation>
    </message>
    <message>
        <source>Set external signer script path in Options -&gt; Wallet</source>
        <extracomment>"External signer" means using devices such as hardware wallets.</extracomment>
        <translation type="unfinished">Aseta ulkoisen allekirjoittajan skriptipolku kohdassa Asetukset -&gt; Lompakko</translation>
    </message>
    <message>
        <source>Cr&amp;eate Unsigned</source>
        <translation type="unfinished">L&amp;uo allekirjoittamaton</translation>
    </message>
    <message>
        <source>Creates a Partially Signed Bitcoin Transaction (PSBT) for use with e.g. an offline %1 wallet, or a PSBT-compatible hardware wallet.</source>
        <translation type="unfinished">Luo osittain allekirjoitetun bitcoin-siirtotapahtuman (PSBT) käytettäväksi mm. offline %1 lompakko tai PSBT-yhteensopiva hardware-lompakko.</translation>
    </message>
    <message>
        <source> from wallet '%1'</source>
        <translation type="unfinished"> lompakosta '%1'</translation>
    </message>
    <message>
        <source>%1 to '%2'</source>
        <translation type="unfinished">%1 - '%2'</translation>
    </message>
    <message>
        <source>To review recipient list click "Show Details…"</source>
        <translation type="unfinished">Tarkastellaksesi vastaanottajalistaa klikkaa "Näytä Lisätiedot..."</translation>
    </message>
    <message>
        <source>Sign failed</source>
        <translation type="unfinished">Allekirjoittaminen epäonnistui</translation>
    </message>
    <message>
        <source>External signer not found</source>
        <extracomment>"External signer" means using devices such as hardware wallets.</extracomment>
        <translation type="unfinished">Ulkopuolista allekirjoittajaa ei löydy</translation>
    </message>
    <message>
        <source>Save Transaction Data</source>
        <translation type="unfinished">Tallenna siirtotiedot</translation>
    </message>
    <message>
        <source>Partially Signed Transaction (Binary)</source>
        <extracomment>Expanded name of the binary PSBT file format. See: BIP 174.</extracomment>
        <translation type="unfinished">Osittain allekirjoitettu transaktio (Binääri)</translation>
    </message>
    <message>
        <source>PSBT saved</source>
        <extracomment>Popup message when a PSBT has been saved to a file</extracomment>
        <translation type="unfinished">PSBT tallennettu</translation>
    </message>
    <message>
        <source>External balance:</source>
        <translation type="unfinished">Ulkopuolinen saldo:</translation>
    </message>
    <message>
        <source>or</source>
        <translation type="unfinished">tai</translation>
    </message>
    <message>
        <source>You can increase the fee later (signals Replace-By-Fee, BIP-125).</source>
        <translation type="unfinished">Voit korottaa palkkiota myöhemmin (osoittaa Replace-By-Fee:tä, BIP-125).</translation>
    </message>
    <message>
        <source>Please, review your transaction proposal. This will produce a Partially Signed Bitcoin Transaction (PSBT) which you can save or copy and then sign with e.g. an offline %1 wallet, or a PSBT-compatible hardware wallet.</source>
        <extracomment>Text to inform a user attempting to create a transaction of their current options. At this stage, a user can only create a PSBT. This string is displayed when private keys are disabled and an external signer is not available.</extracomment>
        <translation type="unfinished">Ole hyvä ja tarkista siirtoehdotuksesi. Tämä luo osittain allekirjoitetun Bitcoin-siirron (PBST), jonka voit tallentaa tai kopioida ja sitten allekirjoittaa esim. verkosta irrannaisella %1-lompakolla tai PBST-yhteensopivalla laitteistolompakolla.</translation>
    </message>
    <message>
        <source>Do you want to create this transaction?</source>
        <extracomment>Message displayed when attempting to create a transaction. Cautionary text to prompt the user to verify that the displayed transaction details represent the transaction the user intends to create.</extracomment>
        <translation type="unfinished">Haluatko luoda tämän siirtotapahtuman?</translation>
    </message>
    <message>
        <source>Please, review your transaction.</source>
        <extracomment>Text to prompt a user to review the details of the transaction they are attempting to send.</extracomment>
        <translation type="unfinished">Tarkistathan siirtosi.</translation>
    </message>
    <message>
        <source>Transaction fee</source>
        <translation type="unfinished">Siirtokulu</translation>
    </message>
    <message>
        <source>Not signalling Replace-By-Fee, BIP-125.</source>
        <translation type="unfinished">Ei signalointia Korvattavissa korkeammalla kululla, BIP-125.</translation>
    </message>
    <message>
        <source>Total Amount</source>
        <translation type="unfinished">Yhteensä</translation>
    </message>
    <message>
        <source>Confirm send coins</source>
        <translation type="unfinished">Vahvista kolikoiden lähetys</translation>
    </message>
    <message>
        <source>Watch-only balance:</source>
        <translation type="unfinished">Katselulompakon saldo:</translation>
    </message>
    <message>
        <source>The recipient address is not valid. Please recheck.</source>
        <translation type="unfinished">Vastaanottajan osoite ei ole kelvollinen. Tarkista osoite.</translation>
    </message>
    <message>
        <source>The amount to pay must be larger than 0.</source>
        <translation type="unfinished">Maksettavan määrän täytyy olla suurempi kuin 0.</translation>
    </message>
    <message>
        <source>The amount exceeds your balance.</source>
        <translation type="unfinished">Määrä ylittää tilisi saldon.</translation>
    </message>
    <message>
        <source>The total exceeds your balance when the %1 transaction fee is included.</source>
        <translation type="unfinished">Kokonaismäärä ylittää saldosi kun %1 siirtomaksu lisätään summaan.</translation>
    </message>
    <message>
        <source>Duplicate address found: addresses should only be used once each.</source>
        <translation type="unfinished">Osoite esiintyy useaan kertaan: osoitteita tulisi käyttää vain kerran kutakin.</translation>
    </message>
    <message>
        <source>Transaction creation failed!</source>
        <translation type="unfinished">Rahansiirron luonti epäonnistui!</translation>
    </message>
    <message>
        <source>A fee higher than %1 is considered an absurdly high fee.</source>
        <translation type="unfinished">%1:tä ja korkeampaa siirtokulua pidetään mielettömän korkeana.</translation>
    </message>
    <message numerus="yes">
        <source>Estimated to begin confirmation within %n block(s).</source>
        <translation type="unfinished">
            <numerusform />
            <numerusform />
        </translation>
    </message>
    <message>
        <source>Warning: Invalid Bitcoin address</source>
        <translation type="unfinished">Varoitus: Virheellinen Bitcoin-osoite</translation>
    </message>
    <message>
        <source>Warning: Unknown change address</source>
        <translation type="unfinished">Varoitus: Tuntematon vaihtorahan osoite</translation>
    </message>
    <message>
        <source>Confirm custom change address</source>
        <translation type="unfinished">Vahvista kustomoitu vaihtorahan osoite</translation>
    </message>
    <message>
        <source>The address you selected for change is not part of this wallet. Any or all funds in your wallet may be sent to this address. Are you sure?</source>
        <translation type="unfinished">Valitsemasi vaihtorahan osoite ei kuulu tähän lompakkoon. Osa tai kaikki varoista lompakossasi voidaan lähettää tähän osoitteeseen. Oletko varma?</translation>
    </message>
    <message>
        <source>(no label)</source>
        <translation type="unfinished">(ei nimikettä)</translation>
    </message>
</context>
<context>
    <name>SendCoinsEntry</name>
    <message>
        <source>A&amp;mount:</source>
        <translation type="unfinished">M&amp;äärä:</translation>
    </message>
    <message>
        <source>Pay &amp;To:</source>
        <translation type="unfinished">Maksun saaja:</translation>
    </message>
    <message>
        <source>&amp;Label:</source>
        <translation type="unfinished">&amp;Nimi:</translation>
    </message>
    <message>
        <source>Choose previously used address</source>
        <translation type="unfinished">Valitse aikaisemmin käytetty osoite</translation>
    </message>
    <message>
        <source>The Bitcoin address to send the payment to</source>
        <translation type="unfinished">Bitcoin-osoite johon maksu lähetetään</translation>
    </message>
    <message>
        <source>Paste address from clipboard</source>
        <translation type="unfinished">Liitä osoite leikepöydältä</translation>
    </message>
    <message>
        <source>Remove this entry</source>
        <translation type="unfinished">Poista tämä alkio</translation>
    </message>
    <message>
        <source>The amount to send in the selected unit</source>
        <translation type="unfinished">Lähetettävä summa valitussa yksikössä</translation>
    </message>
    <message>
        <source>The fee will be deducted from the amount being sent. The recipient will receive less bitcoins than you enter in the amount field. If multiple recipients are selected, the fee is split equally.</source>
        <translation type="unfinished">Kulu vähennetään lähetettävästä määrästä. Saaja vastaanottaa vähemmän bitcoineja kuin merkitset Määrä-kenttään. Jos saajia on monia, kulu jaetaan tasan.</translation>
    </message>
    <message>
        <source>S&amp;ubtract fee from amount</source>
        <translation type="unfinished">V&amp;ähennä maksukulu määrästä</translation>
    </message>
    <message>
        <source>Use available balance</source>
        <translation type="unfinished">Käytä saatavilla oleva saldo</translation>
    </message>
    <message>
        <source>Message:</source>
        <translation type="unfinished">Viesti:</translation>
    </message>
    <message>
        <source>Enter a label for this address to add it to the list of used addresses</source>
        <translation type="unfinished">Aseta nimi tälle osoitteelle lisätäksesi sen käytettyjen osoitteiden listalle.</translation>
    </message>
    <message>
        <source>A message that was attached to the bitcoin: URI which will be stored with the transaction for your reference. Note: This message will not be sent over the Bitcoin network.</source>
        <translation type="unfinished">Viesti joka liitettiin bitcoin: URI:iin tallennetaan rahansiirtoon viitteeksi. Tätä viestiä ei lähetetä Bitcoin-verkkoon.</translation>
    </message>
</context>
<context>
    <name>SendConfirmationDialog</name>
    <message>
        <source>Send</source>
        <translation type="unfinished">Lähetä</translation>
    </message>
    <message>
        <source>Create Unsigned</source>
        <translation type="unfinished">Luo allekirjoittamaton</translation>
    </message>
</context>
<context>
    <name>SignVerifyMessageDialog</name>
    <message>
        <source>Signatures - Sign / Verify a Message</source>
        <translation type="unfinished">Allekirjoitukset - Allekirjoita / Varmista viesti</translation>
    </message>
    <message>
        <source>&amp;Sign Message</source>
        <translation type="unfinished">&amp;Allekirjoita viesti</translation>
    </message>
    <message>
        <source>You can sign messages/agreements with your addresses to prove you can receive bitcoins sent to them. Be careful not to sign anything vague or random, as phishing attacks may try to trick you into signing your identity over to them. Only sign fully-detailed statements you agree to.</source>
        <translation type="unfinished">Voit allekirjoittaa viestit / sopimukset omalla osoitteellasi todistaaksesi että voit vastaanottaa siihen lähetetyt bitcoinit. Varo allekirjoittamasta mitään epämääräistä, sillä phishing-hyökkääjät voivat huijata sinua luovuttamaan henkilöllisyytesi allekirjoituksella. Allekirjoita ainoastaan täysin yksityiskohtainen selvitys siitä, mihin olet sitoutumassa.</translation>
    </message>
    <message>
        <source>The Bitcoin address to sign the message with</source>
        <translation type="unfinished">Bitcoin-osoite jolla viesti allekirjoitetaan</translation>
    </message>
    <message>
        <source>Choose previously used address</source>
        <translation type="unfinished">Valitse aikaisemmin käytetty osoite</translation>
    </message>
    <message>
        <source>Paste address from clipboard</source>
        <translation type="unfinished">Liitä osoite leikepöydältä</translation>
    </message>
    <message>
        <source>Enter the message you want to sign here</source>
        <translation type="unfinished">Kirjoita tähän viesti minkä haluat allekirjoittaa</translation>
    </message>
    <message>
        <source>Signature</source>
        <translation type="unfinished">Allekirjoitus</translation>
    </message>
    <message>
        <source>Copy the current signature to the system clipboard</source>
        <translation type="unfinished">Kopioi tämänhetkinen allekirjoitus leikepöydälle</translation>
    </message>
    <message>
        <source>Sign the message to prove you own this Bitcoin address</source>
        <translation type="unfinished">Allekirjoita viesti todistaaksesi, että omistat tämän Bitcoin-osoitteen</translation>
    </message>
    <message>
        <source>Sign &amp;Message</source>
        <translation type="unfinished">Allekirjoita &amp;viesti</translation>
    </message>
    <message>
        <source>Reset all sign message fields</source>
        <translation type="unfinished">Tyhjennä kaikki allekirjoita-viesti-kentät</translation>
    </message>
    <message>
        <source>Clear &amp;All</source>
        <translation type="unfinished">&amp;Tyhjennnä Kaikki</translation>
    </message>
    <message>
        <source>&amp;Verify Message</source>
        <translation type="unfinished">&amp;Varmista viesti</translation>
    </message>
    <message>
        <source>Enter the receiver's address, message (ensure you copy line breaks, spaces, tabs, etc. exactly) and signature below to verify the message. Be careful not to read more into the signature than what is in the signed message itself, to avoid being tricked by a man-in-the-middle attack. Note that this only proves the signing party receives with the address, it cannot prove sendership of any transaction!</source>
        <translation type="unfinished">Syötä vastaanottajan osoite, viesti ja allekirjoitus (varmista että kopioit rivinvaihdot, välilyönnit, sarkaimet yms. täsmälleen) alle vahvistaaksesi viestin. Varo lukemasta allekirjoitukseen enempää kuin mitä viestissä itsessään on välttääksesi man-in-the-middle -hyökkäyksiltä. Huomaa, että tämä todentaa ainoastaan allekirjoittavan vastaanottajan osoitteen, tämä ei voi todentaa minkään tapahtuman lähettäjää!</translation>
    </message>
    <message>
        <source>The Bitcoin address the message was signed with</source>
        <translation type="unfinished">Bitcoin-osoite jolla viesti on allekirjoitettu</translation>
    </message>
    <message>
        <source>The signed message to verify</source>
        <translation type="unfinished">Allekirjoitettu viesti vahvistettavaksi</translation>
    </message>
    <message>
        <source>The signature given when the message was signed</source>
        <translation type="unfinished">Viestin allekirjoittamisen yhteydessä annettu allekirjoitus</translation>
    </message>
    <message>
        <source>Verify the message to ensure it was signed with the specified Bitcoin address</source>
        <translation type="unfinished">Tarkista viestin allekirjoitus varmistaaksesi, että se allekirjoitettiin tietyllä Bitcoin-osoitteella</translation>
    </message>
    <message>
        <source>Verify &amp;Message</source>
        <translation type="unfinished">Varmista &amp;viesti...</translation>
    </message>
    <message>
        <source>Reset all verify message fields</source>
        <translation type="unfinished">Tyhjennä kaikki varmista-viesti-kentät</translation>
    </message>
    <message>
        <source>Click "Sign Message" to generate signature</source>
        <translation type="unfinished">Valitse "Allekirjoita Viesti" luodaksesi allekirjoituksen.</translation>
    </message>
    <message>
        <source>The entered address is invalid.</source>
        <translation type="unfinished">Syötetty osoite on virheellinen.</translation>
    </message>
    <message>
        <source>Please check the address and try again.</source>
        <translation type="unfinished">Tarkista osoite ja yritä uudelleen.</translation>
    </message>
    <message>
        <source>The entered address does not refer to a key.</source>
        <translation type="unfinished">Syötetty osoite ei viittaa tunnettuun avaimeen.</translation>
    </message>
    <message>
        <source>Wallet unlock was cancelled.</source>
        <translation type="unfinished">Lompakon avaaminen peruttiin.</translation>
    </message>
    <message>
        <source>No error</source>
        <translation type="unfinished">Ei virhettä</translation>
    </message>
    <message>
        <source>Private key for the entered address is not available.</source>
        <translation type="unfinished">Yksityistä avainta syötetylle osoitteelle ei ole saatavilla.</translation>
    </message>
    <message>
        <source>Message signing failed.</source>
        <translation type="unfinished">Viestin allekirjoitus epäonnistui.</translation>
    </message>
    <message>
        <source>Message signed.</source>
        <translation type="unfinished">Viesti allekirjoitettu.</translation>
    </message>
    <message>
        <source>The signature could not be decoded.</source>
        <translation type="unfinished">Allekirjoitusta ei pystytty tulkitsemaan.</translation>
    </message>
    <message>
        <source>Please check the signature and try again.</source>
        <translation type="unfinished">Tarkista allekirjoitus ja yritä uudelleen.</translation>
    </message>
    <message>
        <source>The signature did not match the message digest.</source>
        <translation type="unfinished">Allekirjoitus ei täsmää viestin tiivisteeseen.</translation>
    </message>
    <message>
        <source>Message verification failed.</source>
        <translation type="unfinished">Viestin varmistus epäonnistui.</translation>
    </message>
    <message>
        <source>Message verified.</source>
        <translation type="unfinished">Viesti varmistettu.</translation>
    </message>
</context>
<context>
    <name>SplashScreen</name>
    <message>
        <source>(press q to shutdown and continue later)</source>
        <translation type="unfinished">(paina q lopettaaksesi ja jatkaaksesi myöhemmin)</translation>
    </message>
    <message>
        <source>press q to shutdown</source>
        <translation type="unfinished">paina q sammuttaaksesi</translation>
    </message>
</context>
<context>
    <name>TransactionDesc</name>
    <message>
        <source>conflicted with a transaction with %1 confirmations</source>
        <extracomment>Text explaining the current status of a transaction, shown in the status field of the details window for this transaction. This status represents an unconfirmed transaction that conflicts with a confirmed transaction.</extracomment>
        <translation type="unfinished">ristiriidassa maksutapahtumalle, jolla on %1 varmistusta</translation>
    </message>
    <message>
        <source>abandoned</source>
        <extracomment>Text explaining the current status of a transaction, shown in the status field of the details window for this transaction. This status represents an abandoned transaction.</extracomment>
        <translation type="unfinished">hylätty</translation>
    </message>
    <message>
        <source>%1/unconfirmed</source>
        <extracomment>Text explaining the current status of a transaction, shown in the status field of the details window for this transaction. This status represents a transaction confirmed in at least one block, but less than 6 blocks.</extracomment>
        <translation type="unfinished">%1/vahvistamaton</translation>
    </message>
    <message>
        <source>%1 confirmations</source>
        <extracomment>Text explaining the current status of a transaction, shown in the status field of the details window for this transaction. This status represents a transaction confirmed in 6 or more blocks.</extracomment>
        <translation type="unfinished">%1 vahvistusta</translation>
    </message>
    <message>
        <source>Status</source>
        <translation type="unfinished">Tila</translation>
    </message>
    <message>
        <source>Date</source>
        <translation type="unfinished">Aika</translation>
    </message>
    <message>
        <source>Source</source>
        <translation type="unfinished">Lähde</translation>
    </message>
    <message>
        <source>Generated</source>
        <translation type="unfinished">Generoitu</translation>
    </message>
    <message>
        <source>From</source>
        <translation type="unfinished">Lähettäjä</translation>
    </message>
    <message>
        <source>unknown</source>
        <translation type="unfinished">tuntematon</translation>
    </message>
    <message>
        <source>To</source>
        <translation type="unfinished">Saaja</translation>
    </message>
    <message>
        <source>own address</source>
        <translation type="unfinished">oma osoite</translation>
    </message>
    <message>
        <source>watch-only</source>
        <translation type="unfinished">vain seurattava</translation>
    </message>
    <message>
        <source>label</source>
        <translation type="unfinished">nimi</translation>
    </message>
    <message>
        <source>Credit</source>
        <translation type="unfinished">Krediitti</translation>
    </message>
    <message numerus="yes">
        <source>matures in %n more block(s)</source>
        <translation type="unfinished">
            <numerusform />
            <numerusform />
        </translation>
    </message>
    <message>
        <source>not accepted</source>
        <translation type="unfinished">ei hyväksytty</translation>
    </message>
    <message>
        <source>Debit</source>
        <translation type="unfinished">Debiitti</translation>
    </message>
    <message>
        <source>Total debit</source>
        <translation type="unfinished">Debiitti yhteensä</translation>
    </message>
    <message>
        <source>Total credit</source>
        <translation type="unfinished">Krediitti yhteensä</translation>
    </message>
    <message>
        <source>Transaction fee</source>
        <translation type="unfinished">Siirtokulu</translation>
    </message>
    <message>
        <source>Net amount</source>
        <translation type="unfinished">Nettomäärä</translation>
    </message>
    <message>
        <source>Message</source>
        <translation type="unfinished">Viesti</translation>
    </message>
    <message>
        <source>Comment</source>
        <translation type="unfinished">Kommentti</translation>
    </message>
    <message>
        <source>Transaction ID</source>
        <translation type="unfinished">Maksutapahtuman tunnus</translation>
    </message>
    <message>
        <source>Transaction total size</source>
        <translation type="unfinished">Maksutapahtuman kokonaiskoko</translation>
    </message>
    <message>
        <source>Transaction virtual size</source>
        <translation type="unfinished">Tapahtuman näennäiskoko</translation>
    </message>
    <message>
        <source>Output index</source>
        <translation type="unfinished">Ulostulon indeksi</translation>
    </message>
    <message>
        <source> (Certificate was not verified)</source>
        <translation type="unfinished"> (Sertifikaattia ei vahvistettu)</translation>
    </message>
    <message>
        <source>Merchant</source>
        <translation type="unfinished">Kauppias</translation>
    </message>
    <message>
        <source>Generated coins must mature %1 blocks before they can be spent. When you generated this block, it was broadcast to the network to be added to the block chain. If it fails to get into the chain, its state will change to "not accepted" and it won't be spendable. This may occasionally happen if another node generates a block within a few seconds of yours.</source>
        <translation type="unfinished">Luotujen kolikoiden täytyy kypsyä vielä %1 lohkoa ennenkuin niitä voidaan käyttää. Luotuasi tämän lohkon, se kuulutettiin verkolle lohkoketjuun lisättäväksi. Mikäli lohko ei kuitenkaan pääse ketjuun, sen tilaksi vaihdetaan "ei hyväksytty" ja sitä ei voida käyttää. Toisinaan näin tapahtuu, jos jokin verkon toinen solmu luo lohkon lähes samanaikaisesti sinun lohkosi kanssa.</translation>
    </message>
    <message>
        <source>Debug information</source>
        <translation type="unfinished">Debug tiedot</translation>
    </message>
    <message>
        <source>Transaction</source>
        <translation type="unfinished">Maksutapahtuma</translation>
    </message>
    <message>
<<<<<<< HEAD
        <source>Sign on device</source>
        <extracomment>"device" usually means a hardware wallet.</extracomment>
        <translation type="unfinished">Allekirjoita laitteella</translation>
    </message>
    <message>
        <source>Connect your hardware wallet first.</source>
        <translation type="unfinished">Yhdistä lompakkolaitteesi ensin.</translation>
=======
        <source>Inputs</source>
        <translation type="unfinished">Sisääntulot</translation>
>>>>>>> 7da4ae1f
    </message>
    <message>
        <source>Amount</source>
        <translation type="unfinished">Määrä</translation>
    </message>
    <message>
        <source>true</source>
        <translation type="unfinished">tosi</translation>
    </message>
    <message>
        <source>false</source>
        <translation type="unfinished">epätosi</translation>
    </message>
</context>
<context>
    <name>TransactionDescDialog</name>
    <message>
        <source>This pane shows a detailed description of the transaction</source>
        <translation type="unfinished">Tämä ruutu näyttää yksityiskohtaisen tiedon rahansiirrosta</translation>
    </message>
    <message>
<<<<<<< HEAD
        <source>%1 to '%2'</source>
        <translation type="unfinished">%1 - '%2'</translation>
    </message>
    <message>
        <source>To review recipient list click "Show Details…"</source>
        <translation type="unfinished">Tarkastellaksesi vastaanottajalistaa klikkaa "Näytä Lisätiedot..."</translation>
    </message>
    <message>
        <source>Sign failed</source>
        <translation type="unfinished">Allekirjoittaminen epäonnistui</translation>
=======
        <source>Details for %1</source>
        <translation type="unfinished">%1:n yksityiskohdat</translation>
>>>>>>> 7da4ae1f
    </message>
</context>
<context>
    <name>TransactionTableModel</name>
    <message>
        <source>Date</source>
        <translation type="unfinished">Aika</translation>
    </message>
    <message>
        <source>Type</source>
        <translation type="unfinished">Tyyppi</translation>
    </message>
    <message>
        <source>Label</source>
        <translation type="unfinished">Nimike</translation>
    </message>
    <message>
        <source>Unconfirmed</source>
        <translation type="unfinished">Varmistamaton</translation>
    </message>
    <message>
        <source>Abandoned</source>
        <translation type="unfinished">Hylätty</translation>
    </message>
    <message>
        <source>Confirming (%1 of %2 recommended confirmations)</source>
        <translation type="unfinished">Varmistetaan (%1 suositellusta %2 varmistuksesta)</translation>
    </message>
    <message>
        <source>Confirmed (%1 confirmations)</source>
        <translation type="unfinished">Varmistettu (%1 varmistusta)</translation>
    </message>
    <message>
        <source>Conflicted</source>
        <translation type="unfinished">Ristiriitainen</translation>
    </message>
    <message>
        <source>Immature (%1 confirmations, will be available after %2)</source>
        <translation type="unfinished">Epäkypsä (%1 varmistusta, saatavilla %2 jälkeen)</translation>
    </message>
    <message>
        <source>Generated but not accepted</source>
        <translation type="unfinished">Luotu, mutta ei hyäksytty</translation>
    </message>
    <message>
        <source>Received with</source>
        <translation type="unfinished">Vastaanotettu osoitteella</translation>
    </message>
    <message>
        <source>Received from</source>
        <translation type="unfinished">Vastaanotettu</translation>
    </message>
    <message>
        <source>Sent to</source>
        <translation type="unfinished">Lähetetty vastaanottajalle</translation>
    </message>
    <message>
        <source>Payment to yourself</source>
        <translation type="unfinished">Maksu itsellesi</translation>
    </message>
    <message>
        <source>Mined</source>
        <translation type="unfinished">Louhittu</translation>
    </message>
    <message>
        <source>watch-only</source>
        <translation type="unfinished">vain seurattava</translation>
    </message>
    <message>
        <source>(n/a)</source>
        <translation type="unfinished">(ei saatavilla)</translation>
    </message>
    <message>
        <source>(no label)</source>
        <translation type="unfinished">(ei nimikettä)</translation>
    </message>
    <message>
        <source>Transaction status. Hover over this field to show number of confirmations.</source>
        <translation type="unfinished">Rahansiirron tila. Siirrä osoitin kentän päälle nähdäksesi vahvistusten lukumäärä.</translation>
    </message>
    <message>
        <source>Date and time that the transaction was received.</source>
        <translation type="unfinished">Rahansiirron vastaanottamisen päivämäärä ja aika.</translation>
    </message>
    <message>
        <source>Type of transaction.</source>
        <translation type="unfinished">Maksutapahtuman tyyppi.</translation>
    </message>
    <message>
        <source>Whether or not a watch-only address is involved in this transaction.</source>
        <translation type="unfinished">Onko rahansiirrossa mukana ainoastaan seurattava osoite vai ei.</translation>
    </message>
<<<<<<< HEAD
    <message numerus="yes">
        <source>Estimated to begin confirmation within %n block(s).</source>
        <translation type="unfinished">
            <numerusform />
            <numerusform />
        </translation>
=======
    <message>
        <source>User-defined intent/purpose of the transaction.</source>
        <translation type="unfinished">Käyttäjän määrittämä käyttötarkoitus rahansiirrolle.</translation>
    </message>
    <message>
        <source>Amount removed from or added to balance.</source>
        <translation type="unfinished">Saldoon lisätty tai siitä vähennetty määrä.</translation>
>>>>>>> 7da4ae1f
    </message>
</context>
<context>
    <name>TransactionView</name>
    <message>
        <source>All</source>
        <translation type="unfinished">Kaikki</translation>
    </message>
    <message>
        <source>Today</source>
        <translation type="unfinished">Tänään</translation>
    </message>
    <message>
        <source>This week</source>
        <translation type="unfinished">Tällä viikolla</translation>
    </message>
    <message>
        <source>This month</source>
        <translation type="unfinished">Tässä kuussa</translation>
    </message>
    <message>
        <source>Last month</source>
        <translation type="unfinished">Viime kuussa</translation>
    </message>
    <message>
        <source>This year</source>
        <translation type="unfinished">Tänä vuonna</translation>
    </message>
    <message>
        <source>Received with</source>
        <translation type="unfinished">Vastaanotettu osoitteella</translation>
    </message>
    <message>
        <source>Sent to</source>
        <translation type="unfinished">Lähetetty vastaanottajalle</translation>
    </message>
    <message>
        <source>To yourself</source>
        <translation type="unfinished">Itsellesi</translation>
    </message>
    <message>
        <source>Mined</source>
        <translation type="unfinished">Louhittu</translation>
    </message>
    <message>
        <source>Other</source>
        <translation type="unfinished">Muu</translation>
    </message>
    <message>
        <source>Enter address, transaction id, or label to search</source>
        <translation type="unfinished">Kirjoita osoite, siirron tunniste tai nimiö etsiäksesi</translation>
    </message>
    <message>
        <source>Min amount</source>
        <translation type="unfinished">Minimimäärä</translation>
    </message>
    <message>
        <source>Range…</source>
        <translation type="unfinished">Alue...</translation>
    </message>
    <message>
        <source>&amp;Copy address</source>
        <translation type="unfinished">&amp;Kopioi osoite</translation>
    </message>
    <message>
        <source>Copy &amp;label</source>
        <translation type="unfinished">Kopioi &amp;viite</translation>
    </message>
    <message>
        <source>Copy &amp;amount</source>
        <translation type="unfinished">Kopioi &amp;määrä</translation>
    </message>
    <message>
<<<<<<< HEAD
        <source>Enter a label for this address to add it to the list of used addresses</source>
        <translation type="unfinished">Aseta nimi tälle osoitteelle lisätäksesi sen käytettyjen osoitteiden listalle.</translation>
=======
        <source>Copy transaction &amp;ID</source>
        <translation type="unfinished">Kopio transaktio &amp;ID</translation>
    </message>
    <message>
        <source>Export Transaction History</source>
        <translation type="unfinished">Vie rahansiirtohistoria</translation>
    </message>
    <message>
        <source>Comma separated file</source>
        <extracomment>Expanded name of the CSV file format. See: https://en.wikipedia.org/wiki/Comma-separated_values.</extracomment>
        <translation type="unfinished">Pilkulla erotettu tiedosto</translation>
>>>>>>> 7da4ae1f
    </message>
    <message>
        <source>Confirmed</source>
        <translation type="unfinished">Vahvistettu</translation>
    </message>
<<<<<<< HEAD
</context>
<context>
    <name>SendConfirmationDialog</name>
=======
    <message>
        <source>Watch-only</source>
        <translation type="unfinished">Vain seurattava</translation>
    </message>
    <message>
        <source>Date</source>
        <translation type="unfinished">Aika</translation>
    </message>
>>>>>>> 7da4ae1f
    <message>
        <source>Type</source>
        <translation type="unfinished">Tyyppi</translation>
    </message>
    <message>
        <source>Label</source>
        <translation type="unfinished">Nimike</translation>
    </message>
    <message>
        <source>Address</source>
        <translation type="unfinished">Osoite</translation>
    </message>
    <message>
        <source>Exporting Failed</source>
        <translation type="unfinished">Vienti epäonnistui</translation>
    </message>
    <message>
        <source>There was an error trying to save the transaction history to %1.</source>
        <translation type="unfinished">Rahansiirron historian tallentamisessa tapahtui virhe paikkaan %1.</translation>
    </message>
    <message>
        <source>Exporting Successful</source>
        <translation type="unfinished">Vienti onnistui</translation>
    </message>
    <message>
        <source>The transaction history was successfully saved to %1.</source>
        <translation type="unfinished">Rahansiirron historia tallennettiin onnistuneesti kohteeseen %1.</translation>
    </message>
    <message>
        <source>Range:</source>
        <translation type="unfinished">Alue:</translation>
    </message>
    <message>
        <source>to</source>
        <translation type="unfinished">vastaanottaja</translation>
    </message>
</context>
<context>
    <name>WalletFrame</name>
    <message>
        <source>No wallet has been loaded.
Go to File &gt; Open Wallet to load a wallet.
- OR -</source>
        <translation type="unfinished">Lompakkoa ei ladattu.
Siirry osioon Tiedosto &gt; Avaa lompakko ladataksesi lompakon.
- TAI -</translation>
    </message>
    <message>
        <source>Create a new wallet</source>
        <translation type="unfinished">Luo uusi lompakko</translation>
    </message>
    <message>
        <source>Error</source>
        <translation type="unfinished">Virhe</translation>
    </message>
    <message>
        <source>Unable to decode PSBT from clipboard (invalid base64)</source>
        <translation type="unfinished">PBST-ää ei voitu tulkita leikepöydältä (kelpaamaton base64)</translation>
    </message>
    <message>
        <source>Load Transaction Data</source>
        <translation type="unfinished">Lataa siirtotiedot</translation>
    </message>
    <message>
        <source>Partially Signed Transaction (*.psbt)</source>
        <translation type="unfinished">Osittain allekirjoitettu siirto (*.pbst)</translation>
    </message>
    <message>
        <source>PSBT file must be smaller than 100 MiB</source>
        <translation type="unfinished">PBST-tiedoston tulee olla pienempi kuin 100 mebitavua</translation>
    </message>
    <message>
        <source>Unable to decode PSBT</source>
        <translation type="unfinished">PSBT-ää ei voitu tulkita</translation>
    </message>
</context>
<context>
    <name>WalletModel</name>
    <message>
        <source>Send Coins</source>
        <translation type="unfinished">Lähetä kolikoita</translation>
    </message>
    <message>
        <source>Fee bump error</source>
        <translation type="unfinished">Virhe nostaessa palkkiota.</translation>
    </message>
    <message>
        <source>Increasing transaction fee failed</source>
        <translation type="unfinished">Siirtokulun nosto epäonnistui</translation>
    </message>
    <message>
        <source>Do you want to increase the fee?</source>
        <extracomment>Asks a user if they would like to manually increase the fee of a transaction that has already been created.</extracomment>
        <translation type="unfinished">Haluatko nostaa siirtomaksua?</translation>
    </message>
    <message>
        <source>Current fee:</source>
        <translation type="unfinished">Nykyinen palkkio:</translation>
    </message>
    <message>
        <source>Increase:</source>
        <translation type="unfinished">Korota:</translation>
    </message>
    <message>
        <source>New fee:</source>
        <translation type="unfinished">Uusi palkkio:</translation>
    </message>
    <message>
        <source>Confirm fee bump</source>
        <translation type="unfinished">Vahvista palkkion korotus</translation>
    </message>
    <message>
        <source>Can't draft transaction.</source>
        <translation type="unfinished"> Siirtoa ei voida laatia.</translation>
    </message>
    <message>
        <source>PSBT copied</source>
        <translation type="unfinished">PSBT kopioitu</translation>
    </message>
    <message>
        <source>Can't sign transaction.</source>
        <translation type="unfinished">Siirtoa ei voida allekirjoittaa.</translation>
    </message>
    <message>
        <source>Could not commit transaction</source>
        <translation type="unfinished">Siirtoa ei voitu tehdä</translation>
    </message>
    <message>
        <source>Can't display address</source>
        <translation type="unfinished">Osoitetta ei voida näyttää</translation>
    </message>
    <message>
        <source>default wallet</source>
        <translation type="unfinished">oletuslompakko</translation>
    </message>
</context>
<context>
    <name>WalletView</name>
    <message>
        <source>&amp;Export</source>
        <translation type="unfinished">&amp;Vie</translation>
    </message>
    <message>
        <source>Export the data in the current tab to a file</source>
        <translation type="unfinished">Vie auki olevan välilehden tiedot tiedostoon</translation>
    </message>
    <message>
        <source>Backup Wallet</source>
        <translation type="unfinished">Varmuuskopioi lompakko</translation>
    </message>
    <message>
        <source>Wallet Data</source>
        <extracomment>Name of the wallet data file format.</extracomment>
        <translation type="unfinished">Lompakkotiedot</translation>
    </message>
    <message>
        <source>Backup Failed</source>
        <translation type="unfinished">Varmuuskopio epäonnistui</translation>
    </message>
    <message>
        <source>There was an error trying to save the wallet data to %1.</source>
        <translation type="unfinished">Lompakon tallennuksessa tapahtui virhe %1.</translation>
    </message>
    <message>
        <source>Backup Successful</source>
        <translation type="unfinished">Varmuuskopio Onnistui</translation>
    </message>
<<<<<<< HEAD
    <message>
        <source>press q to shutdown</source>
        <translation type="unfinished">paina q sammuttaaksesi</translation>
    </message>
</context>
<context>
    <name>TransactionDesc</name>
    <message>
        <source>conflicted with a transaction with %1 confirmations</source>
        <extracomment>Text explaining the current status of a transaction, shown in the status field of the details window for this transaction. This status represents an unconfirmed transaction that conflicts with a confirmed transaction.</extracomment>
        <translation type="unfinished">ristiriidassa maksutapahtumalle, jolla on %1 varmistusta</translation>
    </message>
    <message>
        <source>abandoned</source>
        <extracomment>Text explaining the current status of a transaction, shown in the status field of the details window for this transaction. This status represents an abandoned transaction.</extracomment>
        <translation type="unfinished">hylätty</translation>
    </message>
    <message>
        <source>%1/unconfirmed</source>
        <extracomment>Text explaining the current status of a transaction, shown in the status field of the details window for this transaction. This status represents a transaction confirmed in at least one block, but less than 6 blocks.</extracomment>
        <translation type="unfinished">%1/vahvistamaton</translation>
    </message>
    <message>
        <source>%1 confirmations</source>
        <extracomment>Text explaining the current status of a transaction, shown in the status field of the details window for this transaction. This status represents a transaction confirmed in 6 or more blocks.</extracomment>
        <translation type="unfinished">%1 vahvistusta</translation>
=======
    <message>
        <source>The wallet data was successfully saved to %1.</source>
        <translation type="unfinished">Lompakko tallennettiin onnistuneesti tiedostoon %1.</translation>
    </message>
    <message>
        <source>Cancel</source>
        <translation type="unfinished">Peruuta</translation>
    </message>
</context>
<context>
    <name>bitcoin-core</name>
    <message>
        <source>The %s developers</source>
        <translation type="unfinished">%s kehittäjät</translation>
    </message>
    <message>
        <source>%s corrupt. Try using the wallet tool bitcoin-wallet to salvage or restoring a backup.</source>
        <translation type="unfinished">%s on vioittunut. Yritä käyttää lompakkotyökalua bitcoin-wallet pelastaaksesi sen tai palauttaa varmuuskopio.</translation>
    </message>
    <message>
        <source>Cannot downgrade wallet from version %i to version %i. Wallet version unchanged.</source>
        <translation type="unfinished">Ei voida alentaa lompakon versiota versiosta %i versioon %i. Lompakon versio pysyy ennallaan.</translation>
    </message>
    <message>
        <source>Cannot obtain a lock on data directory %s. %s is probably already running.</source>
        <translation type="unfinished">Ei voida lukita data-hakemistoa %s. %s on luultavasti jo käynnissä.</translation>
    </message>
    <message>
        <source>Distributed under the MIT software license, see the accompanying file %s or %s</source>
        <translation type="unfinished">Jaettu MIT -ohjelmistolisenssin alaisuudessa, katso mukana tuleva %s tiedosto tai %s</translation>
>>>>>>> 7da4ae1f
    </message>
    <message>
        <source>Error reading %s! All keys read correctly, but transaction data or address book entries might be missing or incorrect.</source>
        <translation type="unfinished">Virhe luettaessa %s! Avaimet luetttiin oikein, mutta rahansiirtotiedot tai osoitekirjan sisältö saattavat olla puutteellisia tai vääriä.</translation>
    </message>
    <message>
        <source>Error: Dumpfile version is not supported. This version of bitcoin-wallet only supports version 1 dumpfiles. Got dumpfile with version %s</source>
        <translation type="unfinished">Virhe: Dump-tiedoston versio ei ole tuettu. Tämä bitcoin-lompakon versio tukee vain version 1 dump-tiedostoja. Annetun dump-tiedoston versio %s</translation>
    </message>
    <message>
        <source>More than one onion bind address is provided. Using %s for the automatically created Tor onion service.</source>
        <translation type="unfinished">Useampi onion bind -osoite on tarjottu. Automaattisesti luotua Torin onion-palvelua varten käytetään %s.</translation>
    </message>
    <message>
        <source>Please check that your computer's date and time are correct! If your clock is wrong, %s will not work properly.</source>
        <translation type="unfinished">Tarkistathan että tietokoneesi päivämäärä ja kellonaika ovat oikeassa! Jos kellosi on väärässä, %s ei toimi oikein.</translation>
    </message>
    <message>
        <source>Please contribute if you find %s useful. Visit %s for further information about the software.</source>
        <translation type="unfinished">Ole hyvä ja avusta, jos %s on mielestäsi hyödyllinen. Vieraile %s saadaksesi lisää tietoa ohjelmistosta.</translation>
    </message>
    <message>
        <source>Prune configured below the minimum of %d MiB.  Please use a higher number.</source>
        <translation type="unfinished">Karsinta konfiguroitu alle minimin %d MiB. Käytä surempaa numeroa.</translation>
    </message>
    <message>
        <source>Prune: last wallet synchronisation goes beyond pruned data. You need to -reindex (download the whole blockchain again in case of pruned node)</source>
        <translation type="unfinished">Karsinta: viime lompakon synkronisointi menee karsitun datan taakse. Sinun tarvitsee ajaa -reindex (lataa koko lohkoketju uudelleen tapauksessa jossa karsiva noodi)</translation>
    </message>
    <message>
        <source>SQLiteDatabase: Unknown sqlite wallet schema version %d. Only version %d is supported</source>
        <translation type="unfinished">SQLiteDatabase: Tuntematon sqlite-lompakkokaavioversio %d. Vain versiota %d tuetaan</translation>
    </message>
    <message>
        <source>The block database contains a block which appears to be from the future. This may be due to your computer's date and time being set incorrectly. Only rebuild the block database if you are sure that your computer's date and time are correct</source>
        <translation type="unfinished">Lohkotietokanta sisältää lohkon, joka vaikuttaa olevan tulevaisuudesta. Tämä saattaa johtua tietokoneesi virheellisesti asetetuista aika-asetuksista. Rakenna lohkotietokanta uudelleen vain jos olet varma, että tietokoneesi päivämäärä ja aika ovat oikein.</translation>
    </message>
    <message>
        <source>The transaction amount is too small to send after the fee has been deducted</source>
        <translation type="unfinished">Siirtomäärä on liian pieni lähetettäväksi kulun vähentämisen jälkeen.</translation>
    </message>
    <message>
        <source>This error could occur if this wallet was not shutdown cleanly and was last loaded using a build with a newer version of Berkeley DB. If so, please use the software that last loaded this wallet</source>
        <translation type="unfinished">Tämä virhe voi tapahtua, jos tämä lompakko ei sammutettu siististi ja ladattiin viimeksi uudempaa Berkeley DB -versiota käyttäneellä ohjelmalla. Tässä tapauksessa käytä sitä ohjelmaa, joka viimeksi latasi tämän lompakon.</translation>
    </message>
    <message>
        <source>This is a pre-release test build - use at your own risk - do not use for mining or merchant applications</source>
        <translation type="unfinished">Tämä on esi-julkaistu kokeiluversio - Käyttö omalla vastuullasi - Ethän käytä louhimiseen tai kauppasovelluksiin.</translation>
    </message>
    <message>
        <source>This is the maximum transaction fee you pay (in addition to the normal fee) to prioritize partial spend avoidance over regular coin selection.</source>
        <translation type="unfinished">Tämä on maksimimäärä, jonka maksat siirtokuluina (normaalien kulujen lisäksi) pistääksesi osittaiskulutuksen välttämisen tavallisen kolikonvalinnan edelle.</translation>
    </message>
    <message>
        <source>This is the transaction fee you may discard if change is smaller than dust at this level</source>
        <translation type="unfinished">Voit ohittaa tämän siirtomaksun, mikäli vaihtoraha on pienempi kuin tomun arvo tällä hetkellä</translation>
    </message>
    <message>
        <source>This is the transaction fee you may pay when fee estimates are not available.</source>
        <translation type="unfinished">Tämän siirtomaksun maksat, kun siirtomaksun arviointi ei ole käytettävissä.</translation>
    </message>
    <message>
        <source>Total length of network version string (%i) exceeds maximum length (%i). Reduce the number or size of uacomments.</source>
        <translation type="unfinished">Verkon versiokenttä (%i) ylittää sallitun pituuden (%i). Vähennä uacomments:in arvoa tai kokoa.</translation>
    </message>
    <message>
        <source>Unable to replay blocks. You will need to rebuild the database using -reindex-chainstate.</source>
        <translation type="unfinished">Lohkoja ei voida uudelleenlukea. Joulut uudelleenrakentamaan tietokannan käyttämällä -reindex-chainstate -valitsinta.</translation>
    </message>
    <message>
        <source>Warning: Private keys detected in wallet {%s} with disabled private keys</source>
        <translation type="unfinished">Varoitus: lompakosta {%s} tunnistetut yksityiset avaimet, on poistettu käytöstä</translation>
    </message>
    <message>
        <source>Warning: We do not appear to fully agree with our peers! You may need to upgrade, or other nodes may need to upgrade.</source>
        <translation type="unfinished">Varoitus: Olemme ristiriidassa vertaisten kanssa! Sinun tulee päivittää tai toisten solmujen tulee päivitää.</translation>
    </message>
    <message>
        <source>You need to rebuild the database using -reindex to go back to unpruned mode.  This will redownload the entire blockchain</source>
        <translation type="unfinished">Palataksesi karsimattomaan tilaan joudut uudelleenrakentamaan tietokannan -reindex -valinnalla. Tämä lataa koko lohkoketjun uudestaan.</translation>
    </message>
    <message>
        <source>%s is set very high!</source>
        <translation type="unfinished">%s on asetettu todella korkeaksi!</translation>
    </message>
    <message>
        <source>-maxmempool must be at least %d MB</source>
        <translation type="unfinished">-maxmempool on oltava vähintään %d MB</translation>
    </message>
    <message>
        <source>A fatal internal error occurred, see debug.log for details</source>
        <translation type="unfinished">Kriittinen sisäinen virhe kohdattiin, katso debug.log lisätietoja varten</translation>
    </message>
    <message>
        <source>Cannot resolve -%s address: '%s'</source>
        <translation type="unfinished">-%s -osoitteen '%s' selvittäminen epäonnistui</translation>
    </message>
    <message>
        <source>Cannot set -peerblockfilters without -blockfilterindex.</source>
        <translation type="unfinished">-peerblockfiltersiä ei voida asettaa ilman -blockfilterindexiä.</translation>
    </message>
    <message>
        <source>Cannot write to data directory '%s'; check permissions.</source>
        <translation type="unfinished">Hakemistoon '%s' ei voida kirjoittaa. Tarkista käyttöoikeudet.</translation>
    </message>
    <message>
        <source>Config setting for %s only applied on %s network when in [%s] section.</source>
        <translation type="unfinished">Konfigurointiasetuksen %s käyttöön vain %s -verkossa, kun osassa [%s].</translation>
    </message>
    <message>
        <source>Copyright (C) %i-%i</source>
        <translation type="unfinished">Tekijänoikeus (C) %i-%i</translation>
    </message>
    <message>
        <source>Corrupted block database detected</source>
        <translation type="unfinished">Vioittunut lohkotietokanta havaittu</translation>
    </message>
    <message>
        <source>Could not find asmap file %s</source>
        <translation type="unfinished">Asmap-tiedostoa %s ei löytynyt</translation>
    </message>
    <message>
        <source>Could not parse asmap file %s</source>
        <translation type="unfinished">Asmap-tiedostoa %s ei voitu jäsentää</translation>
    </message>
    <message>
        <source>Disk space is too low!</source>
        <translation type="unfinished">Liian vähän levytilaa!</translation>
    </message>
    <message>
        <source>Do you want to rebuild the block database now?</source>
        <translation type="unfinished">Haluatko uudelleenrakentaa lohkotietokannan nyt?</translation>
    </message>
    <message>
        <source>Done loading</source>
        <translation type="unfinished">Lataus on valmis</translation>
    </message>
    <message>
        <source>Dump file %s does not exist.</source>
        <translation type="unfinished">Dump-tiedostoa %s ei ole olemassa.</translation>
    </message>
    <message>
        <source>Error creating %s</source>
        <translation type="unfinished">Virhe luodessa %s</translation>
    </message>
    <message>
        <source>Error initializing block database</source>
        <translation type="unfinished">Virhe alustaessa lohkotietokantaa</translation>
    </message>
    <message>
        <source>Error initializing wallet database environment %s!</source>
        <translation type="unfinished">Virhe alustaessa lompakon tietokantaympäristöä %s!</translation>
    </message>
    <message>
        <source>Error loading %s</source>
        <translation type="unfinished">Virhe ladattaessa %s</translation>
    </message>
    <message>
        <source>Error loading %s: Private keys can only be disabled during creation</source>
        <translation type="unfinished">Virhe %s:n lataamisessa: Yksityiset avaimet voidaan poistaa käytöstä vain luomisen aikana</translation>
    </message>
    <message>
        <source>Error loading %s: Wallet corrupted</source>
        <translation type="unfinished">Virhe ladattaessa %s: Lompakko vioittunut</translation>
    </message>
    <message>
        <source>Error loading %s: Wallet requires newer version of %s</source>
        <translation type="unfinished">Virhe ladattaessa %s: Tarvitset uudemman %s -version</translation>
    </message>
    <message>
        <source>Error loading block database</source>
        <translation type="unfinished">Virhe avattaessa lohkoketjua</translation>
    </message>
    <message>
        <source>Error opening block database</source>
        <translation type="unfinished">Virhe avattaessa lohkoindeksiä</translation>
    </message>
    <message>
        <source>Error reading from database, shutting down.</source>
        <translation type="unfinished">Virheitä tietokantaa luettaessa, ohjelma pysäytetään.</translation>
    </message>
    <message>
        <source>Error reading next record from wallet database</source>
        <translation type="unfinished">Virhe seuraavan tietueen lukemisessa lompakon tietokannasta</translation>
    </message>
    <message>
        <source>Error: Couldn't create cursor into database</source>
        <translation type="unfinished">Virhe: Tietokantaan ei voitu luoda kursoria.</translation>
    </message>
    <message>
        <source>Error: Disk space is low for %s</source>
        <translation type="unfinished">Virhe: levytila vähissä kohteessa %s</translation>
    </message>
    <message>
        <source>Error: Dumpfile checksum does not match. Computed %s, expected %s</source>
        <translation type="unfinished">Virhe: Dump-tiedoston tarkistussumma ei täsmää. Laskettu %s, odotettu %s</translation>
    </message>
    <message>
        <source>Error: Keypool ran out, please call keypoolrefill first</source>
        <translation type="unfinished">Virhe: Avainallas tyhjentyi, ole hyvä ja kutsu keypoolrefill ensin</translation>
    </message>
    <message>
        <source>Error: Missing checksum</source>
        <translation type="unfinished">virhe: Puuttuva tarkistussumma</translation>
    </message>
    <message>
        <source>Failed to listen on any port. Use -listen=0 if you want this.</source>
        <translation type="unfinished">Ei onnistuttu kuuntelemaan missään portissa. Käytä -listen=0 jos haluat tätä.</translation>
    </message>
    <message>
        <source>Failed to rescan the wallet during initialization</source>
        <translation type="unfinished">Lompakkoa ei voitu tarkastaa alustuksen yhteydessä.</translation>
    </message>
    <message>
        <source>Failed to verify database</source>
        <translation type="unfinished">Tietokannan todennus epäonnistui</translation>
    </message>
    <message>
        <source>Fee rate (%s) is lower than the minimum fee rate setting (%s)</source>
        <translation type="unfinished">Kulutaso (%s) on alempi, kuin minimikulutasoasetus (%s)</translation>
    </message>
    <message>
        <source>Ignoring duplicate -wallet %s.</source>
        <translation type="unfinished">Ohitetaan kaksois -lompakko %s.</translation>
    </message>
    <message>
        <source>Importing…</source>
        <translation type="unfinished">Tuodaan...</translation>
    </message>
    <message>
        <source>Incorrect or no genesis block found. Wrong datadir for network?</source>
        <translation type="unfinished">Virheellinen tai olematon alkulohko löydetty. Väärä data-hakemisto verkolle?</translation>
    </message>
    <message>
        <source>Initialization sanity check failed. %s is shutting down.</source>
        <translation type="unfinished">Alustava järkevyyden tarkistus epäonnistui. %s sulkeutuu.</translation>
    </message>
    <message>
        <source>Insufficient funds</source>
        <translation type="unfinished">Lompakon saldo ei riitä</translation>
    </message>
    <message>
        <source>Invalid -i2psam address or hostname: '%s'</source>
        <translation type="unfinished">Virheellinen -i2psam osoite tai isäntänimi: '%s'</translation>
    </message>
    <message>
        <source>Invalid -onion address or hostname: '%s'</source>
        <translation type="unfinished">Virheellinen -onion osoite tai isäntänimi: '%s'</translation>
    </message>
    <message>
        <source>Invalid -proxy address or hostname: '%s'</source>
        <translation type="unfinished">Virheellinen -proxy osoite tai isäntänimi: '%s'</translation>
    </message>
    <message>
        <source>Invalid P2P permission: '%s'</source>
        <translation type="unfinished">Virheellinen P2P-lupa: '%s'</translation>
    </message>
    <message>
        <source>Invalid amount for -%s=&lt;amount&gt;: '%s'</source>
        <translation type="unfinished">Virheellinen määrä -%s=&lt;amount&gt;: '%s'</translation>
    </message>
    <message>
        <source>Invalid netmask specified in -whitelist: '%s'</source>
        <translation type="unfinished">Kelvoton verkkopeite määritelty argumentissa -whitelist: '%s'</translation>
    </message>
    <message>
        <source>Loading P2P addresses…</source>
        <translation type="unfinished">Ladataan P2P-osoitteita...</translation>
    </message>
    <message>
        <source>Loading banlist…</source>
        <translation type="unfinished">Ladataan kieltolistaa...</translation>
    </message>
    <message>
        <source>Loading block index…</source>
        <translation type="unfinished">Ladataan lohkoindeksiä...</translation>
    </message>
    <message>
        <source>Loading wallet…</source>
        <translation type="unfinished">Ladataan lompakko...</translation>
    </message>
    <message>
        <source>Need to specify a port with -whitebind: '%s'</source>
        <translation type="unfinished">Pitää määritellä portti argumentilla -whitebind: '%s'</translation>
    </message>
    <message>
        <source>No addresses available</source>
        <translation type="unfinished">Osoitteita ei ole saatavilla</translation>
    </message>
    <message>
        <source>Not enough file descriptors available.</source>
        <translation type="unfinished">Ei tarpeeksi tiedostomerkintöjä vapaana.</translation>
    </message>
    <message>
        <source>Prune cannot be configured with a negative value.</source>
        <translation type="unfinished">Karsintaa ei voi toteuttaa negatiivisella arvolla.</translation>
    </message>
    <message>
        <source>Prune mode is incompatible with -txindex.</source>
        <translation type="unfinished">Karsittu tila ei ole yhteensopiva -txindex:n kanssa.</translation>
    </message>
    <message>
<<<<<<< HEAD
        <source>Copy transaction &amp;ID</source>
        <translation type="unfinished">Kopio transaktio &amp;ID</translation>
    </message>
    <message>
        <source>Export Transaction History</source>
        <translation type="unfinished">Vie rahansiirtohistoria</translation>
=======
        <source>Pruning blockstore…</source>
        <translation type="unfinished">Karsitaan lohkovarastoa...</translation>
>>>>>>> 7da4ae1f
    </message>
    <message>
        <source>Reducing -maxconnections from %d to %d, because of system limitations.</source>
        <translation type="unfinished">Vähennetään -maxconnections arvoa %d:stä %d:hen järjestelmän rajoitusten vuoksi.</translation>
    </message>
    <message>
        <source>Replaying blocks…</source>
        <translation type="unfinished">Tarkastetaan lohkoja...</translation>
    </message>
    <message>
        <source>Rescanning…</source>
        <translation type="unfinished">Uudelleen skannaus...</translation>
    </message>
    <message>
        <source>SQLiteDatabase: Failed to execute statement to verify database: %s</source>
        <translation type="unfinished">SQLiteDatabase: Lausekkeen suorittaminen tietokannan %s todentamista varten epäonnistui</translation>
    </message>
    <message>
        <source>SQLiteDatabase: Failed to prepare statement to verify database: %s</source>
        <translation type="unfinished">SQLiteDatabase: Lausekkeen valmistelu tietokannan %s todentamista varten epäonnistui</translation>
    </message>
    <message>
        <source>SQLiteDatabase: Failed to read database verification error: %s</source>
        <translation type="unfinished">SQLiteDatabase: Tietokantatodennusvirheen %s luku epäonnistui</translation>
    </message>
    <message>
        <source>SQLiteDatabase: Unexpected application id. Expected %u, got %u</source>
        <translation type="unfinished">SQLiteDatabase: Odottamaton sovellustunniste. %u odotettu, %u saatu</translation>
    </message>
    <message>
        <source>Section [%s] is not recognized.</source>
        <translation type="unfinished">Kohtaa [%s] ei tunnisteta.</translation>
    </message>
    <message>
        <source>Signing transaction failed</source>
        <translation type="unfinished">Siirron vahvistus epäonnistui</translation>
    </message>
    <message>
        <source>Specified -walletdir "%s" does not exist</source>
        <translation type="unfinished">Määriteltyä lompakon hakemistoa "%s" ei ole olemassa.</translation>
    </message>
    <message>
        <source>Specified -walletdir "%s" is a relative path</source>
        <translation type="unfinished">Määritelty lompakkohakemisto "%s" sijaitsee suhteellisessa polussa</translation>
    </message>
    <message>
        <source>Specified -walletdir "%s" is not a directory</source>
        <translation type="unfinished">Määritelty -walletdir "%s" ei ole hakemisto</translation>
    </message>
    <message>
        <source>Specified blocks directory "%s" does not exist.</source>
        <translation type="unfinished">Määrättyä lohkohakemistoa "%s" ei ole olemassa.</translation>
    </message>
    <message>
        <source>The source code is available from %s.</source>
        <translation type="unfinished">Lähdekoodi löytyy %s.</translation>
    </message>
    <message>
        <source>The specified config file %s does not exist</source>
        <translation type="unfinished">Määritettyä asetustiedostoa %s ei ole olemassa</translation>
    </message>
    <message>
        <source>The transaction amount is too small to pay the fee</source>
        <translation type="unfinished">Rahansiirron määrä on liian pieni kattaakseen maksukulun</translation>
    </message>
    <message>
        <source>The wallet will avoid paying less than the minimum relay fee.</source>
        <translation type="unfinished">Lompakko välttää maksamasta alle vähimmäisen välityskulun.</translation>
    </message>
    <message>
        <source>This is experimental software.</source>
        <translation type="unfinished">Tämä on ohjelmistoa kokeelliseen käyttöön.</translation>
    </message>
    <message>
        <source>This is the minimum transaction fee you pay on every transaction.</source>
        <translation type="unfinished">Tämä on jokaisesta siirrosta maksettava vähimmäismaksu.</translation>
    </message>
    <message>
        <source>This is the transaction fee you will pay if you send a transaction.</source>
        <translation type="unfinished">Tämä on se siirtomaksu, jonka maksat, mikäli lähetät siirron.</translation>
    </message>
    <message>
        <source>Transaction amount too small</source>
        <translation type="unfinished">Siirtosumma liian pieni</translation>
    </message>
    <message>
        <source>Transaction amounts must not be negative</source>
        <translation type="unfinished">Lähetyksen siirtosumman tulee olla positiivinen</translation>
    </message>
    <message>
        <source>Transaction has too long of a mempool chain</source>
        <translation type="unfinished">Maksutapahtumalla on liian pitkä muistialtaan ketju</translation>
    </message>
    <message>
        <source>Transaction must have at least one recipient</source>
        <translation type="unfinished">Lähetyksessä tulee olla ainakin yksi vastaanottaja</translation>
    </message>
    <message>
        <source>Transaction too large</source>
        <translation type="unfinished">Siirtosumma liian iso</translation>
    </message>
    <message>
        <source>Unable to bind to %s on this computer (bind returned error %s)</source>
        <translation type="unfinished">Kytkeytyminen kohteeseen %s ei onnistunut tällä tietokonella (kytkeytyminen palautti virheen %s)</translation>
    </message>
    <message>
        <source>Unable to bind to %s on this computer. %s is probably already running.</source>
        <translation type="unfinished">Kytkeytyminen kohteeseen %s ei onnistu tällä tietokoneella. %s on luultavasti jo käynnissä.</translation>
    </message>
    <message>
        <source>Unable to create the PID file '%s': %s</source>
        <translation type="unfinished">PID-tiedostoa '%s' ei voitu luoda: %s</translation>
    </message>
    <message>
        <source>Unable to generate initial keys</source>
        <translation type="unfinished">Alkuavaimia ei voi luoda</translation>
    </message>
    <message>
        <source>Unable to generate keys</source>
        <translation type="unfinished">Avaimia ei voitu luoda</translation>
    </message>
    <message>
        <source>Unable to open %s for writing</source>
        <translation type="unfinished">Ei pystytä avaamaan %s kirjoittamista varten</translation>
    </message>
    <message>
        <source>Unable to start HTTP server. See debug log for details.</source>
        <translation type="unfinished">HTTP-palvelinta ei voitu käynnistää. Katso debug-lokista lisätietoja.</translation>
    </message>
    <message>
        <source>Unknown -blockfilterindex value %s.</source>
        <translation type="unfinished">Tuntematon -lohkosuodatusindeksiarvo %s.</translation>
    </message>
    <message>
        <source>Unknown address type '%s'</source>
        <translation type="unfinished">Tuntematon osoitetyyppi '%s'</translation>
    </message>
    <message>
        <source>Unknown change type '%s'</source>
        <translation type="unfinished">Tuntematon vaihtorahatyyppi '%s'</translation>
    </message>
    <message>
        <source>Unknown network specified in -onlynet: '%s'</source>
        <translation type="unfinished">Tuntematon verkko -onlynet parametrina: '%s'</translation>
    </message>
    <message>
        <source>Unknown new rules activated (versionbit %i)</source>
        <translation type="unfinished">Tuntemattomia uusia sääntöjä aktivoitu (versiobitti %i)</translation>
    </message>
    <message>
        <source>Unsupported logging category %s=%s.</source>
        <translation type="unfinished">Lokikategoriaa %s=%s ei tueta.</translation>
    </message>
    <message>
        <source>User Agent comment (%s) contains unsafe characters.</source>
        <translation type="unfinished">User Agent -kommentti (%s) sisältää turvattomia merkkejä.</translation>
    </message>
    <message>
        <source>Verifying blocks…</source>
        <translation type="unfinished">Varmennetaan lohkoja...</translation>
    </message>
    <message>
        <source>Verifying wallet(s)…</source>
        <translation type="unfinished">Varmennetaan lompakko(ita)...</translation>
    </message>
    <message>
        <source>Wallet needed to be rewritten: restart %s to complete</source>
        <translation type="unfinished">Lompakko tarvitsee uudelleenkirjoittaa: käynnistä %s uudelleen</translation>
    </message>
    <message>
        <source>Settings file could not be read</source>
        <translation type="unfinished">Asetustiedostoa ei voitu lukea</translation>
    </message>
    <message>
        <source>Settings file could not be written</source>
        <translation type="unfinished">Asetustiedostoa ei voitu kirjoittaa</translation>
    </message>
</context>
</TS><|MERGE_RESOLUTION|>--- conflicted
+++ resolved
@@ -262,13 +262,6 @@
         <translation type="unfinished">Asetustiedosto %1 saattaa olla vioittunut tai virheellinen.</translation>
     </message>
     <message>
-<<<<<<< HEAD
-        <source>Runaway exception</source>
-        <translation type="unfinished">Runaway poikkeus</translation>
-    </message>
-    <message>
-=======
->>>>>>> 7da4ae1f
         <source>A fatal error occurred. %1 can no longer continue safely and will quit.</source>
         <translation type="unfinished">Peruuttamaton virhe on tapahtunut. %1 ei voi enää jatkaa turvallisesti ja sammutetaan.</translation>
     </message>
@@ -289,22 +282,6 @@
         <translation type="unfinished">Haluatko palauttaa asetukset oletusarvoihin vai keskeyttää tekemättä muutoksia?</translation>
     </message>
     <message>
-<<<<<<< HEAD
-        <source>A fatal error occurred. Check that settings file is writable, or try running with -nosettings.</source>
-        <extracomment>Explanatory text shown on startup when the settings file could not be written. Prompts user to check that we have the ability to write to the file. Explains that the user has the option of running without a settings file.</extracomment>
-        <translation type="unfinished">Tapahtui kohtalokas virhe. Tarkista, että asetustiedosto on kirjoitettavissa, tai yritä suorittaa ohjelma -nosettings -asetuksilla.</translation>
-    </message>
-    <message>
-        <source>Error: Specified data directory "%1" does not exist.</source>
-        <translation type="unfinished">Virhe: Annettua data-hakemistoa "%1" ei ole olemassa.</translation>
-    </message>
-    <message>
-        <source>Error: Cannot parse configuration file: %1.</source>
-        <translation type="unfinished">Virhe: Asetustiedostoa ei voida käsitellä: %1.</translation>
-    </message>
-    <message>
-=======
->>>>>>> 7da4ae1f
         <source>Error: %1</source>
         <translation type="unfinished">Virhe: %1</translation>
     </message>
@@ -446,17 +423,12 @@
         <translation type="unfinished">Näytä tietoja Qt:ta</translation>
     </message>
     <message>
-<<<<<<< HEAD
-        <source>Fee estimation failed. Fallbackfee is disabled. Wait a few blocks or enable -fallbackfee.</source>
-        <translation type="unfinished">Siirtomaksun arviointi epäonnistui. Odota muutama lohko tai käytä -fallbackfee -valintaa..</translation>
-=======
         <source>Modify configuration options for %1</source>
         <translation type="unfinished">Muuta kohteen %1 kokoonpanoasetuksia</translation>
     </message>
     <message>
         <source>Create a new wallet</source>
         <translation type="unfinished">Luo uusi lompakko</translation>
->>>>>>> 7da4ae1f
     </message>
     <message>
         <source>&amp;Minimize</source>
@@ -484,17 +456,8 @@
         <translation type="unfinished">Varmuuskopioi lompakko toiseen sijaintiin</translation>
     </message>
     <message>
-<<<<<<< HEAD
-        <source>SQLiteDatabase: Unknown sqlite wallet schema version %d. Only version %d is supported</source>
-        <translation type="unfinished">SQLiteDatabase: Tuntematon sqlite-lompakkokaavioversio %d. Vain versiota %d tuetaan</translation>
-    </message>
-    <message>
-        <source>The block database contains a block which appears to be from the future. This may be due to your computer's date and time being set incorrectly. Only rebuild the block database if you are sure that your computer's date and time are correct</source>
-        <translation type="unfinished">Lohkotietokanta sisältää lohkon, joka vaikuttaa olevan tulevaisuudesta. Tämä saattaa johtua tietokoneesi virheellisesti asetetuista aika-asetuksista. Rakenna lohkotietokanta uudelleen vain jos olet varma, että tietokoneesi päivämäärä ja aika ovat oikein.</translation>
-=======
         <source>Change the passphrase used for wallet encryption</source>
         <translation type="unfinished">Vaihda lompakon salaukseen käytettävä tunnuslause</translation>
->>>>>>> 7da4ae1f
     </message>
     <message>
         <source>&amp;Send</source>
@@ -648,17 +611,12 @@
         <translation type="unfinished">Tietoa</translation>
     </message>
     <message>
-<<<<<<< HEAD
-        <source>Error: Couldn't create cursor into database</source>
-        <translation type="unfinished">Virhe: Tietokantaan ei voitu luoda kursoria.</translation>
-=======
         <source>Up to date</source>
         <translation type="unfinished">Rahansiirtohistoria on ajan tasalla</translation>
     </message>
     <message>
         <source>Load Partially Signed Bitcoin Transaction</source>
         <translation type="unfinished">Lataa osittain allekirjoitettu bitcoin-siirtotapahtuma</translation>
->>>>>>> 7da4ae1f
     </message>
     <message>
         <source>Load Partially Signed Bitcoin Transaction from clipboard</source>
@@ -727,17 +685,8 @@
         <translation type="unfinished">oletuslompakko</translation>
     </message>
     <message>
-<<<<<<< HEAD
-        <source>Invalid P2P permission: '%s'</source>
-        <translation type="unfinished">Virheellinen P2P-lupa: '%s'</translation>
-    </message>
-    <message>
-        <source>Invalid amount for -%s=&lt;amount&gt;: '%s'</source>
-        <translation type="unfinished">Virheellinen määrä -%s=&lt;amount&gt;: '%s'</translation>
-=======
         <source>No wallets available</source>
         <translation type="unfinished">Lompakoita ei ole saatavilla</translation>
->>>>>>> 7da4ae1f
     </message>
     <message>
         <source>Wallet Data</source>
@@ -788,14 +737,9 @@
         </translation>
     </message>
     <message>
-<<<<<<< HEAD
-        <source>No addresses available</source>
-        <translation type="unfinished">Osoitteita ei ole saatavilla</translation>
-=======
         <source>Click for more actions.</source>
         <extracomment>A substring of the tooltip. "More actions" are available via the context menu.</extracomment>
         <translation type="unfinished">Klikkaa saadaksesi lisää toimintoja.</translation>
->>>>>>> 7da4ae1f
     </message>
     <message>
         <source>Show Peers tab</source>
@@ -808,10 +752,6 @@
         <translation type="unfinished">Poista verkkotoiminta käytöstä</translation>
     </message>
     <message>
-<<<<<<< HEAD
-        <source>Prune mode is incompatible with -txindex.</source>
-        <translation type="unfinished">Karsittu tila ei ole yhteensopiva -txindex:n kanssa.</translation>
-=======
         <source>Enable network activity</source>
         <extracomment>A context menu item. The network activity was disabled previously.</extracomment>
         <translation type="unfinished">Ota verkkotoiminta käyttöön</translation>
@@ -819,7 +759,6 @@
     <message>
         <source>Error: %1</source>
         <translation type="unfinished">Virhe: %1</translation>
->>>>>>> 7da4ae1f
     </message>
     <message>
         <source>Warning: %1</source>
@@ -866,17 +805,8 @@
         <translation type="unfinished">Lähetetyt rahansiirrot</translation>
     </message>
     <message>
-<<<<<<< HEAD
-        <source>Section [%s] is not recognized.</source>
-        <translation type="unfinished">Kohtaa [%s] ei tunnisteta.</translation>
-    </message>
-    <message>
-        <source>Signing transaction failed</source>
-        <translation type="unfinished">Siirron vahvistus epäonnistui</translation>
-=======
         <source>Incoming transaction</source>
         <translation type="unfinished">Saapuva rahansiirto</translation>
->>>>>>> 7da4ae1f
     </message>
     <message>
         <source>HD key generation is &lt;b&gt;enabled&lt;/b&gt;</source>
@@ -1001,17 +931,12 @@
         <translation type="unfinished">&amp;Avaa käyttämättömien lukitus</translation>
     </message>
     <message>
-<<<<<<< HEAD
-        <source>User Agent comment (%s) contains unsafe characters.</source>
-        <translation type="unfinished">User Agent -kommentti (%s) sisältää turvattomia merkkejä.</translation>
-=======
         <source>Copy quantity</source>
         <translation type="unfinished">Kopioi lukumäärä</translation>
     </message>
     <message>
         <source>Copy fee</source>
         <translation type="unfinished">Kopioi rahansiirtokulu</translation>
->>>>>>> 7da4ae1f
     </message>
     <message>
         <source>Copy after fee</source>
@@ -1079,17 +1004,8 @@
         <translation type="unfinished">Lompakon luonti epäonnistui</translation>
     </message>
     <message>
-<<<<<<< HEAD
-        <source>&amp;Minimize</source>
-        <translation type="unfinished">&amp;Pienennä</translation>
-    </message>
-    <message>
-        <source>Wallet:</source>
-        <translation type="unfinished">Lompakko:</translation>
-=======
         <source>Create wallet warning</source>
         <translation type="unfinished">Luo lompakkovaroitus</translation>
->>>>>>> 7da4ae1f
     </message>
     <message>
         <source>Can't list signers</source>
@@ -1257,18 +1173,9 @@
         <source>&amp;Label</source>
         <translation type="unfinished">&amp;Nimi</translation>
     </message>
-<<<<<<< HEAD
-    <message numerus="yes">
-        <source>Processed %n block(s) of transaction history.</source>
-        <translation type="unfinished">
-            <numerusform>Käsitelty %n lohko rahansiirtohistoriasta.</numerusform>
-            <numerusform>Käsitelty %n lohkoa rahansiirtohistoriasta.</numerusform>
-        </translation>
-=======
     <message>
         <source>The label associated with this address list entry</source>
         <translation type="unfinished">Tähän osoitteeseen liitetty nimi</translation>
->>>>>>> 7da4ae1f
     </message>
     <message>
         <source>The address associated with this address list entry. This can only be modified for sending addresses.</source>
@@ -1378,23 +1285,8 @@
         <translation type="unfinished">%1 lataa ja tallentaa kopion Bitcoinin lohkoketjusta.</translation>
     </message>
     <message>
-<<<<<<< HEAD
-        <source>Restore Wallet…</source>
-        <extracomment>Name of the menu item that restores wallet from a backup file.</extracomment>
-        <translation type="unfinished">Palauta lompakko...</translation>
-    </message>
-    <message>
-        <source>Restore a wallet from a backup file</source>
-        <extracomment>Status tip for Restore Wallet menu item</extracomment>
-        <translation type="unfinished">Palauta lompakko varmuuskopiotiedostosta</translation>
-    </message>
-    <message>
-        <source>Close all wallets</source>
-        <translation type="unfinished">Sulje kaikki lompakot</translation>
-=======
         <source>The wallet will also be stored in this directory.</source>
         <translation type="unfinished">Lompakko tallennetaan myös tähän hakemistoon.</translation>
->>>>>>> 7da4ae1f
     </message>
     <message>
         <source>Error: Specified data directory "%1" cannot be created.</source>
@@ -1417,33 +1309,8 @@
         <translation type="unfinished">Tämä on ensimmäinen kerta, kun %1 on käynnistetty, joten voit valita data-hakemiston paikan.</translation>
     </message>
     <message>
-<<<<<<< HEAD
-        <source>Wallet Data</source>
-        <extracomment>Name of the wallet data file format.</extracomment>
-        <translation type="unfinished">Lompakkotiedot</translation>
-    </message>
-    <message>
-        <source>Load Wallet Backup</source>
-        <extracomment>The title for Restore Wallet File Windows</extracomment>
-        <translation type="unfinished">Lataa lompakon varmuuskopio</translation>
-    </message>
-    <message>
-        <source>Restore Wallet</source>
-        <extracomment>Title of pop-up window shown when the user is attempting to restore a wallet.</extracomment>
-        <translation type="unfinished">Palauta lompakko</translation>
-    </message>
-    <message>
-        <source>Wallet Name</source>
-        <extracomment>Label of the input field where the name of the wallet is entered.</extracomment>
-        <translation type="unfinished">Lompakon nimi</translation>
-    </message>
-    <message>
-        <source>&amp;Window</source>
-        <translation type="unfinished">&amp;Ikkuna</translation>
-=======
         <source>Limit block chain storage to</source>
         <translation type="unfinished">Rajoita lohkoketjun tallennus</translation>
->>>>>>> 7da4ae1f
     </message>
     <message>
         <source>Reverting this setting requires re-downloading the entire blockchain. It is faster to download the full chain first and prune it later. Disables some advanced features.</source>
@@ -1458,21 +1325,8 @@
         <translation type="unfinished">Tämä alustava synkronointi on erittäin vaativa ja saattaa tuoda esiin laiteongelmia, joita ei aikaisemmin ole havaittu. Aina kun ajat %1:n, jatketaan siitä kohdasta, mihin viimeksi jäätiin.</translation>
     </message>
     <message>
-<<<<<<< HEAD
-        <source>&amp;Hide</source>
-        <translation type="unfinished">&amp;Piilota</translation>
-    </message>
-    <message numerus="yes">
-        <source>%n active connection(s) to Bitcoin network.</source>
-        <extracomment>A substring of the tooltip.</extracomment>
-        <translation type="unfinished">
-            <numerusform>%n aktiivinen yhteys Bitcoin-verkkoon.</numerusform>
-            <numerusform>%n aktiivista yhteyttä Bitcoin-verkkoon.</numerusform>
-        </translation>
-=======
         <source>If you have chosen to limit block chain storage (pruning), the historical data must still be downloaded and processed, but will be deleted afterward to keep your disk usage low.</source>
         <translation type="unfinished">Vaikka olisitkin valinnut rajoittaa lohkoketjun tallennustilaa (karsinnalla), täytyy historiatiedot silti ladata ja käsitellä, mutta ne poistetaan jälkikäteen levytilan säästämiseksi.</translation>
->>>>>>> 7da4ae1f
     </message>
     <message>
         <source>Use the default data directory</source>
@@ -1544,13 +1398,8 @@
         <translation type="unfinished">Edistyminen</translation>
     </message>
     <message>
-<<<<<<< HEAD
-        <source>HD key generation is &lt;b&gt;disabled&lt;/b&gt;</source>
-        <translation type="unfinished">HD avaimen generointi on &lt;b&gt;pois päältä&lt;/b&gt;</translation>
-=======
         <source>Progress increase per hour</source>
         <translation type="unfinished">Edistymisen kasvu tunnissa</translation>
->>>>>>> 7da4ae1f
     </message>
     <message>
         <source>Estimated time left until synced</source>
@@ -1673,18 +1522,9 @@
         <translation type="unfinished">(0 = auto, &lt;0 = jätä näin monta ydintä vapaaksi)</translation>
     </message>
     <message>
-<<<<<<< HEAD
-        <source>&amp;Unlock unspent</source>
-        <translation type="unfinished">&amp;Avaa käyttämättömien lukitus</translation>
-    </message>
-    <message>
-        <source>Copy quantity</source>
-        <translation type="unfinished">Kopioi lukumäärä</translation>
-=======
         <source>This allows you or a third party tool to communicate with the node through command-line and JSON-RPC commands.</source>
         <extracomment>Tooltip text for Options window setting that enables the RPC server.</extracomment>
         <translation type="unfinished">Näin sinä tai kolmannen osapuolen työkalu voi kommunikoida solmun kanssa komentorivi- ja JSON-RPC-komentojen avulla.</translation>
->>>>>>> 7da4ae1f
     </message>
     <message>
         <source>Enable R&amp;PC server</source>
@@ -1760,16 +1600,6 @@
         <source>&amp;Port:</source>
         <translation type="unfinished">&amp;Portti</translation>
     </message>
-<<<<<<< HEAD
-    <message>
-        <source>Too many external signers found</source>
-        <translation type="unfinished">Löytyi liian monta ulkoista allekirjoittajaa</translation>
-    </message>
-</context>
-<context>
-    <name>LoadWalletsActivity</name>
-=======
->>>>>>> 7da4ae1f
     <message>
         <source>Port of the proxy (e.g. 9050)</source>
         <translation type="unfinished">Proxyn Portti (esim. 9050)</translation>
@@ -1798,46 +1628,13 @@
         <source>&amp;Minimize to the tray instead of the taskbar</source>
         <translation type="unfinished">&amp;Pienennä ilmaisinalueelle työkalurivin sijasta</translation>
     </message>
-<<<<<<< HEAD
-</context>
-<context>
-    <name>RestoreWalletActivity</name>
-    <message>
-        <source>Restore Wallet</source>
-        <extracomment>Title of progress window which is displayed when wallets are being restored.</extracomment>
-        <translation type="unfinished">Palauta lompakko</translation>
-    </message>
-    <message>
-        <source>Restoring Wallet &lt;b&gt;%1&lt;/b&gt;…</source>
-        <extracomment>Descriptive text of the restore wallets progress window which indicates to the user that wallets are currently being restored.</extracomment>
-        <translation type="unfinished">Lompakon palautus&lt;b&gt;%1&lt;/b&gt;…</translation>
-    </message>
-    <message>
-        <source>Restore wallet failed</source>
-        <extracomment>Title of message box which is displayed when the wallet could not be restored.</extracomment>
-        <translation type="unfinished">Lompakon palauttaminen epäonnistui</translation>
-    </message>
-    </context>
-<context>
-    <name>WalletController</name>
-=======
->>>>>>> 7da4ae1f
     <message>
         <source>M&amp;inimize on close</source>
         <translation type="unfinished">P&amp;ienennä suljettaessa</translation>
     </message>
     <message>
-<<<<<<< HEAD
-        <source>Are you sure you wish to close the wallet &lt;i&gt;%1&lt;/i&gt;?</source>
-        <translation type="unfinished">Haluatko varmasti sulkea lompakon &lt;i&gt;%1&lt;/i&gt;?</translation>
-    </message>
-    <message>
-        <source>Closing the wallet for too long can result in having to resync the entire chain if pruning is enabled.</source>
-        <translation type="unfinished">Lompakon sulkeminen liian pitkäksi aikaa saattaa johtaa tarpeeseen synkronoida koko ketju uudelleen, mikäli karsinta on käytössä.</translation>
-=======
         <source>&amp;Display</source>
         <translation type="unfinished">&amp;Käyttöliittymä</translation>
->>>>>>> 7da4ae1f
     </message>
     <message>
         <source>User Interface &amp;language:</source>
@@ -1897,18 +1694,9 @@
         <translation type="unfinished">ei mitään</translation>
     </message>
     <message>
-<<<<<<< HEAD
-        <source>Use an external signing device such as a hardware wallet. Configure the external signer script in wallet preferences first.</source>
-        <translation type="unfinished">Käytä ulkoista allekirjoituslaitetta, kuten laitteistolompakkoa. Määritä ulkoisen allekirjoittajan skripti ensin lompakon asetuksissa.</translation>
-    </message>
-    <message>
-        <source>External signer</source>
-        <translation type="unfinished">Ulkopuolinen allekirjoittaja</translation>
-=======
         <source>Confirm options reset</source>
         <extracomment>Window title text of pop-up window shown when the user has chosen to reset options.</extracomment>
         <translation type="unfinished">Varmista asetusten palautus</translation>
->>>>>>> 7da4ae1f
     </message>
     <message>
         <source>Client restart required to activate changes.</source>
@@ -2001,31 +1789,6 @@
         <source>Total:</source>
         <translation type="unfinished">Yhteensä:</translation>
     </message>
-<<<<<<< HEAD
-</context>
-<context>
-    <name>Intro</name>
-    <message numerus="yes">
-        <source>%n GB of space available</source>
-        <translation type="unfinished">
-            <numerusform />
-            <numerusform />
-        </translation>
-    </message>
-    <message numerus="yes">
-        <source>(of %n GB needed)</source>
-        <translation type="unfinished">
-            <numerusform>(tarvitaan %n GB)</numerusform>
-            <numerusform>(tarvitaan %n GB)</numerusform>
-        </translation>
-    </message>
-    <message numerus="yes">
-        <source>(%n GB needed for full chain)</source>
-        <translation type="unfinished">
-            <numerusform>(tarvitaan %n GB koko ketjua varten)</numerusform>
-            <numerusform>(tarvitaan %n GB koko ketjua varten)</numerusform>
-        </translation>
-=======
     <message>
         <source>Your current total balance</source>
         <translation type="unfinished">Tililläsi tällä hetkellä olevien Bitcoinien määrä</translation>
@@ -2033,7 +1796,6 @@
     <message>
         <source>Your current balance in watch-only addresses</source>
         <translation type="unfinished">Nykyinen tase seurattavassa osoitetteissa</translation>
->>>>>>> 7da4ae1f
     </message>
     <message>
         <source>Spendable:</source>
@@ -2079,17 +1841,12 @@
         <translation type="unfinished">Tallenna...</translation>
     </message>
     <message>
-<<<<<<< HEAD
-        <source>Limit block chain storage to</source>
-        <translation type="unfinished">Rajoita lohkoketjun tallennus</translation>
-=======
         <source>Close</source>
         <translation type="unfinished">Sulje</translation>
     </message>
     <message>
         <source>Failed to load transaction: %1</source>
         <translation type="unfinished">Siirtoa ei voitu ladata: %1</translation>
->>>>>>> 7da4ae1f
     </message>
     <message>
         <source>Failed to sign transaction: %1</source>
@@ -2192,7 +1949,7 @@
         <source>Transaction status is unknown.</source>
         <translation type="unfinished">Siirron tila on tuntematon.</translation>
     </message>
-    </context>
+</context>
 <context>
     <name>PaymentServer</name>
     <message>
@@ -2256,18 +2013,9 @@
         <translation type="unfinished">Lähetetyt</translation>
     </message>
     <message>
-<<<<<<< HEAD
-        <source>Options set in this dialog are overridden by the command line:</source>
-        <translation type="unfinished">Tässä valintaikkunassa asetetut asetukset ohitetaan komentorivillä:</translation>
-    </message>
-    <message>
-        <source>Open the %1 configuration file from the working directory.</source>
-        <translation type="unfinished">Avaa %1 asetustiedosto työhakemistosta.</translation>
-=======
         <source>Received</source>
         <extracomment>Title of Peers Table column which indicates the total amount of network information we have received from the peer.</extracomment>
         <translation type="unfinished">Vastaanotetut</translation>
->>>>>>> 7da4ae1f
     </message>
     <message>
         <source>Address</source>
@@ -2306,36 +2054,16 @@
         <translation type="unfinished">&amp;Kopioi kuva</translation>
     </message>
     <message>
-<<<<<<< HEAD
-        <source>Maximum database cache size. A larger cache can contribute to faster sync, after which the benefit is less pronounced for most use cases. Lowering the cache size will reduce memory usage. Unused mempool memory is shared for this cache.</source>
-        <extracomment>Tooltip text for Options window setting that sets the size of the database cache. Explains the corresponding effects of increasing/decreasing this value.</extracomment>
-        <translation type="unfinished">Tietokannan välimuistin enimmäiskoko. Suurempi välimuisti voi nopeuttaa synkronointia, mutta sen jälkeen hyöty ei ole enää niin merkittävä useimmissa käyttötapauksissa. Välimuistin koon pienentäminen vähentää muistin käyttöä. Käyttämätön mempool-muisti jaetaan tätä välimuistia varten.</translation>
-    </message>
-    <message>
-        <source>(0 = auto, &lt;0 = leave that many cores free)</source>
-        <translation type="unfinished">(0 = auto, &lt;0 = jätä näin monta ydintä vapaaksi)</translation>
-=======
         <source>Resulting URI too long, try to reduce the text for label / message.</source>
         <translation type="unfinished">Tuloksen URI on liian pitkä, yritä lyhentää otsikon tai viestin tekstiä.</translation>
->>>>>>> 7da4ae1f
     </message>
     <message>
         <source>Error encoding URI into QR Code.</source>
         <translation type="unfinished">Virhe käännettäessä URI:a QR-koodiksi.</translation>
     </message>
     <message>
-<<<<<<< HEAD
-        <source>Enable R&amp;PC server</source>
-        <extracomment>An Options window setting to enable the RPC server.</extracomment>
-        <translation type="unfinished">Aktivoi R&amp;PC serveri</translation>
-    </message>
-    <message>
-        <source>W&amp;allet</source>
-        <translation type="unfinished">&amp;Lompakko</translation>
-=======
         <source>QR code support not available.</source>
         <translation type="unfinished">Tukea QR-koodeille ei ole saatavilla.</translation>
->>>>>>> 7da4ae1f
     </message>
     <message>
         <source>Save QR Code</source>
@@ -2358,18 +2086,8 @@
         <translation type="unfinished">Pääteohjelman versio</translation>
     </message>
     <message>
-<<<<<<< HEAD
-        <source>Enable &amp;PSBT controls</source>
-        <extracomment>An options window setting to enable PSBT controls.</extracomment>
-        <translation type="unfinished">Aktivoi &amp;PSBT kontrollit</translation>
-    </message>
-    <message>
-        <source>External Signer (e.g. hardware wallet)</source>
-        <translation type="unfinished">Ulkopuolinen allekirjoittaja (esim. laitelompakko)</translation>
-=======
         <source>&amp;Information</source>
         <translation type="unfinished">T&amp;ietoa</translation>
->>>>>>> 7da4ae1f
     </message>
     <message>
         <source>General</source>
@@ -2492,17 +2210,12 @@
         <translation type="unfinished">Lohkon nykyinen korkeus</translation>
     </message>
     <message>
-<<<<<<< HEAD
-        <source>&amp;Cancel</source>
-        <translation type="unfinished">&amp;Peruuta</translation>
-=======
         <source>Open the %1 debug log file from the current data directory. This can take a few seconds for large log files.</source>
         <translation type="unfinished">Avaa %1 -debug-loki tämänhetkisestä data-hakemistosta. Tämä voi viedä muutaman sekunnin suurille lokitiedostoille.</translation>
     </message>
     <message>
         <source>Decrease font size</source>
         <translation type="unfinished">Pienennä fontin kokoa</translation>
->>>>>>> 7da4ae1f
     </message>
     <message>
         <source>Increase font size</source>
@@ -2517,21 +2230,6 @@
         <translation type="unfinished">Vertaisyhteyden suunta ja tyyppi: %1</translation>
     </message>
     <message>
-<<<<<<< HEAD
-        <source>Confirm options reset</source>
-        <extracomment>Window title text of pop-up window shown when the user has chosen to reset options.</extracomment>
-        <translation type="unfinished">Varmista asetusten palautus</translation>
-    </message>
-    <message>
-        <source>Client restart required to activate changes.</source>
-        <extracomment>Text explaining that the settings changed will not come into effect until the client is restarted.</extracomment>
-        <translation type="unfinished">Ohjelman uudelleenkäynnistys aktivoi muutokset.</translation>
-    </message>
-    <message>
-        <source>Client will be shut down. Do you want to proceed?</source>
-        <extracomment>Text asking the user to confirm if they would like to proceed with a client shutdown.</extracomment>
-        <translation type="unfinished">Asiakasohjelma sammutetaan. Haluatko jatkaa?</translation>
-=======
         <source>Direction/Type</source>
         <translation type="unfinished">Suunta/Tyyppi</translation>
     </message>
@@ -2542,7 +2240,6 @@
     <message>
         <source>Services</source>
         <translation type="unfinished">Palvelut</translation>
->>>>>>> 7da4ae1f
     </message>
     <message>
         <source>High Bandwidth</source>
@@ -2768,17 +2465,8 @@
         <translation type="unfinished">Pyydettyjen maksujen historia</translation>
     </message>
     <message>
-<<<<<<< HEAD
-        <source>(But no wallet is loaded.)</source>
-        <translation type="unfinished">(Mutta lompakkoa ei ole ladattu.)</translation>
-    </message>
-    <message>
-        <source>(But this wallet cannot sign transactions.)</source>
-        <translation type="unfinished">(Mutta tämä lompakko ei voi allekirjoittaa siirtoja.)</translation>
-=======
         <source>Show the selected request (does the same as double clicking an entry)</source>
         <translation type="unfinished">Näytä valittu pyyntö (sama toiminta kuin alkion tuplaklikkaus)</translation>
->>>>>>> 7da4ae1f
     </message>
     <message>
         <source>Show</source>
@@ -3002,17 +2690,8 @@
         <translation type="unfinished">Syötteet...</translation>
     </message>
     <message>
-<<<<<<< HEAD
-        <source>Last Transaction</source>
-        <translation type="unfinished">Viimeisin transaktio</translation>
-    </message>
-    <message>
-        <source>The mapped Autonomous System used for diversifying peer selection.</source>
-        <translation type="unfinished">Kartoitettu autonominen järjestelmä, jota käytetään monipuolistamaan solmuvalikoimaa</translation>
-=======
         <source>Dust:</source>
         <translation type="unfinished">Tomu:</translation>
->>>>>>> 7da4ae1f
     </message>
     <message>
         <source>Choose…</source>
@@ -3616,18 +3295,8 @@
         <translation type="unfinished">Maksutapahtuma</translation>
     </message>
     <message>
-<<<<<<< HEAD
-        <source>Sign on device</source>
-        <extracomment>"device" usually means a hardware wallet.</extracomment>
-        <translation type="unfinished">Allekirjoita laitteella</translation>
-    </message>
-    <message>
-        <source>Connect your hardware wallet first.</source>
-        <translation type="unfinished">Yhdistä lompakkolaitteesi ensin.</translation>
-=======
         <source>Inputs</source>
         <translation type="unfinished">Sisääntulot</translation>
->>>>>>> 7da4ae1f
     </message>
     <message>
         <source>Amount</source>
@@ -3649,21 +3318,8 @@
         <translation type="unfinished">Tämä ruutu näyttää yksityiskohtaisen tiedon rahansiirrosta</translation>
     </message>
     <message>
-<<<<<<< HEAD
-        <source>%1 to '%2'</source>
-        <translation type="unfinished">%1 - '%2'</translation>
-    </message>
-    <message>
-        <source>To review recipient list click "Show Details…"</source>
-        <translation type="unfinished">Tarkastellaksesi vastaanottajalistaa klikkaa "Näytä Lisätiedot..."</translation>
-    </message>
-    <message>
-        <source>Sign failed</source>
-        <translation type="unfinished">Allekirjoittaminen epäonnistui</translation>
-=======
         <source>Details for %1</source>
         <translation type="unfinished">%1:n yksityiskohdat</translation>
->>>>>>> 7da4ae1f
     </message>
 </context>
 <context>
@@ -3756,14 +3412,6 @@
         <source>Whether or not a watch-only address is involved in this transaction.</source>
         <translation type="unfinished">Onko rahansiirrossa mukana ainoastaan seurattava osoite vai ei.</translation>
     </message>
-<<<<<<< HEAD
-    <message numerus="yes">
-        <source>Estimated to begin confirmation within %n block(s).</source>
-        <translation type="unfinished">
-            <numerusform />
-            <numerusform />
-        </translation>
-=======
     <message>
         <source>User-defined intent/purpose of the transaction.</source>
         <translation type="unfinished">Käyttäjän määrittämä käyttötarkoitus rahansiirrolle.</translation>
@@ -3771,7 +3419,6 @@
     <message>
         <source>Amount removed from or added to balance.</source>
         <translation type="unfinished">Saldoon lisätty tai siitä vähennetty määrä.</translation>
->>>>>>> 7da4ae1f
     </message>
 </context>
 <context>
@@ -3845,10 +3492,6 @@
         <translation type="unfinished">Kopioi &amp;määrä</translation>
     </message>
     <message>
-<<<<<<< HEAD
-        <source>Enter a label for this address to add it to the list of used addresses</source>
-        <translation type="unfinished">Aseta nimi tälle osoitteelle lisätäksesi sen käytettyjen osoitteiden listalle.</translation>
-=======
         <source>Copy transaction &amp;ID</source>
         <translation type="unfinished">Kopio transaktio &amp;ID</translation>
     </message>
@@ -3860,17 +3503,11 @@
         <source>Comma separated file</source>
         <extracomment>Expanded name of the CSV file format. See: https://en.wikipedia.org/wiki/Comma-separated_values.</extracomment>
         <translation type="unfinished">Pilkulla erotettu tiedosto</translation>
->>>>>>> 7da4ae1f
     </message>
     <message>
         <source>Confirmed</source>
         <translation type="unfinished">Vahvistettu</translation>
     </message>
-<<<<<<< HEAD
-</context>
-<context>
-    <name>SendConfirmationDialog</name>
-=======
     <message>
         <source>Watch-only</source>
         <translation type="unfinished">Vain seurattava</translation>
@@ -3879,7 +3516,6 @@
         <source>Date</source>
         <translation type="unfinished">Aika</translation>
     </message>
->>>>>>> 7da4ae1f
     <message>
         <source>Type</source>
         <translation type="unfinished">Tyyppi</translation>
@@ -4047,34 +3683,6 @@
         <source>Backup Successful</source>
         <translation type="unfinished">Varmuuskopio Onnistui</translation>
     </message>
-<<<<<<< HEAD
-    <message>
-        <source>press q to shutdown</source>
-        <translation type="unfinished">paina q sammuttaaksesi</translation>
-    </message>
-</context>
-<context>
-    <name>TransactionDesc</name>
-    <message>
-        <source>conflicted with a transaction with %1 confirmations</source>
-        <extracomment>Text explaining the current status of a transaction, shown in the status field of the details window for this transaction. This status represents an unconfirmed transaction that conflicts with a confirmed transaction.</extracomment>
-        <translation type="unfinished">ristiriidassa maksutapahtumalle, jolla on %1 varmistusta</translation>
-    </message>
-    <message>
-        <source>abandoned</source>
-        <extracomment>Text explaining the current status of a transaction, shown in the status field of the details window for this transaction. This status represents an abandoned transaction.</extracomment>
-        <translation type="unfinished">hylätty</translation>
-    </message>
-    <message>
-        <source>%1/unconfirmed</source>
-        <extracomment>Text explaining the current status of a transaction, shown in the status field of the details window for this transaction. This status represents a transaction confirmed in at least one block, but less than 6 blocks.</extracomment>
-        <translation type="unfinished">%1/vahvistamaton</translation>
-    </message>
-    <message>
-        <source>%1 confirmations</source>
-        <extracomment>Text explaining the current status of a transaction, shown in the status field of the details window for this transaction. This status represents a transaction confirmed in 6 or more blocks.</extracomment>
-        <translation type="unfinished">%1 vahvistusta</translation>
-=======
     <message>
         <source>The wallet data was successfully saved to %1.</source>
         <translation type="unfinished">Lompakko tallennettiin onnistuneesti tiedostoon %1.</translation>
@@ -4105,7 +3713,6 @@
     <message>
         <source>Distributed under the MIT software license, see the accompanying file %s or %s</source>
         <translation type="unfinished">Jaettu MIT -ohjelmistolisenssin alaisuudessa, katso mukana tuleva %s tiedosto tai %s</translation>
->>>>>>> 7da4ae1f
     </message>
     <message>
         <source>Error reading %s! All keys read correctly, but transaction data or address book entries might be missing or incorrect.</source>
@@ -4408,17 +4015,8 @@
         <translation type="unfinished">Karsittu tila ei ole yhteensopiva -txindex:n kanssa.</translation>
     </message>
     <message>
-<<<<<<< HEAD
-        <source>Copy transaction &amp;ID</source>
-        <translation type="unfinished">Kopio transaktio &amp;ID</translation>
-    </message>
-    <message>
-        <source>Export Transaction History</source>
-        <translation type="unfinished">Vie rahansiirtohistoria</translation>
-=======
         <source>Pruning blockstore…</source>
         <translation type="unfinished">Karsitaan lohkovarastoa...</translation>
->>>>>>> 7da4ae1f
     </message>
     <message>
         <source>Reducing -maxconnections from %d to %d, because of system limitations.</source>
