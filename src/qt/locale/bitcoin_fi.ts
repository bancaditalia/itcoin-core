<TS version="2.1" language="fi">
<context>
    <name>AddressBookPage</name>
    <message>
        <source>Right-click to edit address or label</source>
        <translation type="unfinished">Valitse hiiren oikealla painikkeella muokataksesi osoitetta tai nimikettä</translation>
    </message>
    <message>
        <source>Create a new address</source>
        <translation type="unfinished">Luo uusi osoite</translation>
    </message>
    <message>
        <source>&amp;New</source>
        <translation type="unfinished">&amp;Uusi</translation>
    </message>
    <message>
        <source>Copy the currently selected address to the system clipboard</source>
        <translation type="unfinished">Kopioi valittu osoite leikepöydälle</translation>
    </message>
    <message>
        <source>&amp;Copy</source>
        <translation type="unfinished">&amp;Kopioi</translation>
    </message>
    <message>
        <source>C&amp;lose</source>
        <translation type="unfinished">S&amp;ulje</translation>
    </message>
    <message>
        <source>Delete the currently selected address from the list</source>
        <translation type="unfinished">Poista valittu osoite listalta</translation>
    </message>
    <message>
        <source>Enter address or label to search</source>
        <translation type="unfinished">Anna etsittävä osoite tai tunniste</translation>
    </message>
    <message>
        <source>Export the data in the current tab to a file</source>
        <translation type="unfinished">Vie auki olevan välilehden tiedot tiedostoon</translation>
    </message>
    <message>
        <source>&amp;Export</source>
        <translation type="unfinished">&amp;Vie</translation>
    </message>
    <message>
        <source>&amp;Delete</source>
        <translation type="unfinished">&amp;Poista</translation>
    </message>
    <message>
        <source>Choose the address to send coins to</source>
        <translation type="unfinished">Valitse osoite johon kolikot lähetetään</translation>
    </message>
    <message>
        <source>Choose the address to receive coins with</source>
        <translation type="unfinished">Valitse osoite kolikoiden vastaanottamiseen</translation>
    </message>
    <message>
        <source>C&amp;hoose</source>
        <translation type="unfinished">V&amp;alitse</translation>
    </message>
    <message>
        <source>Sending addresses</source>
        <translation type="unfinished">Lähetysosoitteet</translation>
    </message>
    <message>
        <source>Receiving addresses</source>
        <translation type="unfinished">Vastaanotto-osoitteet</translation>
    </message>
    <message>
        <source>These are your Bitcoin addresses for sending payments. Always check the amount and the receiving address before sending coins.</source>
        <translation type="unfinished">Nämä ovat Bitcoin-osoitteesi maksujen lähettämistä varten. Tarkista aina määrä ja vastaanotto-osoite ennen kolikoiden lähettämistä.</translation>
    </message>
    <message>
        <source>These are your Bitcoin addresses for receiving payments. Use the 'Create new receiving address' button in the receive tab to create new addresses.
Signing is only possible with addresses of the type 'legacy'.</source>
        <translation type="unfinished">Nämä ovat Bitcoin-osoitteesi maksujen vastaanottoa varten. Käytä painiketta "Luo uusi vastaanotto-osoite" vastaanottovälilehdessä luodaksesi uusia osoitteita.
Allekirjoitus on mahdollista vain 'legacy'-tyyppisillä osoitteilla.</translation>
    </message>
    <message>
        <source>&amp;Copy Address</source>
        <translation type="unfinished">&amp;Kopioi osoite</translation>
    </message>
    <message>
        <source>Copy &amp;Label</source>
        <translation type="unfinished">Kopioi &amp;nimike</translation>
    </message>
    <message>
        <source>&amp;Edit</source>
        <translation type="unfinished">&amp;Muokkaa</translation>
    </message>
    <message>
        <source>Export Address List</source>
        <translation type="unfinished">Vie osoitelista</translation>
    </message>
    <message>
        <source>Comma separated file</source>
        <extracomment>Expanded name of the CSV file format. See: https://en.wikipedia.org/wiki/Comma-separated_values.</extracomment>
        <translation type="unfinished">Pilkulla erotettu tiedosto</translation>
    </message>
    <message>
        <source>There was an error trying to save the address list to %1. Please try again.</source>
        <extracomment>An error message. %1 is a stand-in argument for the name of the file we attempted to save to.</extracomment>
        <translation type="unfinished">Virhe tallentaessa osoitelistaa kohteeseen %1. Yritä uudelleen.</translation>
    </message>
    <message>
        <source>Exporting Failed</source>
        <translation type="unfinished">Vienti epäonnistui</translation>
    </message>
</context>
<context>
    <name>AddressTableModel</name>
    <message>
        <source>Label</source>
        <translation type="unfinished">Nimike</translation>
    </message>
    <message>
        <source>Address</source>
        <translation type="unfinished">Osoite</translation>
    </message>
    <message>
        <source>(no label)</source>
        <translation type="unfinished">(ei nimikettä)</translation>
    </message>
</context>
<context>
    <name>AskPassphraseDialog</name>
    <message>
        <source>Passphrase Dialog</source>
        <translation type="unfinished">Tunnuslauseen tekstinsyöttökenttä</translation>
    </message>
    <message>
        <source>Enter passphrase</source>
        <translation type="unfinished">Kirjoita tunnuslause</translation>
    </message>
    <message>
        <source>New passphrase</source>
        <translation type="unfinished">Uusi tunnuslause</translation>
    </message>
    <message>
        <source>Repeat new passphrase</source>
        <translation type="unfinished">Toista uusi tunnuslause</translation>
    </message>
    <message>
        <source>Show passphrase</source>
        <translation type="unfinished">Näytä salasanalause</translation>
    </message>
    <message>
        <source>Encrypt wallet</source>
        <translation type="unfinished">Salaa lompakko</translation>
    </message>
    <message>
        <source>This operation needs your wallet passphrase to unlock the wallet.</source>
        <translation type="unfinished">Tämä toiminto vaatii lompakkosi tunnuslauseen sen avaamiseksi</translation>
    </message>
    <message>
        <source>Unlock wallet</source>
        <translation type="unfinished">Avaa lompakko</translation>
    </message>
    <message>
        <source>Change passphrase</source>
        <translation type="unfinished">Vaihda salasana</translation>
    </message>
    <message>
        <source>Confirm wallet encryption</source>
        <translation type="unfinished">Vahvista lompakon salaaminen</translation>
    </message>
    <message>
        <source>Warning: If you encrypt your wallet and lose your passphrase, you will &lt;b&gt;LOSE ALL OF YOUR BITCOINS&lt;/b&gt;!</source>
        <translation type="unfinished">Varoitus: Jos salaat lompakkosi ja menetät tunnuslauseesi, &lt;b&gt;MENETÄT KAIKKI BITCOINISI&lt;/b&gt;!</translation>
    </message>
    <message>
        <source>Are you sure you wish to encrypt your wallet?</source>
        <translation type="unfinished">Oletko varma että haluat salata lompakkosi?</translation>
    </message>
    <message>
        <source>Wallet encrypted</source>
        <translation type="unfinished">Lompakko salattiin</translation>
    </message>
    <message>
        <source>Enter the new passphrase for the wallet.&lt;br/&gt;Please use a passphrase of &lt;b&gt;ten or more random characters&lt;/b&gt;, or &lt;b&gt;eight or more words&lt;/b&gt;.</source>
        <translation type="unfinished">Syötä uusi salasanalause lompakolle &lt;br/&gt;Käytä salasanalausetta, jossa on &lt;b&gt;vähintään kymmenen sattumanvaraista merkkiä tai &lt;b&gt;vähintään kahdeksan sanaa&lt;/b&gt; .</translation>
    </message>
    <message>
        <source>Enter the old passphrase and new passphrase for the wallet.</source>
        <translation type="unfinished">Syötä vanha ja uusi salasanalause lompakolle.</translation>
    </message>
    <message>
        <source>Remember that encrypting your wallet cannot fully protect your bitcoins from being stolen by malware infecting your computer.</source>
        <translation type="unfinished">Muista, että salaamalla lompakkosi et täysin pysty suojaamaan bitcoineja varkaudelta, jotka aiheutuvat koneellasi olevista haittaohjelmista.</translation>
    </message>
    <message>
        <source>Wallet to be encrypted</source>
        <translation type="unfinished">Lompakko tulee salata</translation>
    </message>
    <message>
        <source>Your wallet is about to be encrypted. </source>
        <translation type="unfinished">Lompakkosi tulee kohta salatuksi.</translation>
    </message>
    <message>
        <source>Your wallet is now encrypted. </source>
        <translation type="unfinished">Lompakkosi on nyt salattu.</translation>
    </message>
    <message>
        <source>IMPORTANT: Any previous backups you have made of your wallet file should be replaced with the newly generated, encrypted wallet file. For security reasons, previous backups of the unencrypted wallet file will become useless as soon as you start using the new, encrypted wallet.</source>
        <translation type="unfinished">TÄRKEÄÄ: Kaikki tekemäsi vanhan lompakon varmuuskopiot pitäisi korvata uusilla suojatuilla varmuuskopioilla. Turvallisuussyistä edelliset varmuuskopiot muuttuvat turhiksi, kun aloitat uuden suojatun lompakon käytön.</translation>
    </message>
    <message>
        <source>Wallet encryption failed</source>
        <translation type="unfinished">Lompakon salaaminen epäonnistui</translation>
    </message>
    <message>
        <source>Wallet encryption failed due to an internal error. Your wallet was not encrypted.</source>
        <translation type="unfinished">Lompakon salaaminen epäonnistui sisäisen virheen vuoksi. Lompakkoasi ei salattu.</translation>
    </message>
    <message>
        <source>The supplied passphrases do not match.</source>
        <translation type="unfinished">Annetut salauslauseet eivät täsmää.</translation>
    </message>
    <message>
        <source>Wallet unlock failed</source>
        <translation type="unfinished">Lompakon lukituksen avaaminen epäonnistui</translation>
    </message>
    <message>
        <source>The passphrase entered for the wallet decryption was incorrect.</source>
        <translation type="unfinished">Annettu salauslause lompakon avaamiseksi oli väärä.</translation>
    </message>
    <message>
        <source>Wallet passphrase was successfully changed.</source>
        <translation type="unfinished">Lompakon salasana vaihdettiin onnistuneesti.</translation>
    </message>
    <message>
        <source>Warning: The Caps Lock key is on!</source>
        <translation type="unfinished">Varoitus: Caps Lock-painike on päällä!</translation>
    </message>
</context>
<context>
    <name>BanTableModel</name>
    <message>
        <source>IP/Netmask</source>
        <translation type="unfinished">IP/Verkon peite</translation>
    </message>
    <message>
        <source>Banned Until</source>
        <translation type="unfinished">Estetty kunnes</translation>
    </message>
</context>
<context>
    <name>BitcoinApplication</name>
    <message>
        <source>Settings file %1 might be corrupt or invalid.</source>
        <translation type="unfinished">Asetustiedosto %1 saattaa olla vioittunut tai virheellinen.</translation>
    </message>
    <message>
        <source>Runaway exception</source>
        <translation type="unfinished">Runaway poikkeus</translation>
    </message>
    <message>
        <source>A fatal error occurred. %1 can no longer continue safely and will quit.</source>
        <translation type="unfinished">Peruuttamaton virhe on tapahtunut. %1 ei voi enää jatkaa turvallisesti ja sammutetaan.</translation>
    </message>
    <message>
        <source>Internal error</source>
        <translation type="unfinished">Sisäinen virhe</translation>
    </message>
    <message>
        <source>An internal error occurred. %1 will attempt to continue safely. This is an unexpected bug which can be reported as described below.</source>
        <translation type="unfinished">Tapahtui sisäinen virhe. %1 yrittää jatkaa turvallisesti. Tämä on odottamaton bugi, josta voidaan ilmoittaa alla kuvatulla tavalla.</translation>
    </message>
</context>
<context>
    <name>QObject</name>
    <message>
        <source>Do you want to reset settings to default values, or to abort without making changes?</source>
        <extracomment>Explanatory text shown on startup when the settings file cannot be read. Prompts user to make a choice between resetting or aborting.</extracomment>
        <translation type="unfinished">Haluatko palauttaa asetukset oletusarvoihin vai keskeyttää tekemättä muutoksia?</translation>
    </message>
    <message>
        <source>A fatal error occurred. Check that settings file is writable, or try running with -nosettings.</source>
        <extracomment>Explanatory text shown on startup when the settings file could not be written. Prompts user to check that we have the ability to write to the file. Explains that the user has the option of running without a settings file.</extracomment>
        <translation type="unfinished">Tapahtui kohtalokas virhe. Tarkista, että asetustiedosto on kirjoitettavissa, tai yritä suorittaa ohjelma -nosettings -asetuksilla.</translation>
    </message>
    <message>
        <source>Error: Specified data directory "%1" does not exist.</source>
        <translation type="unfinished">Virhe: Annettua data-hakemistoa "%1" ei ole olemassa.</translation>
    </message>
    <message>
        <source>Error: Cannot parse configuration file: %1.</source>
        <translation type="unfinished">Virhe: Asetustiedostoa ei voida käsitellä: %1.</translation>
    </message>
    <message>
        <source>Error: %1</source>
        <translation type="unfinished">Virhe: %1</translation>
    </message>
    <message>
        <source>%1 didn't yet exit safely…</source>
        <translation type="unfinished">%1 ei vielä poistunut turvallisesti...</translation>
    </message>
    <message>
        <source>unknown</source>
        <translation type="unfinished">tuntematon</translation>
    </message>
    <message>
        <source>Amount</source>
        <translation type="unfinished">Määrä</translation>
    </message>
    <message>
        <source>Enter a Bitcoin address (e.g. %1)</source>
        <translation type="unfinished">Syötä Bitcoin-osoite (esim. %1)</translation>
    </message>
    <message>
        <source>Unroutable</source>
        <translation type="unfinished">Reitittämätön</translation>
    </message>
    <message>
        <source>Internal</source>
        <translation type="unfinished">Sisäinen</translation>
    </message>
    <message>
        <source>Inbound</source>
        <extracomment>An inbound connection from a peer. An inbound connection is a connection initiated by a peer.</extracomment>
        <translation type="unfinished">Sisääntuleva</translation>
    </message>
    <message>
        <source>Outbound</source>
        <extracomment>An outbound connection to a peer. An outbound connection is a connection initiated by us.</extracomment>
        <translation type="unfinished">Ulosmenevä</translation>
    </message>
    <message>
        <source>Manual</source>
        <extracomment>Peer connection type established manually through one of several methods.</extracomment>
        <translation type="unfinished">Manuaali</translation>
    </message>
    <message>
        <source>Address Fetch</source>
        <extracomment>Short-lived peer connection type that solicits known addresses from a peer.</extracomment>
        <translation type="unfinished">Osoitteen haku</translation>
    </message>
    <message>
        <source>None</source>
        <translation type="unfinished">Ei yhtään</translation>
    </message>
    <message>
        <source>N/A</source>
        <translation type="unfinished">Ei saatavilla</translation>
    </message>
    <message numerus="yes">
        <source>%n second(s)</source>
        <translation type="unfinished">
            <numerusform>%n sekunti</numerusform>
            <numerusform>%n sekuntia</numerusform>
        </translation>
    </message>
    <message numerus="yes">
        <source>%n minute(s)</source>
        <translation type="unfinished">
            <numerusform>%n minuutti</numerusform>
            <numerusform>%n minuuttia</numerusform>
        </translation>
    </message>
    <message numerus="yes">
        <source>%n hour(s)</source>
        <translation type="unfinished">
            <numerusform>%n tunti</numerusform>
            <numerusform>%n tuntia</numerusform>
        </translation>
    </message>
    <message numerus="yes">
        <source>%n day(s)</source>
        <translation type="unfinished">
            <numerusform>%n päivä</numerusform>
            <numerusform>%n päivää</numerusform>
        </translation>
    </message>
    <message numerus="yes">
        <source>%n week(s)</source>
        <translation type="unfinished">
            <numerusform>%n viikko</numerusform>
            <numerusform>%n viikkoa</numerusform>
        </translation>
    </message>
    <message>
        <source>%1 and %2</source>
        <translation type="unfinished">%1 ja %2</translation>
    </message>
    <message numerus="yes">
        <source>%n year(s)</source>
        <translation type="unfinished">
            <numerusform>%n vuosi</numerusform>
            <numerusform>%n vuotta</numerusform>
        </translation>
    </message>
    </context>
<context>
    <name>bitcoin-core</name>
    <message>
        <source>Settings file could not be read</source>
        <translation type="unfinished">Asetustiedostoa ei voitu lukea</translation>
    </message>
    <message>
        <source>Settings file could not be written</source>
        <translation type="unfinished">Asetustiedostoa ei voitu kirjoittaa</translation>
    </message>
    <message>
        <source>The %s developers</source>
        <translation type="unfinished">%s kehittäjät</translation>
    </message>
    <message>
        <source>%s corrupt. Try using the wallet tool bitcoin-wallet to salvage or restoring a backup.</source>
        <translation type="unfinished">%s on vioittunut. Yritä käyttää lompakkotyökalua bitcoin-wallet pelastaaksesi sen tai palauttaa varmuuskopio.</translation>
    </message>
    <message>
        <source>-maxtxfee is set very high! Fees this large could be paid on a single transaction.</source>
        <translation type="unfinished">-maxtxfee on asetettu erittäin suureksi! Tämänkokoisia kuluja saatetaan maksaa yhdessä rahansiirrossa.</translation>
    </message>
    <message>
        <source>Cannot downgrade wallet from version %i to version %i. Wallet version unchanged.</source>
        <translation type="unfinished">Ei voida alentaa lompakon versiota versiosta %i versioon %i. Lompakon versio pysyy ennallaan.</translation>
    </message>
    <message>
        <source>Cannot obtain a lock on data directory %s. %s is probably already running.</source>
        <translation type="unfinished">Ei voida lukita data-hakemistoa %s. %s on luultavasti jo käynnissä.</translation>
    </message>
    <message>
        <source>Distributed under the MIT software license, see the accompanying file %s or %s</source>
        <translation type="unfinished">Jaettu MIT -ohjelmistolisenssin alaisuudessa, katso mukana tuleva %s tiedosto tai %s</translation>
    </message>
    <message>
        <source>Error reading %s! All keys read correctly, but transaction data or address book entries might be missing or incorrect.</source>
        <translation type="unfinished">Virhe luettaessa %s! Avaimet luetttiin oikein, mutta rahansiirtotiedot tai osoitekirjan sisältö saattavat olla puutteellisia tai vääriä.</translation>
    </message>
    <message>
        <source>Error: Dumpfile version is not supported. This version of bitcoin-wallet only supports version 1 dumpfiles. Got dumpfile with version %s</source>
        <translation type="unfinished">Virhe: Dump-tiedoston versio ei ole tuettu. Tämä bitcoin-lompakon versio tukee vain version 1 dump-tiedostoja. Annetun dump-tiedoston versio %s</translation>
    </message>
    <message>
        <source>Fee estimation failed. Fallbackfee is disabled. Wait a few blocks or enable -fallbackfee.</source>
        <translation type="unfinished">Siirtomaksun arviointi epäonnistui. Odota muutama lohko tai käytä -fallbackfee -valintaa..</translation>
    </message>
    <message>
        <source>Invalid amount for -maxtxfee=&lt;amount&gt;: '%s' (must be at least the minrelay fee of %s to prevent stuck transactions)</source>
        <translation type="unfinished">Virheellinen summa -maxtxfee =: '%s' (täytyy olla vähintään %s minrelay-kulu, jotta estetään jumiutuneet siirtotapahtumat)</translation>
    </message>
    <message>
        <source>More than one onion bind address is provided. Using %s for the automatically created Tor onion service.</source>
        <translation type="unfinished">Useampi onion bind -osoite on tarjottu. Automaattisesti luotua Torin onion-palvelua varten käytetään %s.</translation>
    </message>
    <message>
        <source>Please check that your computer's date and time are correct! If your clock is wrong, %s will not work properly.</source>
        <translation type="unfinished">Tarkistathan että tietokoneesi päivämäärä ja kellonaika ovat oikeassa! Jos kellosi on väärässä, %s ei toimi oikein.</translation>
    </message>
    <message>
        <source>Please contribute if you find %s useful. Visit %s for further information about the software.</source>
        <translation type="unfinished">Ole hyvä ja avusta, jos %s on mielestäsi hyödyllinen. Vieraile %s saadaksesi lisää tietoa ohjelmistosta.</translation>
    </message>
    <message>
        <source>Prune configured below the minimum of %d MiB.  Please use a higher number.</source>
        <translation type="unfinished">Karsinta konfiguroitu alle minimin %d MiB. Käytä surempaa numeroa.</translation>
    </message>
    <message>
        <source>Prune: last wallet synchronisation goes beyond pruned data. You need to -reindex (download the whole blockchain again in case of pruned node)</source>
        <translation type="unfinished">Karsinta: viime lompakon synkronisointi menee karsitun datan taakse. Sinun tarvitsee ajaa -reindex (lataa koko lohkoketju uudelleen tapauksessa jossa karsiva noodi)</translation>
    </message>
    <message>
        <source>SQLiteDatabase: Unknown sqlite wallet schema version %d. Only version %d is supported</source>
        <translation type="unfinished">SQLiteDatabase: Tuntematon sqlite-lompakkokaavioversio %d. Vain versiota %d tuetaan</translation>
    </message>
    <message>
        <source>The block database contains a block which appears to be from the future. This may be due to your computer's date and time being set incorrectly. Only rebuild the block database if you are sure that your computer's date and time are correct</source>
        <translation type="unfinished">Lohkotietokanta sisältää lohkon, joka vaikuttaa olevan tulevaisuudesta. Tämä saattaa johtua tietokoneesi virheellisesti asetetuista aika-asetuksista. Rakenna lohkotietokanta uudelleen vain jos olet varma, että tietokoneesi päivämäärä ja aika ovat oikein.</translation>
    </message>
    <message>
        <source>The transaction amount is too small to send after the fee has been deducted</source>
        <translation type="unfinished">Siirtomäärä on liian pieni lähetettäväksi kulun vähentämisen jälkeen.</translation>
    </message>
    <message>
        <source>This error could occur if this wallet was not shutdown cleanly and was last loaded using a build with a newer version of Berkeley DB. If so, please use the software that last loaded this wallet</source>
        <translation type="unfinished">Tämä virhe voi tapahtua, jos tämä lompakko ei sammutettu siististi ja ladattiin viimeksi uudempaa Berkeley DB -versiota käyttäneellä ohjelmalla. Tässä tapauksessa käytä sitä ohjelmaa, joka viimeksi latasi tämän lompakon.</translation>
    </message>
    <message>
        <source>This is a pre-release test build - use at your own risk - do not use for mining or merchant applications</source>
        <translation type="unfinished">Tämä on esi-julkaistu kokeiluversio - Käyttö omalla vastuullasi - Ethän käytä louhimiseen tai kauppasovelluksiin.</translation>
    </message>
    <message>
        <source>This is the maximum transaction fee you pay (in addition to the normal fee) to prioritize partial spend avoidance over regular coin selection.</source>
        <translation type="unfinished">Tämä on maksimimäärä, jonka maksat siirtokuluina (normaalien kulujen lisäksi) pistääksesi osittaiskulutuksen välttämisen tavallisen kolikonvalinnan edelle.</translation>
    </message>
    <message>
        <source>This is the transaction fee you may discard if change is smaller than dust at this level</source>
        <translation type="unfinished">Voit ohittaa tämän siirtomaksun, mikäli vaihtoraha on pienempi kuin tomun arvo tällä hetkellä</translation>
    </message>
    <message>
        <source>This is the transaction fee you may pay when fee estimates are not available.</source>
        <translation type="unfinished">Tämän siirtomaksun maksat, kun siirtomaksun arviointi ei ole käytettävissä.</translation>
    </message>
    <message>
        <source>Total length of network version string (%i) exceeds maximum length (%i). Reduce the number or size of uacomments.</source>
        <translation type="unfinished">Verkon versiokenttä (%i) ylittää sallitun pituuden (%i). Vähennä uacomments:in arvoa tai kokoa.</translation>
    </message>
    <message>
        <source>Unable to replay blocks. You will need to rebuild the database using -reindex-chainstate.</source>
        <translation type="unfinished">Lohkoja ei voida uudelleenlukea. Joulut uudelleenrakentamaan tietokannan käyttämällä -reindex-chainstate -valitsinta.</translation>
    </message>
    <message>
        <source>Warning: Private keys detected in wallet {%s} with disabled private keys</source>
        <translation type="unfinished">Varoitus: lompakosta {%s} tunnistetut yksityiset avaimet, on poistettu käytöstä</translation>
    </message>
    <message>
        <source>Warning: We do not appear to fully agree with our peers! You may need to upgrade, or other nodes may need to upgrade.</source>
        <translation type="unfinished">Varoitus: Olemme ristiriidassa vertaisten kanssa! Sinun tulee päivittää tai toisten solmujen tulee päivitää.</translation>
    </message>
    <message>
        <source>You need to rebuild the database using -reindex to go back to unpruned mode.  This will redownload the entire blockchain</source>
        <translation type="unfinished">Palataksesi karsimattomaan tilaan joudut uudelleenrakentamaan tietokannan -reindex -valinnalla. Tämä lataa koko lohkoketjun uudestaan.</translation>
    </message>
    <message>
        <source>%s is set very high!</source>
        <translation type="unfinished">%s on asetettu todella korkeaksi!</translation>
    </message>
    <message>
        <source>-maxmempool must be at least %d MB</source>
        <translation type="unfinished">-maxmempool on oltava vähintään %d MB</translation>
    </message>
    <message>
        <source>A fatal internal error occurred, see debug.log for details</source>
        <translation type="unfinished">Kriittinen sisäinen virhe kohdattiin, katso debug.log lisätietoja varten</translation>
    </message>
    <message>
        <source>Cannot resolve -%s address: '%s'</source>
        <translation type="unfinished">-%s -osoitteen '%s' selvittäminen epäonnistui</translation>
    </message>
    <message>
        <source>Cannot set -peerblockfilters without -blockfilterindex.</source>
        <translation type="unfinished">-peerblockfiltersiä ei voida asettaa ilman -blockfilterindexiä.</translation>
    </message>
    <message>
        <source>Cannot write to data directory '%s'; check permissions.</source>
        <translation type="unfinished">Hakemistoon '%s' ei voida kirjoittaa. Tarkista käyttöoikeudet.</translation>
    </message>
    <message>
        <source>Config setting for %s only applied on %s network when in [%s] section.</source>
        <translation type="unfinished">Konfigurointiasetuksen %s käyttöön vain %s -verkossa, kun osassa [%s].</translation>
    </message>
    <message>
        <source>Copyright (C) %i-%i</source>
        <translation type="unfinished">Tekijänoikeus (C) %i-%i</translation>
    </message>
    <message>
        <source>Corrupted block database detected</source>
        <translation type="unfinished">Vioittunut lohkotietokanta havaittu</translation>
    </message>
    <message>
        <source>Could not find asmap file %s</source>
        <translation type="unfinished">Asmap-tiedostoa %s ei löytynyt</translation>
    </message>
    <message>
        <source>Could not parse asmap file %s</source>
        <translation type="unfinished">Asmap-tiedostoa %s ei voitu jäsentää</translation>
    </message>
    <message>
        <source>Disk space is too low!</source>
        <translation type="unfinished">Liian vähän levytilaa!</translation>
    </message>
    <message>
        <source>Do you want to rebuild the block database now?</source>
        <translation type="unfinished">Haluatko uudelleenrakentaa lohkotietokannan nyt?</translation>
    </message>
    <message>
        <source>Done loading</source>
        <translation type="unfinished">Lataus on valmis</translation>
    </message>
    <message>
        <source>Dump file %s does not exist.</source>
        <translation type="unfinished">Dump-tiedostoa %s ei ole olemassa.</translation>
    </message>
    <message>
        <source>Error creating %s</source>
        <translation type="unfinished">Virhe luodessa %s</translation>
    </message>
    <message>
        <source>Error initializing block database</source>
        <translation type="unfinished">Virhe alustaessa lohkotietokantaa</translation>
    </message>
    <message>
        <source>Error initializing wallet database environment %s!</source>
        <translation type="unfinished">Virhe alustaessa lompakon tietokantaympäristöä %s!</translation>
    </message>
    <message>
        <source>Error loading %s</source>
        <translation type="unfinished">Virhe ladattaessa %s</translation>
    </message>
    <message>
        <source>Error loading %s: Private keys can only be disabled during creation</source>
        <translation type="unfinished">Virhe %s:n lataamisessa: Yksityiset avaimet voidaan poistaa käytöstä vain luomisen aikana</translation>
    </message>
    <message>
        <source>Error loading %s: Wallet corrupted</source>
        <translation type="unfinished">Virhe ladattaessa %s: Lompakko vioittunut</translation>
    </message>
    <message>
        <source>Error loading %s: Wallet requires newer version of %s</source>
        <translation type="unfinished">Virhe ladattaessa %s: Tarvitset uudemman %s -version</translation>
    </message>
    <message>
        <source>Error loading block database</source>
        <translation type="unfinished">Virhe avattaessa lohkoketjua</translation>
    </message>
    <message>
        <source>Error opening block database</source>
        <translation type="unfinished">Virhe avattaessa lohkoindeksiä</translation>
    </message>
    <message>
        <source>Error reading from database, shutting down.</source>
        <translation type="unfinished">Virheitä tietokantaa luettaessa, ohjelma pysäytetään.</translation>
    </message>
    <message>
        <source>Error reading next record from wallet database</source>
        <translation type="unfinished">Virhe seuraavan tietueen lukemisessa lompakon tietokannasta</translation>
    </message>
    <message>
        <source>Error: Couldn't create cursor into database</source>
        <translation type="unfinished">Virhe: Tietokantaan ei voitu luoda kursoria.</translation>
    </message>
    <message>
        <source>Error: Disk space is low for %s</source>
        <translation type="unfinished">Virhe: levytila vähissä kohteessa %s</translation>
    </message>
    <message>
        <source>Error: Dumpfile checksum does not match. Computed %s, expected %s</source>
        <translation type="unfinished">Virhe: Dump-tiedoston tarkistussumma ei täsmää. Laskettu %s, odotettu %s</translation>
    </message>
    <message>
        <source>Error: Keypool ran out, please call keypoolrefill first</source>
        <translation type="unfinished">Virhe: Avainallas tyhjentyi, ole hyvä ja kutsu keypoolrefill ensin</translation>
    </message>
    <message>
        <source>Error: Missing checksum</source>
        <translation type="unfinished">virhe: Puuttuva tarkistussumma</translation>
    </message>
    <message>
        <source>Failed to listen on any port. Use -listen=0 if you want this.</source>
        <translation type="unfinished">Ei onnistuttu kuuntelemaan missään portissa. Käytä -listen=0 jos haluat tätä.</translation>
    </message>
    <message>
        <source>Failed to rescan the wallet during initialization</source>
        <translation type="unfinished">Lompakkoa ei voitu tarkastaa alustuksen yhteydessä.</translation>
    </message>
    <message>
        <source>Failed to verify database</source>
        <translation type="unfinished">Tietokannan todennus epäonnistui</translation>
    </message>
    <message>
        <source>Fee rate (%s) is lower than the minimum fee rate setting (%s)</source>
        <translation type="unfinished">Kulutaso (%s) on alempi, kuin minimikulutasoasetus (%s)</translation>
    </message>
    <message>
        <source>Ignoring duplicate -wallet %s.</source>
        <translation type="unfinished">Ohitetaan kaksois -lompakko %s.</translation>
    </message>
    <message>
        <source>Importing…</source>
        <translation type="unfinished">Tuodaan...</translation>
    </message>
    <message>
        <source>Incorrect or no genesis block found. Wrong datadir for network?</source>
        <translation type="unfinished">Virheellinen tai olematon alkulohko löydetty. Väärä data-hakemisto verkolle?</translation>
    </message>
    <message>
        <source>Initialization sanity check failed. %s is shutting down.</source>
        <translation type="unfinished">Alustava järkevyyden tarkistus epäonnistui. %s sulkeutuu.</translation>
    </message>
    <message>
        <source>Insufficient funds</source>
        <translation type="unfinished">Lompakon saldo ei riitä</translation>
    </message>
    <message>
        <source>Invalid -i2psam address or hostname: '%s'</source>
        <translation type="unfinished">Virheellinen -i2psam osoite tai isäntänimi: '%s'</translation>
    </message>
    <message>
        <source>Invalid -onion address or hostname: '%s'</source>
        <translation type="unfinished">Virheellinen -onion osoite tai isäntänimi: '%s'</translation>
    </message>
    <message>
        <source>Invalid -proxy address or hostname: '%s'</source>
        <translation type="unfinished">Virheellinen -proxy osoite tai isäntänimi: '%s'</translation>
    </message>
    <message>
        <source>Invalid P2P permission: '%s'</source>
        <translation type="unfinished">Virheellinen P2P-lupa: '%s'</translation>
    </message>
    <message>
        <source>Invalid amount for -%s=&lt;amount&gt;: '%s'</source>
        <translation type="unfinished">Virheellinen määrä -%s=&lt;amount&gt;: '%s'</translation>
    </message>
    <message>
        <source>Invalid amount for -discardfee=&lt;amount&gt;: '%s'</source>
        <translation type="unfinished">Virheellinen määrä -discardfee=&lt;amount&gt;: '%s'</translation>
    </message>
    <message>
        <source>Invalid amount for -fallbackfee=&lt;amount&gt;: '%s'</source>
        <translation type="unfinished">Virheellinen määrä -fallbackfee=&lt;amount&gt;: '%s'</translation>
    </message>
    <message>
        <source>Invalid amount for -paytxfee=&lt;amount&gt;: '%s' (must be at least %s)</source>
        <translation type="unfinished">Kelvoton määrä argumentille -paytxfee=&lt;amount&gt;: '%s' (pitää olla vähintään %s)</translation>
    </message>
    <message>
        <source>Invalid netmask specified in -whitelist: '%s'</source>
        <translation type="unfinished">Kelvoton verkkopeite määritelty argumentissa -whitelist: '%s'</translation>
    </message>
    <message>
        <source>Loading P2P addresses…</source>
        <translation type="unfinished">Ladataan P2P-osoitteita...</translation>
    </message>
    <message>
        <source>Loading banlist…</source>
        <translation type="unfinished">Ladataan kieltolistaa...</translation>
    </message>
    <message>
        <source>Loading block index…</source>
        <translation type="unfinished">Ladataan lohkoindeksiä...</translation>
    </message>
    <message>
        <source>Loading wallet…</source>
        <translation type="unfinished">Ladataan lompakko...</translation>
    </message>
    <message>
        <source>Need to specify a port with -whitebind: '%s'</source>
        <translation type="unfinished">Pitää määritellä portti argumentilla -whitebind: '%s'</translation>
    </message>
    <message>
        <source>No addresses available</source>
        <translation type="unfinished">Osoitteita ei ole saatavilla</translation>
<<<<<<< HEAD
    </message>
    <message>
        <source>No proxy server specified. Use -proxy=&lt;ip&gt; or -proxy=&lt;ip:port&gt;.</source>
        <translation type="unfinished">Välityspalvelinta ei ole määritetty. Käytä -proxy=&lt;ip&gt; tai -proxy=&lt;ip:port&gt;.</translation>
=======
>>>>>>> 3116ccd7
    </message>
    <message>
        <source>Not enough file descriptors available.</source>
        <translation type="unfinished">Ei tarpeeksi tiedostomerkintöjä vapaana.</translation>
    </message>
    <message>
        <source>Prune cannot be configured with a negative value.</source>
        <translation type="unfinished">Karsintaa ei voi toteuttaa negatiivisella arvolla.</translation>
    </message>
    <message>
        <source>Prune mode is incompatible with -txindex.</source>
        <translation type="unfinished">Karsittu tila ei ole yhteensopiva -txindex:n kanssa.</translation>
    </message>
    <message>
        <source>Pruning blockstore…</source>
        <translation type="unfinished">Karsitaan lohkovarastoa...</translation>
    </message>
    <message>
        <source>Reducing -maxconnections from %d to %d, because of system limitations.</source>
        <translation type="unfinished">Vähennetään -maxconnections arvoa %d:stä %d:hen järjestelmän rajoitusten vuoksi.</translation>
    </message>
    <message>
        <source>Replaying blocks…</source>
        <translation type="unfinished">Tarkastetaan lohkoja...</translation>
    </message>
    <message>
        <source>Rescanning…</source>
        <translation type="unfinished">Uudelleen skannaus...</translation>
    </message>
    <message>
        <source>SQLiteDatabase: Failed to execute statement to verify database: %s</source>
        <translation type="unfinished">SQLiteDatabase: Lausekkeen suorittaminen tietokannan %s todentamista varten epäonnistui</translation>
    </message>
    <message>
        <source>SQLiteDatabase: Failed to prepare statement to verify database: %s</source>
        <translation type="unfinished">SQLiteDatabase: Lausekkeen valmistelu tietokannan %s todentamista varten epäonnistui</translation>
    </message>
    <message>
        <source>SQLiteDatabase: Failed to read database verification error: %s</source>
        <translation type="unfinished">SQLiteDatabase: Tietokantatodennusvirheen %s luku epäonnistui</translation>
    </message>
    <message>
        <source>SQLiteDatabase: Unexpected application id. Expected %u, got %u</source>
        <translation type="unfinished">SQLiteDatabase: Odottamaton sovellustunniste. %u odotettu, %u saatu</translation>
    </message>
    <message>
        <source>Section [%s] is not recognized.</source>
        <translation type="unfinished">Kohtaa [%s] ei tunnisteta.</translation>
    </message>
    <message>
        <source>Signing transaction failed</source>
        <translation type="unfinished">Siirron vahvistus epäonnistui</translation>
    </message>
    <message>
        <source>Specified -walletdir "%s" does not exist</source>
        <translation type="unfinished">Määriteltyä lompakon hakemistoa "%s" ei ole olemassa.</translation>
    </message>
    <message>
        <source>Specified -walletdir "%s" is a relative path</source>
        <translation type="unfinished">Määritelty lompakkohakemisto "%s" sijaitsee suhteellisessa polussa</translation>
    </message>
    <message>
        <source>Specified -walletdir "%s" is not a directory</source>
        <translation type="unfinished">Määritelty -walletdir "%s" ei ole hakemisto</translation>
    </message>
    <message>
        <source>Specified blocks directory "%s" does not exist.</source>
        <translation type="unfinished">Määrättyä lohkohakemistoa "%s" ei ole olemassa.</translation>
    </message>
    <message>
        <source>The source code is available from %s.</source>
        <translation type="unfinished">Lähdekoodi löytyy %s.</translation>
    </message>
    <message>
        <source>The specified config file %s does not exist</source>
        <translation type="unfinished">Määritettyä asetustiedostoa %s ei ole olemassa</translation>
    </message>
    <message>
        <source>The transaction amount is too small to pay the fee</source>
        <translation type="unfinished">Rahansiirron määrä on liian pieni kattaakseen maksukulun</translation>
    </message>
    <message>
        <source>The wallet will avoid paying less than the minimum relay fee.</source>
        <translation type="unfinished">Lompakko välttää maksamasta alle vähimmäisen välityskulun.</translation>
    </message>
    <message>
        <source>This is experimental software.</source>
        <translation type="unfinished">Tämä on ohjelmistoa kokeelliseen käyttöön.</translation>
    </message>
    <message>
        <source>This is the minimum transaction fee you pay on every transaction.</source>
        <translation type="unfinished">Tämä on jokaisesta siirrosta maksettava vähimmäismaksu.</translation>
    </message>
    <message>
        <source>This is the transaction fee you will pay if you send a transaction.</source>
        <translation type="unfinished">Tämä on se siirtomaksu, jonka maksat, mikäli lähetät siirron.</translation>
    </message>
    <message>
        <source>Transaction amount too small</source>
        <translation type="unfinished">Siirtosumma liian pieni</translation>
    </message>
    <message>
        <source>Transaction amounts must not be negative</source>
        <translation type="unfinished">Lähetyksen siirtosumman tulee olla positiivinen</translation>
    </message>
    <message>
        <source>Transaction has too long of a mempool chain</source>
        <translation type="unfinished">Maksutapahtumalla on liian pitkä muistialtaan ketju</translation>
    </message>
    <message>
        <source>Transaction must have at least one recipient</source>
        <translation type="unfinished">Lähetyksessä tulee olla ainakin yksi vastaanottaja</translation>
    </message>
    <message>
        <source>Transaction too large</source>
        <translation type="unfinished">Siirtosumma liian iso</translation>
    </message>
    <message>
        <source>Unable to bind to %s on this computer (bind returned error %s)</source>
        <translation type="unfinished">Kytkeytyminen kohteeseen %s ei onnistunut tällä tietokonella (kytkeytyminen palautti virheen %s)</translation>
    </message>
    <message>
        <source>Unable to bind to %s on this computer. %s is probably already running.</source>
        <translation type="unfinished">Kytkeytyminen kohteeseen %s ei onnistu tällä tietokoneella. %s on luultavasti jo käynnissä.</translation>
    </message>
    <message>
        <source>Unable to create the PID file '%s': %s</source>
        <translation type="unfinished">PID-tiedostoa '%s' ei voitu luoda: %s</translation>
    </message>
    <message>
        <source>Unable to generate initial keys</source>
        <translation type="unfinished">Alkuavaimia ei voi luoda</translation>
    </message>
    <message>
        <source>Unable to generate keys</source>
        <translation type="unfinished">Avaimia ei voitu luoda</translation>
    </message>
    <message>
        <source>Unable to open %s for writing</source>
        <translation type="unfinished">Ei pystytä avaamaan %s kirjoittamista varten</translation>
    </message>
    <message>
        <source>Unable to start HTTP server. See debug log for details.</source>
        <translation type="unfinished">HTTP-palvelinta ei voitu käynnistää. Katso debug-lokista lisätietoja.</translation>
    </message>
    <message>
        <source>Unknown -blockfilterindex value %s.</source>
        <translation type="unfinished">Tuntematon -lohkosuodatusindeksiarvo %s.</translation>
    </message>
    <message>
        <source>Unknown address type '%s'</source>
        <translation type="unfinished">Tuntematon osoitetyyppi '%s'</translation>
    </message>
    <message>
        <source>Unknown change type '%s'</source>
        <translation type="unfinished">Tuntematon vaihtorahatyyppi '%s'</translation>
    </message>
    <message>
        <source>Unknown network specified in -onlynet: '%s'</source>
        <translation type="unfinished">Tuntematon verkko -onlynet parametrina: '%s'</translation>
    </message>
    <message>
        <source>Unknown new rules activated (versionbit %i)</source>
        <translation type="unfinished">Tuntemattomia uusia sääntöjä aktivoitu (versiobitti %i)</translation>
    </message>
    <message>
        <source>Unsupported logging category %s=%s.</source>
        <translation type="unfinished">Lokikategoriaa %s=%s ei tueta.</translation>
    </message>
    <message>
        <source>User Agent comment (%s) contains unsafe characters.</source>
        <translation type="unfinished">User Agent -kommentti (%s) sisältää turvattomia merkkejä.</translation>
    </message>
    <message>
        <source>Verifying blocks…</source>
        <translation type="unfinished">Varmennetaan lohkoja...</translation>
    </message>
    <message>
        <source>Verifying wallet(s)…</source>
        <translation type="unfinished">Varmennetaan lompakko(ita)...</translation>
    </message>
    <message>
        <source>Wallet needed to be rewritten: restart %s to complete</source>
        <translation type="unfinished">Lompakko tarvitsee uudelleenkirjoittaa: käynnistä %s uudelleen</translation>
    </message>
</context>
<context>
    <name>BitcoinGUI</name>
    <message>
        <source>&amp;Overview</source>
        <translation type="unfinished">&amp;Yleisnäkymä</translation>
    </message>
    <message>
        <source>Show general overview of wallet</source>
        <translation type="unfinished">Lompakon tilanteen yleiskatsaus</translation>
    </message>
    <message>
        <source>&amp;Transactions</source>
        <translation type="unfinished">&amp;Rahansiirrot</translation>
    </message>
    <message>
        <source>Browse transaction history</source>
        <translation type="unfinished">Selaa rahansiirtohistoriaa</translation>
    </message>
    <message>
        <source>E&amp;xit</source>
        <translation type="unfinished">L&amp;opeta</translation>
    </message>
    <message>
        <source>Quit application</source>
        <translation type="unfinished">Sulje ohjelma</translation>
    </message>
    <message>
        <source>&amp;About %1</source>
        <translation type="unfinished">&amp;Tietoja %1</translation>
    </message>
    <message>
        <source>Show information about %1</source>
        <translation type="unfinished">Näytä tietoa aiheesta %1</translation>
    </message>
    <message>
        <source>About &amp;Qt</source>
        <translation type="unfinished">Tietoja &amp;Qt</translation>
    </message>
    <message>
        <source>Show information about Qt</source>
        <translation type="unfinished">Näytä tietoja Qt:ta</translation>
    </message>
    <message>
        <source>Modify configuration options for %1</source>
        <translation type="unfinished">Muuta kohteen %1 kokoonpanoasetuksia</translation>
    </message>
    <message>
        <source>Create a new wallet</source>
        <translation type="unfinished">Luo uusi lompakko</translation>
    </message>
    <message>
        <source>&amp;Minimize</source>
        <translation type="unfinished">&amp;Pienennä</translation>
    </message>
    <message>
        <source>Wallet:</source>
        <translation type="unfinished">Lompakko:</translation>
    </message>
    <message>
        <source>Network activity disabled.</source>
        <extracomment>A substring of the tooltip.</extracomment>
        <translation type="unfinished">Verkkoyhteysmittari pois käytöstä</translation>
    </message>
    <message>
        <source>Proxy is &lt;b&gt;enabled&lt;/b&gt;: %1</source>
        <translation type="unfinished">Välipalvelin on &lt;b&gt;käytössä&lt;/b&gt;: %1</translation>
    </message>
    <message>
        <source>Send coins to a Bitcoin address</source>
        <translation type="unfinished">Lähetä kolikoita Bitcoin-osoitteeseen</translation>
    </message>
    <message>
        <source>Backup wallet to another location</source>
        <translation type="unfinished">Varmuuskopioi lompakko toiseen sijaintiin</translation>
    </message>
    <message>
        <source>Change the passphrase used for wallet encryption</source>
        <translation type="unfinished">Vaihda lompakon salaukseen käytettävä tunnuslause</translation>
    </message>
    <message>
        <source>&amp;Send</source>
        <translation type="unfinished">&amp;Lähetä</translation>
    </message>
    <message>
        <source>&amp;Receive</source>
        <translation type="unfinished">&amp;Vastaanota</translation>
    </message>
    <message>
        <source>&amp;Options…</source>
        <translation type="unfinished">&amp;Asetukset...</translation>
    </message>
    <message>
        <source>&amp;Encrypt Wallet…</source>
        <translation type="unfinished">&amp;Salaa lompakko...</translation>
    </message>
    <message>
        <source>Encrypt the private keys that belong to your wallet</source>
        <translation type="unfinished">Suojaa yksityiset avaimet, jotka kuuluvat lompakkoosi</translation>
    </message>
    <message>
        <source>&amp;Backup Wallet…</source>
        <translation type="unfinished">&amp;Varmuuskopioi lompakko...</translation>
    </message>
    <message>
        <source>&amp;Change Passphrase…</source>
        <translation type="unfinished">&amp;Vaihda salalauseke...</translation>
    </message>
    <message>
        <source>Sign &amp;message…</source>
        <translation type="unfinished">Allekirjoita &amp;viesti...</translation>
    </message>
    <message>
        <source>Sign messages with your Bitcoin addresses to prove you own them</source>
        <translation type="unfinished">Allekirjoita viestisi omalla Bitcoin -osoitteellasi todistaaksesi, että omistat ne</translation>
    </message>
    <message>
        <source>&amp;Verify message…</source>
        <translation type="unfinished">&amp;Varmenna viesti...</translation>
    </message>
    <message>
        <source>Verify messages to ensure they were signed with specified Bitcoin addresses</source>
        <translation type="unfinished">Varmista, että viestisi on allekirjoitettu määritetyllä Bitcoin -osoitteella</translation>
    </message>
    <message>
        <source>&amp;Load PSBT from file…</source>
        <translation type="unfinished">&amp;Lataa PSBT tiedostosta...</translation>
    </message>
    <message>
        <source>Open &amp;URI…</source>
        <translation type="unfinished">Avaa &amp;URL...</translation>
    </message>
    <message>
        <source>Close Wallet…</source>
        <translation type="unfinished">Sulje lompakko...</translation>
    </message>
    <message>
        <source>Create Wallet…</source>
        <translation type="unfinished">Luo lompakko...</translation>
    </message>
    <message>
        <source>Close All Wallets…</source>
        <translation type="unfinished">Sulje kaikki lompakot...</translation>
    </message>
    <message>
        <source>&amp;File</source>
        <translation type="unfinished">&amp;Tiedosto</translation>
    </message>
    <message>
        <source>&amp;Settings</source>
        <translation type="unfinished">&amp;Asetukset</translation>
    </message>
    <message>
        <source>&amp;Help</source>
        <translation type="unfinished">&amp;Apua</translation>
    </message>
    <message>
        <source>Tabs toolbar</source>
        <translation type="unfinished">Välilehtipalkki</translation>
    </message>
    <message>
        <source>Syncing Headers (%1%)…</source>
        <translation type="unfinished">Synkronoi järjestysnumeroita (%1%)...</translation>
    </message>
    <message>
        <source>Synchronizing with network…</source>
        <translation type="unfinished">Synkronointi verkon kanssa...</translation>
    </message>
    <message>
        <source>Indexing blocks on disk…</source>
        <translation type="unfinished">Lohkojen indeksointi levyllä...</translation>
    </message>
    <message>
        <source>Processing blocks on disk…</source>
        <translation type="unfinished">Lohkojen käsittely levyllä...</translation>
    </message>
    <message>
        <source>Reindexing blocks on disk…</source>
        <translation type="unfinished">Lohkojen uudelleen indeksointi levyllä...</translation>
    </message>
    <message>
        <source>Connecting to peers…</source>
        <translation type="unfinished">Yhdistetään vertaisiin...</translation>
    </message>
    <message>
        <source>Request payments (generates QR codes and bitcoin: URIs)</source>
        <translation type="unfinished">Pyydä maksuja (Luo QR koodit ja bitcoin: URIt)</translation>
    </message>
    <message>
        <source>Show the list of used sending addresses and labels</source>
        <translation type="unfinished">Näytä lähettämiseen käytettyjen osoitteiden ja nimien lista</translation>
    </message>
    <message>
        <source>Show the list of used receiving addresses and labels</source>
        <translation type="unfinished">Näytä vastaanottamiseen käytettyjen osoitteiden ja nimien lista</translation>
    </message>
    <message>
        <source>&amp;Command-line options</source>
        <translation type="unfinished">&amp;Komentorivin valinnat</translation>
    </message>
    <message numerus="yes">
        <source>Processed %n block(s) of transaction history.</source>
        <translation type="unfinished">
            <numerusform>Käsitelty %n lohko rahansiirtohistoriasta.</numerusform>
            <numerusform>Käsitelty %n lohkoa rahansiirtohistoriasta.</numerusform>
        </translation>
    </message>
    <message>
        <source>%1 behind</source>
        <translation type="unfinished">%1 jäljessä</translation>
    </message>
    <message>
        <source>Catching up…</source>
        <translation type="unfinished">Jäljellä...</translation>
    </message>
    <message>
        <source>Last received block was generated %1 ago.</source>
        <translation type="unfinished">Viimeisin vastaanotettu lohko tuotettu %1.</translation>
    </message>
    <message>
        <source>Transactions after this will not yet be visible.</source>
        <translation type="unfinished">Tämän jälkeiset rahansiirrot eivät ole vielä näkyvissä.</translation>
    </message>
    <message>
        <source>Error</source>
        <translation type="unfinished">Virhe</translation>
    </message>
    <message>
        <source>Warning</source>
        <translation type="unfinished">Varoitus</translation>
    </message>
    <message>
        <source>Information</source>
        <translation type="unfinished">Tietoa</translation>
    </message>
    <message>
        <source>Up to date</source>
        <translation type="unfinished">Rahansiirtohistoria on ajan tasalla</translation>
    </message>
    <message>
        <source>Load Partially Signed Bitcoin Transaction</source>
        <translation type="unfinished">Lataa osittain allekirjoitettu bitcoin-siirtotapahtuma</translation>
    </message>
    <message>
        <source>Load Partially Signed Bitcoin Transaction from clipboard</source>
        <translation type="unfinished">Lataa osittain allekirjoitettu bitcoin-siirtotapahtuma leikepöydältä</translation>
    </message>
    <message>
        <source>Node window</source>
        <translation type="unfinished">Solmu ikkuna</translation>
    </message>
    <message>
        <source>Open node debugging and diagnostic console</source>
        <translation type="unfinished">Avaa solmun diagnostiikka- ja vianmäärityskonsoli </translation>
    </message>
    <message>
        <source>&amp;Sending addresses</source>
        <translation type="unfinished">&amp;Lähetysosoitteet</translation>
    </message>
    <message>
        <source>&amp;Receiving addresses</source>
        <translation type="unfinished">&amp;Vastaanotto-osoitteet</translation>
    </message>
    <message>
        <source>Open a bitcoin: URI</source>
        <translation type="unfinished">Avaa bitcoin: URI</translation>
    </message>
    <message>
        <source>Open Wallet</source>
        <translation type="unfinished">Avaa lompakko</translation>
    </message>
    <message>
        <source>Open a wallet</source>
        <translation type="unfinished">Avaa lompakko</translation>
    </message>
    <message>
        <source>Close wallet</source>
        <translation type="unfinished">Sulje lompakko</translation>
    </message>
    <message>
        <source>Restore Wallet…</source>
        <extracomment>Name of the menu item that restores wallet from a backup file.</extracomment>
        <translation type="unfinished">Palauta lompakko...</translation>
    </message>
    <message>
        <source>Restore a wallet from a backup file</source>
        <extracomment>Status tip for Restore Wallet menu item</extracomment>
        <translation type="unfinished">Palauta lompakko varmuuskopiotiedostosta</translation>
    </message>
    <message>
        <source>Close all wallets</source>
        <translation type="unfinished">Sulje kaikki lompakot</translation>
    </message>
    <message>
        <source>Show the %1 help message to get a list with possible Bitcoin command-line options</source>
        <translation type="unfinished">Näytä %1 ohjeet saadaksesi listan mahdollisista Bitcoinin komentorivivalinnoista</translation>
    </message>
    <message>
        <source>&amp;Mask values</source>
        <translation type="unfinished">&amp;Naamioi arvot</translation>
    </message>
    <message>
        <source>Mask the values in the Overview tab</source>
        <translation type="unfinished">Naamioi arvot Yhteenveto-välilehdessä</translation>
    </message>
    <message>
        <source>default wallet</source>
        <translation type="unfinished">oletuslompakko</translation>
    </message>
    <message>
        <source>No wallets available</source>
        <translation type="unfinished">Lompakoita ei ole saatavilla</translation>
    </message>
    <message>
        <source>Wallet Data</source>
        <extracomment>Name of the wallet data file format.</extracomment>
        <translation type="unfinished">Lompakkotiedot</translation>
    </message>
    <message>
        <source>Load Wallet Backup</source>
        <extracomment>The title for Restore Wallet File Windows</extracomment>
        <translation type="unfinished">Lataa lompakon varmuuskopio</translation>
    </message>
    <message>
        <source>Restore Wallet</source>
        <extracomment>Title of pop-up window shown when the user is attempting to restore a wallet.</extracomment>
        <translation type="unfinished">Palauta lompakko</translation>
    </message>
    <message>
        <source>Wallet Name</source>
        <extracomment>Label of the input field where the name of the wallet is entered.</extracomment>
        <translation type="unfinished">Lompakon nimi</translation>
    </message>
    <message>
        <source>&amp;Window</source>
        <translation type="unfinished">&amp;Ikkuna</translation>
    </message>
    <message>
        <source>Zoom</source>
        <translation type="unfinished">Lähennä/loitonna</translation>
    </message>
    <message>
        <source>Main Window</source>
        <translation type="unfinished">Pääikkuna</translation>
    </message>
    <message>
        <source>%1 client</source>
        <translation type="unfinished">%1-asiakas</translation>
    </message>
    <message>
        <source>&amp;Hide</source>
        <translation type="unfinished">&amp;Piilota</translation>
    </message>
    <message numerus="yes">
        <source>%n active connection(s) to Bitcoin network.</source>
        <extracomment>A substring of the tooltip.</extracomment>
        <translation type="unfinished">
            <numerusform>%n aktiivinen yhteys Bitcoin-verkkoon.</numerusform>
            <numerusform>%n aktiivista yhteyttä Bitcoin-verkkoon.</numerusform>
        </translation>
    </message>
    <message>
        <source>Click for more actions.</source>
        <extracomment>A substring of the tooltip. "More actions" are available via the context menu.</extracomment>
        <translation type="unfinished">Klikkaa saadaksesi lisää toimintoja.</translation>
    </message>
    <message>
        <source>Show Peers tab</source>
        <extracomment>A context menu item. The "Peers tab" is an element of the "Node window".</extracomment>
        <translation type="unfinished">Näytä Vertaiset-välilehti</translation>
    </message>
    <message>
        <source>Disable network activity</source>
        <extracomment>A context menu item.</extracomment>
        <translation type="unfinished">Poista verkkotoiminta käytöstä</translation>
    </message>
    <message>
        <source>Enable network activity</source>
        <extracomment>A context menu item. The network activity was disabled previously.</extracomment>
        <translation type="unfinished">Ota verkkotoiminta käyttöön</translation>
    </message>
    <message>
        <source>Error: %1</source>
        <translation type="unfinished">Virhe: %1</translation>
    </message>
    <message>
        <source>Warning: %1</source>
        <translation type="unfinished">Varoitus: %1</translation>
    </message>
    <message>
        <source>Date: %1
</source>
        <translation type="unfinished">Päivämäärä: %1
</translation>
    </message>
    <message>
        <source>Amount: %1
</source>
        <translation type="unfinished">Määrä: %1
</translation>
    </message>
    <message>
        <source>Wallet: %1
</source>
        <translation type="unfinished">Lompakko: %1
</translation>
    </message>
    <message>
        <source>Type: %1
</source>
        <translation type="unfinished">Tyyppi: %1
</translation>
    </message>
    <message>
        <source>Label: %1
</source>
        <translation type="unfinished">Nimike: %1
</translation>
    </message>
    <message>
        <source>Address: %1
</source>
        <translation type="unfinished">Osoite: %1
</translation>
    </message>
    <message>
        <source>Sent transaction</source>
        <translation type="unfinished">Lähetetyt rahansiirrot</translation>
    </message>
    <message>
        <source>Incoming transaction</source>
        <translation type="unfinished">Saapuva rahansiirto</translation>
    </message>
    <message>
        <source>HD key generation is &lt;b&gt;enabled&lt;/b&gt;</source>
        <translation type="unfinished">HD avaimen generointi on &lt;b&gt;päällä&lt;/b&gt;</translation>
    </message>
    <message>
        <source>HD key generation is &lt;b&gt;disabled&lt;/b&gt;</source>
        <translation type="unfinished">HD avaimen generointi on &lt;b&gt;pois päältä&lt;/b&gt;</translation>
    </message>
    <message>
        <source>Private key &lt;b&gt;disabled&lt;/b&gt;</source>
        <translation type="unfinished">Yksityisavain &lt;b&gt;ei käytössä&lt;/b&gt;</translation>
    </message>
    <message>
        <source>Wallet is &lt;b&gt;encrypted&lt;/b&gt; and currently &lt;b&gt;unlocked&lt;/b&gt;</source>
        <translation type="unfinished">Lompakko on &lt;b&gt;salattu&lt;/b&gt; ja tällä hetkellä &lt;b&gt;avoinna&lt;/b&gt;</translation>
    </message>
    <message>
        <source>Wallet is &lt;b&gt;encrypted&lt;/b&gt; and currently &lt;b&gt;locked&lt;/b&gt;</source>
        <translation type="unfinished">Lompakko on &lt;b&gt;salattu&lt;/b&gt; ja tällä hetkellä &lt;b&gt;lukittuna&lt;/b&gt;</translation>
    </message>
    <message>
        <source>Original message:</source>
        <translation type="unfinished">Alkuperäinen viesti:</translation>
    </message>
</context>
<context>
    <name>UnitDisplayStatusBarControl</name>
    <message>
        <source>Unit to show amounts in. Click to select another unit.</source>
        <translation type="unfinished">Yksikkö jossa määrät näytetään. Klikkaa valitaksesi toisen yksikön.</translation>
    </message>
</context>
<context>
    <name>CoinControlDialog</name>
    <message>
        <source>Coin Selection</source>
        <translation type="unfinished">Kolikoiden valinta</translation>
    </message>
    <message>
        <source>Quantity:</source>
        <translation type="unfinished">Määrä:</translation>
    </message>
    <message>
        <source>Bytes:</source>
        <translation type="unfinished">Tavuja:</translation>
    </message>
    <message>
        <source>Amount:</source>
        <translation type="unfinished">Määrä:</translation>
    </message>
    <message>
        <source>Fee:</source>
        <translation type="unfinished">Palkkio:</translation>
    </message>
    <message>
        <source>Dust:</source>
        <translation type="unfinished">Tomu:</translation>
    </message>
    <message>
        <source>After Fee:</source>
        <translation type="unfinished">Palkkion jälkeen:</translation>
    </message>
    <message>
        <source>Change:</source>
        <translation type="unfinished">Vaihtoraha:</translation>
    </message>
    <message>
        <source>(un)select all</source>
        <translation type="unfinished">(epä)valitse kaikki</translation>
    </message>
    <message>
        <source>Tree mode</source>
        <translation type="unfinished">Puurakenne</translation>
    </message>
    <message>
        <source>List mode</source>
        <translation type="unfinished">Listarakenne</translation>
    </message>
    <message>
        <source>Amount</source>
        <translation type="unfinished">Määrä</translation>
    </message>
    <message>
        <source>Received with label</source>
        <translation type="unfinished">Vastaanotettu nimikkeellä</translation>
    </message>
    <message>
        <source>Received with address</source>
        <translation type="unfinished">Vastaanotettu osoitteella</translation>
    </message>
    <message>
        <source>Date</source>
        <translation type="unfinished">Aika</translation>
    </message>
    <message>
        <source>Confirmations</source>
        <translation type="unfinished">Vahvistuksia</translation>
    </message>
    <message>
        <source>Confirmed</source>
        <translation type="unfinished">Vahvistettu</translation>
    </message>
    <message>
        <source>Copy amount</source>
        <translation type="unfinished">Kopioi määrä</translation>
    </message>
    <message>
        <source>&amp;Copy address</source>
        <translation type="unfinished">&amp;Kopioi osoite</translation>
    </message>
    <message>
        <source>Copy &amp;label</source>
        <translation type="unfinished">Kopioi &amp;viite</translation>
    </message>
    <message>
        <source>Copy &amp;amount</source>
        <translation type="unfinished">Kopioi &amp;määrä</translation>
    </message>
    <message>
        <source>&amp;Unlock unspent</source>
        <translation type="unfinished">&amp;Avaa käyttämättömien lukitus</translation>
    </message>
    <message>
        <source>Copy quantity</source>
        <translation type="unfinished">Kopioi lukumäärä</translation>
    </message>
    <message>
        <source>Copy fee</source>
        <translation type="unfinished">Kopioi rahansiirtokulu</translation>
    </message>
    <message>
        <source>Copy after fee</source>
        <translation type="unfinished">Kopioi rahansiirtokulun jälkeen</translation>
    </message>
    <message>
        <source>Copy bytes</source>
        <translation type="unfinished">Kopioi tavut</translation>
    </message>
    <message>
        <source>Copy dust</source>
        <translation type="unfinished">Kopioi tomu</translation>
    </message>
    <message>
        <source>Copy change</source>
        <translation type="unfinished">Kopioi vaihtorahat</translation>
    </message>
    <message>
        <source>(%1 locked)</source>
        <translation type="unfinished">(%1 lukittu)</translation>
    </message>
    <message>
        <source>yes</source>
        <translation type="unfinished">kyllä</translation>
    </message>
    <message>
        <source>no</source>
        <translation type="unfinished">ei</translation>
    </message>
    <message>
        <source>This label turns red if any recipient receives an amount smaller than the current dust threshold.</source>
        <translation type="unfinished">Tämä nimike muuttuu punaiseksi, jos jokin vastaanottajista on saamassa tämänhetkistä tomun rajaa pienemmän summan.</translation>
    </message>
    <message>
        <source>Can vary +/- %1 satoshi(s) per input.</source>
        <translation type="unfinished">Saattaa vaihdella +/- %1 satoshia per syöte.</translation>
    </message>
    <message>
        <source>(no label)</source>
        <translation type="unfinished">(ei nimikettä)</translation>
    </message>
    <message>
        <source>change from %1 (%2)</source>
        <translation type="unfinished">Vaihda %1 (%2)</translation>
    </message>
    <message>
        <source>(change)</source>
        <translation type="unfinished">(vaihtoraha)</translation>
    </message>
</context>
<context>
    <name>CreateWalletActivity</name>
    <message>
        <source>Create Wallet</source>
        <extracomment>Title of window indicating the progress of creation of a new wallet.</extracomment>
        <translation type="unfinished">Luo lompakko</translation>
    </message>
    <message>
        <source>Creating Wallet &lt;b&gt;%1&lt;/b&gt;…</source>
        <extracomment>Descriptive text of the create wallet progress window which indicates to the user which wallet is currently being created.</extracomment>
        <translation type="unfinished">Luodaan lompakko &lt;b&gt;%1&lt;/b&gt;...</translation>
    </message>
    <message>
        <source>Create wallet failed</source>
        <translation type="unfinished">Lompakon luonti epäonnistui</translation>
    </message>
    <message>
        <source>Create wallet warning</source>
        <translation type="unfinished">Luo lompakkovaroitus</translation>
    </message>
    <message>
        <source>Can't list signers</source>
        <translation type="unfinished">Allekirjoittajia ei voida listata</translation>
    </message>
    <message>
        <source>Too many external signers found</source>
        <translation type="unfinished">Löytyi liian monta ulkoista allekirjoittajaa</translation>
    </message>
</context>
<context>
    <name>LoadWalletsActivity</name>
    <message>
        <source>Load Wallets</source>
        <extracomment>Title of progress window which is displayed when wallets are being loaded.</extracomment>
        <translation type="unfinished">Lompakoiden lataaminen</translation>
    </message>
    <message>
        <source>Loading wallets…</source>
        <extracomment>Descriptive text of the load wallets progress window which indicates to the user that wallets are currently being loaded.</extracomment>
        <translation type="unfinished">Ladataan lompakoita...</translation>
    </message>
</context>
<context>
    <name>OpenWalletActivity</name>
    <message>
        <source>Open wallet failed</source>
        <translation type="unfinished">Lompakon avaaminen epäonnistui</translation>
    </message>
    <message>
        <source>Open wallet warning</source>
        <translation type="unfinished">Avoimen lompakon varoitus</translation>
    </message>
    <message>
        <source>default wallet</source>
        <translation type="unfinished">oletuslompakko</translation>
    </message>
    <message>
        <source>Open Wallet</source>
        <extracomment>Title of window indicating the progress of opening of a wallet.</extracomment>
        <translation type="unfinished">Avaa lompakko</translation>
    </message>
    <message>
        <source>Opening Wallet &lt;b&gt;%1&lt;/b&gt;…</source>
        <extracomment>Descriptive text of the open wallet progress window which indicates to the user which wallet is currently being opened.</extracomment>
        <translation type="unfinished">Avataan lompakko &lt;b&gt;%1&lt;/b&gt;...</translation>
    </message>
</context>
<context>
    <name>RestoreWalletActivity</name>
    <message>
        <source>Restore Wallet</source>
        <extracomment>Title of progress window which is displayed when wallets are being restored.</extracomment>
        <translation type="unfinished">Palauta lompakko</translation>
    </message>
    <message>
        <source>Restoring Wallet &lt;b&gt;%1&lt;/b&gt;…</source>
        <extracomment>Descriptive text of the restore wallets progress window which indicates to the user that wallets are currently being restored.</extracomment>
        <translation type="unfinished">Lompakon palautus&lt;b&gt;%1&lt;/b&gt;…</translation>
    </message>
    <message>
        <source>Restore wallet failed</source>
        <extracomment>Title of message box which is displayed when the wallet could not be restored.</extracomment>
        <translation type="unfinished">Lompakon palauttaminen epäonnistui</translation>
    </message>
    </context>
<context>
    <name>WalletController</name>
    <message>
        <source>Close wallet</source>
        <translation type="unfinished">Sulje lompakko</translation>
    </message>
    <message>
        <source>Are you sure you wish to close the wallet &lt;i&gt;%1&lt;/i&gt;?</source>
        <translation type="unfinished">Haluatko varmasti sulkea lompakon &lt;i&gt;%1&lt;/i&gt;?</translation>
    </message>
    <message>
        <source>Closing the wallet for too long can result in having to resync the entire chain if pruning is enabled.</source>
        <translation type="unfinished">Lompakon sulkeminen liian pitkäksi aikaa saattaa johtaa tarpeeseen synkronoida koko ketju uudelleen, mikäli karsinta on käytössä.</translation>
    </message>
    <message>
        <source>Close all wallets</source>
        <translation type="unfinished">Sulje kaikki lompakot</translation>
    </message>
    <message>
        <source>Are you sure you wish to close all wallets?</source>
        <translation type="unfinished">Haluatko varmasti sulkea kaikki lompakot?</translation>
    </message>
</context>
<context>
    <name>CreateWalletDialog</name>
    <message>
        <source>Create Wallet</source>
        <translation type="unfinished">Luo lompakko</translation>
    </message>
    <message>
        <source>Wallet Name</source>
        <translation type="unfinished">Lompakon nimi</translation>
    </message>
    <message>
        <source>Wallet</source>
        <translation type="unfinished">Lompakko</translation>
    </message>
    <message>
        <source>Encrypt the wallet. The wallet will be encrypted with a passphrase of your choice.</source>
        <translation type="unfinished">Salaa lompakko. Lompakko salataan valitsemallasa salasanalla.</translation>
    </message>
    <message>
        <source>Encrypt Wallet</source>
        <translation type="unfinished">Salaa lompakko</translation>
    </message>
    <message>
        <source>Advanced Options</source>
        <translation type="unfinished">Lisäasetukset</translation>
    </message>
    <message>
        <source>Disable private keys for this wallet. Wallets with private keys disabled will have no private keys and cannot have an HD seed or imported private keys. This is ideal for watch-only wallets.</source>
        <translation type="unfinished">Poista tämän lompakon yksityiset avaimet käytöstä. Lompakot, joissa yksityiset avaimet on poistettu käytöstä, eivät sisällä yksityisiä avaimia, eikä niissä voi olla HD-juurisanoja tai tuotuja yksityisiä avaimia. Tämä on ihanteellinen katselulompakkoihin.</translation>
    </message>
    <message>
        <source>Disable Private Keys</source>
        <translation type="unfinished">Poista yksityisavaimet käytöstä</translation>
    </message>
    <message>
        <source>Make a blank wallet. Blank wallets do not initially have private keys or scripts. Private keys and addresses can be imported, or an HD seed can be set, at a later time.</source>
        <translation type="unfinished">Luo tyhjä lompakko. Tyhjissä lompakoissa ei aluksi ole yksityisavaimia tai skriptejä. Myöhemmin voidaan tuoda yksityisavaimia ja -osoitteita, tai asettaa HD-siemen.</translation>
    </message>
    <message>
        <source>Make Blank Wallet</source>
        <translation type="unfinished">Luo tyhjä lompakko</translation>
    </message>
    <message>
        <source>Use descriptors for scriptPubKey management</source>
        <translation type="unfinished">Käytä kuvaajia sciptPubKeyn hallinnointiin</translation>
    </message>
    <message>
        <source>Descriptor Wallet</source>
        <translation type="unfinished">Kuvaajalompakko</translation>
    </message>
    <message>
        <source>Use an external signing device such as a hardware wallet. Configure the external signer script in wallet preferences first.</source>
        <translation type="unfinished">Käytä ulkoista allekirjoituslaitetta, kuten laitteistolompakkoa. Määritä ulkoisen allekirjoittajan skripti ensin lompakon asetuksissa.</translation>
    </message>
    <message>
        <source>External signer</source>
        <translation type="unfinished">Ulkopuolinen allekirjoittaja</translation>
    </message>
    <message>
        <source>Create</source>
        <translation type="unfinished">Luo</translation>
    </message>
    <message>
        <source>Compiled without sqlite support (required for descriptor wallets)</source>
        <translation type="unfinished">Koostettu ilman sqlite-tukea (vaaditaan descriptor-lompakoille)</translation>
    </message>
    <message>
        <source>Compiled without external signing support (required for external signing)</source>
        <extracomment>"External signing" means using devices such as hardware wallets.</extracomment>
        <translation type="unfinished">Käännetään ilman ulkoista allekirjoitustukea (tarvitaan ulkoista allekirjoitusta varten)</translation>
    </message>
</context>
<context>
    <name>EditAddressDialog</name>
    <message>
        <source>Edit Address</source>
        <translation type="unfinished">Muokkaa osoitetta</translation>
    </message>
    <message>
        <source>&amp;Label</source>
        <translation type="unfinished">&amp;Nimi</translation>
    </message>
    <message>
        <source>The label associated with this address list entry</source>
        <translation type="unfinished">Tähän osoitteeseen liitetty nimi</translation>
    </message>
    <message>
        <source>The address associated with this address list entry. This can only be modified for sending addresses.</source>
        <translation type="unfinished">Osoite liitettynä tähän osoitekirjan alkioon. Tämä voidaan muokata vain lähetysosoitteissa.</translation>
    </message>
    <message>
        <source>&amp;Address</source>
        <translation type="unfinished">&amp;Osoite</translation>
    </message>
    <message>
        <source>New sending address</source>
        <translation type="unfinished">Uusi lähetysosoite</translation>
    </message>
    <message>
        <source>Edit receiving address</source>
        <translation type="unfinished">Muokkaa vastaanottavaa osoitetta</translation>
    </message>
    <message>
        <source>Edit sending address</source>
        <translation type="unfinished">Muokkaa lähettävää osoitetta</translation>
    </message>
    <message>
        <source>The entered address "%1" is not a valid Bitcoin address.</source>
        <translation type="unfinished">Antamasi osoite "%1" ei ole kelvollinen Bitcoin-osoite.</translation>
    </message>
    <message>
        <source>Address "%1" already exists as a receiving address with label "%2" and so cannot be added as a sending address.</source>
        <translation type="unfinished">Osoite "%1" on jo vastaanotto-osoitteena nimellä "%2", joten sitä ei voi lisätä lähetysosoitteeksi.</translation>
    </message>
    <message>
        <source>The entered address "%1" is already in the address book with label "%2".</source>
        <translation type="unfinished">Syötetty osoite "%1" on jo osoitekirjassa nimellä "%2".</translation>
    </message>
    <message>
        <source>Could not unlock wallet.</source>
        <translation type="unfinished">Lompakkoa ei voitu avata.</translation>
    </message>
    <message>
        <source>New key generation failed.</source>
        <translation type="unfinished">Uuden avaimen luonti epäonnistui.</translation>
    </message>
</context>
<context>
    <name>FreespaceChecker</name>
    <message>
        <source>A new data directory will be created.</source>
        <translation type="unfinished">Luodaan uusi kansio.</translation>
    </message>
    <message>
        <source>name</source>
        <translation type="unfinished">Nimi</translation>
    </message>
    <message>
        <source>Directory already exists. Add %1 if you intend to create a new directory here.</source>
        <translation type="unfinished">Hakemisto on jo olemassa. Lisää %1 jos tarkoitus on luoda hakemisto tänne.</translation>
    </message>
    <message>
        <source>Path already exists, and is not a directory.</source>
        <translation type="unfinished">Polku on jo olemassa, eikä se ole kansio.</translation>
    </message>
    <message>
        <source>Cannot create data directory here.</source>
        <translation type="unfinished">Ei voida luoda data-hakemistoa tänne.</translation>
    </message>
</context>
<context>
    <name>Intro</name>
    <message numerus="yes">
        <source>%n GB of space available</source>
        <translation type="unfinished">
            <numerusform />
            <numerusform />
        </translation>
    </message>
    <message numerus="yes">
        <source>(of %n GB needed)</source>
        <translation type="unfinished">
            <numerusform>(tarvitaan %n GB)</numerusform>
            <numerusform>(tarvitaan %n GB)</numerusform>
        </translation>
    </message>
    <message numerus="yes">
        <source>(%n GB needed for full chain)</source>
        <translation type="unfinished">
            <numerusform>(tarvitaan %n GB koko ketjua varten)</numerusform>
            <numerusform>(tarvitaan %n GB koko ketjua varten)</numerusform>
        </translation>
    </message>
    <message>
        <source>At least %1 GB of data will be stored in this directory, and it will grow over time.</source>
        <translation type="unfinished">Ainakin %1 GB tietoa varastoidaan tähän hakemistoon ja tarve kasvaa ajan myötä.</translation>
    </message>
    <message>
        <source>Approximately %1 GB of data will be stored in this directory.</source>
        <translation type="unfinished">Noin %1 GB tietoa varastoidaan tähän hakemistoon.</translation>
    </message>
    <message numerus="yes">
        <source>(sufficient to restore backups %n day(s) old)</source>
        <extracomment>Explanatory text on the capability of the current prune target.</extracomment>
        <translation type="unfinished">
            <numerusform />
            <numerusform />
        </translation>
    </message>
    <message>
        <source>%1 will download and store a copy of the Bitcoin block chain.</source>
        <translation type="unfinished">%1 lataa ja tallentaa kopion Bitcoinin lohkoketjusta.</translation>
    </message>
    <message>
        <source>The wallet will also be stored in this directory.</source>
        <translation type="unfinished">Lompakko tallennetaan myös tähän hakemistoon.</translation>
    </message>
    <message>
        <source>Error: Specified data directory "%1" cannot be created.</source>
        <translation type="unfinished">Virhe: Annettu datahakemistoa "%1" ei voida luoda.</translation>
    </message>
    <message>
        <source>Error</source>
        <translation type="unfinished">Virhe</translation>
    </message>
    <message>
        <source>Welcome</source>
        <translation type="unfinished">Tervetuloa</translation>
    </message>
    <message>
        <source>Welcome to %1.</source>
        <translation type="unfinished">Tervetuloa %1 pariin.</translation>
    </message>
    <message>
        <source>As this is the first time the program is launched, you can choose where %1 will store its data.</source>
        <translation type="unfinished">Tämä on ensimmäinen kerta, kun %1 on käynnistetty, joten voit valita data-hakemiston paikan.</translation>
    </message>
    <message>
        <source>Limit block chain storage to</source>
        <translation type="unfinished">Rajoita lohkoketjun tallennus</translation>
    </message>
    <message>
        <source>Reverting this setting requires re-downloading the entire blockchain. It is faster to download the full chain first and prune it later. Disables some advanced features.</source>
        <translation type="unfinished">Tämän asetuksen peruuttaminen vaatii koko lohkoketjun uudelleenlataamisen. On nopeampaa ladata koko ketju ensin ja karsia se myöhemmin. Tämä myös poistaa käytöstä joitain edistyneitä toimintoja.</translation>
    </message>
    <message>
        <source> GB</source>
        <translation type="unfinished">GB</translation>
    </message>
    <message>
        <source>This initial synchronisation is very demanding, and may expose hardware problems with your computer that had previously gone unnoticed. Each time you run %1, it will continue downloading where it left off.</source>
        <translation type="unfinished">Tämä alustava synkronointi on erittäin vaativa ja saattaa tuoda esiin laiteongelmia, joita ei aikaisemmin ole havaittu. Aina kun ajat %1:n, jatketaan siitä kohdasta, mihin viimeksi jäätiin.</translation>
    </message>
    <message>
        <source>If you have chosen to limit block chain storage (pruning), the historical data must still be downloaded and processed, but will be deleted afterward to keep your disk usage low.</source>
        <translation type="unfinished">Vaikka olisitkin valinnut rajoittaa lohkoketjun tallennustilaa (karsinnalla), täytyy historiatiedot silti ladata ja käsitellä, mutta ne poistetaan jälkikäteen levytilan säästämiseksi.</translation>
    </message>
    <message>
        <source>Use the default data directory</source>
        <translation type="unfinished">Käytä oletuskansiota</translation>
    </message>
    <message>
        <source>Use a custom data directory:</source>
        <translation type="unfinished">Määritä oma kansio:</translation>
    </message>
</context>
<context>
    <name>HelpMessageDialog</name>
    <message>
        <source>version</source>
        <translation type="unfinished">versio</translation>
    </message>
    <message>
        <source>About %1</source>
        <translation type="unfinished">Tietoja %1</translation>
    </message>
    <message>
        <source>Command-line options</source>
        <translation type="unfinished">Komentorivi parametrit</translation>
    </message>
</context>
<context>
    <name>ShutdownWindow</name>
    <message>
        <source>%1 is shutting down…</source>
        <translation type="unfinished">%1 suljetaan...</translation>
    </message>
    <message>
        <source>Do not shut down the computer until this window disappears.</source>
        <translation type="unfinished">Älä sammuta tietokonetta ennenkuin tämä ikkuna katoaa.</translation>
    </message>
</context>
<context>
    <name>ModalOverlay</name>
    <message>
        <source>Form</source>
        <translation type="unfinished">Lomake</translation>
    </message>
    <message>
        <source>Recent transactions may not yet be visible, and therefore your wallet's balance might be incorrect. This information will be correct once your wallet has finished synchronizing with the bitcoin network, as detailed below.</source>
        <translation type="unfinished">Viimeiset tapahtumat eivät välttämättä vielä näy, joten lompakkosi saldo voi olla virheellinen. Tieto korjautuu, kunhan lompakkosi synkronointi bitcoin-verkon kanssa on päättynyt. Tiedot näkyvät alla.</translation>
    </message>
    <message>
        <source>Attempting to spend bitcoins that are affected by not-yet-displayed transactions will not be accepted by the network.</source>
        <translation type="unfinished">Verkko ei tule hyväksymään sellaisten bitcoinien käyttämistä, jotka liittyvät vielä näkymättömissä oleviin siirtoihin.</translation>
    </message>
    <message>
        <source>Number of blocks left</source>
        <translation type="unfinished">Lohkoja jäljellä</translation>
    </message>
    <message>
        <source>Unknown…</source>
        <translation type="unfinished">Tuntematon...</translation>
    </message>
    <message>
        <source>calculating…</source>
        <translation type="unfinished">lasketaan...</translation>
    </message>
    <message>
        <source>Last block time</source>
        <translation type="unfinished">Viimeisimmän lohkon aika</translation>
    </message>
    <message>
        <source>Progress</source>
        <translation type="unfinished">Edistyminen</translation>
    </message>
    <message>
        <source>Progress increase per hour</source>
        <translation type="unfinished">Edistymisen kasvu tunnissa</translation>
    </message>
    <message>
        <source>Estimated time left until synced</source>
        <translation type="unfinished">Arvioitu jäljellä oleva aika, kunnes synkronoitu</translation>
    </message>
    <message>
        <source>Hide</source>
        <translation type="unfinished">Piilota</translation>
    </message>
    <message>
        <source>Esc</source>
        <translation type="unfinished">Poistu</translation>
    </message>
    <message>
        <source>%1 is currently syncing.  It will download headers and blocks from peers and validate them until reaching the tip of the block chain.</source>
        <translation type="unfinished">%1 synkronoidaan parhaillaan. Se lataa tunnisteet ja lohkot vertaisilta ja vahvistaa ne, kunnes ne saavuttavat lohkon ketjun kärjen.</translation>
    </message>
    <message>
        <source>Unknown. Syncing Headers (%1, %2%)…</source>
        <translation type="unfinished">Tuntematon. Synkronoidaan järjestysnumeroita (%1,%2%)...</translation>
    </message>
    </context>
<context>
    <name>OpenURIDialog</name>
    <message>
        <source>Open bitcoin URI</source>
        <translation type="unfinished">Avaa bitcoin URI</translation>
    </message>
    <message>
        <source>Paste address from clipboard</source>
        <extracomment>Tooltip text for button that allows you to paste an address that is in your clipboard.</extracomment>
        <translation type="unfinished">Liitä osoite leikepöydältä</translation>
    </message>
</context>
<context>
    <name>OptionsDialog</name>
    <message>
        <source>Options</source>
        <translation type="unfinished">Asetukset</translation>
    </message>
    <message>
        <source>&amp;Main</source>
        <translation type="unfinished">&amp;Yleiset</translation>
    </message>
    <message>
        <source>Automatically start %1 after logging in to the system.</source>
        <translation type="unfinished">Käynnistä %1 automaattisesti järjestelmään kirjautumisen jälkeen.</translation>
    </message>
    <message>
        <source>&amp;Start %1 on system login</source>
        <translation type="unfinished">&amp;Käynnistä %1 järjestelmään kirjautuessa</translation>
    </message>
    <message>
        <source>Enabling pruning significantly reduces the disk space required to store transactions. All blocks are still fully validated. Reverting this setting requires re-downloading the entire blockchain.</source>
        <translation type="unfinished">Rajaamisen ottaminen käyttöön vähentää merkittävästi tapahtumien tallentamiseen tarvittavaa levytilaa. Kaikki lohkot validoidaan edelleen täysin. Tämän asetuksen peruuttaminen edellyttää koko lohkoketjun lataamista uudelleen.</translation>
    </message>
    <message>
        <source>Size of &amp;database cache</source>
        <translation type="unfinished">&amp;Tietokannan välimuistin koko</translation>
    </message>
    <message>
        <source>Number of script &amp;verification threads</source>
        <translation type="unfinished">Säikeiden määrä skriptien &amp;varmistuksessa</translation>
    </message>
    <message>
        <source>IP address of the proxy (e.g. IPv4: 127.0.0.1 / IPv6: ::1)</source>
        <translation type="unfinished">IP osoite proxille (esim. IPv4: 127.0.0.1 / IPv6: ::1)</translation>
    </message>
    <message>
        <source>Shows if the supplied default SOCKS5 proxy is used to reach peers via this network type.</source>
        <translation type="unfinished">Ilmoittaa, mikäli oletetettua SOCKS5-välityspalvelinta käytetään vertaisten tavoittamiseen tämän verkkotyypin kautta.</translation>
    </message>
    <message>
        <source>Minimize instead of exit the application when the window is closed. When this option is enabled, the application will be closed only after selecting Exit in the menu.</source>
        <translation type="unfinished">Minimoi ikkuna ohjelman sulkemisen sijasta kun ikkuna suljetaan. Kun tämä asetus on käytössä, ohjelma suljetaan vain valittaessa valikosta Poistu.</translation>
    </message>
    <message>
        <source>Options set in this dialog are overridden by the command line:</source>
        <translation type="unfinished">Tässä valintaikkunassa asetetut asetukset ohitetaan komentorivillä:</translation>
    </message>
    <message>
        <source>Open the %1 configuration file from the working directory.</source>
        <translation type="unfinished">Avaa %1 asetustiedosto työhakemistosta.</translation>
    </message>
    <message>
        <source>Open Configuration File</source>
        <translation type="unfinished">Avaa asetustiedosto</translation>
    </message>
    <message>
        <source>Reset all client options to default.</source>
        <translation type="unfinished">Palauta kaikki asetukset takaisin alkuperäisiksi.</translation>
    </message>
    <message>
        <source>&amp;Reset Options</source>
        <translation type="unfinished">&amp;Palauta asetukset</translation>
    </message>
    <message>
        <source>&amp;Network</source>
        <translation type="unfinished">&amp;Verkko</translation>
    </message>
    <message>
        <source>Prune &amp;block storage to</source>
        <translation type="unfinished">Karsi lohkovaraston kooksi</translation>
    </message>
    <message>
        <source>GB</source>
        <translation type="unfinished">Gt</translation>
    </message>
    <message>
        <source>Reverting this setting requires re-downloading the entire blockchain.</source>
        <translation type="unfinished">Tämän asetuksen muuttaminen vaatii koko lohkoketjun uudelleenlataamista.</translation>
    </message>
    <message>
        <source>Maximum database cache size. A larger cache can contribute to faster sync, after which the benefit is less pronounced for most use cases. Lowering the cache size will reduce memory usage. Unused mempool memory is shared for this cache.</source>
        <extracomment>Tooltip text for Options window setting that sets the size of the database cache. Explains the corresponding effects of increasing/decreasing this value.</extracomment>
        <translation type="unfinished">Tietokannan välimuistin enimmäiskoko. Suurempi välimuisti voi nopeuttaa synkronointia, mutta sen jälkeen hyöty ei ole enää niin merkittävä useimmissa käyttötapauksissa. Välimuistin koon pienentäminen vähentää muistin käyttöä. Käyttämätön mempool-muisti jaetaan tätä välimuistia varten.</translation>
    </message>
    <message>
        <source>(0 = auto, &lt;0 = leave that many cores free)</source>
        <translation type="unfinished">(0 = auto, &lt;0 = jätä näin monta ydintä vapaaksi)</translation>
    </message>
    <message>
        <source>This allows you or a third party tool to communicate with the node through command-line and JSON-RPC commands.</source>
        <extracomment>Tooltip text for Options window setting that enables the RPC server.</extracomment>
        <translation type="unfinished">Näin sinä tai kolmannen osapuolen työkalu voi kommunikoida solmun kanssa komentorivi- ja JSON-RPC-komentojen avulla.</translation>
    </message>
    <message>
        <source>Enable R&amp;PC server</source>
        <extracomment>An Options window setting to enable the RPC server.</extracomment>
        <translation type="unfinished">Aktivoi R&amp;PC serveri</translation>
    </message>
    <message>
        <source>W&amp;allet</source>
        <translation type="unfinished">&amp;Lompakko</translation>
    </message>
    <message>
        <source>Expert</source>
        <translation type="unfinished">Expertti</translation>
    </message>
    <message>
        <source>Enable coin &amp;control features</source>
        <translation type="unfinished">Ota käytöön &amp;Kolikkokontrolli-ominaisuudet</translation>
    </message>
    <message>
        <source>If you disable the spending of unconfirmed change, the change from a transaction cannot be used until that transaction has at least one confirmation. This also affects how your balance is computed.</source>
        <translation type="unfinished">Jos poistat varmistamattomien vaihtorahojen käytön, ei siirtojen vaihtorahaa ei voida käyttää ennen vähintään yhtä varmistusta. Tämä vaikuttaa myös taseesi lasketaan.</translation>
    </message>
    <message>
        <source>&amp;Spend unconfirmed change</source>
        <translation type="unfinished">&amp;Käytä varmistamattomia vaihtorahoja</translation>
    </message>
    <message>
        <source>Enable &amp;PSBT controls</source>
        <extracomment>An options window setting to enable PSBT controls.</extracomment>
        <translation type="unfinished">Aktivoi &amp;PSBT kontrollit</translation>
    </message>
    <message>
        <source>External Signer (e.g. hardware wallet)</source>
        <translation type="unfinished">Ulkopuolinen allekirjoittaja (esim. laitelompakko)</translation>
    </message>
    <message>
        <source>Full path to a Bitcoin Core compatible script (e.g. C:\Downloads\hwi.exe or /Users/you/Downloads/hwi.py). Beware: malware can steal your coins!</source>
        <translation type="unfinished">Koko polku Bitcoin Core -yhteensopivaan skriptiin (esim. C:\Downloads\hwi.exe tai /Users/you/Downloads/hwi.py). Varo: haittaohjelma voi varastaa kolikkosi!</translation>
    </message>
    <message>
        <source>Automatically open the Bitcoin client port on the router. This only works when your router supports UPnP and it is enabled.</source>
        <translation type="unfinished">Avaa Bitcoin-asiakasohjelman portti reitittimellä automaattisesti. Tämä toimii vain, jos reitittimesi tukee UPnP:tä ja se on käytössä.</translation>
    </message>
    <message>
        <source>Map port using &amp;UPnP</source>
        <translation type="unfinished">Portin uudelleenohjaus &amp;UPnP:llä</translation>
    </message>
    <message>
        <source>Automatically open the Bitcoin client port on the router. This only works when your router supports NAT-PMP and it is enabled. The external port could be random.</source>
        <translation type="unfinished">Avaa reitittimen Bitcoin client-portti automaattisesti. Tämä toimii vain, jos reitittimesi tukee NAT-PMP:tä ja se on käytössä. Ulkoinen portti voi olla satunnainen.</translation>
    </message>
    <message>
        <source>Map port using NA&amp;T-PMP</source>
        <translation type="unfinished">Kartoita portti käyttämällä NA&amp;T-PMP:tä</translation>
    </message>
    <message>
        <source>Accept connections from outside.</source>
        <translation type="unfinished">Hyväksy yhteysiä ulkopuolelta</translation>
    </message>
    <message>
        <source>Allow incomin&amp;g connections</source>
        <translation type="unfinished">Hyväksy sisääntulevia yhteyksiä</translation>
    </message>
    <message>
        <source>Connect to the Bitcoin network through a SOCKS5 proxy.</source>
        <translation type="unfinished">Yhdistä Bitcoin-verkkoon SOCKS5-välityspalvelimen kautta.</translation>
    </message>
    <message>
        <source>&amp;Connect through SOCKS5 proxy (default proxy):</source>
        <translation type="unfinished">&amp;Yhdistä SOCKS5-välityspalvelimen kautta (oletus välityspalvelin):</translation>
    </message>
    <message>
        <source>Proxy &amp;IP:</source>
        <translation type="unfinished">Proxyn &amp;IP:</translation>
    </message>
    <message>
        <source>&amp;Port:</source>
        <translation type="unfinished">&amp;Portti</translation>
    </message>
    <message>
        <source>Port of the proxy (e.g. 9050)</source>
        <translation type="unfinished">Proxyn Portti (esim. 9050)</translation>
    </message>
    <message>
        <source>Used for reaching peers via:</source>
        <translation type="unfinished">Vertaisten saavuttamiseen käytettävät verkkotyypit:</translation>
    </message>
    <message>
        <source>&amp;Window</source>
        <translation type="unfinished">&amp;Ikkuna</translation>
    </message>
    <message>
        <source>Show the icon in the system tray.</source>
        <translation type="unfinished">Näytä kuvake järjestelmäalustassa.</translation>
    </message>
    <message>
        <source>&amp;Show tray icon</source>
        <translation type="unfinished">&amp;Näytä alustakuvake</translation>
    </message>
    <message>
        <source>Show only a tray icon after minimizing the window.</source>
        <translation type="unfinished">Näytä ainoastaan ilmaisinalueella ikkunan pienentämisen jälkeen.</translation>
    </message>
    <message>
        <source>&amp;Minimize to the tray instead of the taskbar</source>
        <translation type="unfinished">&amp;Pienennä ilmaisinalueelle työkalurivin sijasta</translation>
    </message>
    <message>
        <source>M&amp;inimize on close</source>
        <translation type="unfinished">P&amp;ienennä suljettaessa</translation>
    </message>
    <message>
        <source>&amp;Display</source>
        <translation type="unfinished">&amp;Käyttöliittymä</translation>
    </message>
    <message>
        <source>User Interface &amp;language:</source>
        <translation type="unfinished">&amp;Käyttöliittymän kieli</translation>
    </message>
    <message>
        <source>The user interface language can be set here. This setting will take effect after restarting %1.</source>
        <translation type="unfinished">Tässä voit määritellä käyttöliittymän kielen. Muutokset astuvat voimaan seuraavan kerran, kun %1 käynnistetään.</translation>
    </message>
    <message>
        <source>&amp;Unit to show amounts in:</source>
        <translation type="unfinished">Yksikkö jona bitcoin-määrät näytetään</translation>
    </message>
    <message>
        <source>Choose the default subdivision unit to show in the interface and when sending coins.</source>
        <translation type="unfinished">Valitse mitä yksikköä käytetään ensisijaisesti bitcoin-määrien näyttämiseen.</translation>
    </message>
    <message>
        <source>Whether to show coin control features or not.</source>
        <translation type="unfinished">Näytetäänkö kolikkokontrollin ominaisuuksia vai ei</translation>
    </message>
    <message>
        <source>Connect to the Bitcoin network through a separate SOCKS5 proxy for Tor onion services.</source>
        <translation type="unfinished">Yhdistä Bitcoin-verkkoon erillisen SOCKS5-välityspalvelimen kautta Torin onion-palveluja varten.</translation>
    </message>
    <message>
        <source>Use separate SOCKS&amp;5 proxy to reach peers via Tor onion services:</source>
        <translation type="unfinished">Käytä erillistä SOCKS&amp;5-välityspalvelinta tavoittaaksesi vertaisia Torin onion-palvelujen kautta:</translation>
    </message>
    <message>
        <source>Monospaced font in the Overview tab:</source>
        <translation type="unfinished">Monospaced-fontti Overview-välilehdellä:</translation>
    </message>
    <message>
        <source>embedded "%1"</source>
        <translation type="unfinished">upotettu "%1"</translation>
    </message>
    <message>
        <source>closest matching "%1"</source>
        <translation type="unfinished">lähin vastaavuus "%1"</translation>
    </message>
    <message>
        <source>&amp;Cancel</source>
        <translation type="unfinished">&amp;Peruuta</translation>
    </message>
    <message>
        <source>Compiled without external signing support (required for external signing)</source>
        <extracomment>"External signing" means using devices such as hardware wallets.</extracomment>
        <translation type="unfinished">Käännetään ilman ulkoista allekirjoitustukea (tarvitaan ulkoista allekirjoitusta varten)</translation>
    </message>
    <message>
        <source>default</source>
        <translation type="unfinished">oletus</translation>
    </message>
    <message>
        <source>none</source>
        <translation type="unfinished">ei mitään</translation>
    </message>
    <message>
        <source>Confirm options reset</source>
        <extracomment>Window title text of pop-up window shown when the user has chosen to reset options.</extracomment>
        <translation type="unfinished">Varmista asetusten palautus</translation>
    </message>
    <message>
        <source>Client restart required to activate changes.</source>
        <extracomment>Text explaining that the settings changed will not come into effect until the client is restarted.</extracomment>
        <translation type="unfinished">Ohjelman uudelleenkäynnistys aktivoi muutokset.</translation>
    </message>
    <message>
        <source>Client will be shut down. Do you want to proceed?</source>
        <extracomment>Text asking the user to confirm if they would like to proceed with a client shutdown.</extracomment>
        <translation type="unfinished">Asiakasohjelma sammutetaan. Haluatko jatkaa?</translation>
    </message>
    <message>
        <source>Configuration options</source>
        <extracomment>Window title text of pop-up box that allows opening up of configuration file.</extracomment>
        <translation type="unfinished">Kokoonpanoasetukset</translation>
    </message>
    <message>
        <source>The configuration file is used to specify advanced user options which override GUI settings. Additionally, any command-line options will override this configuration file.</source>
        <extracomment>Explanatory text about the priority order of instructions considered by client. The order from high to low being: command-line, configuration file, GUI settings.</extracomment>
        <translation type="unfinished">Asetustiedostoa käytetään määrittämään kokeneen käyttäjän lisävalintoja, jotka ylikirjoittavat graafisen käyttöliittymän asetukset. Lisäksi komentokehoitteen valinnat ylikirjoittavat kyseisen asetustiedoston.</translation>
    </message>
    <message>
        <source>Continue</source>
        <translation type="unfinished">Jatka</translation>
    </message>
    <message>
        <source>Cancel</source>
        <translation type="unfinished">Peruuta</translation>
    </message>
    <message>
        <source>Error</source>
        <translation type="unfinished">Virhe</translation>
    </message>
    <message>
        <source>The configuration file could not be opened.</source>
        <translation type="unfinished">Asetustiedostoa ei voitu avata.</translation>
    </message>
    <message>
        <source>This change would require a client restart.</source>
        <translation type="unfinished">Tämä muutos vaatii ohjelman uudelleenkäynnistyksen.</translation>
    </message>
    <message>
        <source>The supplied proxy address is invalid.</source>
        <translation type="unfinished">Antamasi proxy-osoite on virheellinen.</translation>
    </message>
</context>
<context>
    <name>OverviewPage</name>
    <message>
        <source>Form</source>
        <translation type="unfinished">Lomake</translation>
    </message>
    <message>
        <source>The displayed information may be out of date. Your wallet automatically synchronizes with the Bitcoin network after a connection is established, but this process has not completed yet.</source>
        <translation type="unfinished">Näytetyt tiedot eivät välttämättä ole ajantasalla. Lompakkosi synkronoituu Bitcoin-verkon kanssa automaattisesti yhteyden muodostamisen jälkeen, mutta synkronointi on vielä meneillään.</translation>
    </message>
    <message>
        <source>Watch-only:</source>
        <translation type="unfinished">Seuranta:</translation>
    </message>
    <message>
        <source>Available:</source>
        <translation type="unfinished">Käytettävissä:</translation>
    </message>
    <message>
        <source>Your current spendable balance</source>
        <translation type="unfinished">Nykyinen käytettävissä oleva tase</translation>
    </message>
    <message>
        <source>Pending:</source>
        <translation type="unfinished">Odotetaan:</translation>
    </message>
    <message>
        <source>Total of transactions that have yet to be confirmed, and do not yet count toward the spendable balance</source>
        <translation type="unfinished">Varmistamattomien rahansiirtojen summa, jota ei lasketa käytettävissä olevaan taseeseen.</translation>
    </message>
    <message>
        <source>Immature:</source>
        <translation type="unfinished">Epäkypsää:</translation>
    </message>
    <message>
        <source>Mined balance that has not yet matured</source>
        <translation type="unfinished">Louhittu saldo, joka ei ole vielä kypsynyt</translation>
    </message>
    <message>
        <source>Balances</source>
        <translation type="unfinished">Saldot</translation>
    </message>
    <message>
        <source>Total:</source>
        <translation type="unfinished">Yhteensä:</translation>
    </message>
    <message>
        <source>Your current total balance</source>
        <translation type="unfinished">Tililläsi tällä hetkellä olevien Bitcoinien määrä</translation>
    </message>
    <message>
        <source>Your current balance in watch-only addresses</source>
        <translation type="unfinished">Nykyinen tase seurattavassa osoitetteissa</translation>
    </message>
    <message>
        <source>Spendable:</source>
        <translation type="unfinished">Käytettävissä:</translation>
    </message>
    <message>
        <source>Recent transactions</source>
        <translation type="unfinished">Viimeisimmät rahansiirrot</translation>
    </message>
    <message>
        <source>Unconfirmed transactions to watch-only addresses</source>
        <translation type="unfinished">Vahvistamattomat rahansiirrot vain seurattaviin osoitteisiin</translation>
    </message>
    <message>
        <source>Mined balance in watch-only addresses that has not yet matured</source>
        <translation type="unfinished">Louhittu, ei vielä kypsynyt saldo vain seurattavissa osoitteissa</translation>
    </message>
    <message>
        <source>Current total balance in watch-only addresses</source>
        <translation type="unfinished">Nykyinen tase seurattavassa osoitetteissa</translation>
    </message>
    <message>
        <source>Privacy mode activated for the Overview tab. To unmask the values, uncheck Settings-&gt;Mask values.</source>
        <translation type="unfinished">Yksityisyysmoodi aktivoitu Yhteenveto-välilehdestä. Paljastaaksesi arvot raksi pois Asetukset-&gt;Naamioi arvot.</translation>
    </message>
</context>
<context>
    <name>PSBTOperationsDialog</name>
    <message>
        <source>Dialog</source>
        <translation type="unfinished">Dialogi</translation>
    </message>
    <message>
        <source>Sign Tx</source>
        <translation type="unfinished">Allekirjoita Tx</translation>
    </message>
    <message>
        <source>Broadcast Tx</source>
        <translation type="unfinished">Lähetä Tx</translation>
    </message>
    <message>
        <source>Copy to Clipboard</source>
        <translation type="unfinished">Kopioi leikepöydälle</translation>
    </message>
    <message>
        <source>Save…</source>
        <translation type="unfinished">Tallenna...</translation>
    </message>
    <message>
        <source>Close</source>
        <translation type="unfinished">Sulje</translation>
    </message>
    <message>
        <source>Failed to load transaction: %1</source>
        <translation type="unfinished">Siirtoa ei voitu ladata: %1</translation>
    </message>
    <message>
        <source>Failed to sign transaction: %1</source>
        <translation type="unfinished">Siirtoa ei voitu allekirjoittaa: %1</translation>
    </message>
    <message>
        <source>Cannot sign inputs while wallet is locked.</source>
        <translation type="unfinished">Syötteitä ei voi allekirjoittaa, kun lompakko on lukittu.</translation>
    </message>
    <message>
        <source>Could not sign any more inputs.</source>
        <translation type="unfinished">Syötteitä ei voitu enää allekirjoittaa.</translation>
    </message>
    <message>
        <source>Signed %1 inputs, but more signatures are still required.</source>
        <translation type="unfinished">%1 syötettä allekirjoitettiin, mutta lisää allekirjoituksia tarvitaan.</translation>
    </message>
    <message>
        <source>Signed transaction successfully. Transaction is ready to broadcast.</source>
        <translation type="unfinished">Siirto allekirjoitettiin onnistuneesti. Siirto on valmis lähetettäväksi.</translation>
    </message>
    <message>
        <source>Unknown error processing transaction.</source>
        <translation type="unfinished">Siirron käsittelyssä tapahtui tuntematon virhe.</translation>
    </message>
    <message>
        <source>Transaction broadcast successfully! Transaction ID: %1</source>
        <translation type="unfinished">Siirto lähetettiin onnistuneesti! Siirtotunniste: %1</translation>
    </message>
    <message>
        <source>Transaction broadcast failed: %1</source>
        <translation type="unfinished">Siirron lähetys epäonnstui: %1</translation>
    </message>
    <message>
        <source>PSBT copied to clipboard.</source>
        <translation type="unfinished">PSBT (osittain allekirjoitettu bitcoin-siirto) kopioitiin leikepöydälle.</translation>
    </message>
    <message>
        <source>Save Transaction Data</source>
        <translation type="unfinished">Tallenna siirtotiedot</translation>
    </message>
    <message>
        <source>Partially Signed Transaction (Binary)</source>
        <extracomment>Expanded name of the binary PSBT file format. See: BIP 174.</extracomment>
        <translation type="unfinished">Osittain allekirjoitettu transaktio (Binääri)</translation>
    </message>
    <message>
        <source>PSBT saved to disk.</source>
        <translation type="unfinished">PSBT (osittain tallennettu bitcoin-siirto) tallennettiin levylle.</translation>
    </message>
    <message>
        <source> * Sends %1 to %2</source>
        <translation type="unfinished">*Lähettää %1'n kohteeseen %2</translation>
    </message>
    <message>
        <source>Unable to calculate transaction fee or total transaction amount.</source>
        <translation type="unfinished">Siirtokuluja tai siirron lopullista määrää ei voitu laskea.</translation>
    </message>
    <message>
        <source>Pays transaction fee: </source>
        <translation type="unfinished">Maksaa siirtokulut:</translation>
    </message>
    <message>
        <source>Total Amount</source>
        <translation type="unfinished">Yhteensä</translation>
    </message>
    <message>
        <source>or</source>
        <translation type="unfinished">tai</translation>
    </message>
    <message>
        <source>Transaction has %1 unsigned inputs.</source>
        <translation type="unfinished">Siirrossa on %1 allekirjoittamatonta syötettä.</translation>
    </message>
    <message>
        <source>Transaction is missing some information about inputs.</source>
        <translation type="unfinished">Siirto kaipaa tietoa syötteistä.</translation>
    </message>
    <message>
        <source>Transaction still needs signature(s).</source>
        <translation type="unfinished">Siirto tarvitsee vielä allekirjoituksia.</translation>
    </message>
    <message>
        <source>(But no wallet is loaded.)</source>
        <translation type="unfinished">(Mutta lompakkoa ei ole ladattu.)</translation>
    </message>
    <message>
        <source>(But this wallet cannot sign transactions.)</source>
        <translation type="unfinished">(Mutta tämä lompakko ei voi allekirjoittaa siirtoja.)</translation>
    </message>
    <message>
        <source>(But this wallet does not have the right keys.)</source>
        <translation type="unfinished">(Mutta tällä lompakolla ei ole oikeita avaimia.)</translation>
    </message>
    <message>
        <source>Transaction is fully signed and ready for broadcast.</source>
        <translation type="unfinished">Siirto on täysin allekirjoitettu ja valmis lähetettäväksi.</translation>
    </message>
    <message>
        <source>Transaction status is unknown.</source>
        <translation type="unfinished">Siirron tila on tuntematon.</translation>
    </message>
</context>
<context>
    <name>PaymentServer</name>
    <message>
        <source>Payment request error</source>
        <translation type="unfinished">Maksupyyntövirhe</translation>
    </message>
    <message>
        <source>Cannot start bitcoin: click-to-pay handler</source>
        <translation type="unfinished">Bitcoinia ei voi käynnistää: klikkaa-maksaaksesi -käsittelijän virhe</translation>
    </message>
    <message>
        <source>URI handling</source>
        <translation type="unfinished">URI käsittely</translation>
    </message>
    <message>
        <source>'bitcoin://' is not a valid URI. Use 'bitcoin:' instead.</source>
        <translation type="unfinished">'bitcoin://' ei ole kelvollinen URI. Käytä 'bitcoin:' sen sijaan.</translation>
    </message>
    <message>
        <source>Cannot process payment request because BIP70 is not supported.
Due to widespread security flaws in BIP70 it's strongly recommended that any merchant instructions to switch wallets be ignored.
If you are receiving this error you should request the merchant provide a BIP21 compatible URI.</source>
        <translation type="unfinished">Maksupyyntöä ei voida käsitellä, koska BIP70 ei ole tuettu.
BIP70:n laajalle levinneiden tietoturva-aukkojen vuoksi on erittäin suositeltavaa jättää huomiotta kaikki kauppiaan ohjeet lompakon vaihtamisesta.
Jos saat tämän virheen, pyydä kauppiasta antamaan BIP21-yhteensopiva URI.</translation>
    </message>
    <message>
        <source>URI cannot be parsed! This can be caused by an invalid Bitcoin address or malformed URI parameters.</source>
        <translation type="unfinished">URIa ei voitu jäsentää! Tämä voi johtua virheellisestä Bitcoin-osoitteesta tai väärin muotoilluista URI parametreista.</translation>
    </message>
    <message>
        <source>Payment request file handling</source>
        <translation type="unfinished">Maksupyynnön tiedoston käsittely</translation>
    </message>
</context>
<context>
    <name>PeerTableModel</name>
    <message>
        <source>User Agent</source>
        <extracomment>Title of Peers Table column which contains the peer's User Agent string.</extracomment>
        <translation type="unfinished">Käyttöliittymä</translation>
    </message>
    <message>
        <source>Ping</source>
        <extracomment>Title of Peers Table column which indicates the current latency of the connection with the peer.</extracomment>
        <translation type="unfinished">Vasteaika</translation>
    </message>
    <message>
        <source>Peer</source>
        <extracomment>Title of Peers Table column which contains a unique number used to identify a connection.</extracomment>
        <translation type="unfinished">Vertainen</translation>
    </message>
    <message>
        <source>Direction</source>
        <extracomment>Title of Peers Table column which indicates the direction the peer connection was initiated from.</extracomment>
        <translation type="unfinished">Suunta</translation>
    </message>
    <message>
        <source>Sent</source>
        <extracomment>Title of Peers Table column which indicates the total amount of network information we have sent to the peer.</extracomment>
        <translation type="unfinished">Lähetetyt</translation>
    </message>
    <message>
        <source>Received</source>
        <extracomment>Title of Peers Table column which indicates the total amount of network information we have received from the peer.</extracomment>
        <translation type="unfinished">Vastaanotetut</translation>
    </message>
    <message>
        <source>Address</source>
        <extracomment>Title of Peers Table column which contains the IP/Onion/I2P address of the connected peer.</extracomment>
        <translation type="unfinished">Osoite</translation>
    </message>
    <message>
        <source>Type</source>
        <extracomment>Title of Peers Table column which describes the type of peer connection. The "type" describes why the connection exists.</extracomment>
        <translation type="unfinished">Tyyppi</translation>
    </message>
    <message>
        <source>Network</source>
        <extracomment>Title of Peers Table column which states the network the peer connected through.</extracomment>
        <translation type="unfinished">Verkko</translation>
    </message>
    <message>
        <source>Inbound</source>
        <extracomment>An Inbound Connection from a Peer.</extracomment>
        <translation type="unfinished">Sisääntuleva</translation>
    </message>
    <message>
        <source>Outbound</source>
        <extracomment>An Outbound Connection to a Peer.</extracomment>
        <translation type="unfinished">Ulosmenevä</translation>
    </message>
</context>
<context>
    <name>QRImageWidget</name>
    <message>
        <source>&amp;Save Image…</source>
        <translation type="unfinished">&amp;Tallenna kuva...</translation>
    </message>
    <message>
        <source>&amp;Copy Image</source>
        <translation type="unfinished">&amp;Kopioi kuva</translation>
    </message>
    <message>
        <source>Resulting URI too long, try to reduce the text for label / message.</source>
        <translation type="unfinished">Tuloksen URI on liian pitkä, yritä lyhentää otsikon tai viestin tekstiä.</translation>
    </message>
    <message>
        <source>Error encoding URI into QR Code.</source>
        <translation type="unfinished">Virhe käännettäessä URI:a QR-koodiksi.</translation>
    </message>
    <message>
        <source>QR code support not available.</source>
        <translation type="unfinished">Tukea QR-koodeille ei ole saatavilla.</translation>
    </message>
    <message>
        <source>Save QR Code</source>
        <translation type="unfinished">Tallenna QR-koodi</translation>
    </message>
    <message>
        <source>PNG Image</source>
        <extracomment>Expanded name of the PNG file format. See: https://en.wikipedia.org/wiki/Portable_Network_Graphics.</extracomment>
        <translation type="unfinished">PNG-kuva</translation>
    </message>
</context>
<context>
    <name>RPCConsole</name>
    <message>
        <source>N/A</source>
        <translation type="unfinished">Ei saatavilla</translation>
    </message>
    <message>
        <source>Client version</source>
        <translation type="unfinished">Pääteohjelman versio</translation>
    </message>
    <message>
        <source>&amp;Information</source>
        <translation type="unfinished">T&amp;ietoa</translation>
    </message>
    <message>
        <source>General</source>
        <translation type="unfinished">Yleinen</translation>
    </message>
    <message>
        <source>Datadir</source>
        <translation type="unfinished">Data-hakemisto</translation>
    </message>
    <message>
        <source>To specify a non-default location of the data directory use the '%1' option.</source>
        <translation type="unfinished">Käytä '%1' -valitsinta määritelläksesi muun kuin oletuksen data-hakemistolle.</translation>
    </message>
    <message>
        <source>To specify a non-default location of the blocks directory use the '%1' option.</source>
        <translation type="unfinished">Käytä '%1' -valitsinta määritelläksesi muun kuin oletuksen lohkohakemistolle.</translation>
    </message>
    <message>
        <source>Startup time</source>
        <translation type="unfinished">Käynnistysaika</translation>
    </message>
    <message>
        <source>Network</source>
        <translation type="unfinished">Verkko</translation>
    </message>
    <message>
        <source>Name</source>
        <translation type="unfinished">Nimi</translation>
    </message>
    <message>
        <source>Number of connections</source>
        <translation type="unfinished">Yhteyksien lukumäärä</translation>
    </message>
    <message>
        <source>Block chain</source>
        <translation type="unfinished">Lohkoketju</translation>
    </message>
    <message>
        <source>Memory Pool</source>
        <translation type="unfinished">Muistiallas</translation>
    </message>
    <message>
        <source>Current number of transactions</source>
        <translation type="unfinished">Tämänhetkinen rahansiirtojen määrä</translation>
    </message>
    <message>
        <source>Memory usage</source>
        <translation type="unfinished">Muistin käyttö</translation>
    </message>
    <message>
        <source>Wallet: </source>
        <translation type="unfinished">Lompakko:</translation>
    </message>
    <message>
        <source>(none)</source>
        <translation type="unfinished">(tyhjä)</translation>
    </message>
    <message>
        <source>&amp;Reset</source>
        <translation type="unfinished">&amp;Nollaa</translation>
    </message>
    <message>
        <source>Received</source>
        <translation type="unfinished">Vastaanotetut</translation>
    </message>
    <message>
        <source>Sent</source>
        <translation type="unfinished">Lähetetyt</translation>
    </message>
    <message>
        <source>&amp;Peers</source>
        <translation type="unfinished">&amp;Vertaiset</translation>
    </message>
    <message>
        <source>Banned peers</source>
        <translation type="unfinished">Estetyt vertaiset</translation>
    </message>
    <message>
        <source>Select a peer to view detailed information.</source>
        <translation type="unfinished">Valitse vertainen eriteltyjä tietoja varten.</translation>
    </message>
    <message>
        <source>Version</source>
        <translation type="unfinished">Versio</translation>
    </message>
    <message>
        <source>Starting Block</source>
        <translation type="unfinished">Alkaen lohkosta</translation>
    </message>
    <message>
        <source>Synced Headers</source>
        <translation type="unfinished">Synkronoidut ylätunnisteet</translation>
    </message>
    <message>
        <source>Synced Blocks</source>
        <translation type="unfinished">Synkronoidut lohkot</translation>
    </message>
    <message>
        <source>Last Transaction</source>
        <translation type="unfinished">Viimeisin transaktio</translation>
    </message>
    <message>
        <source>The mapped Autonomous System used for diversifying peer selection.</source>
        <translation type="unfinished">Kartoitettu autonominen järjestelmä, jota käytetään monipuolistamaan solmuvalikoimaa</translation>
    </message>
    <message>
        <source>Mapped AS</source>
        <translation type="unfinished">Kartoitettu AS</translation>
    </message>
    <message>
        <source>User Agent</source>
        <translation type="unfinished">Käyttöliittymä</translation>
    </message>
    <message>
        <source>Node window</source>
        <translation type="unfinished">Solmu ikkuna</translation>
    </message>
    <message>
        <source>Current block height</source>
        <translation type="unfinished">Lohkon nykyinen korkeus</translation>
    </message>
    <message>
        <source>Open the %1 debug log file from the current data directory. This can take a few seconds for large log files.</source>
        <translation type="unfinished">Avaa %1 -debug-loki tämänhetkisestä data-hakemistosta. Tämä voi viedä muutaman sekunnin suurille lokitiedostoille.</translation>
    </message>
    <message>
        <source>Decrease font size</source>
        <translation type="unfinished">Pienennä fontin kokoa</translation>
    </message>
    <message>
        <source>Increase font size</source>
        <translation type="unfinished">Suurenna fontin kokoa</translation>
    </message>
    <message>
        <source>Permissions</source>
        <translation type="unfinished">Luvat</translation>
    </message>
    <message>
        <source>The direction and type of peer connection: %1</source>
        <translation type="unfinished">Vertaisyhteyden suunta ja tyyppi: %1</translation>
    </message>
    <message>
        <source>Direction/Type</source>
        <translation type="unfinished">Suunta/Tyyppi</translation>
    </message>
    <message>
        <source>The network protocol this peer is connected through: IPv4, IPv6, Onion, I2P, or CJDNS.</source>
        <translation type="unfinished">Verkkoprotokolla, jonka kautta tämä vertaisverkko on yhdistetty: IPv4, IPv6, Onion, I2P tai CJDNS.</translation>
    </message>
    <message>
        <source>Services</source>
        <translation type="unfinished">Palvelut</translation>
    </message>
    <message>
        <source>Whether the peer requested us to relay transactions.</source>
        <translation type="unfinished">Pyytääkö vertainen meitä välittämään siirtotapahtumia.</translation>
    </message>
    <message>
        <source>High Bandwidth</source>
        <translation type="unfinished">Suuri kaistanleveys</translation>
    </message>
    <message>
        <source>Connection Time</source>
        <translation type="unfinished">Yhteysaika</translation>
    </message>
    <message>
        <source>Elapsed time since a novel block passing initial validity checks was received from this peer.</source>
        <translation type="unfinished">Kulunut aika siitä, kun tältä vertaiselta vastaanotettiin uusi lohko, joka on läpäissyt alustavat validiteettitarkistukset.</translation>
    </message>
    <message>
        <source>Last Block</source>
        <translation type="unfinished">Viimeisin lohko</translation>
    </message>
    <message>
        <source>Last Send</source>
        <translation type="unfinished">Viimeisin lähetetty</translation>
    </message>
    <message>
        <source>Last Receive</source>
        <translation type="unfinished">Viimeisin vastaanotettu</translation>
    </message>
    <message>
        <source>Ping Time</source>
        <translation type="unfinished">Vasteaika</translation>
    </message>
    <message>
        <source>The duration of a currently outstanding ping.</source>
        <translation type="unfinished">Tämänhetkisen merkittävän yhteyskokeilun kesto.</translation>
    </message>
    <message>
        <source>Ping Wait</source>
        <translation type="unfinished">Yhteyskokeilun odotus</translation>
    </message>
    <message>
        <source>Min Ping</source>
        <translation type="unfinished">Pienin vasteaika</translation>
    </message>
    <message>
        <source>Time Offset</source>
        <translation type="unfinished">Ajan poikkeama</translation>
    </message>
    <message>
        <source>Last block time</source>
        <translation type="unfinished">Viimeisimmän lohkon aika</translation>
    </message>
    <message>
        <source>&amp;Open</source>
        <translation type="unfinished">&amp;Avaa</translation>
    </message>
    <message>
        <source>&amp;Console</source>
        <translation type="unfinished">&amp;Konsoli</translation>
    </message>
    <message>
        <source>&amp;Network Traffic</source>
        <translation type="unfinished">&amp;Verkkoliikenne</translation>
    </message>
    <message>
        <source>Totals</source>
        <translation type="unfinished">Yhteensä</translation>
    </message>
    <message>
        <source>Debug log file</source>
        <translation type="unfinished">Debug lokitiedosto</translation>
    </message>
    <message>
        <source>Clear console</source>
        <translation type="unfinished">Tyhjennä konsoli</translation>
    </message>
    <message>
        <source>In:</source>
        <translation type="unfinished">Sisään:</translation>
    </message>
    <message>
        <source>Out:</source>
        <translation type="unfinished">Ulos:</translation>
    </message>
    <message>
        <source>Inbound: initiated by peer</source>
        <extracomment>Explanatory text for an inbound peer connection.</extracomment>
        <translation type="unfinished">Saapuva: vertaisen aloittama</translation>
    </message>
    <message>
        <source>Ctrl+=</source>
        <extracomment>Secondary shortcut to increase the RPC console font size.</extracomment>
        <translation type="unfinished">Ctrl+-</translation>
    </message>
    <message>
        <source>&amp;Copy address</source>
        <extracomment>Context menu action to copy the address of a peer.</extracomment>
        <translation type="unfinished">&amp;Kopioi osoite</translation>
    </message>
    <message>
        <source>&amp;Disconnect</source>
        <translation type="unfinished">&amp;Katkaise yhteys</translation>
    </message>
    <message>
        <source>1 &amp;hour</source>
        <translation type="unfinished">1 &amp;tunti</translation>
    </message>
    <message>
        <source>1 &amp;week</source>
        <translation type="unfinished">1 &amp;viikko</translation>
    </message>
    <message>
        <source>1 &amp;year</source>
        <translation type="unfinished">1 &amp;vuosi</translation>
    </message>
    <message>
        <source>&amp;Unban</source>
        <translation type="unfinished">&amp;Poista esto</translation>
    </message>
    <message>
        <source>Network activity disabled</source>
        <translation type="unfinished">Verkkoliikenne pysäytetty</translation>
    </message>
    <message>
        <source>Executing command without any wallet</source>
        <translation type="unfinished">Suoritetaan komento ilman lomakkoa</translation>
    </message>
    <message>
        <source>Executing command using "%1" wallet</source>
        <translation type="unfinished">Suoritetaan komento käyttäen lompakkoa "%1"</translation>
    </message>
    <message>
        <source>Executing…</source>
        <extracomment>A console message indicating an entered command is currently being executed.</extracomment>
        <translation type="unfinished">Suoritetaan...</translation>
    </message>
    <message>
        <source>(peer: %1)</source>
        <translation type="unfinished">(vertainen: %1)</translation>
    </message>
    <message>
        <source>via %1</source>
        <translation type="unfinished">%1 kautta</translation>
    </message>
    <message>
        <source>Yes</source>
        <translation type="unfinished">Kyllä</translation>
    </message>
    <message>
        <source>No</source>
        <translation type="unfinished">Ei</translation>
    </message>
    <message>
        <source>To</source>
        <translation type="unfinished">Saaja</translation>
    </message>
    <message>
        <source>From</source>
        <translation type="unfinished">Lähettäjä</translation>
    </message>
    <message>
        <source>Ban for</source>
        <translation type="unfinished">Estä</translation>
    </message>
    <message>
        <source>Never</source>
        <translation type="unfinished">Ei ikinä</translation>
    </message>
    <message>
        <source>Unknown</source>
        <translation type="unfinished">Tuntematon</translation>
    </message>
</context>
<context>
    <name>ReceiveCoinsDialog</name>
    <message>
        <source>&amp;Amount:</source>
        <translation type="unfinished">&amp;Määrä</translation>
    </message>
    <message>
        <source>&amp;Label:</source>
        <translation type="unfinished">&amp;Nimi:</translation>
    </message>
    <message>
        <source>&amp;Message:</source>
        <translation type="unfinished">&amp;Viesti:</translation>
    </message>
    <message>
        <source>An optional message to attach to the payment request, which will be displayed when the request is opened. Note: The message will not be sent with the payment over the Bitcoin network.</source>
        <translation type="unfinished">Valinnainen viesti liitetään maksupyyntöön ja näytetään avattaessa. Viestiä ei lähetetä Bitcoin-verkkoon.</translation>
    </message>
    <message>
        <source>An optional label to associate with the new receiving address.</source>
        <translation type="unfinished">Valinnainen nimi liitetään vastaanottavaan osoitteeseen.</translation>
    </message>
    <message>
        <source>Use this form to request payments. All fields are &lt;b&gt;optional&lt;/b&gt;.</source>
        <translation type="unfinished">Käytä lomaketta maksupyyntöihin. Kaikki kentät ovat &lt;b&gt;valinnaisia&lt;/b&gt;.</translation>
    </message>
    <message>
        <source>An optional amount to request. Leave this empty or zero to not request a specific amount.</source>
        <translation type="unfinished">Valinnainen pyyntömäärä. Jätä tyhjäksi tai nollaksi jos et pyydä tiettyä määrää.</translation>
    </message>
    <message>
        <source>An optional label to associate with the new receiving address (used by you to identify an invoice).  It is also attached to the payment request.</source>
        <translation type="unfinished">Valinnainen tarra, joka liitetään uuteen vastaanotto-osoitteeseen (jonka käytät laskun tunnistamiseen). Se liitetään myös maksupyyntöön.</translation>
    </message>
    <message>
        <source>An optional message that is attached to the payment request and may be displayed to the sender.</source>
        <translation type="unfinished">Valinnainen viesti, joka on liitetty maksupyyntöön ja joka voidaan näyttää lähettäjälle.</translation>
    </message>
    <message>
        <source>&amp;Create new receiving address</source>
        <translation type="unfinished"> &amp;Luo uusi vastaanotto-osoite</translation>
    </message>
    <message>
        <source>Clear all fields of the form.</source>
        <translation type="unfinished">Tyhjennä lomakkeen kaikki kentät.</translation>
    </message>
    <message>
        <source>Clear</source>
        <translation type="unfinished">Tyhjennä</translation>
    </message>
    <message>
        <source>Requested payments history</source>
        <translation type="unfinished">Pyydettyjen maksujen historia</translation>
    </message>
    <message>
        <source>Show the selected request (does the same as double clicking an entry)</source>
        <translation type="unfinished">Näytä valittu pyyntö (sama toiminta kuin alkion tuplaklikkaus)</translation>
    </message>
    <message>
        <source>Show</source>
        <translation type="unfinished">Näytä</translation>
    </message>
    <message>
        <source>Remove the selected entries from the list</source>
        <translation type="unfinished">Poista valitut alkiot listasta</translation>
    </message>
    <message>
        <source>Remove</source>
        <translation type="unfinished">Poista</translation>
    </message>
    <message>
        <source>Copy &amp;URI</source>
        <translation type="unfinished">Kopioi &amp;URI</translation>
    </message>
    <message>
        <source>&amp;Copy address</source>
        <translation type="unfinished">&amp;Kopioi osoite</translation>
    </message>
    <message>
        <source>Copy &amp;label</source>
        <translation type="unfinished">Kopioi &amp;viite</translation>
    </message>
    <message>
        <source>Copy &amp;message</source>
        <translation type="unfinished">Kopioi &amp;viesti</translation>
    </message>
    <message>
        <source>Copy &amp;amount</source>
        <translation type="unfinished">Kopioi &amp;määrä</translation>
    </message>
    <message>
        <source>Could not unlock wallet.</source>
        <translation type="unfinished">Lompakkoa ei voitu avata.</translation>
    </message>
    <message>
        <source>Could not generate new %1 address</source>
        <translation type="unfinished">Uutta %1-osoitetta ei voitu luoda</translation>
    </message>
</context>
<context>
    <name>ReceiveRequestDialog</name>
    <message>
        <source>Request payment to …</source>
        <translation type="unfinished">Pyydä maksua ooitteeseen ...</translation>
    </message>
    <message>
        <source>Address:</source>
        <translation type="unfinished">Osoite:</translation>
    </message>
    <message>
        <source>Amount:</source>
        <translation type="unfinished">Määrä:</translation>
    </message>
    <message>
        <source>Label:</source>
        <translation type="unfinished">Tunniste:</translation>
    </message>
    <message>
        <source>Message:</source>
        <translation type="unfinished">Viesti:</translation>
    </message>
    <message>
        <source>Wallet:</source>
        <translation type="unfinished">Lompakko:</translation>
    </message>
    <message>
        <source>Copy &amp;URI</source>
        <translation type="unfinished">Kopioi &amp;URI</translation>
    </message>
    <message>
        <source>Copy &amp;Address</source>
        <translation type="unfinished">Kopioi &amp;Osoite</translation>
    </message>
    <message>
        <source>&amp;Verify</source>
        <translation type="unfinished">&amp;Varmenna</translation>
    </message>
    <message>
        <source>Verify this address on e.g. a hardware wallet screen</source>
        <translation type="unfinished">Varmista tämä osoite esimerkiksi laitelompakon näytöltä</translation>
    </message>
    <message>
        <source>&amp;Save Image…</source>
        <translation type="unfinished">&amp;Tallenna kuva...</translation>
    </message>
    <message>
        <source>Payment information</source>
        <translation type="unfinished">Maksutiedot</translation>
    </message>
    <message>
        <source>Request payment to %1</source>
        <translation type="unfinished">Pyydä maksua osoitteeseen %1</translation>
    </message>
</context>
<context>
    <name>RecentRequestsTableModel</name>
    <message>
        <source>Date</source>
        <translation type="unfinished">Aika</translation>
    </message>
    <message>
        <source>Label</source>
        <translation type="unfinished">Nimike</translation>
    </message>
    <message>
        <source>Message</source>
        <translation type="unfinished">Viesti</translation>
    </message>
    <message>
        <source>(no label)</source>
        <translation type="unfinished">(ei nimikettä)</translation>
    </message>
    <message>
        <source>(no message)</source>
        <translation type="unfinished">(ei viestiä)</translation>
    </message>
    <message>
        <source>(no amount requested)</source>
        <translation type="unfinished">(ei pyydettyä määrää)</translation>
    </message>
    <message>
        <source>Requested</source>
        <translation type="unfinished">Pyydetty</translation>
    </message>
</context>
<context>
    <name>SendCoinsDialog</name>
    <message>
        <source>Send Coins</source>
        <translation type="unfinished">Lähetä kolikoita</translation>
    </message>
    <message>
        <source>Coin Control Features</source>
        <translation type="unfinished">Kolikkokontrolli ominaisuudet</translation>
    </message>
    <message>
        <source>automatically selected</source>
        <translation type="unfinished">automaattisesti valitut</translation>
    </message>
    <message>
        <source>Insufficient funds!</source>
        <translation type="unfinished">Lompakon saldo ei riitä!</translation>
    </message>
    <message>
        <source>Quantity:</source>
        <translation type="unfinished">Määrä:</translation>
    </message>
    <message>
        <source>Bytes:</source>
        <translation type="unfinished">Tavuja:</translation>
    </message>
    <message>
        <source>Amount:</source>
        <translation type="unfinished">Määrä:</translation>
    </message>
    <message>
        <source>Fee:</source>
        <translation type="unfinished">Palkkio:</translation>
    </message>
    <message>
        <source>After Fee:</source>
        <translation type="unfinished">Palkkion jälkeen:</translation>
    </message>
    <message>
        <source>Change:</source>
        <translation type="unfinished">Vaihtoraha:</translation>
    </message>
    <message>
        <source>If this is activated, but the change address is empty or invalid, change will be sent to a newly generated address.</source>
        <translation type="unfinished">Jos tämä aktivoidaan mutta vaihtorahan osoite on tyhjä tai virheellinen, vaihtoraha tullaan lähettämään uuteen luotuun osoitteeseen.</translation>
    </message>
    <message>
        <source>Custom change address</source>
        <translation type="unfinished">Kustomoitu vaihtorahan osoite</translation>
    </message>
    <message>
        <source>Transaction Fee:</source>
        <translation type="unfinished">Rahansiirtokulu:</translation>
    </message>
    <message>
        <source>Using the fallbackfee can result in sending a transaction that will take several hours or days (or never) to confirm. Consider choosing your fee manually or wait until you have validated the complete chain.</source>
        <translation type="unfinished">Fallbackfeen käyttö voi johtaa useita tunteja, päiviä (tai loputtomiin) kestävän siirron lähettämiseen. Harkitse palkkion valitsemista itse tai odota kunnes koko ketju on vahvistettu.</translation>
    </message>
    <message>
        <source>Warning: Fee estimation is currently not possible.</source>
        <translation type="unfinished">Varoitus: Kulujen arviointi ei ole juuri nyt mahdollista.</translation>
    </message>
    <message>
        <source>per kilobyte</source>
        <translation type="unfinished">per kilotavu</translation>
    </message>
    <message>
        <source>Hide</source>
        <translation type="unfinished">Piilota</translation>
    </message>
    <message>
        <source>Recommended:</source>
        <translation type="unfinished">Suositeltu:</translation>
    </message>
    <message>
        <source>Custom:</source>
        <translation type="unfinished">Muokattu:</translation>
    </message>
    <message>
        <source>Send to multiple recipients at once</source>
        <translation type="unfinished">Lähetä usealla vastaanottajalle samanaikaisesti</translation>
    </message>
    <message>
        <source>Add &amp;Recipient</source>
        <translation type="unfinished">Lisää &amp;Vastaanottaja</translation>
    </message>
    <message>
        <source>Clear all fields of the form.</source>
        <translation type="unfinished">Tyhjennä lomakkeen kaikki kentät.</translation>
    </message>
    <message>
        <source>Inputs…</source>
        <translation type="unfinished">Syötteet...</translation>
    </message>
    <message>
        <source>Dust:</source>
        <translation type="unfinished">Tomu:</translation>
    </message>
    <message>
        <source>Choose…</source>
        <translation type="unfinished">Valitse...</translation>
    </message>
    <message>
        <source>Hide transaction fee settings</source>
        <translation type="unfinished"> Piilota siirtomaksuasetukset</translation>
    </message>
    <message>
        <source>When there is less transaction volume than space in the blocks, miners as well as relaying nodes may enforce a minimum fee. Paying only this minimum fee is just fine, but be aware that this can result in a never confirming transaction once there is more demand for bitcoin transactions than the network can process.</source>
        <translation type="unfinished">Mikäli lohkoissa ei ole tilaa kaikille siirtotapahtumille, voi louhijat sekä välittävät solmut pakottaa vähimmäispalkkion. Tämän vähimmäispalkkion maksaminen on täysin OK, mutta huomaa, että se saattaa johtaa siihen, ettei siirto vahvistu koskaan, jos bitcoin-siirtoja on enemmän kuin mitä verkko pystyy käsittelemään.</translation>
    </message>
    <message>
        <source>A too low fee might result in a never confirming transaction (read the tooltip)</source>
        <translation type="unfinished">Liian alhainen maksu saattaa johtaa siirtoon, joka ei koskaan vahvistu (lue työkaluohje)</translation>
    </message>
    <message>
        <source>Confirmation time target:</source>
        <translation type="unfinished">Vahvistusajan tavoite:</translation>
    </message>
    <message>
        <source>Enable Replace-By-Fee</source>
        <translation type="unfinished">Käytä Replace-By-Fee:tä</translation>
    </message>
    <message>
        <source>With Replace-By-Fee (BIP-125) you can increase a transaction's fee after it is sent. Without this, a higher fee may be recommended to compensate for increased transaction delay risk.</source>
        <translation type="unfinished">Replace-By-Fee:tä (BIP-125) käyttämällä voit korottaa siirtotapahtuman palkkiota sen lähettämisen jälkeen. Ilman tätä saatetaan suositella käyttämään suurempaa palkkiota kompensoimaan viiveen kasvamisen riskiä.</translation>
    </message>
    <message>
        <source>Clear &amp;All</source>
        <translation type="unfinished">&amp;Tyhjennnä Kaikki</translation>
    </message>
    <message>
        <source>Balance:</source>
        <translation type="unfinished">Balanssi:</translation>
    </message>
    <message>
        <source>Confirm the send action</source>
        <translation type="unfinished">Vahvista lähetys</translation>
    </message>
    <message>
        <source>S&amp;end</source>
        <translation type="unfinished">&amp;Lähetä</translation>
    </message>
    <message>
        <source>Copy quantity</source>
        <translation type="unfinished">Kopioi lukumäärä</translation>
    </message>
    <message>
        <source>Copy amount</source>
        <translation type="unfinished">Kopioi määrä</translation>
    </message>
    <message>
        <source>Copy fee</source>
        <translation type="unfinished">Kopioi rahansiirtokulu</translation>
    </message>
    <message>
        <source>Copy after fee</source>
        <translation type="unfinished">Kopioi rahansiirtokulun jälkeen</translation>
    </message>
    <message>
        <source>Copy bytes</source>
        <translation type="unfinished">Kopioi tavut</translation>
    </message>
    <message>
        <source>Copy dust</source>
        <translation type="unfinished">Kopioi tomu</translation>
    </message>
    <message>
        <source>Copy change</source>
        <translation type="unfinished">Kopioi vaihtorahat</translation>
    </message>
    <message>
        <source>%1 (%2 blocks)</source>
        <translation type="unfinished">%1 (%2 lohkoa)</translation>
    </message>
    <message>
        <source>Sign on device</source>
        <extracomment>"device" usually means a hardware wallet.</extracomment>
        <translation type="unfinished">Allekirjoita laitteella</translation>
    </message>
    <message>
        <source>Connect your hardware wallet first.</source>
        <translation type="unfinished">Yhdistä lompakkolaitteesi ensin.</translation>
    </message>
    <message>
        <source>Set external signer script path in Options -&gt; Wallet</source>
        <extracomment>"External signer" means using devices such as hardware wallets.</extracomment>
        <translation type="unfinished">Aseta ulkoisen allekirjoittajan skriptipolku kohdassa Asetukset -&gt; Lompakko</translation>
    </message>
    <message>
        <source>Cr&amp;eate Unsigned</source>
        <translation type="unfinished">L&amp;uo allekirjoittamaton</translation>
    </message>
    <message>
        <source>Creates a Partially Signed Bitcoin Transaction (PSBT) for use with e.g. an offline %1 wallet, or a PSBT-compatible hardware wallet.</source>
        <translation type="unfinished">Luo osittain allekirjoitetun bitcoin-siirtotapahtuman (PSBT) käytettäväksi mm. offline %1 lompakko tai PSBT-yhteensopiva hardware-lompakko.</translation>
    </message>
    <message>
        <source> from wallet '%1'</source>
        <translation type="unfinished"> lompakosta '%1'</translation>
    </message>
    <message>
        <source>%1 to '%2'</source>
        <translation type="unfinished">%1 - '%2'</translation>
    </message>
    <message>
        <source>To review recipient list click "Show Details…"</source>
        <translation type="unfinished">Tarkastellaksesi vastaanottajalistaa klikkaa "Näytä Lisätiedot..."</translation>
    </message>
    <message>
        <source>Sign failed</source>
        <translation type="unfinished">Allekirjoittaminen epäonnistui</translation>
    </message>
    <message>
        <source>External signer not found</source>
        <extracomment>"External signer" means using devices such as hardware wallets.</extracomment>
        <translation type="unfinished">Ulkopuolista allekirjoittajaa ei löydy</translation>
    </message>
    <message>
        <source>Save Transaction Data</source>
        <translation type="unfinished">Tallenna siirtotiedot</translation>
    </message>
    <message>
        <source>Partially Signed Transaction (Binary)</source>
        <extracomment>Expanded name of the binary PSBT file format. See: BIP 174.</extracomment>
        <translation type="unfinished">Osittain allekirjoitettu transaktio (Binääri)</translation>
    </message>
    <message>
        <source>PSBT saved</source>
        <translation type="unfinished">PSBT tallennettu</translation>
    </message>
    <message>
        <source>External balance:</source>
        <translation type="unfinished">Ulkopuolinen saldo:</translation>
    </message>
    <message>
        <source>or</source>
        <translation type="unfinished">tai</translation>
    </message>
    <message>
        <source>You can increase the fee later (signals Replace-By-Fee, BIP-125).</source>
        <translation type="unfinished">Voit korottaa palkkiota myöhemmin (osoittaa Replace-By-Fee:tä, BIP-125).</translation>
    </message>
    <message>
        <source>Please, review your transaction proposal. This will produce a Partially Signed Bitcoin Transaction (PSBT) which you can save or copy and then sign with e.g. an offline %1 wallet, or a PSBT-compatible hardware wallet.</source>
        <extracomment>Text to inform a user attempting to create a transaction of their current options. At this stage, a user can only create a PSBT. This string is displayed when private keys are disabled and an external signer is not available.</extracomment>
        <translation type="unfinished">Ole hyvä ja tarkista siirtoehdotuksesi. Tämä luo osittain allekirjoitetun Bitcoin-siirron (PBST), jonka voit tallentaa tai kopioida ja sitten allekirjoittaa esim. verkosta irrannaisella %1-lompakolla tai PBST-yhteensopivalla laitteistolompakolla.</translation>
    </message>
    <message>
        <source>Do you want to create this transaction?</source>
        <extracomment>Message displayed when attempting to create a transaction. Cautionary text to prompt the user to verify that the displayed transaction details represent the transaction the user intends to create.</extracomment>
        <translation type="unfinished">Haluatko luoda tämän siirtotapahtuman?</translation>
    </message>
    <message>
        <source>Please, review your transaction.</source>
        <extracomment>Text to prompt a user to review the details of the transaction they are attempting to send.</extracomment>
        <translation type="unfinished">Tarkistathan siirtosi.</translation>
    </message>
    <message>
        <source>Transaction fee</source>
        <translation type="unfinished">Siirtokulu</translation>
    </message>
    <message>
        <source>Not signalling Replace-By-Fee, BIP-125.</source>
        <translation type="unfinished">Ei signalointia Korvattavissa korkeammalla kululla, BIP-125.</translation>
    </message>
    <message>
        <source>Total Amount</source>
        <translation type="unfinished">Yhteensä</translation>
    </message>
    <message>
        <source>Confirm send coins</source>
        <translation type="unfinished">Vahvista kolikoiden lähetys</translation>
    </message>
    <message>
        <source>Watch-only balance:</source>
        <translation type="unfinished">Katselulompakon saldo:</translation>
    </message>
    <message>
        <source>The recipient address is not valid. Please recheck.</source>
        <translation type="unfinished">Vastaanottajan osoite ei ole kelvollinen. Tarkista osoite.</translation>
    </message>
    <message>
        <source>The amount to pay must be larger than 0.</source>
        <translation type="unfinished">Maksettavan määrän täytyy olla suurempi kuin 0.</translation>
    </message>
    <message>
        <source>The amount exceeds your balance.</source>
        <translation type="unfinished">Määrä ylittää tilisi saldon.</translation>
    </message>
    <message>
        <source>The total exceeds your balance when the %1 transaction fee is included.</source>
        <translation type="unfinished">Kokonaismäärä ylittää saldosi kun %1 siirtomaksu lisätään summaan.</translation>
    </message>
    <message>
        <source>Duplicate address found: addresses should only be used once each.</source>
        <translation type="unfinished">Osoite esiintyy useaan kertaan: osoitteita tulisi käyttää vain kerran kutakin.</translation>
    </message>
    <message>
        <source>Transaction creation failed!</source>
        <translation type="unfinished">Rahansiirron luonti epäonnistui!</translation>
    </message>
    <message>
        <source>A fee higher than %1 is considered an absurdly high fee.</source>
        <translation type="unfinished">%1:tä ja korkeampaa siirtokulua pidetään mielettömän korkeana.</translation>
    </message>
    <message numerus="yes">
        <source>Estimated to begin confirmation within %n block(s).</source>
        <translation type="unfinished">
            <numerusform />
            <numerusform />
        </translation>
    </message>
    <message>
        <source>Warning: Invalid Bitcoin address</source>
        <translation type="unfinished">Varoitus: Virheellinen Bitcoin-osoite</translation>
    </message>
    <message>
        <source>Warning: Unknown change address</source>
        <translation type="unfinished">Varoitus: Tuntematon vaihtorahan osoite</translation>
    </message>
    <message>
        <source>Confirm custom change address</source>
        <translation type="unfinished">Vahvista kustomoitu vaihtorahan osoite</translation>
    </message>
    <message>
        <source>The address you selected for change is not part of this wallet. Any or all funds in your wallet may be sent to this address. Are you sure?</source>
        <translation type="unfinished">Valitsemasi vaihtorahan osoite ei kuulu tähän lompakkoon. Osa tai kaikki varoista lompakossasi voidaan lähettää tähän osoitteeseen. Oletko varma?</translation>
    </message>
    <message>
        <source>(no label)</source>
        <translation type="unfinished">(ei nimikettä)</translation>
    </message>
</context>
<context>
    <name>SendCoinsEntry</name>
    <message>
        <source>A&amp;mount:</source>
        <translation type="unfinished">M&amp;äärä:</translation>
    </message>
    <message>
        <source>Pay &amp;To:</source>
        <translation type="unfinished">Maksun saaja:</translation>
    </message>
    <message>
        <source>&amp;Label:</source>
        <translation type="unfinished">&amp;Nimi:</translation>
    </message>
    <message>
        <source>Choose previously used address</source>
        <translation type="unfinished">Valitse aikaisemmin käytetty osoite</translation>
    </message>
    <message>
        <source>The Bitcoin address to send the payment to</source>
        <translation type="unfinished">Bitcoin-osoite johon maksu lähetetään</translation>
    </message>
    <message>
        <source>Paste address from clipboard</source>
        <translation type="unfinished">Liitä osoite leikepöydältä</translation>
    </message>
    <message>
        <source>Remove this entry</source>
        <translation type="unfinished">Poista tämä alkio</translation>
    </message>
    <message>
        <source>The amount to send in the selected unit</source>
        <translation type="unfinished">Lähetettävä summa valitussa yksikössä</translation>
    </message>
    <message>
        <source>The fee will be deducted from the amount being sent. The recipient will receive less bitcoins than you enter in the amount field. If multiple recipients are selected, the fee is split equally.</source>
        <translation type="unfinished">Kulu vähennetään lähetettävästä määrästä. Saaja vastaanottaa vähemmän bitcoineja kuin merkitset Määrä-kenttään. Jos saajia on monia, kulu jaetaan tasan.</translation>
    </message>
    <message>
        <source>S&amp;ubtract fee from amount</source>
        <translation type="unfinished">V&amp;ähennä maksukulu määrästä</translation>
    </message>
    <message>
        <source>Use available balance</source>
        <translation type="unfinished">Käytä saatavilla oleva saldo</translation>
    </message>
    <message>
        <source>Message:</source>
        <translation type="unfinished">Viesti:</translation>
    </message>
    <message>
        <source>Enter a label for this address to add it to the list of used addresses</source>
        <translation type="unfinished">Aseta nimi tälle osoitteelle lisätäksesi sen käytettyjen osoitteiden listalle.</translation>
    </message>
    <message>
        <source>A message that was attached to the bitcoin: URI which will be stored with the transaction for your reference. Note: This message will not be sent over the Bitcoin network.</source>
        <translation type="unfinished">Viesti joka liitettiin bitcoin: URI:iin tallennetaan rahansiirtoon viitteeksi. Tätä viestiä ei lähetetä Bitcoin-verkkoon.</translation>
    </message>
</context>
<context>
    <name>SendConfirmationDialog</name>
    <message>
        <source>Send</source>
        <translation type="unfinished">Lähetä</translation>
    </message>
    <message>
        <source>Create Unsigned</source>
        <translation type="unfinished">Luo allekirjoittamaton</translation>
    </message>
</context>
<context>
    <name>SignVerifyMessageDialog</name>
    <message>
        <source>Signatures - Sign / Verify a Message</source>
        <translation type="unfinished">Allekirjoitukset - Allekirjoita / Varmista viesti</translation>
    </message>
    <message>
        <source>&amp;Sign Message</source>
        <translation type="unfinished">&amp;Allekirjoita viesti</translation>
    </message>
    <message>
        <source>You can sign messages/agreements with your addresses to prove you can receive bitcoins sent to them. Be careful not to sign anything vague or random, as phishing attacks may try to trick you into signing your identity over to them. Only sign fully-detailed statements you agree to.</source>
        <translation type="unfinished">Voit allekirjoittaa viestit / sopimukset omalla osoitteellasi todistaaksesi että voit vastaanottaa siihen lähetetyt bitcoinit. Varo allekirjoittamasta mitään epämääräistä, sillä phishing-hyökkääjät voivat huijata sinua luovuttamaan henkilöllisyytesi allekirjoituksella. Allekirjoita ainoastaan täysin yksityiskohtainen selvitys siitä, mihin olet sitoutumassa.</translation>
    </message>
    <message>
        <source>The Bitcoin address to sign the message with</source>
        <translation type="unfinished">Bitcoin-osoite jolla viesti allekirjoitetaan</translation>
    </message>
    <message>
        <source>Choose previously used address</source>
        <translation type="unfinished">Valitse aikaisemmin käytetty osoite</translation>
    </message>
    <message>
        <source>Paste address from clipboard</source>
        <translation type="unfinished">Liitä osoite leikepöydältä</translation>
    </message>
    <message>
        <source>Enter the message you want to sign here</source>
        <translation type="unfinished">Kirjoita tähän viesti minkä haluat allekirjoittaa</translation>
    </message>
    <message>
        <source>Signature</source>
        <translation type="unfinished">Allekirjoitus</translation>
    </message>
    <message>
        <source>Copy the current signature to the system clipboard</source>
        <translation type="unfinished">Kopioi tämänhetkinen allekirjoitus leikepöydälle</translation>
    </message>
    <message>
        <source>Sign the message to prove you own this Bitcoin address</source>
        <translation type="unfinished">Allekirjoita viesti todistaaksesi, että omistat tämän Bitcoin-osoitteen</translation>
    </message>
    <message>
        <source>Sign &amp;Message</source>
        <translation type="unfinished">Allekirjoita &amp;viesti</translation>
    </message>
    <message>
        <source>Reset all sign message fields</source>
        <translation type="unfinished">Tyhjennä kaikki allekirjoita-viesti-kentät</translation>
    </message>
    <message>
        <source>Clear &amp;All</source>
        <translation type="unfinished">&amp;Tyhjennnä Kaikki</translation>
    </message>
    <message>
        <source>&amp;Verify Message</source>
        <translation type="unfinished">&amp;Varmista viesti</translation>
    </message>
    <message>
        <source>Enter the receiver's address, message (ensure you copy line breaks, spaces, tabs, etc. exactly) and signature below to verify the message. Be careful not to read more into the signature than what is in the signed message itself, to avoid being tricked by a man-in-the-middle attack. Note that this only proves the signing party receives with the address, it cannot prove sendership of any transaction!</source>
        <translation type="unfinished">Syötä vastaanottajan osoite, viesti ja allekirjoitus (varmista että kopioit rivinvaihdot, välilyönnit, sarkaimet yms. täsmälleen) alle vahvistaaksesi viestin. Varo lukemasta allekirjoitukseen enempää kuin mitä viestissä itsessään on välttääksesi man-in-the-middle -hyökkäyksiltä. Huomaa, että tämä todentaa ainoastaan allekirjoittavan vastaanottajan osoitteen, tämä ei voi todentaa minkään tapahtuman lähettäjää!</translation>
    </message>
    <message>
        <source>The Bitcoin address the message was signed with</source>
        <translation type="unfinished">Bitcoin-osoite jolla viesti on allekirjoitettu</translation>
    </message>
    <message>
        <source>The signed message to verify</source>
        <translation type="unfinished">Allekirjoitettu viesti vahvistettavaksi</translation>
    </message>
    <message>
        <source>The signature given when the message was signed</source>
        <translation type="unfinished">Viestin allekirjoittamisen yhteydessä annettu allekirjoitus</translation>
    </message>
    <message>
        <source>Verify the message to ensure it was signed with the specified Bitcoin address</source>
        <translation type="unfinished">Tarkista viestin allekirjoitus varmistaaksesi, että se allekirjoitettiin tietyllä Bitcoin-osoitteella</translation>
    </message>
    <message>
        <source>Verify &amp;Message</source>
        <translation type="unfinished">Varmista &amp;viesti...</translation>
    </message>
    <message>
        <source>Reset all verify message fields</source>
        <translation type="unfinished">Tyhjennä kaikki varmista-viesti-kentät</translation>
    </message>
    <message>
        <source>Click "Sign Message" to generate signature</source>
        <translation type="unfinished">Valitse "Allekirjoita Viesti" luodaksesi allekirjoituksen.</translation>
    </message>
    <message>
        <source>The entered address is invalid.</source>
        <translation type="unfinished">Syötetty osoite on virheellinen.</translation>
    </message>
    <message>
        <source>Please check the address and try again.</source>
        <translation type="unfinished">Tarkista osoite ja yritä uudelleen.</translation>
    </message>
    <message>
        <source>The entered address does not refer to a key.</source>
        <translation type="unfinished">Syötetty osoite ei viittaa tunnettuun avaimeen.</translation>
    </message>
    <message>
        <source>Wallet unlock was cancelled.</source>
        <translation type="unfinished">Lompakon avaaminen peruttiin.</translation>
    </message>
    <message>
        <source>No error</source>
        <translation type="unfinished">Ei virhettä</translation>
    </message>
    <message>
        <source>Private key for the entered address is not available.</source>
        <translation type="unfinished">Yksityistä avainta syötetylle osoitteelle ei ole saatavilla.</translation>
    </message>
    <message>
        <source>Message signing failed.</source>
        <translation type="unfinished">Viestin allekirjoitus epäonnistui.</translation>
    </message>
    <message>
        <source>Message signed.</source>
        <translation type="unfinished">Viesti allekirjoitettu.</translation>
    </message>
    <message>
        <source>The signature could not be decoded.</source>
        <translation type="unfinished">Allekirjoitusta ei pystytty tulkitsemaan.</translation>
    </message>
    <message>
        <source>Please check the signature and try again.</source>
        <translation type="unfinished">Tarkista allekirjoitus ja yritä uudelleen.</translation>
    </message>
    <message>
        <source>The signature did not match the message digest.</source>
        <translation type="unfinished">Allekirjoitus ei täsmää viestin tiivisteeseen.</translation>
    </message>
    <message>
        <source>Message verification failed.</source>
        <translation type="unfinished">Viestin varmistus epäonnistui.</translation>
    </message>
    <message>
        <source>Message verified.</source>
        <translation type="unfinished">Viesti varmistettu.</translation>
    </message>
</context>
<context>
    <name>SplashScreen</name>
    <message>
        <source>(press q to shutdown and continue later)</source>
        <translation type="unfinished">(paina q lopettaaksesi ja jatkaaksesi myöhemmin)</translation>
    </message>
    <message>
        <source>press q to shutdown</source>
        <translation type="unfinished">paina q sammuttaaksesi</translation>
    </message>
</context>
<context>
    <name>TransactionDesc</name>
    <message>
        <source>conflicted with a transaction with %1 confirmations</source>
        <extracomment>Text explaining the current status of a transaction, shown in the status field of the details window for this transaction. This status represents an unconfirmed transaction that conflicts with a confirmed transaction.</extracomment>
        <translation type="unfinished">ristiriidassa maksutapahtumalle, jolla on %1 varmistusta</translation>
    </message>
    <message>
        <source>abandoned</source>
        <extracomment>Text explaining the current status of a transaction, shown in the status field of the details window for this transaction. This status represents an abandoned transaction.</extracomment>
        <translation type="unfinished">hylätty</translation>
    </message>
    <message>
        <source>%1/unconfirmed</source>
        <extracomment>Text explaining the current status of a transaction, shown in the status field of the details window for this transaction. This status represents a transaction confirmed in at least one block, but less than 6 blocks.</extracomment>
        <translation type="unfinished">%1/vahvistamaton</translation>
    </message>
    <message>
        <source>%1 confirmations</source>
        <extracomment>Text explaining the current status of a transaction, shown in the status field of the details window for this transaction. This status represents a transaction confirmed in 6 or more blocks.</extracomment>
        <translation type="unfinished">%1 vahvistusta</translation>
    </message>
    <message>
        <source>Status</source>
        <translation type="unfinished">Tila</translation>
    </message>
    <message>
        <source>Date</source>
        <translation type="unfinished">Aika</translation>
    </message>
    <message>
        <source>Source</source>
        <translation type="unfinished">Lähde</translation>
    </message>
    <message>
        <source>Generated</source>
        <translation type="unfinished">Generoitu</translation>
    </message>
    <message>
        <source>From</source>
        <translation type="unfinished">Lähettäjä</translation>
    </message>
    <message>
        <source>unknown</source>
        <translation type="unfinished">tuntematon</translation>
    </message>
    <message>
        <source>To</source>
        <translation type="unfinished">Saaja</translation>
    </message>
    <message>
        <source>own address</source>
        <translation type="unfinished">oma osoite</translation>
    </message>
    <message>
        <source>watch-only</source>
        <translation type="unfinished">vain seurattava</translation>
    </message>
    <message>
        <source>label</source>
        <translation type="unfinished">nimi</translation>
    </message>
    <message>
        <source>Credit</source>
        <translation type="unfinished">Krediitti</translation>
    </message>
    <message numerus="yes">
        <source>matures in %n more block(s)</source>
        <translation type="unfinished">
            <numerusform />
            <numerusform />
        </translation>
    </message>
    <message>
        <source>not accepted</source>
        <translation type="unfinished">ei hyväksytty</translation>
    </message>
    <message>
        <source>Debit</source>
        <translation type="unfinished">Debiitti</translation>
    </message>
    <message>
        <source>Total debit</source>
        <translation type="unfinished">Debiitti yhteensä</translation>
    </message>
    <message>
        <source>Total credit</source>
        <translation type="unfinished">Krediitti yhteensä</translation>
    </message>
    <message>
        <source>Transaction fee</source>
        <translation type="unfinished">Siirtokulu</translation>
    </message>
    <message>
        <source>Net amount</source>
        <translation type="unfinished">Nettomäärä</translation>
    </message>
    <message>
        <source>Message</source>
        <translation type="unfinished">Viesti</translation>
    </message>
    <message>
        <source>Comment</source>
        <translation type="unfinished">Kommentti</translation>
    </message>
    <message>
        <source>Transaction ID</source>
        <translation type="unfinished">Maksutapahtuman tunnus</translation>
    </message>
    <message>
        <source>Transaction total size</source>
        <translation type="unfinished">Maksutapahtuman kokonaiskoko</translation>
    </message>
    <message>
        <source>Transaction virtual size</source>
        <translation type="unfinished">Tapahtuman näennäiskoko</translation>
    </message>
    <message>
        <source>Output index</source>
        <translation type="unfinished">Ulostulon indeksi</translation>
    </message>
    <message>
        <source> (Certificate was not verified)</source>
        <translation type="unfinished"> (Sertifikaattia ei vahvistettu)</translation>
    </message>
    <message>
        <source>Merchant</source>
        <translation type="unfinished">Kauppias</translation>
    </message>
    <message>
        <source>Generated coins must mature %1 blocks before they can be spent. When you generated this block, it was broadcast to the network to be added to the block chain. If it fails to get into the chain, its state will change to "not accepted" and it won't be spendable. This may occasionally happen if another node generates a block within a few seconds of yours.</source>
        <translation type="unfinished">Luotujen kolikoiden täytyy kypsyä vielä %1 lohkoa ennenkuin niitä voidaan käyttää. Luotuasi tämän lohkon, se kuulutettiin verkolle lohkoketjuun lisättäväksi. Mikäli lohko ei kuitenkaan pääse ketjuun, sen tilaksi vaihdetaan "ei hyväksytty" ja sitä ei voida käyttää. Toisinaan näin tapahtuu, jos jokin verkon toinen solmu luo lohkon lähes samanaikaisesti sinun lohkosi kanssa.</translation>
    </message>
    <message>
        <source>Debug information</source>
        <translation type="unfinished">Debug tiedot</translation>
    </message>
    <message>
        <source>Transaction</source>
        <translation type="unfinished">Maksutapahtuma</translation>
    </message>
    <message>
        <source>Inputs</source>
        <translation type="unfinished">Sisääntulot</translation>
    </message>
    <message>
        <source>Amount</source>
        <translation type="unfinished">Määrä</translation>
    </message>
    <message>
        <source>true</source>
        <translation type="unfinished">tosi</translation>
    </message>
    <message>
        <source>false</source>
        <translation type="unfinished">epätosi</translation>
    </message>
</context>
<context>
    <name>TransactionDescDialog</name>
    <message>
        <source>This pane shows a detailed description of the transaction</source>
        <translation type="unfinished">Tämä ruutu näyttää yksityiskohtaisen tiedon rahansiirrosta</translation>
    </message>
    <message>
        <source>Details for %1</source>
        <translation type="unfinished">%1:n yksityiskohdat</translation>
    </message>
</context>
<context>
    <name>TransactionTableModel</name>
    <message>
        <source>Date</source>
        <translation type="unfinished">Aika</translation>
    </message>
    <message>
        <source>Type</source>
        <translation type="unfinished">Tyyppi</translation>
    </message>
    <message>
        <source>Label</source>
        <translation type="unfinished">Nimike</translation>
    </message>
    <message>
        <source>Unconfirmed</source>
        <translation type="unfinished">Varmistamaton</translation>
    </message>
    <message>
        <source>Abandoned</source>
        <translation type="unfinished">Hylätty</translation>
    </message>
    <message>
        <source>Confirming (%1 of %2 recommended confirmations)</source>
        <translation type="unfinished">Varmistetaan (%1 suositellusta %2 varmistuksesta)</translation>
    </message>
    <message>
        <source>Confirmed (%1 confirmations)</source>
        <translation type="unfinished">Varmistettu (%1 varmistusta)</translation>
    </message>
    <message>
        <source>Conflicted</source>
        <translation type="unfinished">Ristiriitainen</translation>
    </message>
    <message>
        <source>Immature (%1 confirmations, will be available after %2)</source>
        <translation type="unfinished">Epäkypsä (%1 varmistusta, saatavilla %2 jälkeen)</translation>
    </message>
    <message>
        <source>Generated but not accepted</source>
        <translation type="unfinished">Luotu, mutta ei hyäksytty</translation>
    </message>
    <message>
        <source>Received with</source>
        <translation type="unfinished">Vastaanotettu osoitteella</translation>
    </message>
    <message>
        <source>Received from</source>
        <translation type="unfinished">Vastaanotettu</translation>
    </message>
    <message>
        <source>Sent to</source>
        <translation type="unfinished">Lähetetty vastaanottajalle</translation>
    </message>
    <message>
        <source>Payment to yourself</source>
        <translation type="unfinished">Maksu itsellesi</translation>
    </message>
    <message>
        <source>Mined</source>
        <translation type="unfinished">Louhittu</translation>
    </message>
    <message>
        <source>watch-only</source>
        <translation type="unfinished">vain seurattava</translation>
    </message>
    <message>
        <source>(n/a)</source>
        <translation type="unfinished">(ei saatavilla)</translation>
    </message>
    <message>
        <source>(no label)</source>
        <translation type="unfinished">(ei nimikettä)</translation>
    </message>
    <message>
        <source>Transaction status. Hover over this field to show number of confirmations.</source>
        <translation type="unfinished">Rahansiirron tila. Siirrä osoitin kentän päälle nähdäksesi vahvistusten lukumäärä.</translation>
    </message>
    <message>
        <source>Date and time that the transaction was received.</source>
        <translation type="unfinished">Rahansiirron vastaanottamisen päivämäärä ja aika.</translation>
    </message>
    <message>
        <source>Type of transaction.</source>
        <translation type="unfinished">Maksutapahtuman tyyppi.</translation>
    </message>
    <message>
        <source>Whether or not a watch-only address is involved in this transaction.</source>
        <translation type="unfinished">Onko rahansiirrossa mukana ainoastaan seurattava osoite vai ei.</translation>
    </message>
    <message>
        <source>User-defined intent/purpose of the transaction.</source>
        <translation type="unfinished">Käyttäjän määrittämä käyttötarkoitus rahansiirrolle.</translation>
    </message>
    <message>
        <source>Amount removed from or added to balance.</source>
        <translation type="unfinished">Saldoon lisätty tai siitä vähennetty määrä.</translation>
    </message>
</context>
<context>
    <name>TransactionView</name>
    <message>
        <source>All</source>
        <translation type="unfinished">Kaikki</translation>
    </message>
    <message>
        <source>Today</source>
        <translation type="unfinished">Tänään</translation>
    </message>
    <message>
        <source>This week</source>
        <translation type="unfinished">Tällä viikolla</translation>
    </message>
    <message>
        <source>This month</source>
        <translation type="unfinished">Tässä kuussa</translation>
    </message>
    <message>
        <source>Last month</source>
        <translation type="unfinished">Viime kuussa</translation>
    </message>
    <message>
        <source>This year</source>
        <translation type="unfinished">Tänä vuonna</translation>
    </message>
    <message>
        <source>Received with</source>
        <translation type="unfinished">Vastaanotettu osoitteella</translation>
    </message>
    <message>
        <source>Sent to</source>
        <translation type="unfinished">Lähetetty vastaanottajalle</translation>
    </message>
    <message>
        <source>To yourself</source>
        <translation type="unfinished">Itsellesi</translation>
    </message>
    <message>
        <source>Mined</source>
        <translation type="unfinished">Louhittu</translation>
    </message>
    <message>
        <source>Other</source>
        <translation type="unfinished">Muu</translation>
    </message>
    <message>
        <source>Enter address, transaction id, or label to search</source>
        <translation type="unfinished">Kirjoita osoite, siirron tunniste tai nimiö etsiäksesi</translation>
    </message>
    <message>
        <source>Min amount</source>
        <translation type="unfinished">Minimimäärä</translation>
    </message>
    <message>
        <source>Range…</source>
        <translation type="unfinished">Alue...</translation>
    </message>
    <message>
        <source>&amp;Copy address</source>
        <translation type="unfinished">&amp;Kopioi osoite</translation>
    </message>
    <message>
        <source>Copy &amp;label</source>
        <translation type="unfinished">Kopioi &amp;viite</translation>
    </message>
    <message>
        <source>Copy &amp;amount</source>
        <translation type="unfinished">Kopioi &amp;määrä</translation>
    </message>
    <message>
        <source>Copy transaction &amp;ID</source>
        <translation type="unfinished">Kopio transaktio &amp;ID</translation>
    </message>
    <message>
        <source>Export Transaction History</source>
        <translation type="unfinished">Vie rahansiirtohistoria</translation>
    </message>
    <message>
        <source>Comma separated file</source>
        <extracomment>Expanded name of the CSV file format. See: https://en.wikipedia.org/wiki/Comma-separated_values.</extracomment>
        <translation type="unfinished">Pilkulla erotettu tiedosto</translation>
    </message>
    <message>
        <source>Confirmed</source>
        <translation type="unfinished">Vahvistettu</translation>
    </message>
    <message>
        <source>Watch-only</source>
        <translation type="unfinished">Vain seurattava</translation>
    </message>
    <message>
        <source>Date</source>
        <translation type="unfinished">Aika</translation>
    </message>
    <message>
        <source>Type</source>
        <translation type="unfinished">Tyyppi</translation>
    </message>
    <message>
        <source>Label</source>
        <translation type="unfinished">Nimike</translation>
    </message>
    <message>
        <source>Address</source>
        <translation type="unfinished">Osoite</translation>
    </message>
    <message>
        <source>Exporting Failed</source>
        <translation type="unfinished">Vienti epäonnistui</translation>
    </message>
    <message>
        <source>There was an error trying to save the transaction history to %1.</source>
        <translation type="unfinished">Rahansiirron historian tallentamisessa tapahtui virhe paikkaan %1.</translation>
    </message>
    <message>
        <source>Exporting Successful</source>
        <translation type="unfinished">Vienti onnistui</translation>
    </message>
    <message>
        <source>The transaction history was successfully saved to %1.</source>
        <translation type="unfinished">Rahansiirron historia tallennettiin onnistuneesti kohteeseen %1.</translation>
    </message>
    <message>
        <source>Range:</source>
        <translation type="unfinished">Alue:</translation>
    </message>
    <message>
        <source>to</source>
        <translation type="unfinished">vastaanottaja</translation>
    </message>
</context>
<context>
    <name>WalletFrame</name>
    <message>
        <source>No wallet has been loaded.
Go to File &gt; Open Wallet to load a wallet.
- OR -</source>
        <translation type="unfinished">Lompakkoa ei ladattu.
Siirry osioon Tiedosto &gt; Avaa lompakko ladataksesi lompakon.
- TAI -</translation>
    </message>
    <message>
        <source>Create a new wallet</source>
        <translation type="unfinished">Luo uusi lompakko</translation>
    </message>
    <message>
        <source>Error</source>
        <translation type="unfinished">Virhe</translation>
    </message>
    <message>
        <source>Unable to decode PSBT from clipboard (invalid base64)</source>
        <translation type="unfinished">PBST-ää ei voitu tulkita leikepöydältä (kelpaamaton base64)</translation>
    </message>
    <message>
        <source>Load Transaction Data</source>
        <translation type="unfinished">Lataa siirtotiedot</translation>
    </message>
    <message>
        <source>Partially Signed Transaction (*.psbt)</source>
        <translation type="unfinished">Osittain allekirjoitettu siirto (*.pbst)</translation>
    </message>
    <message>
        <source>PSBT file must be smaller than 100 MiB</source>
        <translation type="unfinished">PBST-tiedoston tulee olla pienempi kuin 100 mebitavua</translation>
    </message>
    <message>
        <source>Unable to decode PSBT</source>
        <translation type="unfinished">PSBT-ää ei voitu tulkita</translation>
    </message>
</context>
<context>
    <name>WalletModel</name>
    <message>
        <source>Send Coins</source>
        <translation type="unfinished">Lähetä kolikoita</translation>
    </message>
    <message>
        <source>Fee bump error</source>
        <translation type="unfinished">Virhe nostaessa palkkiota.</translation>
    </message>
    <message>
        <source>Increasing transaction fee failed</source>
        <translation type="unfinished">Siirtokulun nosto epäonnistui</translation>
    </message>
    <message>
        <source>Do you want to increase the fee?</source>
        <extracomment>Asks a user if they would like to manually increase the fee of a transaction that has already been created.</extracomment>
        <translation type="unfinished">Haluatko nostaa siirtomaksua?</translation>
    </message>
    <message>
        <source>Current fee:</source>
        <translation type="unfinished">Nykyinen palkkio:</translation>
    </message>
    <message>
        <source>Increase:</source>
        <translation type="unfinished">Korota:</translation>
    </message>
    <message>
        <source>New fee:</source>
        <translation type="unfinished">Uusi palkkio:</translation>
    </message>
    <message>
        <source>Confirm fee bump</source>
        <translation type="unfinished">Vahvista palkkion korotus</translation>
    </message>
    <message>
        <source>Can't draft transaction.</source>
        <translation type="unfinished"> Siirtoa ei voida laatia.</translation>
    </message>
    <message>
        <source>PSBT copied</source>
        <translation type="unfinished">PSBT kopioitu</translation>
    </message>
    <message>
        <source>Can't sign transaction.</source>
        <translation type="unfinished">Siirtoa ei voida allekirjoittaa.</translation>
    </message>
    <message>
        <source>Could not commit transaction</source>
        <translation type="unfinished">Siirtoa ei voitu tehdä</translation>
    </message>
    <message>
        <source>Can't display address</source>
        <translation type="unfinished">Osoitetta ei voida näyttää</translation>
    </message>
    <message>
        <source>default wallet</source>
        <translation type="unfinished">oletuslompakko</translation>
    </message>
</context>
<context>
    <name>WalletView</name>
    <message>
        <source>&amp;Export</source>
        <translation type="unfinished">&amp;Vie</translation>
    </message>
    <message>
        <source>Export the data in the current tab to a file</source>
        <translation type="unfinished">Vie auki olevan välilehden tiedot tiedostoon</translation>
    </message>
    <message>
        <source>Backup Wallet</source>
        <translation type="unfinished">Varmuuskopioi lompakko</translation>
    </message>
    <message>
        <source>Wallet Data</source>
        <extracomment>Name of the wallet data file format.</extracomment>
        <translation type="unfinished">Lompakkotiedot</translation>
    </message>
    <message>
        <source>Backup Failed</source>
        <translation type="unfinished">Varmuuskopio epäonnistui</translation>
    </message>
    <message>
        <source>There was an error trying to save the wallet data to %1.</source>
        <translation type="unfinished">Lompakon tallennuksessa tapahtui virhe %1.</translation>
    </message>
    <message>
        <source>Backup Successful</source>
        <translation type="unfinished">Varmuuskopio Onnistui</translation>
    </message>
    <message>
        <source>The wallet data was successfully saved to %1.</source>
        <translation type="unfinished">Lompakko tallennettiin onnistuneesti tiedostoon %1.</translation>
    </message>
    <message>
        <source>Cancel</source>
        <translation type="unfinished">Peruuta</translation>
    </message>
</context>
</TS><|MERGE_RESOLUTION|>--- conflicted
+++ resolved
@@ -730,13 +730,6 @@
     <message>
         <source>No addresses available</source>
         <translation type="unfinished">Osoitteita ei ole saatavilla</translation>
-<<<<<<< HEAD
-    </message>
-    <message>
-        <source>No proxy server specified. Use -proxy=&lt;ip&gt; or -proxy=&lt;ip:port&gt;.</source>
-        <translation type="unfinished">Välityspalvelinta ei ole määritetty. Käytä -proxy=&lt;ip&gt; tai -proxy=&lt;ip:port&gt;.</translation>
-=======
->>>>>>> 3116ccd7
     </message>
     <message>
         <source>Not enough file descriptors available.</source>
