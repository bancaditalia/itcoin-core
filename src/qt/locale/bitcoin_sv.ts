<TS version="2.1" language="sv">
<context>
    <name>AddressBookPage</name>
    <message>
        <source>Right-click to edit address or label</source>
        <translation type="unfinished">Högerklicka för att redigera adressen eller etiketten.</translation>
    </message>
    <message>
        <source>Create a new address</source>
        <translation type="unfinished">Skapa ny adress</translation>
    </message>
    <message>
        <source>&amp;New</source>
        <translation type="unfinished">&amp;Ny</translation>
    </message>
    <message>
        <source>Copy the currently selected address to the system clipboard</source>
        <translation type="unfinished">Kopiera den markerade adressen till systemets Urklipp</translation>
    </message>
    <message>
        <source>&amp;Copy</source>
        <translation type="unfinished">&amp;Kopiera</translation>
    </message>
    <message>
        <source>C&amp;lose</source>
        <translation type="unfinished">S&amp;täng</translation>
    </message>
    <message>
        <source>Delete the currently selected address from the list</source>
        <translation type="unfinished">Ta bort den valda adressen från listan</translation>
    </message>
    <message>
        <source>Enter address or label to search</source>
        <translation type="unfinished">Ange en adress eller etikett att söka efter</translation>
    </message>
    <message>
        <source>Export the data in the current tab to a file</source>
        <translation type="unfinished">Exportera informationen i aktuell flik till en fil</translation>
    </message>
    <message>
        <source>&amp;Export</source>
        <translation type="unfinished">&amp;Exportera</translation>
    </message>
    <message>
        <source>&amp;Delete</source>
        <translation type="unfinished">&amp;Ta bort</translation>
    </message>
    <message>
        <source>Choose the address to send coins to</source>
        <translation type="unfinished">Välj en adress att skicka transaktionen till</translation>
    </message>
    <message>
        <source>Choose the address to receive coins with</source>
        <translation type="unfinished">Välj en adress att ta emot transaktionen med</translation>
    </message>
    <message>
        <source>C&amp;hoose</source>
        <translation type="unfinished">V&amp;älj</translation>
    </message>
    <message>
        <source>Sending addresses</source>
        <translation type="unfinished">Avsändaradresser</translation>
    </message>
    <message>
        <source>Receiving addresses</source>
        <translation type="unfinished">Mottagaradresser</translation>
    </message>
    <message>
        <source>These are your Bitcoin addresses for sending payments. Always check the amount and the receiving address before sending coins.</source>
        <translation type="unfinished">Detta är dina Bitcoin-adresser för att skicka betalningar. Kontrollera alltid belopp och mottagaradress innan du skickar bitcoin.</translation>
    </message>
    <message>
        <source>These are your Bitcoin addresses for receiving payments. Use the 'Create new receiving address' button in the receive tab to create new addresses.
Signing is only possible with addresses of the type 'legacy'.</source>
        <translation type="unfinished">Detta är dina Bitcoinadresser för att ta emot betalningar. Använd knappen 'Skapa ny mottagaradress' i mottagsfliken för att skapa nya adresser. Signering är bara tillgänglig för adresser av typen 'legacy'</translation>
    </message>
    <message>
        <source>&amp;Copy Address</source>
        <translation type="unfinished">&amp;Kopiera adress</translation>
    </message>
    <message>
        <source>Copy &amp;Label</source>
        <translation type="unfinished">Kopiera &amp;etikett</translation>
    </message>
    <message>
        <source>&amp;Edit</source>
        <translation type="unfinished">&amp;Redigera</translation>
    </message>
    <message>
        <source>Export Address List</source>
        <translation type="unfinished">Exportera adresslista</translation>
    </message>
    <message>
        <source>Comma separated file</source>
        <extracomment>Expanded name of the CSV file format. See: https://en.wikipedia.org/wiki/Comma-separated_values.</extracomment>
        <translation type="unfinished">Kommaseparerad fil</translation>
    </message>
    <message>
        <source>There was an error trying to save the address list to %1. Please try again.</source>
        <extracomment>An error message. %1 is a stand-in argument for the name of the file we attempted to save to.</extracomment>
        <translation type="unfinished">Ett fel inträffade när adresslistan skulle sparas till %1.
Försök igen.</translation>
    </message>
    <message>
        <source>Exporting Failed</source>
        <translation type="unfinished">Export misslyckades</translation>
    </message>
</context>
<context>
    <name>AddressTableModel</name>
    <message>
        <source>Label</source>
        <translation type="unfinished">Etikett</translation>
    </message>
    <message>
        <source>Address</source>
        <translation type="unfinished">Adress</translation>
    </message>
    <message>
        <source>(no label)</source>
        <translation type="unfinished">(Ingen etikett)</translation>
    </message>
</context>
<context>
    <name>AskPassphraseDialog</name>
    <message>
        <source>Passphrase Dialog</source>
        <translation type="unfinished">Lösenfrasdialog</translation>
    </message>
    <message>
        <source>Enter passphrase</source>
        <translation type="unfinished">Ange lösenfras</translation>
    </message>
    <message>
        <source>New passphrase</source>
        <translation type="unfinished">Ny lösenfras</translation>
    </message>
    <message>
        <source>Repeat new passphrase</source>
        <translation type="unfinished">Upprepa ny lösenfras</translation>
    </message>
    <message>
        <source>Show passphrase</source>
        <translation type="unfinished">Visa lösenfras</translation>
    </message>
    <message>
        <source>Encrypt wallet</source>
        <translation type="unfinished">Kryptera plånbok</translation>
    </message>
    <message>
        <source>This operation needs your wallet passphrase to unlock the wallet.</source>
        <translation type="unfinished">Denna operation behöver din plånboks lösenfras för att låsa upp plånboken.</translation>
    </message>
    <message>
        <source>Unlock wallet</source>
        <translation type="unfinished">Lås upp plånbok</translation>
    </message>
    <message>
        <source>Change passphrase</source>
        <translation type="unfinished">Byt lösenfras</translation>
    </message>
    <message>
        <source>Confirm wallet encryption</source>
        <translation type="unfinished">Bekräfta kryptering av plånbok</translation>
    </message>
    <message>
        <source>Warning: If you encrypt your wallet and lose your passphrase, you will &lt;b&gt;LOSE ALL OF YOUR BITCOINS&lt;/b&gt;!</source>
        <translation type="unfinished">VARNING: Om du krypterar din plånbok och glömmer din lösenfras, &lt;b&gt;FÖRLORAR DU ALLA DINA BITCOIN&lt;/b&gt;!</translation>
    </message>
    <message>
        <source>Are you sure you wish to encrypt your wallet?</source>
        <translation type="unfinished">Är du säker på att du vill kryptera din plånbok?</translation>
    </message>
    <message>
        <source>Wallet encrypted</source>
        <translation type="unfinished">Plånbok krypterad</translation>
    </message>
    <message>
        <source>Enter the new passphrase for the wallet.&lt;br/&gt;Please use a passphrase of &lt;b&gt;ten or more random characters&lt;/b&gt;, or &lt;b&gt;eight or more words&lt;/b&gt;.</source>
        <translation type="unfinished">Ange den nya lösenfrasen för plånboken. &lt;br/&gt; Använd en lösenfras på &lt;b&gt;tio eller fler slumpmässiga tecken&lt;/b&gt;, eller &lt;b&gt;åtta eller fler ord&lt;/b&gt;.</translation>
    </message>
    <message>
        <source>Enter the old passphrase and new passphrase for the wallet.</source>
        <translation type="unfinished">Ange den gamla lösenfrasen och den nya lösenfrasen för plånboken.</translation>
    </message>
    <message>
        <source>Remember that encrypting your wallet cannot fully protect your bitcoins from being stolen by malware infecting your computer.</source>
        <translation type="unfinished">Kom ihåg att kryptering av din plånbok inte helt kan skydda dig från stöld av dina bitcoins om skadlig kod infekterat din dator.</translation>
    </message>
    <message>
        <source>Wallet to be encrypted</source>
        <translation type="unfinished">Plånbok som ska krypteras</translation>
    </message>
    <message>
        <source>Your wallet is about to be encrypted. </source>
        <translation type="unfinished">Din plånbok kommer att krypteras.</translation>
    </message>
    <message>
        <source>Your wallet is now encrypted. </source>
        <translation type="unfinished">Din plånbok är nu krypterad.</translation>
    </message>
    <message>
        <source>IMPORTANT: Any previous backups you have made of your wallet file should be replaced with the newly generated, encrypted wallet file. For security reasons, previous backups of the unencrypted wallet file will become useless as soon as you start using the new, encrypted wallet.</source>
        <translation type="unfinished">VIKTIGT: Alla tidigare säkerhetskopior du har skapat av plånboksfilen ska ersättas med den nyss skapade, krypterade plånboksfilen. Av säkerhetsskäl kommer tidigare säkerhetskopior av den okrypterade plånboksfilen att bli oanvändbara när du börjar använda den nya, krypterade plånboken.</translation>
    </message>
    <message>
        <source>Wallet encryption failed</source>
        <translation type="unfinished">Kryptering av plånbok misslyckades</translation>
    </message>
    <message>
        <source>Wallet encryption failed due to an internal error. Your wallet was not encrypted.</source>
        <translation type="unfinished">Kryptering av plånbok misslyckades på grund av ett internt fel. Din plånbok krypterades inte.</translation>
    </message>
    <message>
        <source>The supplied passphrases do not match.</source>
        <translation type="unfinished">De angivna lösenfraserna överensstämmer inte.</translation>
    </message>
    <message>
        <source>Wallet unlock failed</source>
        <translation type="unfinished">Misslyckades låsa upp plånboken</translation>
    </message>
    <message>
        <source>The passphrase entered for the wallet decryption was incorrect.</source>
        <translation type="unfinished">Lösenfrasen för dekryptering av plånboken var felaktig.</translation>
    </message>
    <message>
        <source>Wallet passphrase was successfully changed.</source>
        <translation type="unfinished">Plånbokens lösenfras ändrades.</translation>
    </message>
    <message>
        <source>Warning: The Caps Lock key is on!</source>
        <translation type="unfinished">Varning: Caps Lock är påslaget!</translation>
    </message>
</context>
<context>
    <name>BanTableModel</name>
    <message>
        <source>IP/Netmask</source>
        <translation type="unfinished">IP/nätmask</translation>
    </message>
    <message>
        <source>Banned Until</source>
        <translation type="unfinished">Bannlyst tills</translation>
    </message>
</context>
<context>
    <name>BitcoinApplication</name>
    <message>
        <source>Internal error</source>
        <translation type="unfinished">Internt fel</translation>
    </message>
    <message>
        <source>An internal error occurred. %1 will attempt to continue safely. This is an unexpected bug which can be reported as described below.</source>
<<<<<<< HEAD
        <translation type="unfinished">Ett internt fel har uppstått. 1%1 kommer försöka att fortsätta. Detta är en oväntad bugg som kan rapporteras enligt nedan beskrivning.</translation>
=======
        <translation type="unfinished">Ett internt fel har uppstått. %1 kommer försöka att fortsätta. Detta är en oväntad bugg som kan rapporteras enligt nedan beskrivning.</translation>
>>>>>>> 3116ccd7
    </message>
</context>
<context>
    <name>QObject</name>
    <message>
        <source>A fatal error occurred. Check that settings file is writable, or try running with -nosettings.</source>
        <extracomment>Explanatory text shown on startup when the settings file could not be written. Prompts user to check that we have the ability to write to the file. Explains that the user has the option of running without a settings file.</extracomment>
        <translation type="unfinished">Ett allvarligt fel skedde. Se att filen för inställningar är möjlig att skriva, eller försök köra med "-nosettings"</translation>
    </message>
    <message>
        <source>Error: Specified data directory "%1" does not exist.</source>
        <translation type="unfinished">Fel: Angiven datakatalog "%1" finns inte.</translation>
    </message>
    <message>
        <source>Error: Cannot parse configuration file: %1.</source>
        <translation type="unfinished">Fel: Kan inte tolka konfigurationsfil: %1.</translation>
    </message>
    <message>
        <source>Error: %1</source>
        <translation type="unfinished">Fel: %1</translation>
    </message>
    <message>
        <source>%1 didn't yet exit safely…</source>
        <translation type="unfinished">%1 har inte avslutats korrekt än...</translation>
    </message>
    <message>
        <source>unknown</source>
        <translation type="unfinished">okänd</translation>
    </message>
    <message>
        <source>Amount</source>
        <translation type="unfinished">Belopp</translation>
    </message>
    <message>
        <source>Enter a Bitcoin address (e.g. %1)</source>
        <translation type="unfinished">Ange en Bitcoin-adress (t.ex. %1)</translation>
    </message>
    <message>
        <source>Internal</source>
        <translation type="unfinished">Intern</translation>
    </message>
    <message>
        <source>Inbound</source>
        <extracomment>An inbound connection from a peer. An inbound connection is a connection initiated by a peer.</extracomment>
        <translation type="unfinished">Inkommande</translation>
    </message>
    <message>
        <source>Outbound</source>
        <extracomment>An outbound connection to a peer. An outbound connection is a connection initiated by us.</extracomment>
        <translation type="unfinished">Utgående</translation>
    </message>
    <message>
        <source>Full Relay</source>
        <extracomment>Peer connection type that relays all network information.</extracomment>
        <translation type="unfinished">Fullt relä</translation>
    </message>
    <message>
        <source>None</source>
        <translation type="unfinished">Ingen</translation>
    </message>
    <message>
        <source>N/A</source>
        <translation type="unfinished">ej tillgänglig</translation>
    </message>
    <message numerus="yes">
        <source>%n second(s)</source>
        <translation type="unfinished">
            <numerusform />
            <numerusform />
        </translation>
    </message>
    <message numerus="yes">
        <source>%n minute(s)</source>
        <translation type="unfinished">
            <numerusform />
            <numerusform />
        </translation>
    </message>
    <message numerus="yes">
        <source>%n hour(s)</source>
        <translation type="unfinished">
            <numerusform />
            <numerusform />
        </translation>
    </message>
    <message numerus="yes">
        <source>%n day(s)</source>
        <translation type="unfinished">
            <numerusform />
            <numerusform />
        </translation>
    </message>
    <message numerus="yes">
        <source>%n week(s)</source>
        <translation type="unfinished">
            <numerusform />
            <numerusform />
        </translation>
    </message>
    <message>
        <source>%1 and %2</source>
        <translation type="unfinished">%1 och %2</translation>
    </message>
    <message numerus="yes">
        <source>%n year(s)</source>
        <translation type="unfinished">
            <numerusform />
            <numerusform />
        </translation>
    </message>
    </context>
<context>
    <name>bitcoin-core</name>
    <message>
        <source>Settings file could not be read</source>
        <translation type="unfinished">Filen för inställningar kunde inte läsas</translation>
    </message>
    <message>
        <source>Settings file could not be written</source>
        <translation type="unfinished">Filen för inställningar kunde inte skapas</translation>
    </message>
    <message>
        <source>The %s developers</source>
        <translation type="unfinished">%s-utvecklarna</translation>
    </message>
    <message>
        <source>%s corrupt. Try using the wallet tool bitcoin-wallet to salvage or restoring a backup.</source>
        <translation type="unfinished">%s är korrupt. Testa att använda verktyget bitcoin-wallet för att rädda eller återställa en backup.</translation>
    </message>
    <message>
        <source>-maxtxfee is set very high! Fees this large could be paid on a single transaction.</source>
        <translation type="unfinished">-maxtxfee är väldigt högt satt! Så höga avgifter kan komma att betalas för en enstaka transaktion.</translation>
    </message>
    <message>
        <source>Cannot obtain a lock on data directory %s. %s is probably already running.</source>
        <translation type="unfinished">Kan inte låsa datakatalogen %s. %s körs förmodligen redan.</translation>
    </message>
    <message>
        <source>Distributed under the MIT software license, see the accompanying file %s or %s</source>
        <translation type="unfinished">Distribuerad under MIT mjukvarulicens, se den bifogade filen %s eller %s</translation>
    </message>
    <message>
        <source>Error reading %s! All keys read correctly, but transaction data or address book entries might be missing or incorrect.</source>
        <translation type="unfinished">Fel vid läsning av %s! Alla nycklar lästes korrekt, men transaktionsdata eller poster i adressboken kanske saknas eller är felaktiga.</translation>
    </message>
    <message>
        <source>Fee estimation failed. Fallbackfee is disabled. Wait a few blocks or enable -fallbackfee.</source>
        <translation type="unfinished">Avgiftsuppskattning misslyckades. Fallbackfee är inaktiverat. Vänta några block eller aktivera -fallbackfee.</translation>
    </message>
    <message>
        <source>Invalid amount for -maxtxfee=&lt;amount&gt;: '%s' (must be at least the minrelay fee of %s to prevent stuck transactions)</source>
        <translation type="unfinished">Ogiltigt belopp för -maxtxfee=&lt;amount&gt;: '%s' (måste vara åtminstone minrelay avgift %s för att förhindra att transaktioner fastnar)</translation>
    </message>
    <message>
        <source>More than one onion bind address is provided. Using %s for the automatically created Tor onion service.</source>
        <translation type="unfinished">Fler än en onion-adress finns tillgänglig. Den automatiskt skapade Tor-tjänsten kommer använda %s.</translation>
    </message>
    <message>
        <source>Please check that your computer's date and time are correct! If your clock is wrong, %s will not work properly.</source>
        <translation type="unfinished">Kontrollera att din dators datum och tid är korrekt! Om klockan går fel kommer %s inte att fungera korrekt.</translation>
    </message>
    <message>
        <source>Please contribute if you find %s useful. Visit %s for further information about the software.</source>
        <translation type="unfinished">Var snäll och bidra om du finner %s användbar. Besök %s för mer information om mjukvaran.</translation>
    </message>
    <message>
        <source>Prune configured below the minimum of %d MiB.  Please use a higher number.</source>
        <translation type="unfinished">Gallring konfigurerad under miniminivån %d MiB. Använd ett högre värde.</translation>
    </message>
    <message>
        <source>Prune: last wallet synchronisation goes beyond pruned data. You need to -reindex (download the whole blockchain again in case of pruned node)</source>
        <translation type="unfinished">Gallring: senaste plånbokssynkroniseringen ligger utanför gallrade data. Du måste använda -reindex (ladda ner hela blockkedjan igen om noden gallrats)</translation>
    </message>
    <message>
        <source>SQLiteDatabase: Unknown sqlite wallet schema version %d. Only version %d is supported</source>
        <translation type="unfinished">SQLiteDatabase: Okänd sqlite plånboks schema version: %d. Det finns bara stöd för version: %d</translation>
    </message>
    <message>
        <source>The block database contains a block which appears to be from the future. This may be due to your computer's date and time being set incorrectly. Only rebuild the block database if you are sure that your computer's date and time are correct</source>
        <translation type="unfinished">Blockdatabasen innehåller ett block som verkar vara från framtiden. Detta kan vara på grund av att din dators datum och tid är felaktiga. Bygg bara om blockdatabasen om du är säker på att datorns datum och tid är korrekt</translation>
    </message>
    <message>
        <source>The transaction amount is too small to send after the fee has been deducted</source>
        <translation type="unfinished">Transaktionens belopp är för litet för att skickas efter att avgiften har dragits</translation>
    </message>
    <message>
        <source>This error could occur if this wallet was not shutdown cleanly and was last loaded using a build with a newer version of Berkeley DB. If so, please use the software that last loaded this wallet</source>
        <translation type="unfinished">Detta fel kan uppstå om plånboken inte stängdes ner säkert och lästes in med ett bygge med en senare version av Berkeley DB. Om detta stämmer in, använd samma mjukvara som sist läste in plåboken.</translation>
    </message>
    <message>
        <source>This is a pre-release test build - use at your own risk - do not use for mining or merchant applications</source>
        <translation type="unfinished">Detta är ett förhandstestbygge - använd på egen risk - använd inte för brytning eller handelsapplikationer</translation>
    </message>
    <message>
        <source>This is the transaction fee you may discard if change is smaller than dust at this level</source>
        <translation type="unfinished">Detta är transaktionsavgiften som slängs borta om det är mindre än damm på denna nivå</translation>
    </message>
    <message>
        <source>This is the transaction fee you may pay when fee estimates are not available.</source>
        <translation type="unfinished">Detta är transaktionsavgiften du kan komma att betala om avgiftsuppskattning inte är tillgänglig.</translation>
    </message>
    <message>
        <source>Total length of network version string (%i) exceeds maximum length (%i). Reduce the number or size of uacomments.</source>
        <translation type="unfinished">Total längd på strängen för nätverksversion (%i) överskrider maxlängden (%i). Minska numret eller storleken på uacomments.</translation>
    </message>
    <message>
        <source>Unable to replay blocks. You will need to rebuild the database using -reindex-chainstate.</source>
        <translation type="unfinished">Kunde inte spela om block. Du kommer att behöva bygga om databasen med -reindex-chainstate.</translation>
    </message>
    <message>
        <source>Warning: Private keys detected in wallet {%s} with disabled private keys</source>
        <translation type="unfinished">Varning: Privata nycklar upptäcktes i plånbok (%s) vilken har dessa inaktiverade</translation>
    </message>
    <message>
        <source>Warning: We do not appear to fully agree with our peers! You may need to upgrade, or other nodes may need to upgrade.</source>
        <translation type="unfinished">Varning: Vi verkar inte helt överens med våra peers! Du kan behöva uppgradera, eller andra noder kan behöva uppgradera.</translation>
    </message>
    <message>
        <source>You need to rebuild the database using -reindex to go back to unpruned mode.  This will redownload the entire blockchain</source>
        <translation type="unfinished">Du måste bygga om databasen genom att använda -reindex för att återgå till ogallrat läge. Detta kommer att ladda ner hela blockkedjan på nytt.</translation>
    </message>
    <message>
        <source>%s is set very high!</source>
        <translation type="unfinished">%s är satt väldigt högt!</translation>
    </message>
    <message>
        <source>-maxmempool must be at least %d MB</source>
        <translation type="unfinished">-maxmempool måste vara minst %d MB</translation>
    </message>
    <message>
        <source>Cannot resolve -%s address: '%s'</source>
        <translation type="unfinished">Kan inte matcha -%s adress: '%s'</translation>
    </message>
    <message>
        <source>Cannot set -peerblockfilters without -blockfilterindex.</source>
        <translation type="unfinished">Kan inte använda -peerblockfilters utan -blockfilterindex.</translation>
    </message>
    <message>
        <source>Cannot write to data directory '%s'; check permissions.</source>
        <translation type="unfinished">Kan inte skriva till mapp "%s", var vänlig se över filbehörigheter.</translation>
    </message>
    <message>
        <source>Config setting for %s only applied on %s network when in [%s] section.</source>
        <translation type="unfinished">Konfigurationsinställningar för %s tillämpas bara på nätverket %s när de är i avsnitt [%s].</translation>
    </message>
    <message>
        <source>Corrupted block database detected</source>
        <translation type="unfinished">Korrupt blockdatabas har upptäckts</translation>
    </message>
    <message>
        <source>Could not find asmap file %s</source>
        <translation type="unfinished">Kan inte hitta asmap filen %s</translation>
    </message>
    <message>
        <source>Could not parse asmap file %s</source>
        <translation type="unfinished">Kan inte läsa in asmap filen %s</translation>
    </message>
    <message>
        <source>Disk space is too low!</source>
        <translation type="unfinished">Diskutrymmet är för lågt!</translation>
    </message>
    <message>
        <source>Do you want to rebuild the block database now?</source>
        <translation type="unfinished">Vill du bygga om blockdatabasen nu?</translation>
    </message>
    <message>
        <source>Done loading</source>
        <translation type="unfinished">Inläsning klar</translation>
    </message>
    <message>
        <source>Dump file %s does not exist.</source>
        <translation type="unfinished">Dump-filen %s existerar inte.</translation>
    </message>
    <message>
        <source>Error initializing block database</source>
        <translation type="unfinished">Fel vid initiering av blockdatabasen</translation>
    </message>
    <message>
        <source>Error initializing wallet database environment %s!</source>
        <translation type="unfinished">Fel vid initiering av plånbokens databasmiljö %s!</translation>
    </message>
    <message>
        <source>Error loading %s</source>
        <translation type="unfinished">Fel vid inläsning av %s</translation>
    </message>
    <message>
        <source>Error loading %s: Private keys can only be disabled during creation</source>
        <translation type="unfinished">Fel vid inläsning av %s: Privata nycklar kan enbart inaktiveras när de skapas</translation>
    </message>
    <message>
        <source>Error loading %s: Wallet corrupted</source>
        <translation type="unfinished">Fel vid inläsning av %s: Plånboken är korrupt</translation>
    </message>
    <message>
        <source>Error loading %s: Wallet requires newer version of %s</source>
        <translation type="unfinished">Fel vid inläsning av %s: Plånboken kräver en senare version av %s</translation>
    </message>
    <message>
        <source>Error loading block database</source>
        <translation type="unfinished">Fel vid inläsning av blockdatabasen</translation>
    </message>
    <message>
        <source>Error opening block database</source>
        <translation type="unfinished">Fel vid öppning av blockdatabasen</translation>
    </message>
    <message>
        <source>Error reading from database, shutting down.</source>
        <translation type="unfinished">Fel vid läsning från databas, avslutar.</translation>
    </message>
    <message>
        <source>Error: Disk space is low for %s</source>
        <translation type="unfinished">Fel: Diskutrymme är lågt för %s</translation>
    </message>
    <message>
        <source>Error: Missing checksum</source>
        <translation type="unfinished">Fel: Kontrollsumma saknas</translation>
    </message>
    <message>
        <source>Error: No %s addresses available.</source>
        <translation type="unfinished">Fel: Inga %s-adresser tillgängliga.</translation>
    </message>
    <message>
        <source>Failed to listen on any port. Use -listen=0 if you want this.</source>
        <translation type="unfinished">Misslyckades att lyssna på någon port. Använd -listen=0 om du vill detta.</translation>
    </message>
    <message>
        <source>Failed to rescan the wallet during initialization</source>
        <translation type="unfinished">Misslyckades med att skanna om plånboken under initiering.</translation>
    </message>
    <message>
        <source>Failed to verify database</source>
        <translation type="unfinished">Kunde inte verifiera databas</translation>
    </message>
    <message>
        <source>Ignoring duplicate -wallet %s.</source>
        <translation type="unfinished">Ignorerar duplicerad -wallet %s.</translation>
    </message>
    <message>
        <source>Importing…</source>
        <translation type="unfinished">Importerar…</translation>
    </message>
    <message>
        <source>Incorrect or no genesis block found. Wrong datadir for network?</source>
        <translation type="unfinished">Felaktig eller inget genesisblock hittades. Fel datadir för nätverket?</translation>
    </message>
    <message>
        <source>Initialization sanity check failed. %s is shutting down.</source>
        <translation type="unfinished">Initieringschecken fallerade. %s stängs av.</translation>
    </message>
    <message>
        <source>Insufficient funds</source>
        <translation type="unfinished">Otillräckligt med bitcoins</translation>
    </message>
    <message>
        <source>Invalid -onion address or hostname: '%s'</source>
        <translation type="unfinished">Ogiltig -onion adress eller värdnamn: '%s'</translation>
    </message>
    <message>
        <source>Invalid -proxy address or hostname: '%s'</source>
        <translation type="unfinished">Ogiltig -proxy adress eller värdnamn: '%s'</translation>
    </message>
    <message>
        <source>Invalid P2P permission: '%s'</source>
        <translation type="unfinished">Ogiltigt P2P-tillstånd: '%s'</translation>
    </message>
    <message>
        <source>Invalid amount for -%s=&lt;amount&gt;: '%s'</source>
        <translation type="unfinished">Ogiltigt belopp för -%s=&lt;amount&gt;:'%s'</translation>
    </message>
    <message>
        <source>Invalid amount for -discardfee=&lt;amount&gt;: '%s'</source>
        <translation type="unfinished">Ogiltigt belopp för -discardfee=&lt;amount&gt;:'%s'</translation>
    </message>
    <message>
        <source>Invalid amount for -fallbackfee=&lt;amount&gt;: '%s'</source>
        <translation type="unfinished">Ogiltigt belopp för -fallbackfee=&lt;amount&gt;: '%s'</translation>
    </message>
    <message>
        <source>Invalid amount for -paytxfee=&lt;amount&gt;: '%s' (must be at least %s)</source>
        <translation type="unfinished">Ogiltigt belopp för -paytxfee=&lt;amount&gt;:'%s' (måste vara minst %s)</translation>
    </message>
    <message>
        <source>Invalid netmask specified in -whitelist: '%s'</source>
        <translation type="unfinished">Ogiltig nätmask angiven i -whitelist: '%s'</translation>
    </message>
    <message>
        <source>Loading P2P addresses…</source>
        <translation type="unfinished">Laddar P2P-adresser…</translation>
    </message>
    <message>
        <source>Loading banlist…</source>
        <translation type="unfinished">Läser in listan över bannlysningar …</translation>
    </message>
    <message>
        <source>Loading block index…</source>
        <translation type="unfinished">Läser in blockindex...</translation>
    </message>
    <message>
        <source>Loading wallet…</source>
        <translation type="unfinished">Laddar plånboken…</translation>
    </message>
    <message>
        <source>Missing amount</source>
        <translation type="unfinished">Saknat belopp</translation>
    </message>
    <message>
        <source>Need to specify a port with -whitebind: '%s'</source>
        <translation type="unfinished">Port måste anges med -whitelist: '%s'</translation>
    </message>
    <message>
        <source>No addresses available</source>
        <translation type="unfinished">Inga adresser tillgängliga</translation>
<<<<<<< HEAD
    </message>
    <message>
        <source>No proxy server specified. Use -proxy=&lt;ip&gt; or -proxy=&lt;ip:port&gt;.</source>
        <translation type="unfinished">Ingen proxy-server vald. Använd -proxy=&lt;ip&gt; eller -proxy=&lt;ip:port&gt;.</translation>
=======
>>>>>>> 3116ccd7
    </message>
    <message>
        <source>Not enough file descriptors available.</source>
        <translation type="unfinished">Inte tillräckligt med filbeskrivningar tillgängliga.</translation>
    </message>
    <message>
        <source>Prune cannot be configured with a negative value.</source>
        <translation type="unfinished">Gallring kan inte konfigureras med ett negativt värde.</translation>
    </message>
    <message>
        <source>Prune mode is incompatible with -txindex.</source>
        <translation type="unfinished">Gallringsläge är inkompatibelt med -txindex.</translation>
    </message>
    <message>
        <source>Pruning blockstore…</source>
        <translation type="unfinished">Rensar blockstore...</translation>
    </message>
    <message>
        <source>Reducing -maxconnections from %d to %d, because of system limitations.</source>
        <translation type="unfinished">Minskar -maxconnections från %d till %d, på grund av systembegränsningar.</translation>
    </message>
    <message>
        <source>Rescanning…</source>
        <translation type="unfinished">Skannar om igen…</translation>
    </message>
    <message>
        <source>SQLiteDatabase: Failed to execute statement to verify database: %s</source>
        <translation type="unfinished">SQLiteDatabase: Kunde inte exekvera förfrågan att verifiera databasen: %s</translation>
    </message>
    <message>
        <source>SQLiteDatabase: Failed to prepare statement to verify database: %s</source>
        <translation type="unfinished">SQLiteDatabase: Kunde inte förbereda förfrågan att verifiera databasen: %s</translation>
    </message>
    <message>
        <source>SQLiteDatabase: Failed to read database verification error: %s</source>
        <translation type="unfinished">SQLiteDatabase: Kunde inte läsa felet vid databas verifikation: %s</translation>
    </message>
    <message>
        <source>SQLiteDatabase: Unexpected application id. Expected %u, got %u</source>
        <translation type="unfinished">SQLiteDatabase: Okänt applikations-id. Förväntade %u, men var %u</translation>
    </message>
    <message>
        <source>Section [%s] is not recognized.</source>
        <translation type="unfinished">Avsnitt [%s] känns inte igen.</translation>
    </message>
    <message>
        <source>Signing transaction failed</source>
        <translation type="unfinished">Signering av transaktion misslyckades</translation>
    </message>
    <message>
        <source>Specified -walletdir "%s" does not exist</source>
        <translation type="unfinished">Angiven -walletdir "%s" finns inte</translation>
    </message>
    <message>
        <source>Specified -walletdir "%s" is a relative path</source>
        <translation type="unfinished">Angiven -walletdir "%s" är en relativ sökväg</translation>
    </message>
    <message>
        <source>Specified -walletdir "%s" is not a directory</source>
        <translation type="unfinished">Angiven -walletdir "%s" är inte en katalog</translation>
    </message>
    <message>
        <source>Specified blocks directory "%s" does not exist.</source>
        <translation type="unfinished">Den specificerade mappen för block "%s" existerar inte.</translation>
    </message>
    <message>
        <source>Starting network threads…</source>
        <translation type="unfinished">Startar nätverkstrådar…</translation>
    </message>
    <message>
        <source>The source code is available from %s.</source>
        <translation type="unfinished">Källkoden är tillgänglig från %s.</translation>
    </message>
    <message>
        <source>The transaction amount is too small to pay the fee</source>
        <translation type="unfinished">Transaktionsbeloppet är för litet för att betala avgiften</translation>
    </message>
    <message>
        <source>The wallet will avoid paying less than the minimum relay fee.</source>
        <translation type="unfinished">Plånboken undviker att betala mindre än lägsta reläavgift.</translation>
    </message>
    <message>
        <source>This is experimental software.</source>
        <translation type="unfinished">Detta är experimentmjukvara.</translation>
    </message>
    <message>
        <source>This is the minimum transaction fee you pay on every transaction.</source>
        <translation type="unfinished">Det här är minimiavgiften du kommer betala för varje transaktion.</translation>
    </message>
    <message>
        <source>This is the transaction fee you will pay if you send a transaction.</source>
        <translation type="unfinished">Det här är transaktionsavgiften du kommer betala om du skickar en transaktion.</translation>
    </message>
    <message>
        <source>Transaction amount too small</source>
        <translation type="unfinished">Transaktionsbeloppet är för litet</translation>
    </message>
    <message>
        <source>Transaction amounts must not be negative</source>
        <translation type="unfinished">Transaktionsbelopp får ej vara negativt</translation>
    </message>
    <message>
        <source>Transaction has too long of a mempool chain</source>
        <translation type="unfinished">Transaktionen har för lång mempool-kedja</translation>
    </message>
    <message>
        <source>Transaction must have at least one recipient</source>
        <translation type="unfinished">Transaktionen måste ha minst en mottagare</translation>
    </message>
    <message>
        <source>Transaction too large</source>
        <translation type="unfinished">Transaktionen är för stor</translation>
    </message>
    <message>
        <source>Unable to bind to %s on this computer (bind returned error %s)</source>
        <translation type="unfinished">Det går inte att binda till %s på den här datorn (bind returnerade felmeddelande %s)</translation>
    </message>
    <message>
        <source>Unable to bind to %s on this computer. %s is probably already running.</source>
        <translation type="unfinished">Det går inte att binda till %s på den här datorn. %s är förmodligen redan igång.</translation>
    </message>
    <message>
        <source>Unable to create the PID file '%s': %s</source>
        <translation type="unfinished">Det gick inte att skapa PID-filen '%s': %s</translation>
    </message>
    <message>
        <source>Unable to generate initial keys</source>
        <translation type="unfinished">Det gick inte att skapa ursprungliga nycklar</translation>
    </message>
    <message>
        <source>Unable to generate keys</source>
        <translation type="unfinished">Det gick inte att skapa nycklar</translation>
    </message>
    <message>
        <source>Unable to open %s for writing</source>
        <translation type="unfinished">Det går inte att öppna %s för skrivning</translation>
    </message>
    <message>
        <source>Unable to start HTTP server. See debug log for details.</source>
        <translation type="unfinished">Kunde inte starta HTTP-server. Se felsökningsloggen för detaljer.</translation>
    </message>
    <message>
        <source>Unknown -blockfilterindex value %s.</source>
        <translation type="unfinished">Okänt värde för -blockfilterindex '%s'.</translation>
    </message>
    <message>
        <source>Unknown address type '%s'</source>
        <translation type="unfinished">Okänd adress-typ '%s'</translation>
    </message>
    <message>
        <source>Unknown change type '%s'</source>
        <translation type="unfinished">Okänd växel-typ '%s'</translation>
    </message>
    <message>
        <source>Unknown network specified in -onlynet: '%s'</source>
        <translation type="unfinished">Okänt nätverk angavs i -onlynet: '%s'</translation>
    </message>
    <message>
        <source>Unsupported logging category %s=%s.</source>
        <translation type="unfinished">Saknar stöd för loggningskategori %s=%s.</translation>
    </message>
    <message>
        <source>User Agent comment (%s) contains unsafe characters.</source>
        <translation type="unfinished">Kommentaren i användaragent (%s) innehåller osäkra tecken.</translation>
    </message>
    <message>
        <source>Verifying blocks…</source>
        <translation type="unfinished">Verifierar block...</translation>
    </message>
    <message>
        <source>Verifying wallet(s)…</source>
        <translation type="unfinished">Verifierar plånboken(plånböckerna)...</translation>
    </message>
    <message>
        <source>Wallet needed to be rewritten: restart %s to complete</source>
        <translation type="unfinished">Plånboken behöver sparas om: Starta om %s för att fullfölja</translation>
    </message>
</context>
<context>
    <name>BitcoinGUI</name>
    <message>
        <source>&amp;Overview</source>
        <translation type="unfinished">&amp;Översikt</translation>
    </message>
    <message>
        <source>Show general overview of wallet</source>
        <translation type="unfinished">Visa allmän översikt av plånboken</translation>
    </message>
    <message>
        <source>&amp;Transactions</source>
        <translation type="unfinished">&amp;Transaktioner</translation>
    </message>
    <message>
        <source>Browse transaction history</source>
        <translation type="unfinished">Bläddra i transaktionshistorik</translation>
    </message>
    <message>
        <source>E&amp;xit</source>
        <translation type="unfinished">&amp;Avsluta</translation>
    </message>
    <message>
        <source>Quit application</source>
        <translation type="unfinished">Avsluta programmet</translation>
    </message>
    <message>
        <source>&amp;About %1</source>
        <translation type="unfinished">&amp;Om %1</translation>
    </message>
    <message>
        <source>Show information about %1</source>
        <translation type="unfinished">Visa information om %1</translation>
    </message>
    <message>
        <source>About &amp;Qt</source>
        <translation type="unfinished">Om &amp;Qt</translation>
    </message>
    <message>
        <source>Show information about Qt</source>
        <translation type="unfinished">Visa information om Qt</translation>
    </message>
    <message>
        <source>Modify configuration options for %1</source>
        <translation type="unfinished">Ändra konfigurationsalternativ för %1</translation>
    </message>
    <message>
        <source>Create a new wallet</source>
        <translation type="unfinished">Skapa ny plånbok</translation>
    </message>
    <message>
        <source>&amp;Minimize</source>
        <translation type="unfinished">&amp;Minimera</translation>
    </message>
    <message>
        <source>Wallet:</source>
        <translation type="unfinished">Plånbok:</translation>
    </message>
    <message>
        <source>Network activity disabled.</source>
        <extracomment>A substring of the tooltip.</extracomment>
        <translation type="unfinished">Nätverksaktivitet inaktiverad.</translation>
    </message>
    <message>
        <source>Proxy is &lt;b&gt;enabled&lt;/b&gt;: %1</source>
        <translation type="unfinished">Proxy är &lt;b&gt; aktiverad &lt;/b&gt;: %1</translation>
    </message>
    <message>
        <source>Send coins to a Bitcoin address</source>
        <translation type="unfinished">Skicka bitcoin till en Bitcoin-adress</translation>
    </message>
    <message>
        <source>Backup wallet to another location</source>
        <translation type="unfinished">Säkerhetskopiera plånboken till en annan plats</translation>
    </message>
    <message>
        <source>Change the passphrase used for wallet encryption</source>
        <translation type="unfinished">Byt lösenfras för kryptering av plånbok</translation>
    </message>
    <message>
        <source>&amp;Send</source>
        <translation type="unfinished">&amp;Skicka</translation>
    </message>
    <message>
        <source>&amp;Receive</source>
        <translation type="unfinished">&amp;Ta emot</translation>
    </message>
    <message>
        <source>&amp;Options…</source>
        <translation type="unfinished">&amp;Inställningar</translation>
    </message>
    <message>
        <source>&amp;Encrypt Wallet…</source>
        <translation type="unfinished">&amp;Kryptera plånboken…</translation>
    </message>
    <message>
        <source>Encrypt the private keys that belong to your wallet</source>
        <translation type="unfinished">Kryptera de privata nycklar som tillhör din plånbok</translation>
    </message>
    <message>
        <source>&amp;Backup Wallet…</source>
        <translation type="unfinished">&amp;Säkerhetskopiera plånbok...</translation>
    </message>
    <message>
        <source>&amp;Change Passphrase…</source>
        <translation type="unfinished">&amp;Ändra lösenordsfras…</translation>
    </message>
    <message>
        <source>Sign &amp;message…</source>
        <translation type="unfinished">Signera &amp;meddelandet...</translation>
    </message>
    <message>
        <source>Sign messages with your Bitcoin addresses to prove you own them</source>
        <translation type="unfinished">Signera meddelanden med dina Bitcoin-adresser för att bevisa att du äger dem</translation>
    </message>
    <message>
        <source>&amp;Verify message…</source>
        <translation type="unfinished">&amp;Bekräfta meddelandet…</translation>
    </message>
    <message>
        <source>Verify messages to ensure they were signed with specified Bitcoin addresses</source>
        <translation type="unfinished">Verifiera meddelanden för att vara säker på att de signerades med angivna Bitcoin-adresser</translation>
    </message>
    <message>
        <source>&amp;Load PSBT from file…</source>
        <translation type="unfinished">&amp;Ladda PSBT från fil…</translation>
    </message>
    <message>
        <source>Open &amp;URI…</source>
        <translation type="unfinished">Öppna &amp;URI…</translation>
    </message>
    <message>
        <source>Close Wallet…</source>
        <translation type="unfinished">Stäng plånbok…</translation>
    </message>
    <message>
        <source>Create Wallet…</source>
        <translation type="unfinished">Skapa Plånbok...</translation>
    </message>
    <message>
        <source>Close All Wallets…</source>
        <translation type="unfinished">Stäng Alla Plånböcker...</translation>
    </message>
    <message>
        <source>&amp;File</source>
        <translation type="unfinished">&amp;Arkiv</translation>
    </message>
    <message>
        <source>&amp;Settings</source>
        <translation type="unfinished">&amp;Inställningar</translation>
    </message>
    <message>
        <source>&amp;Help</source>
        <translation type="unfinished">&amp;Hjälp</translation>
    </message>
    <message>
        <source>Tabs toolbar</source>
        <translation type="unfinished">Verktygsfält för flikar</translation>
    </message>
    <message>
        <source>Syncing Headers (%1%)…</source>
        <translation type="unfinished">Synkar huvuden (%1%)...</translation>
    </message>
    <message>
        <source>Synchronizing with network…</source>
        <translation type="unfinished">Synkroniserar med nätverket...</translation>
    </message>
    <message>
        <source>Indexing blocks on disk…</source>
        <translation type="unfinished">Indexerar block på disken...</translation>
    </message>
    <message>
        <source>Processing blocks on disk…</source>
        <translation type="unfinished">Behandlar block på disken…</translation>
    </message>
    <message>
        <source>Reindexing blocks on disk…</source>
        <translation type="unfinished">Indexerar om block på disken...</translation>
    </message>
    <message>
        <source>Connecting to peers…</source>
        <translation type="unfinished">Ansluter till noder...</translation>
    </message>
    <message>
        <source>Request payments (generates QR codes and bitcoin: URIs)</source>
        <translation type="unfinished">Begär betalningar (skapar QR-koder och bitcoin: -URIer)</translation>
    </message>
    <message>
        <source>Show the list of used sending addresses and labels</source>
        <translation type="unfinished">Visa listan med använda avsändaradresser och etiketter</translation>
    </message>
    <message>
        <source>Show the list of used receiving addresses and labels</source>
        <translation type="unfinished">Visa listan med använda mottagaradresser och etiketter</translation>
    </message>
    <message>
        <source>&amp;Command-line options</source>
        <translation type="unfinished">&amp;Kommandoradsalternativ</translation>
    </message>
    <message numerus="yes">
        <source>Processed %n block(s) of transaction history.</source>
        <translation type="unfinished">
            <numerusform>Bearbetade %n block av transaktionshistoriken.</numerusform>
            <numerusform>Bearbetade %n block av transaktionshistoriken.</numerusform>
        </translation>
    </message>
    <message>
        <source>%1 behind</source>
        <translation type="unfinished">%1 efter</translation>
    </message>
    <message>
        <source>Catching up…</source>
        <translation type="unfinished">Hämtar upp…</translation>
    </message>
    <message>
        <source>Last received block was generated %1 ago.</source>
        <translation type="unfinished">Senast mottagna block skapades för %1 sedan.</translation>
    </message>
    <message>
        <source>Transactions after this will not yet be visible.</source>
        <translation type="unfinished">Transaktioner efter denna kommer inte ännu vara synliga.</translation>
    </message>
    <message>
        <source>Error</source>
        <translation type="unfinished">Fel</translation>
    </message>
    <message>
        <source>Warning</source>
        <translation type="unfinished">Varning</translation>
    </message>
    <message>
        <source>Up to date</source>
        <translation type="unfinished">Uppdaterad</translation>
    </message>
    <message>
        <source>Load Partially Signed Bitcoin Transaction</source>
        <translation type="unfinished">Läs in Delvis signerad Bitcoin transaktion (PSBT)</translation>
    </message>
    <message>
        <source>Load PSBT from &amp;clipboard…</source>
        <translation type="unfinished">Ladda PSBT från &amp;urklipp...</translation>
    </message>
    <message>
        <source>Load Partially Signed Bitcoin Transaction from clipboard</source>
        <translation type="unfinished">Läs in Delvis signerad Bitcoin transaktion (PSBT) från urklipp</translation>
    </message>
    <message>
        <source>Node window</source>
        <translation type="unfinished">Nod-fönster</translation>
    </message>
    <message>
        <source>Open node debugging and diagnostic console</source>
        <translation type="unfinished">Öppna nodens konsol för felsökning och diagnostik</translation>
    </message>
    <message>
        <source>&amp;Sending addresses</source>
        <translation type="unfinished">Av&amp;sändaradresser</translation>
    </message>
    <message>
        <source>&amp;Receiving addresses</source>
        <translation type="unfinished">Mottaga&amp;radresser</translation>
    </message>
    <message>
        <source>Open a bitcoin: URI</source>
        <translation type="unfinished">Öppna en bitcoin:-URI</translation>
    </message>
    <message>
        <source>Open Wallet</source>
        <translation type="unfinished">Öppna plånbok</translation>
    </message>
    <message>
        <source>Open a wallet</source>
        <translation type="unfinished">Öppna en plånbok</translation>
    </message>
    <message>
        <source>Close wallet</source>
        <translation type="unfinished">Stäng plånboken</translation>
    </message>
    <message>
        <source>Restore Wallet…</source>
        <extracomment>Name of the menu item that restores wallet from a backup file.</extracomment>
        <translation type="unfinished">Återställ Plånboken...</translation>
    </message>
    <message>
        <source>Restore a wallet from a backup file</source>
        <extracomment>Status tip for Restore Wallet menu item</extracomment>
        <translation type="unfinished">Återställt en plånbok från en backup-fil</translation>
    </message>
    <message>
        <source>Close all wallets</source>
        <translation type="unfinished">Stäng alla plånböcker</translation>
    </message>
    <message>
        <source>Show the %1 help message to get a list with possible Bitcoin command-line options</source>
        <translation type="unfinished">Visa %1 hjälpmeddelande för att få en lista med möjliga Bitcoin kommandoradsalternativ.</translation>
    </message>
    <message>
        <source>&amp;Mask values</source>
        <translation type="unfinished">&amp;Dölj värden</translation>
    </message>
    <message>
        <source>Mask the values in the Overview tab</source>
        <translation type="unfinished">Dölj värden i översiktsfliken</translation>
    </message>
    <message>
        <source>default wallet</source>
        <translation type="unfinished">Standardplånbok</translation>
    </message>
    <message>
        <source>No wallets available</source>
        <translation type="unfinished">Inga plånböcker tillgängliga</translation>
    </message>
    <message>
        <source>Wallet Data</source>
        <extracomment>Name of the wallet data file format.</extracomment>
        <translation type="unfinished">Plånboksdata</translation>
    </message>
    <message>
        <source>Restore Wallet</source>
        <extracomment>Title of pop-up window shown when the user is attempting to restore a wallet.</extracomment>
        <translation type="unfinished">Återställ Plånbok</translation>
    </message>
    <message>
        <source>Wallet Name</source>
        <extracomment>Label of the input field where the name of the wallet is entered.</extracomment>
        <translation type="unfinished">Namn på plånboken</translation>
    </message>
    <message>
        <source>&amp;Window</source>
        <translation type="unfinished">&amp;Fönster</translation>
    </message>
    <message>
        <source>Zoom</source>
        <translation type="unfinished">Zooma</translation>
    </message>
    <message>
        <source>Main Window</source>
        <translation type="unfinished">Huvudfönster</translation>
    </message>
    <message>
        <source>%1 client</source>
        <translation type="unfinished">%1-klient</translation>
    </message>
    <message>
        <source>&amp;Hide</source>
        <translation type="unfinished">och göm</translation>
    </message>
    <message numerus="yes">
        <source>%n active connection(s) to Bitcoin network.</source>
        <extracomment>A substring of the tooltip.</extracomment>
        <translation type="unfinished">
            <numerusform>%n aktiva anslutningar till Bitcoin-nätverket.</numerusform>
            <numerusform>%n aktiva anslutningar till Bitcoin-nätverket.</numerusform>
        </translation>
    </message>
    <message>
        <source>Click for more actions.</source>
        <extracomment>A substring of the tooltip. "More actions" are available via the context menu.</extracomment>
        <translation type="unfinished">Klicka för fler alternativ</translation>
    </message>
    <message>
        <source>Disable network activity</source>
        <extracomment>A context menu item.</extracomment>
        <translation type="unfinished">Stäng av nätverksaktivitet</translation>
    </message>
    <message>
        <source>Enable network activity</source>
        <extracomment>A context menu item. The network activity was disabled previously.</extracomment>
        <translation type="unfinished">Aktivera nätverksaktivitet</translation>
    </message>
    <message>
        <source>Error: %1</source>
        <translation type="unfinished">Fel: %1</translation>
    </message>
    <message>
        <source>Warning: %1</source>
        <translation type="unfinished">Varning: %1</translation>
    </message>
    <message>
        <source>Date: %1
</source>
        <translation type="unfinished">Datum: %1
</translation>
    </message>
    <message>
        <source>Amount: %1
</source>
        <translation type="unfinished">Belopp: %1
</translation>
    </message>
    <message>
        <source>Wallet: %1
</source>
        <translation type="unfinished">Plånbok: %1
</translation>
    </message>
    <message>
        <source>Type: %1
</source>
        <translation type="unfinished">Typ: %1
</translation>
    </message>
    <message>
        <source>Label: %1
</source>
        <translation type="unfinished">Etikett: %1
</translation>
    </message>
    <message>
        <source>Address: %1
</source>
        <translation type="unfinished">Adress: %1
</translation>
    </message>
    <message>
        <source>Sent transaction</source>
        <translation type="unfinished">Transaktion skickad</translation>
    </message>
    <message>
        <source>Incoming transaction</source>
        <translation type="unfinished">Inkommande transaktion</translation>
    </message>
    <message>
        <source>HD key generation is &lt;b&gt;enabled&lt;/b&gt;</source>
        <translation type="unfinished">HD-nyckelgenerering är &lt;b&gt;aktiverad&lt;/b&gt;</translation>
    </message>
    <message>
        <source>HD key generation is &lt;b&gt;disabled&lt;/b&gt;</source>
        <translation type="unfinished">HD-nyckelgenerering är &lt;b&gt;inaktiverad&lt;/b&gt;</translation>
    </message>
    <message>
        <source>Private key &lt;b&gt;disabled&lt;/b&gt;</source>
        <translation type="unfinished">Privat nyckel &lt;b&gt;inaktiverad&lt;/b&gt;</translation>
    </message>
    <message>
        <source>Wallet is &lt;b&gt;encrypted&lt;/b&gt; and currently &lt;b&gt;unlocked&lt;/b&gt;</source>
        <translation type="unfinished">Denna plånbok är &lt;b&gt;krypterad&lt;/b&gt; och för närvarande &lt;b&gt;olåst&lt;/b&gt;</translation>
    </message>
    <message>
        <source>Wallet is &lt;b&gt;encrypted&lt;/b&gt; and currently &lt;b&gt;locked&lt;/b&gt;</source>
        <translation type="unfinished">Denna plånbok är &lt;b&gt;krypterad&lt;/b&gt; och för närvarande &lt;b&gt;låst&lt;/b&gt;</translation>
    </message>
    <message>
        <source>Original message:</source>
        <translation type="unfinished">Ursprungligt meddelande:</translation>
    </message>
</context>
<context>
    <name>UnitDisplayStatusBarControl</name>
    <message>
        <source>Unit to show amounts in. Click to select another unit.</source>
        <translation type="unfinished">Enhet att visa belopp i. Klicka för att välja annan enhet.</translation>
    </message>
</context>
<context>
    <name>CoinControlDialog</name>
    <message>
        <source>Coin Selection</source>
        <translation type="unfinished">Myntval</translation>
    </message>
    <message>
        <source>Quantity:</source>
        <translation type="unfinished">Kvantitet:</translation>
    </message>
    <message>
        <source>Bytes:</source>
        <translation type="unfinished">Antal byte:</translation>
    </message>
    <message>
        <source>Amount:</source>
        <translation type="unfinished">Belopp:</translation>
    </message>
    <message>
        <source>Fee:</source>
        <translation type="unfinished">Avgift:</translation>
    </message>
    <message>
        <source>Dust:</source>
        <translation type="unfinished">Damm:</translation>
    </message>
    <message>
        <source>After Fee:</source>
        <translation type="unfinished">Efter avgift:</translation>
    </message>
    <message>
        <source>Change:</source>
        <translation type="unfinished">Växel:</translation>
    </message>
    <message>
        <source>(un)select all</source>
        <translation type="unfinished">(av)markera allt</translation>
    </message>
    <message>
        <source>Tree mode</source>
        <translation type="unfinished">Trädvy</translation>
    </message>
    <message>
        <source>List mode</source>
        <translation type="unfinished">Listvy</translation>
    </message>
    <message>
        <source>Amount</source>
        <translation type="unfinished">Belopp</translation>
    </message>
    <message>
        <source>Received with label</source>
        <translation type="unfinished">Mottagen med etikett</translation>
    </message>
    <message>
        <source>Received with address</source>
        <translation type="unfinished">Mottagen med adress</translation>
    </message>
    <message>
        <source>Date</source>
        <translation type="unfinished">Datum</translation>
    </message>
    <message>
        <source>Confirmations</source>
        <translation type="unfinished">Bekräftelser</translation>
    </message>
    <message>
        <source>Confirmed</source>
        <translation type="unfinished">Bekräftad</translation>
    </message>
    <message>
        <source>Copy amount</source>
        <translation type="unfinished">Kopiera belopp</translation>
    </message>
    <message>
        <source>&amp;Copy address</source>
        <translation type="unfinished">&amp;Kopiera adress</translation>
    </message>
    <message>
        <source>Copy &amp;label</source>
        <translation type="unfinished">Kopiera &amp;etikett</translation>
    </message>
    <message>
        <source>Copy &amp;amount</source>
        <translation type="unfinished">Kopiera &amp;Belopp</translation>
    </message>
    <message>
        <source>Copy quantity</source>
        <translation type="unfinished">Kopiera kvantitet</translation>
    </message>
    <message>
        <source>Copy fee</source>
        <translation type="unfinished">Kopiera avgift</translation>
    </message>
    <message>
        <source>Copy after fee</source>
        <translation type="unfinished">Kopiera efter avgift</translation>
    </message>
    <message>
        <source>Copy bytes</source>
        <translation type="unfinished">Kopiera byte</translation>
    </message>
    <message>
        <source>Copy dust</source>
        <translation type="unfinished">Kopiera damm</translation>
    </message>
    <message>
        <source>Copy change</source>
        <translation type="unfinished">Kopiera växel</translation>
    </message>
    <message>
        <source>(%1 locked)</source>
        <translation type="unfinished">(%1 låst)</translation>
    </message>
    <message>
        <source>yes</source>
        <translation type="unfinished">ja</translation>
    </message>
    <message>
        <source>no</source>
        <translation type="unfinished">nej</translation>
    </message>
    <message>
        <source>This label turns red if any recipient receives an amount smaller than the current dust threshold.</source>
        <translation type="unfinished">Denna etikett blir röd om någon mottagare tar emot ett belopp som är lägre än aktuell dammtröskel.</translation>
    </message>
    <message>
        <source>Can vary +/- %1 satoshi(s) per input.</source>
        <translation type="unfinished">Kan variera +/- %1 satoshi per inmatning.</translation>
    </message>
    <message>
        <source>(no label)</source>
        <translation type="unfinished">(Ingen etikett)</translation>
    </message>
    <message>
        <source>change from %1 (%2)</source>
        <translation type="unfinished">växel från %1 (%2)</translation>
    </message>
    <message>
        <source>(change)</source>
        <translation type="unfinished">(växel)</translation>
    </message>
</context>
<context>
    <name>CreateWalletActivity</name>
    <message>
        <source>Create Wallet</source>
        <extracomment>Title of window indicating the progress of creation of a new wallet.</extracomment>
        <translation type="unfinished">Skapa plånbok</translation>
    </message>
    <message>
        <source>Creating Wallet &lt;b&gt;%1&lt;/b&gt;…</source>
        <extracomment>Descriptive text of the create wallet progress window which indicates to the user which wallet is currently being created.</extracomment>
        <translation type="unfinished">Skapar plånbok &lt;b&gt;%1&lt;/b&gt;…</translation>
    </message>
    <message>
        <source>Create wallet failed</source>
        <translation type="unfinished">Plånboken kunde inte skapas</translation>
    </message>
    <message>
        <source>Create wallet warning</source>
        <translation type="unfinished">Skapa plånboksvarning</translation>
    </message>
    <message>
        <source>Can't list signers</source>
        <translation type="unfinished">Kan inte lista signerare</translation>
    </message>
    </context>
<context>
    <name>LoadWalletsActivity</name>
    <message>
        <source>Load Wallets</source>
        <extracomment>Title of progress window which is displayed when wallets are being loaded.</extracomment>
        <translation type="unfinished">Ladda plånböcker</translation>
    </message>
    <message>
        <source>Loading wallets…</source>
        <extracomment>Descriptive text of the load wallets progress window which indicates to the user that wallets are currently being loaded.</extracomment>
        <translation type="unfinished">Laddar plånböcker…</translation>
    </message>
</context>
<context>
    <name>LoadWalletsActivity</name>
    <message>
        <source>Load Wallets</source>
        <extracomment>Title of progress window which is displayed when wallets are being loaded.</extracomment>
        <translation type="unfinished">Ladda plånböcker</translation>
    </message>
    <message>
        <source>Loading wallets…</source>
        <extracomment>Descriptive text of the load wallets progress window which indicates to the user that wallets are currently being loaded.</extracomment>
        <translation type="unfinished">Laddar plånböcker…</translation>
    </message>
</context>
<context>
    <name>OpenWalletActivity</name>
    <message>
        <source>Open wallet failed</source>
        <translation type="unfinished">Det gick inte att öppna plånboken</translation>
    </message>
    <message>
        <source>Open wallet warning</source>
        <translation type="unfinished">Öppna plånboksvarning.</translation>
    </message>
    <message>
        <source>default wallet</source>
        <translation type="unfinished">Standardplånbok</translation>
    </message>
    <message>
        <source>Open Wallet</source>
        <extracomment>Title of window indicating the progress of opening of a wallet.</extracomment>
        <translation type="unfinished">Öppna plånbok</translation>
    </message>
    <message>
        <source>Opening Wallet &lt;b&gt;%1&lt;/b&gt;…</source>
        <extracomment>Descriptive text of the open wallet progress window which indicates to the user which wallet is currently being opened.</extracomment>
        <translation type="unfinished">Öppnar Plånboken &lt;b&gt;%1&lt;/b&gt;...</translation>
    </message>
</context>
<<<<<<< HEAD
=======
<context>
    <name>RestoreWalletActivity</name>
    <message>
        <source>Restore Wallet</source>
        <extracomment>Title of progress window which is displayed when wallets are being restored.</extracomment>
        <translation type="unfinished">Återställ Plånbok</translation>
    </message>
    <message>
        <source>Restoring Wallet &lt;b&gt;%1&lt;/b&gt;…</source>
        <extracomment>Descriptive text of the restore wallets progress window which indicates to the user that wallets are currently being restored.</extracomment>
        <translation type="unfinished">Återskapar Plånboken &lt;b&gt;%1&lt;/b&gt;…</translation>
    </message>
    <message>
        <source>Restore wallet failed</source>
        <extracomment>Title of message box which is displayed when the wallet could not be restored.</extracomment>
        <translation type="unfinished">Det gick inte att återställa plånboken</translation>
    </message>
    </context>
>>>>>>> 3116ccd7
<context>
    <name>WalletController</name>
    <message>
        <source>Close wallet</source>
        <translation type="unfinished">Stäng plånboken</translation>
    </message>
    <message>
        <source>Are you sure you wish to close the wallet &lt;i&gt;%1&lt;/i&gt;?</source>
        <translation type="unfinished">Är du säker att du vill stänga plånboken &lt;i&gt;%1&lt;/i&gt;?</translation>
    </message>
    <message>
        <source>Closing the wallet for too long can result in having to resync the entire chain if pruning is enabled.</source>
        <translation type="unfinished">Om plånboken är stängd under för lång tid och gallring är aktiverad kan hela kedjan behöva synkroniseras på nytt.</translation>
    </message>
    <message>
        <source>Close all wallets</source>
        <translation type="unfinished">Stäng alla plånböcker</translation>
    </message>
    <message>
        <source>Are you sure you wish to close all wallets?</source>
        <translation type="unfinished">Är du säker på att du vill stänga alla plånböcker?</translation>
    </message>
</context>
<context>
    <name>CreateWalletDialog</name>
    <message>
        <source>Create Wallet</source>
        <translation type="unfinished">Skapa plånbok</translation>
    </message>
    <message>
        <source>Wallet Name</source>
        <translation type="unfinished">Namn på plånboken</translation>
    </message>
    <message>
        <source>Wallet</source>
        <translation type="unfinished">Plånbok</translation>
    </message>
    <message>
        <source>Encrypt the wallet. The wallet will be encrypted with a passphrase of your choice.</source>
        <translation type="unfinished">Kryptera plånboken. Plånboken krypteras med en lösenfras som du själv väljer.</translation>
    </message>
    <message>
        <source>Encrypt Wallet</source>
        <translation type="unfinished">Kryptera plånbok</translation>
    </message>
    <message>
        <source>Advanced Options</source>
        <translation type="unfinished">Avancerat</translation>
    </message>
    <message>
        <source>Disable private keys for this wallet. Wallets with private keys disabled will have no private keys and cannot have an HD seed or imported private keys. This is ideal for watch-only wallets.</source>
        <translation type="unfinished">Stäng av privata nycklar för denna plånbok. Plånböcker med privata nycklar avstängda kommer inte innehålla några privata nycklar alls, och kan inte innehålla vare sig en HD-seed eller importerade privata nycklar. Detta är idealt för plånböcker som endast ska granskas.</translation>
    </message>
    <message>
        <source>Disable Private Keys</source>
        <translation type="unfinished">Stäng av privata nycklar</translation>
    </message>
    <message>
        <source>Make a blank wallet. Blank wallets do not initially have private keys or scripts. Private keys and addresses can be imported, or an HD seed can be set, at a later time.</source>
        <translation type="unfinished">Skapa en tom plånbok. Tomma plånböcker har från början inga privata nycklar eller skript. Privata nycklar och adresser kan importeras, eller en HD-seed kan väljas, vid ett senare tillfälle.</translation>
    </message>
    <message>
        <source>Make Blank Wallet</source>
        <translation type="unfinished">Skapa tom plånbok</translation>
    </message>
    <message>
        <source>Create</source>
        <translation type="unfinished">Skapa</translation>
    </message>
    </context>
<context>
    <name>EditAddressDialog</name>
    <message>
        <source>Edit Address</source>
        <translation type="unfinished">Redigera adress</translation>
    </message>
    <message>
        <source>&amp;Label</source>
        <translation type="unfinished">&amp;Etikett</translation>
    </message>
    <message>
        <source>The label associated with this address list entry</source>
        <translation type="unfinished">Etiketten associerad med denna post i adresslistan</translation>
    </message>
    <message>
        <source>The address associated with this address list entry. This can only be modified for sending addresses.</source>
        <translation type="unfinished">Adressen associerad med denna post i adresslistan. Den kan bara ändras för sändningsadresser.</translation>
    </message>
    <message>
        <source>&amp;Address</source>
        <translation type="unfinished">&amp;Adress</translation>
    </message>
    <message>
        <source>New sending address</source>
        <translation type="unfinished">Ny avsändaradress</translation>
    </message>
    <message>
        <source>Edit receiving address</source>
        <translation type="unfinished">Redigera mottagaradress</translation>
    </message>
    <message>
        <source>Edit sending address</source>
        <translation type="unfinished">Redigera avsändaradress</translation>
    </message>
    <message>
        <source>The entered address "%1" is not a valid Bitcoin address.</source>
        <translation type="unfinished">Den angivna adressen "%1" är inte en giltig Bitcoin-adress.</translation>
    </message>
    <message>
        <source>Address "%1" already exists as a receiving address with label "%2" and so cannot be added as a sending address.</source>
        <translation type="unfinished">Adressen "%1" finns redan som en mottagaradress med etikett "%2" och kan därför inte anges som sändaradress.</translation>
    </message>
    <message>
        <source>The entered address "%1" is already in the address book with label "%2".</source>
        <translation type="unfinished">Den angivna adressen "%1" finns redan i adressboken med etikett "%2".</translation>
    </message>
    <message>
        <source>Could not unlock wallet.</source>
        <translation type="unfinished">Kunde inte låsa upp plånboken.</translation>
    </message>
    <message>
        <source>New key generation failed.</source>
        <translation type="unfinished">Misslyckades med generering av ny nyckel.</translation>
    </message>
</context>
<context>
    <name>FreespaceChecker</name>
    <message>
        <source>A new data directory will be created.</source>
        <translation type="unfinished">En ny datakatalog kommer att skapas.</translation>
    </message>
    <message>
        <source>name</source>
        <translation type="unfinished">namn</translation>
    </message>
    <message>
        <source>Directory already exists. Add %1 if you intend to create a new directory here.</source>
        <translation type="unfinished">Katalogen finns redan. Lägg till %1 om du vill skapa en ny katalog här.</translation>
    </message>
    <message>
        <source>Path already exists, and is not a directory.</source>
        <translation type="unfinished">Sökvägen finns redan, och är inte en katalog.</translation>
    </message>
    <message>
        <source>Cannot create data directory here.</source>
        <translation type="unfinished">Kan inte skapa datakatalog här.</translation>
    </message>
</context>
<context>
    <name>Intro</name>
<<<<<<< HEAD
    <message>
        <source>%1 GB of space available</source>
        <translation type="unfinished">%1GB lagringsplats tillgängligt</translation>
    </message>
    <message>
        <source>(of %1 GB needed)</source>
        <translation type="unfinished">(av %1 GB krävs)</translation>
=======
    <message numerus="yes">
        <source>%n GB of space available</source>
        <translation type="unfinished">
            <numerusform />
            <numerusform />
        </translation>
    </message>
    <message numerus="yes">
        <source>(of %n GB needed)</source>
        <translation type="unfinished">
            <numerusform>(av %n GB behövs)</numerusform>
            <numerusform>(av de %n GB som behövs)</numerusform>
        </translation>
    </message>
    <message numerus="yes">
        <source>(%n GB needed for full chain)</source>
        <translation type="unfinished">
            <numerusform>(%n GB behövs för hela kedjan)</numerusform>
            <numerusform>(%n GB behövs för hela kedjan)</numerusform>
        </translation>
>>>>>>> 3116ccd7
    </message>
    <message>
        <source>(%1 GB needed for full chain)</source>
        <translation type="unfinished">(%1 GB behövs för hela kedjan)</translation>
    </message>
    <message>
        <source>At least %1 GB of data will be stored in this directory, and it will grow over time.</source>
        <translation type="unfinished">Minst %1 GB data kommer att sparas i den här katalogen, och de växer över tiden.</translation>
    </message>
    <message>
        <source>Approximately %1 GB of data will be stored in this directory.</source>
        <translation type="unfinished">Ungefär %1 GB data kommer att lagras i den här katalogen.</translation>
    </message>
    <message numerus="yes">
        <source>(sufficient to restore backups %n day(s) old)</source>
        <extracomment>Explanatory text on the capability of the current prune target.</extracomment>
        <translation type="unfinished">
            <numerusform />
            <numerusform />
        </translation>
    </message>
    <message>
        <source>%1 will download and store a copy of the Bitcoin block chain.</source>
        <translation type="unfinished">%1 kommer att ladda ner och lagra en kopia av Bitcoins blockkedja.</translation>
    </message>
    <message>
        <source>The wallet will also be stored in this directory.</source>
        <translation type="unfinished">Plånboken sparas också i den här katalogen.</translation>
    </message>
    <message>
        <source>Error: Specified data directory "%1" cannot be created.</source>
        <translation type="unfinished">Fel: Angiven datakatalog "%1" kan inte skapas.</translation>
    </message>
    <message>
        <source>Error</source>
        <translation type="unfinished">Fel</translation>
    </message>
    <message>
        <source>Welcome</source>
        <translation type="unfinished">Välkommen</translation>
    </message>
    <message>
        <source>Welcome to %1.</source>
        <translation type="unfinished">Välkommen till %1.</translation>
    </message>
    <message>
        <source>As this is the first time the program is launched, you can choose where %1 will store its data.</source>
        <translation type="unfinished">Eftersom detta är första gången som programmet startas får du välja var %1 skall lagra sina data.</translation>
    </message>
    <message>
        <source>Limit block chain storage to</source>
        <translation type="unfinished">Begränsa lagringsplats för blockkedjan till </translation>
    </message>
    <message>
        <source>Limit block chain storage to</source>
        <translation type="unfinished">Begränsa lagringsplats för blockkedjan till </translation>
    </message>
    <message>
        <source>Reverting this setting requires re-downloading the entire blockchain. It is faster to download the full chain first and prune it later. Disables some advanced features.</source>
        <translation type="unfinished">Att återställa detta alternativ påbörjar en omstart av nedladdningen av hela blockkedjan. Det går snabbare att ladda ner hela kedjan först, och gallra den senare. Detta alternativ stänger av vissa avancerade funktioner.</translation>
    </message>
    <message>
        <source> GB</source>
        <translation type="unfinished">GB</translation>
    </message>
    <message>
        <source>This initial synchronisation is very demanding, and may expose hardware problems with your computer that had previously gone unnoticed. Each time you run %1, it will continue downloading where it left off.</source>
        <translation type="unfinished">Denna första synkronisering är väldigt krävande, och kan påvisa hårdvaruproblem hos din dator som tidigare inte visat sig. Varje gång du kör %1, kommer nerladdningen att fortsätta där den avslutades.</translation>
    </message>
    <message>
        <source>If you have chosen to limit block chain storage (pruning), the historical data must still be downloaded and processed, but will be deleted afterward to keep your disk usage low.</source>
        <translation type="unfinished">Om du valt att begränsa storleken på blockkedjan (gallring), måste historiska data ändå laddas ner och behandlas, men kommer därefter att tas bort för att spara lagringsutrymme.</translation>
    </message>
    <message>
        <source>Use the default data directory</source>
        <translation type="unfinished">Använd den förvalda datakatalogen</translation>
    </message>
    <message>
        <source>Use a custom data directory:</source>
        <translation type="unfinished">Använd en anpassad datakatalog:</translation>
    </message>
</context>
<context>
    <name>HelpMessageDialog</name>
    <message>
        <source>About %1</source>
        <translation type="unfinished">Om %1</translation>
    </message>
    <message>
        <source>Command-line options</source>
        <translation type="unfinished">Kommandoradsalternativ</translation>
    </message>
</context>
<context>
    <name>ShutdownWindow</name>
    <message>
        <source>%1 is shutting down…</source>
        <translation type="unfinished">%1 stänger ner…</translation>
    </message>
    <message>
        <source>Do not shut down the computer until this window disappears.</source>
        <translation type="unfinished">Stäng inte av datorn förrän denna ruta försvinner.</translation>
    </message>
</context>
<context>
    <name>ModalOverlay</name>
    <message>
        <source>Form</source>
        <translation type="unfinished">Formulär</translation>
    </message>
    <message>
        <source>Recent transactions may not yet be visible, and therefore your wallet's balance might be incorrect. This information will be correct once your wallet has finished synchronizing with the bitcoin network, as detailed below.</source>
        <translation type="unfinished">Nyligen gjorda transaktioner visas inte korrekt och därför kan din plånboks saldo visas felaktigt. Denna information kommer att visas korrekt så snart din plånbok har synkroniserats med Bitcoin-nätverket enligt informationen nedan.</translation>
    </message>
    <message>
        <source>Attempting to spend bitcoins that are affected by not-yet-displayed transactions will not be accepted by the network.</source>
        <translation type="unfinished">Att försöka spendera bitcoin som påverkas av transaktioner som ännu inte visas kommer inte accepteras av nätverket.</translation>
    </message>
    <message>
        <source>Number of blocks left</source>
        <translation type="unfinished">Antal block kvar</translation>
    </message>
    <message>
        <source>Unknown…</source>
        <translation type="unfinished">Okänd…</translation>
    </message>
    <message>
        <source>calculating…</source>
        <translation type="unfinished">beräknar...</translation>
    </message>
    <message>
        <source>Last block time</source>
        <translation type="unfinished">Senaste blocktid</translation>
    </message>
    <message>
        <source>Progress</source>
        <translation type="unfinished">Förlopp</translation>
    </message>
    <message>
        <source>Progress increase per hour</source>
        <translation type="unfinished">Förloppsökning per timme</translation>
    </message>
    <message>
        <source>Estimated time left until synced</source>
        <translation type="unfinished">Uppskattad tid kvar tills synkroniserad</translation>
    </message>
    <message>
        <source>Hide</source>
        <translation type="unfinished">Dölj</translation>
    </message>
    </context>
<context>
    <name>OpenURIDialog</name>
    <message>
        <source>Open bitcoin URI</source>
        <translation type="unfinished">Öppna bitcoin-URI</translation>
    </message>
    <message>
        <source>Paste address from clipboard</source>
        <extracomment>Tooltip text for button that allows you to paste an address that is in your clipboard.</extracomment>
        <translation type="unfinished">Klistra in adress från Urklipp</translation>
    </message>
</context>
<context>
    <name>OptionsDialog</name>
    <message>
        <source>Options</source>
        <translation type="unfinished">Alternativ</translation>
    </message>
    <message>
        <source>&amp;Main</source>
        <translation type="unfinished">&amp;Allmänt</translation>
    </message>
    <message>
        <source>Automatically start %1 after logging in to the system.</source>
        <translation type="unfinished">Starta %1 automatiskt efter inloggningen.</translation>
    </message>
    <message>
        <source>&amp;Start %1 on system login</source>
        <translation type="unfinished">&amp;Starta %1 vid systemlogin</translation>
    </message>
    <message>
        <source>Size of &amp;database cache</source>
        <translation type="unfinished">Storleken på &amp;databascache</translation>
    </message>
    <message>
        <source>Number of script &amp;verification threads</source>
        <translation type="unfinished">Antalet skript&amp;verifikationstrådar</translation>
    </message>
    <message>
        <source>IP address of the proxy (e.g. IPv4: 127.0.0.1 / IPv6: ::1)</source>
        <translation type="unfinished">Proxyns IP-adress (t.ex.  IPv4: 127.0.0.1 / IPv6: ::1)</translation>
    </message>
    <message>
        <source>Shows if the supplied default SOCKS5 proxy is used to reach peers via this network type.</source>
        <translation type="unfinished">Visar om den angivna standard-SOCKS5-proxyn används för att nå noder via den här nätverkstypen.</translation>
    </message>
    <message>
        <source>Minimize instead of exit the application when the window is closed. When this option is enabled, the application will be closed only after selecting Exit in the menu.</source>
        <translation type="unfinished">Minimera istället för att stänga programmet när fönstret stängs. När detta alternativ är aktiverat stängs programmet endast genom att välja Stäng i menyn.</translation>
    </message>
    <message>
        <source>Open the %1 configuration file from the working directory.</source>
        <translation type="unfinished">Öppna konfigurationsfilen %1 från arbetskatalogen.</translation>
    </message>
    <message>
        <source>Open Configuration File</source>
        <translation type="unfinished">Öppna konfigurationsfil</translation>
    </message>
    <message>
        <source>Reset all client options to default.</source>
        <translation type="unfinished">Återställ alla klientinställningar till förvalen.</translation>
    </message>
    <message>
        <source>&amp;Reset Options</source>
        <translation type="unfinished">&amp;Återställ alternativ</translation>
    </message>
    <message>
        <source>&amp;Network</source>
        <translation type="unfinished">&amp;Nätverk</translation>
    </message>
    <message>
        <source>Prune &amp;block storage to</source>
        <translation type="unfinished">Gallra &amp;blocklagring till</translation>
    </message>
    <message>
        <source>Reverting this setting requires re-downloading the entire blockchain.</source>
        <translation type="unfinished">Vid avstängning av denna inställning kommer den fullständiga blockkedjan behövas laddas ned igen.</translation>
    </message>
    <message>
        <source>(0 = auto, &lt;0 = leave that many cores free)</source>
        <translation type="unfinished">(0 = auto, &lt;0 = lämna så många kärnor lediga)</translation>
    </message>
    <message>
        <source>Enable R&amp;PC server</source>
        <extracomment>An Options window setting to enable the RPC server.</extracomment>
        <translation type="unfinished">Aktivera R&amp;PC-server</translation>
    </message>
    <message>
        <source>W&amp;allet</source>
        <translation type="unfinished">&amp;Plånbok</translation>
    </message>
    <message>
        <source>Subtract &amp;fee from amount by default</source>
        <extracomment>An Options window setting to set subtracting the fee from a sending amount as default.</extracomment>
        <translation type="unfinished">Ta bort avgift från summa som standard</translation>
    </message>
    <message>
        <source>Enable coin &amp;control features</source>
        <translation type="unfinished">Aktivera mynt&amp;kontrollfunktioner</translation>
    </message>
    <message>
        <source>If you disable the spending of unconfirmed change, the change from a transaction cannot be used until that transaction has at least one confirmation. This also affects how your balance is computed.</source>
        <translation type="unfinished">Om du inaktiverar spendering av obekräftad växel, kan inte växeln från en transaktion användas förrän transaktionen har minst en bekräftelse. Detta påverkar också hur ditt saldo beräknas.</translation>
    </message>
    <message>
        <source>&amp;Spend unconfirmed change</source>
        <translation type="unfinished">&amp;Spendera obekräftad växel</translation>
    </message>
    <message>
        <source>Enable &amp;PSBT controls</source>
        <extracomment>An options window setting to enable PSBT controls.</extracomment>
        <translation type="unfinished">Aktivera &amp;PSBT-kontroll</translation>
    </message>
    <message>
        <source>Automatically open the Bitcoin client port on the router. This only works when your router supports UPnP and it is enabled.</source>
        <translation type="unfinished">Öppna automatiskt Bitcoin-klientens port på routern. Detta fungerar endast om din router stödjer UPnP och det är är aktiverat.</translation>
    </message>
    <message>
        <source>Map port using &amp;UPnP</source>
        <translation type="unfinished">Tilldela port med hjälp av &amp;UPnP</translation>
    </message>
    <message>
        <source>Automatically open the Bitcoin client port on the router. This only works when your router supports NAT-PMP and it is enabled. The external port could be random.</source>
        <translation type="unfinished">Öppna automatiskt Bitcoin-klientens port på routern. Detta fungerar endast om din router stödjer NAT-PMP och det är är aktiverat. Den externa porten kan vara slumpmässig.</translation>
    </message>
    <message>
        <source>Accept connections from outside.</source>
        <translation type="unfinished">Acceptera anslutningar utifrån.</translation>
    </message>
    <message>
        <source>Allow incomin&amp;g connections</source>
        <translation type="unfinished">Tillåt inkommande anslutningar</translation>
    </message>
    <message>
        <source>Connect to the Bitcoin network through a SOCKS5 proxy.</source>
        <translation type="unfinished">Anslut till Bitcoin-nätverket genom en SOCKS5-proxy.</translation>
    </message>
    <message>
        <source>&amp;Connect through SOCKS5 proxy (default proxy):</source>
        <translation type="unfinished">&amp;Anslut genom SOCKS5-proxy (förvald proxy):</translation>
    </message>
    <message>
        <source>Proxy &amp;IP:</source>
        <translation type="unfinished">Proxy-&amp;IP:</translation>
    </message>
    <message>
        <source>Port of the proxy (e.g. 9050)</source>
        <translation type="unfinished">Proxyns port (t.ex. 9050)</translation>
    </message>
    <message>
        <source>Used for reaching peers via:</source>
        <translation type="unfinished">Används för att nå noder via:</translation>
    </message>
    <message>
        <source>&amp;Window</source>
        <translation type="unfinished">&amp;Fönster</translation>
    </message>
    <message>
        <source>Show the icon in the system tray.</source>
        <translation type="unfinished">Visa ikonen i systemfältet.</translation>
    </message>
    <message>
        <source>&amp;Show tray icon</source>
        <translation type="unfinished">&amp;Visa ikon i systemfältet</translation>
    </message>
    <message>
        <source>Show only a tray icon after minimizing the window.</source>
        <translation type="unfinished">Visa endast en systemfältsikon vid minimering.</translation>
    </message>
    <message>
        <source>&amp;Minimize to the tray instead of the taskbar</source>
        <translation type="unfinished">&amp;Minimera till systemfältet istället för aktivitetsfältet</translation>
    </message>
    <message>
        <source>M&amp;inimize on close</source>
        <translation type="unfinished">M&amp;inimera vid stängning</translation>
    </message>
    <message>
        <source>&amp;Display</source>
        <translation type="unfinished">&amp;Visa</translation>
    </message>
    <message>
        <source>User Interface &amp;language:</source>
        <translation type="unfinished">Användargränssnittets &amp;språk:</translation>
    </message>
    <message>
        <source>The user interface language can be set here. This setting will take effect after restarting %1.</source>
        <translation type="unfinished">Användargränssnittets språk kan ställas in här. Denna inställning träder i kraft efter en omstart av %1.</translation>
    </message>
    <message>
        <source>&amp;Unit to show amounts in:</source>
        <translation type="unfinished">&amp;Måttenhet att visa belopp i:</translation>
    </message>
    <message>
        <source>Choose the default subdivision unit to show in the interface and when sending coins.</source>
        <translation type="unfinished">Välj en måttenhet att visa i gränssnittet och när du skickar pengar.</translation>
    </message>
    <message>
        <source>Whether to show coin control features or not.</source>
        <translation type="unfinished">Om myntkontrollfunktioner skall visas eller inte</translation>
    </message>
    <message>
        <source>Connect to the Bitcoin network through a separate SOCKS5 proxy for Tor onion services.</source>
        <translation type="unfinished">Anslut till Bitcoin-nätverket genom en separat SOCKS5-proxy för onion-tjänster genom Tor.</translation>
    </message>
    <message>
        <source>&amp;Cancel</source>
        <translation type="unfinished">&amp;Avbryt</translation>
    </message>
    <message>
        <source>default</source>
        <translation type="unfinished">standard</translation>
    </message>
    <message>
        <source>none</source>
        <translation type="unfinished">inget</translation>
    </message>
    <message>
        <source>Confirm options reset</source>
        <extracomment>Window title text of pop-up window shown when the user has chosen to reset options.</extracomment>
        <translation type="unfinished">Bekräfta att alternativen ska återställs</translation>
    </message>
    <message>
        <source>Client restart required to activate changes.</source>
        <extracomment>Text explaining that the settings changed will not come into effect until the client is restarted.</extracomment>
        <translation type="unfinished">Klientomstart är nödvändig för att aktivera ändringarna.</translation>
    </message>
    <message>
        <source>Client will be shut down. Do you want to proceed?</source>
        <extracomment>Text asking the user to confirm if they would like to proceed with a client shutdown.</extracomment>
        <translation type="unfinished">Programmet kommer att stängas. Vill du fortsätta?</translation>
    </message>
    <message>
        <source>Configuration options</source>
        <extracomment>Window title text of pop-up box that allows opening up of configuration file.</extracomment>
        <translation type="unfinished">Konfigurationsalternativ</translation>
    </message>
    <message>
        <source>The configuration file is used to specify advanced user options which override GUI settings. Additionally, any command-line options will override this configuration file.</source>
        <extracomment>Explanatory text about the priority order of instructions considered by client. The order from high to low being: command-line, configuration file, GUI settings.</extracomment>
        <translation type="unfinished">Konfigurationsfilen används för att ange avancerade användaralternativ som åsidosätter inställningar i GUI. Dessutom kommer alla kommandoradsalternativ att åsidosätta denna konfigurationsfil.</translation>
    </message>
    <message>
        <source>Continue</source>
        <translation type="unfinished">Fortsätt</translation>
    </message>
    <message>
        <source>Cancel</source>
        <translation type="unfinished">Avbryt</translation>
    </message>
    <message>
        <source>Error</source>
        <translation type="unfinished">Fel</translation>
    </message>
    <message>
        <source>The configuration file could not be opened.</source>
        <translation type="unfinished">Konfigurationsfilen kunde inte öppnas.</translation>
    </message>
    <message>
        <source>This change would require a client restart.</source>
        <translation type="unfinished">Denna ändring kräver en klientomstart.</translation>
    </message>
    <message>
        <source>The supplied proxy address is invalid.</source>
        <translation type="unfinished">Den angivna proxy-adressen är ogiltig.</translation>
    </message>
</context>
<context>
    <name>OverviewPage</name>
    <message>
        <source>Form</source>
        <translation type="unfinished">Formulär</translation>
    </message>
    <message>
        <source>The displayed information may be out of date. Your wallet automatically synchronizes with the Bitcoin network after a connection is established, but this process has not completed yet.</source>
        <translation type="unfinished">Den visade informationen kan vara inaktuell. Plånboken synkroniseras automatiskt med Bitcoin-nätverket efter att anslutningen är upprättad, men denna process har inte slutförts ännu.</translation>
    </message>
    <message>
        <source>Watch-only:</source>
        <translation type="unfinished">Granska-bara:</translation>
    </message>
    <message>
        <source>Available:</source>
        <translation type="unfinished">Tillgängligt:</translation>
    </message>
    <message>
        <source>Your current spendable balance</source>
        <translation type="unfinished">Ditt tillgängliga saldo</translation>
    </message>
    <message>
        <source>Pending:</source>
        <translation type="unfinished">Pågående:</translation>
    </message>
    <message>
        <source>Total of transactions that have yet to be confirmed, and do not yet count toward the spendable balance</source>
        <translation type="unfinished">Totalt antal transaktioner som ännu inte bekräftats, och som ännu inte räknas med i aktuellt saldo</translation>
    </message>
    <message>
        <source>Immature:</source>
        <translation type="unfinished">Omogen:</translation>
    </message>
    <message>
        <source>Mined balance that has not yet matured</source>
        <translation type="unfinished">Grävt saldo som ännu inte har mognat</translation>
    </message>
    <message>
        <source>Balances</source>
        <translation type="unfinished">Saldon</translation>
    </message>
    <message>
        <source>Total:</source>
        <translation type="unfinished">Totalt:</translation>
    </message>
    <message>
        <source>Your current total balance</source>
        <translation type="unfinished">Ditt aktuella totala saldo</translation>
    </message>
    <message>
        <source>Your current balance in watch-only addresses</source>
        <translation type="unfinished">Ditt aktuella saldo i granska-bara adresser</translation>
    </message>
    <message>
        <source>Spendable:</source>
        <translation type="unfinished">Spenderbar:</translation>
    </message>
    <message>
        <source>Recent transactions</source>
        <translation type="unfinished">Nyligen genomförda transaktioner</translation>
    </message>
    <message>
        <source>Unconfirmed transactions to watch-only addresses</source>
        <translation type="unfinished">Obekräftade transaktioner till granska-bara adresser</translation>
    </message>
    <message>
        <source>Mined balance in watch-only addresses that has not yet matured</source>
        <translation type="unfinished">Grävt saldo i granska-bara adresser som ännu inte har mognat</translation>
    </message>
    <message>
        <source>Current total balance in watch-only addresses</source>
        <translation type="unfinished">Aktuellt totalt saldo i granska-bara adresser</translation>
    </message>
    <message>
        <source>Privacy mode activated for the Overview tab. To unmask the values, uncheck Settings-&gt;Mask values.</source>
        <translation type="unfinished">Privat läge aktiverad för fliken Översikt. För att visa data, bocka ur Inställningar &gt; Dölj data.</translation>
    </message>
</context>
<context>
    <name>PSBTOperationsDialog</name>
    <message>
        <source>Sign Tx</source>
        <translation type="unfinished">Signera transaktion</translation>
    </message>
    <message>
        <source>Broadcast Tx</source>
        <translation type="unfinished">Sänd Tx</translation>
    </message>
    <message>
        <source>Copy to Clipboard</source>
        <translation type="unfinished">Kopiera till Urklippshanteraren</translation>
    </message>
    <message>
        <source>Save…</source>
        <translation type="unfinished">Spara...</translation>
    </message>
    <message>
        <source>Close</source>
        <translation type="unfinished">Avsluta</translation>
    </message>
    <message>
        <source>Failed to load transaction: %1</source>
        <translation type="unfinished">Kunde inte läsa transaktion: %1</translation>
    </message>
    <message>
        <source>Failed to sign transaction: %1</source>
        <translation type="unfinished">Kunde inte signera transaktion: %1</translation>
    </message>
    <message>
        <source>Could not sign any more inputs.</source>
        <translation type="unfinished">Kunde inte signera några fler inmatningar.</translation>
    </message>
    <message>
        <source>Unknown error processing transaction.</source>
        <translation type="unfinished">Ett fel uppstod när transaktionen behandlades.</translation>
    </message>
    <message>
        <source>PSBT copied to clipboard.</source>
        <translation type="unfinished">PSBT kopierad till urklipp.</translation>
    </message>
    <message>
        <source>Save Transaction Data</source>
        <translation type="unfinished">Spara transaktionsdetaljer</translation>
    </message>
    <message>
        <source>PSBT saved to disk.</source>
        <translation type="unfinished">PSBT sparad till disk.</translation>
    </message>
    <message>
        <source> * Sends %1 to %2</source>
        <translation type="unfinished">* Skickar %1 till %2</translation>
    </message>
    <message>
        <source>Unable to calculate transaction fee or total transaction amount.</source>
        <translation type="unfinished">Kunde inte beräkna transaktionsavgift eller totala transaktionssumman.</translation>
    </message>
    <message>
        <source>Pays transaction fee: </source>
        <translation type="unfinished">Betalar transaktionsavgift:</translation>
    </message>
    <message>
        <source>Total Amount</source>
        <translation type="unfinished">Totalt belopp</translation>
    </message>
    <message>
        <source>or</source>
        <translation type="unfinished">eller</translation>
    </message>
    <message>
        <source>Transaction has %1 unsigned inputs.</source>
        <translation type="unfinished">Transaktion %1 har osignerad indata.</translation>
    </message>
    <message>
        <source>Transaction is missing some information about inputs.</source>
        <translation type="unfinished">Transaktionen saknar information om indata.</translation>
    </message>
    <message>
        <source>Transaction still needs signature(s).</source>
        <translation type="unfinished">Transaktionen behöver signatur(er).</translation>
    </message>
    <message>
        <source>(But this wallet cannot sign transactions.)</source>
        <translation type="unfinished">(Den här plånboken kan inte signera transaktioner.)</translation>
    </message>
    <message>
        <source>(But this wallet does not have the right keys.)</source>
        <translation type="unfinished">(Den här plånboken saknar korrekta nycklar.)</translation>
    </message>
    <message>
        <source>Transaction status is unknown.</source>
        <translation type="unfinished">Transaktionens status är okänd.</translation>
    </message>
</context>
<context>
    <name>PaymentServer</name>
    <message>
        <source>Payment request error</source>
        <translation type="unfinished">Fel vid betalningsbegäran</translation>
    </message>
    <message>
        <source>Cannot start bitcoin: click-to-pay handler</source>
        <translation type="unfinished">Kan inte starta bitcoin: klicka-och-betala hanteraren</translation>
    </message>
    <message>
        <source>URI handling</source>
        <translation type="unfinished">URI-hantering</translation>
    </message>
    <message>
        <source>'bitcoin://' is not a valid URI. Use 'bitcoin:' instead.</source>
        <translation type="unfinished">'bitcoin://' är inte en accepterad URI. Använd 'bitcoin:' istället.</translation>
    </message>
    <message>
        <source>URI cannot be parsed! This can be caused by an invalid Bitcoin address or malformed URI parameters.</source>
        <translation type="unfinished">URI kan inte parsas! Detta kan orsakas av en ogiltig Bitcoin-adress eller felaktiga URI-parametrar.</translation>
    </message>
    <message>
        <source>Payment request file handling</source>
        <translation type="unfinished">Hantering av betalningsbegäransfil</translation>
    </message>
</context>
<context>
    <name>PeerTableModel</name>
    <message>
        <source>User Agent</source>
        <extracomment>Title of Peers Table column which contains the peer's User Agent string.</extracomment>
        <translation type="unfinished">Användaragent</translation>
    </message>
    <message>
        <source>Age</source>
        <extracomment>Title of Peers Table column which indicates the duration (length of time) since the peer connection started.</extracomment>
        <translation type="unfinished">Ålder</translation>
    </message>
    <message>
        <source>Direction</source>
        <extracomment>Title of Peers Table column which indicates the direction the peer connection was initiated from.</extracomment>
        <translation type="unfinished">Riktning</translation>
    </message>
    <message>
        <source>Sent</source>
        <extracomment>Title of Peers Table column which indicates the total amount of network information we have sent to the peer.</extracomment>
        <translation type="unfinished">Skickat</translation>
    </message>
    <message>
        <source>Received</source>
        <extracomment>Title of Peers Table column which indicates the total amount of network information we have received from the peer.</extracomment>
        <translation type="unfinished">Mottaget</translation>
    </message>
    <message>
        <source>Address</source>
        <extracomment>Title of Peers Table column which contains the IP/Onion/I2P address of the connected peer.</extracomment>
        <translation type="unfinished">Adress</translation>
    </message>
    <message>
        <source>Type</source>
        <extracomment>Title of Peers Table column which describes the type of peer connection. The "type" describes why the connection exists.</extracomment>
        <translation type="unfinished">Typ</translation>
    </message>
    <message>
        <source>Network</source>
        <extracomment>Title of Peers Table column which states the network the peer connected through.</extracomment>
        <translation type="unfinished">Nätverk</translation>
    </message>
    <message>
        <source>Inbound</source>
        <extracomment>An Inbound Connection from a Peer.</extracomment>
        <translation type="unfinished">Inkommande</translation>
    </message>
    <message>
        <source>Outbound</source>
        <extracomment>An Outbound Connection to a Peer.</extracomment>
        <translation type="unfinished">Utgående</translation>
    </message>
</context>
<context>
    <name>QRImageWidget</name>
    <message>
        <source>&amp;Save Image…</source>
        <translation type="unfinished">&amp;Spara Bild...</translation>
    </message>
    <message>
        <source>&amp;Copy Image</source>
        <translation type="unfinished">&amp;Kopiera Bild</translation>
    </message>
    <message>
        <source>Resulting URI too long, try to reduce the text for label / message.</source>
        <translation type="unfinished">URI:n är för lång, försöka minska texten för etikett / meddelande.</translation>
    </message>
    <message>
        <source>Error encoding URI into QR Code.</source>
        <translation type="unfinished">Fel vid skapande av QR-kod från URI.</translation>
    </message>
    <message>
        <source>QR code support not available.</source>
        <translation type="unfinished">Stöd för QR-kod är inte längre tillgängligt.</translation>
    </message>
    <message>
        <source>Save QR Code</source>
        <translation type="unfinished">Spara QR-kod</translation>
    </message>
    <message>
        <source>PNG Image</source>
        <extracomment>Expanded name of the PNG file format. See: https://en.wikipedia.org/wiki/Portable_Network_Graphics.</extracomment>
        <translation type="unfinished">PNG-bild</translation>
    </message>
</context>
<context>
    <name>RPCConsole</name>
    <message>
        <source>N/A</source>
        <translation type="unfinished">ej tillgänglig</translation>
    </message>
    <message>
        <source>Client version</source>
        <translation type="unfinished">Klient-version</translation>
    </message>
    <message>
        <source>General</source>
        <translation type="unfinished">Allmänt</translation>
    </message>
    <message>
        <source>Datadir</source>
        <translation type="unfinished">Datakatalog</translation>
    </message>
    <message>
        <source>To specify a non-default location of the data directory use the '%1' option.</source>
        <translation type="unfinished">Använd alternativet '%1' för att ange en annan plats för datakatalogen än standard.</translation>
    </message>
    <message>
        <source>Blocksdir</source>
        <translation type="unfinished">Blockkatalog</translation>
    </message>
    <message>
        <source>To specify a non-default location of the blocks directory use the '%1' option.</source>
        <translation type="unfinished">Använd alternativet '%1' för att ange en annan plats för blockkatalogen än standard.</translation>
    </message>
    <message>
        <source>Startup time</source>
        <translation type="unfinished">Uppstartstid</translation>
    </message>
    <message>
        <source>Network</source>
        <translation type="unfinished">Nätverk</translation>
    </message>
    <message>
        <source>Name</source>
        <translation type="unfinished">Namn</translation>
    </message>
    <message>
        <source>Number of connections</source>
        <translation type="unfinished">Antalet anslutningar</translation>
    </message>
    <message>
        <source>Block chain</source>
        <translation type="unfinished">Blockkedja</translation>
    </message>
    <message>
        <source>Memory Pool</source>
        <translation type="unfinished">Minnespool</translation>
    </message>
    <message>
        <source>Current number of transactions</source>
        <translation type="unfinished">Aktuellt antal transaktioner</translation>
    </message>
    <message>
        <source>Memory usage</source>
        <translation type="unfinished">Minnesåtgång</translation>
    </message>
    <message>
        <source>Wallet: </source>
        <translation type="unfinished">Plånbok:</translation>
    </message>
    <message>
        <source>(none)</source>
        <translation type="unfinished">(ingen)</translation>
    </message>
    <message>
        <source>&amp;Reset</source>
        <translation type="unfinished">&amp;Återställ</translation>
    </message>
    <message>
        <source>Received</source>
        <translation type="unfinished">Mottaget</translation>
    </message>
    <message>
        <source>Sent</source>
        <translation type="unfinished">Skickat</translation>
    </message>
    <message>
        <source>&amp;Peers</source>
        <translation type="unfinished">&amp;Klienter</translation>
    </message>
    <message>
        <source>Banned peers</source>
        <translation type="unfinished">Bannlysta noder</translation>
    </message>
    <message>
        <source>Select a peer to view detailed information.</source>
        <translation type="unfinished">Välj en klient för att se detaljerad information.</translation>
    </message>
    <message>
        <source>Starting Block</source>
        <translation type="unfinished">Startblock</translation>
    </message>
    <message>
        <source>Synced Headers</source>
        <translation type="unfinished">Synkade huvuden</translation>
    </message>
    <message>
        <source>Synced Blocks</source>
        <translation type="unfinished">Synkade block</translation>
    </message>
    <message>
        <source>Last Transaction</source>
        <translation type="unfinished">Senaste Transaktion</translation>
    </message>
    <message>
        <source>Mapped AS</source>
        <translation type="unfinished">Kartlagd AS</translation>
    </message>
    <message>
        <source>User Agent</source>
        <translation type="unfinished">Användaragent</translation>
    </message>
    <message>
        <source>Node window</source>
        <translation type="unfinished">Nod-fönster</translation>
    </message>
    <message>
        <source>Open the %1 debug log file from the current data directory. This can take a few seconds for large log files.</source>
        <translation type="unfinished">Öppna felsökningsloggen %1 från aktuell datakatalog. Detta kan ta några sekunder för stora loggfiler.</translation>
    </message>
    <message>
        <source>Decrease font size</source>
        <translation type="unfinished">Minska fontstorleken</translation>
    </message>
    <message>
        <source>Increase font size</source>
        <translation type="unfinished">Öka fontstorleken</translation>
    </message>
    <message>
        <source>Permissions</source>
        <translation type="unfinished">Behörigheter</translation>
    </message>
    <message>
        <source>Direction/Type</source>
        <translation type="unfinished">Riktning/Typ</translation>
    </message>
    <message>
        <source>Services</source>
        <translation type="unfinished">Tjänster</translation>
    </message>
    <message>
        <source>High Bandwidth</source>
        <translation type="unfinished">Hög bandbredd</translation>
    </message>
    <message>
        <source>Connection Time</source>
        <translation type="unfinished">Anslutningstid</translation>
    </message>
    <message>
        <source>Last Block</source>
        <translation type="unfinished">Sista blocket</translation>
    </message>
    <message>
        <source>Last Send</source>
        <translation type="unfinished">Senast sänt</translation>
    </message>
    <message>
        <source>Last Receive</source>
        <translation type="unfinished">Senast mottaget</translation>
    </message>
    <message>
        <source>Ping Time</source>
        <translation type="unfinished">Pingtid</translation>
    </message>
    <message>
        <source>The duration of a currently outstanding ping.</source>
        <translation type="unfinished">Tidsåtgången för en aktuell utestående ping.</translation>
    </message>
    <message>
        <source>Ping Wait</source>
        <translation type="unfinished">Pingväntetid</translation>
    </message>
    <message>
        <source>Time Offset</source>
        <translation type="unfinished">Tidsförskjutning</translation>
    </message>
    <message>
        <source>Last block time</source>
        <translation type="unfinished">Senaste blocktid</translation>
    </message>
    <message>
        <source>&amp;Open</source>
        <translation type="unfinished">&amp;Öppna</translation>
    </message>
    <message>
        <source>&amp;Console</source>
        <translation type="unfinished">&amp;Konsol</translation>
    </message>
    <message>
        <source>&amp;Network Traffic</source>
        <translation type="unfinished">&amp;Nätverkstrafik</translation>
    </message>
    <message>
        <source>Totals</source>
        <translation type="unfinished">Totalt:</translation>
    </message>
    <message>
        <source>Debug log file</source>
        <translation type="unfinished">Felsökningslogg</translation>
    </message>
    <message>
        <source>Clear console</source>
        <translation type="unfinished">Rensa konsollen</translation>
    </message>
    <message>
        <source>Out:</source>
        <translation type="unfinished">Ut:</translation>
    </message>
    <message>
        <source>&amp;Copy address</source>
        <extracomment>Context menu action to copy the address of a peer.</extracomment>
        <translation type="unfinished">&amp;Kopiera adress</translation>
    </message>
    <message>
        <source>&amp;Disconnect</source>
        <translation type="unfinished">&amp;Koppla ner</translation>
    </message>
    <message>
        <source>1 &amp;hour</source>
        <translation type="unfinished">1 &amp;timme</translation>
    </message>
    <message>
        <source>1 d&amp;ay</source>
        <translation type="unfinished">1d&amp;ag</translation>
    </message>
    <message>
        <source>1 &amp;week</source>
        <translation type="unfinished">1 &amp;vecka</translation>
    </message>
    <message>
        <source>1 &amp;year</source>
        <translation type="unfinished">1 &amp;år</translation>
    </message>
    <message>
        <source>&amp;Unban</source>
        <translation type="unfinished">&amp;Ta bort bannlysning</translation>
    </message>
    <message>
        <source>Network activity disabled</source>
        <translation type="unfinished">Nätverksaktivitet inaktiverad</translation>
    </message>
    <message>
        <source>Executing command without any wallet</source>
        <translation type="unfinished">Utför instruktion utan plånbok</translation>
    </message>
    <message>
        <source>Executing command using "%1" wallet</source>
        <translation type="unfinished">Utför instruktion med plånbok "%1"</translation>
    </message>
    <message>
        <source>Executing…</source>
        <extracomment>A console message indicating an entered command is currently being executed.</extracomment>
        <translation type="unfinished">Kör…</translation>
    </message>
    <message>
        <source>Yes</source>
        <translation type="unfinished">Ja</translation>
    </message>
    <message>
        <source>No</source>
        <translation type="unfinished">Nej</translation>
    </message>
    <message>
        <source>To</source>
        <translation type="unfinished">Till</translation>
    </message>
    <message>
        <source>From</source>
        <translation type="unfinished">Från</translation>
    </message>
    <message>
        <source>Ban for</source>
        <translation type="unfinished">Bannlys i</translation>
    </message>
    <message>
        <source>Never</source>
        <translation type="unfinished">Aldrig</translation>
    </message>
    <message>
        <source>Unknown</source>
        <translation type="unfinished">Okänd</translation>
    </message>
</context>
<context>
    <name>ReceiveCoinsDialog</name>
    <message>
        <source>&amp;Amount:</source>
        <translation type="unfinished">&amp;Belopp:</translation>
    </message>
    <message>
        <source>&amp;Label:</source>
        <translation type="unfinished">&amp;Etikett:</translation>
    </message>
    <message>
        <source>&amp;Message:</source>
        <translation type="unfinished">&amp;Meddelande:</translation>
    </message>
    <message>
        <source>An optional message to attach to the payment request, which will be displayed when the request is opened. Note: The message will not be sent with the payment over the Bitcoin network.</source>
        <translation type="unfinished">Ett valfritt meddelande att bifoga betalningsbegäran, vilket visas när begäran öppnas. Obs: Meddelandet kommer inte att sändas med betalningen över Bitcoin-nätverket.</translation>
    </message>
    <message>
        <source>An optional label to associate with the new receiving address.</source>
        <translation type="unfinished">En valfri etikett att associera med den nya mottagaradressen.</translation>
    </message>
    <message>
        <source>Use this form to request payments. All fields are &lt;b&gt;optional&lt;/b&gt;.</source>
        <translation type="unfinished">Använd detta formulär för att begära betalningar. Alla fält är  &lt;b&gt;valfria&lt;/b&gt;.</translation>
    </message>
    <message>
        <source>An optional amount to request. Leave this empty or zero to not request a specific amount.</source>
        <translation type="unfinished">Ett valfritt belopp att begära. Lämna tomt eller ange noll för att inte begära ett specifikt belopp.</translation>
    </message>
    <message>
        <source>&amp;Create new receiving address</source>
        <translation type="unfinished">S&amp;kapa ny mottagaradress</translation>
    </message>
    <message>
        <source>Clear all fields of the form.</source>
        <translation type="unfinished">Rensa alla formulärfälten</translation>
    </message>
    <message>
        <source>Clear</source>
        <translation type="unfinished">Rensa</translation>
    </message>
    <message>
        <source>Requested payments history</source>
        <translation type="unfinished">Historik för begärda betalningar</translation>
    </message>
    <message>
        <source>Show the selected request (does the same as double clicking an entry)</source>
        <translation type="unfinished">Visa valda begäranden (gör samma som att dubbelklicka på en post)</translation>
    </message>
    <message>
        <source>Show</source>
        <translation type="unfinished">Visa</translation>
    </message>
    <message>
        <source>Remove the selected entries from the list</source>
        <translation type="unfinished">Ta bort valda poster från listan</translation>
    </message>
    <message>
        <source>Remove</source>
        <translation type="unfinished">Ta bort</translation>
    </message>
    <message>
        <source>Copy &amp;URI</source>
        <translation type="unfinished">Kopiera &amp;URI</translation>
    </message>
    <message>
        <source>&amp;Copy address</source>
        <translation type="unfinished">&amp;Kopiera adress</translation>
    </message>
    <message>
        <source>Copy &amp;label</source>
        <translation type="unfinished">Kopiera &amp;etikett</translation>
    </message>
    <message>
        <source>Copy &amp;message</source>
        <translation type="unfinished">Kopiera &amp;meddelande</translation>
    </message>
    <message>
        <source>Copy &amp;amount</source>
        <translation type="unfinished">Kopiera &amp;Belopp</translation>
    </message>
    <message>
        <source>Could not unlock wallet.</source>
        <translation type="unfinished">Kunde inte låsa upp plånboken.</translation>
    </message>
    <message>
        <source>Could not generate new %1 address</source>
        <translation type="unfinished">Kan inte generera ny %1 adress</translation>
    </message>
</context>
<context>
    <name>ReceiveRequestDialog</name>
    <message>
        <source>Request payment to …</source>
        <translation type="unfinished">Begär betalning till ...</translation>
    </message>
    <message>
        <source>Address:</source>
        <translation type="unfinished">Adress</translation>
    </message>
    <message>
        <source>Amount:</source>
        <translation type="unfinished">Belopp:</translation>
    </message>
    <message>
        <source>Label:</source>
        <translation type="unfinished">Etikett:</translation>
    </message>
    <message>
        <source>Message:</source>
        <translation type="unfinished">Meddelande:</translation>
    </message>
    <message>
        <source>Wallet:</source>
        <translation type="unfinished">Plånbok:</translation>
    </message>
    <message>
        <source>Copy &amp;URI</source>
        <translation type="unfinished">Kopiera &amp;URI</translation>
    </message>
    <message>
        <source>Copy &amp;Address</source>
        <translation type="unfinished">Kopiera &amp;Adress</translation>
    </message>
    <message>
        <source>&amp;Verify</source>
        <translation type="unfinished">&amp;Bekräfta</translation>
    </message>
    <message>
        <source>&amp;Save Image…</source>
        <translation type="unfinished">&amp;Spara Bild...</translation>
    </message>
    <message>
        <source>Payment information</source>
        <translation type="unfinished">Betalinformaton</translation>
    </message>
    <message>
        <source>Request payment to %1</source>
        <translation type="unfinished">Begär betalning till %1</translation>
    </message>
</context>
<context>
    <name>RecentRequestsTableModel</name>
    <message>
        <source>Date</source>
        <translation type="unfinished">Datum</translation>
    </message>
    <message>
        <source>Label</source>
        <translation type="unfinished">Etikett</translation>
    </message>
    <message>
        <source>Message</source>
        <translation type="unfinished">Meddelande</translation>
    </message>
    <message>
        <source>(no label)</source>
        <translation type="unfinished">(Ingen etikett)</translation>
    </message>
    <message>
        <source>(no message)</source>
        <translation type="unfinished">(inget meddelande)</translation>
    </message>
    <message>
        <source>(no amount requested)</source>
        <translation type="unfinished">(inget belopp begärt)</translation>
    </message>
    <message>
        <source>Requested</source>
        <translation type="unfinished">Begärt</translation>
    </message>
</context>
<context>
    <name>SendCoinsDialog</name>
    <message>
        <source>Send Coins</source>
        <translation type="unfinished">Skicka Bitcoins</translation>
    </message>
    <message>
        <source>Coin Control Features</source>
        <translation type="unfinished">Myntkontrollfunktioner</translation>
    </message>
    <message>
        <source>automatically selected</source>
        <translation type="unfinished">automatiskt vald</translation>
    </message>
    <message>
        <source>Insufficient funds!</source>
        <translation type="unfinished">Otillräckliga medel!</translation>
    </message>
    <message>
        <source>Quantity:</source>
        <translation type="unfinished">Kvantitet:</translation>
    </message>
    <message>
        <source>Bytes:</source>
        <translation type="unfinished">Antal byte:</translation>
    </message>
    <message>
        <source>Amount:</source>
        <translation type="unfinished">Belopp:</translation>
    </message>
    <message>
        <source>Fee:</source>
        <translation type="unfinished">Avgift:</translation>
    </message>
    <message>
        <source>After Fee:</source>
        <translation type="unfinished">Efter avgift:</translation>
    </message>
    <message>
        <source>Change:</source>
        <translation type="unfinished">Växel:</translation>
    </message>
    <message>
        <source>If this is activated, but the change address is empty or invalid, change will be sent to a newly generated address.</source>
        <translation type="unfinished">Om denna är aktiverad men växeladressen är tom eller ogiltig kommer växeln att sändas till en nyss skapad adress.</translation>
    </message>
    <message>
        <source>Custom change address</source>
        <translation type="unfinished">Anpassad växeladress</translation>
    </message>
    <message>
        <source>Transaction Fee:</source>
        <translation type="unfinished">Transaktionsavgift:</translation>
    </message>
    <message>
        <source>Using the fallbackfee can result in sending a transaction that will take several hours or days (or never) to confirm. Consider choosing your fee manually or wait until you have validated the complete chain.</source>
        <translation type="unfinished">Med standardavgiften riskerar en transaktion ta timmar eller dagar för att bekräftas, om den ens gör det. Överväg att själv välja avgift alternativt vänta tills du har validerat hela kedjan.</translation>
    </message>
    <message>
        <source>Warning: Fee estimation is currently not possible.</source>
        <translation type="unfinished">Varning: Avgiftsuppskattning är för närvarande inte möjlig.</translation>
    </message>
    <message>
        <source>Hide</source>
        <translation type="unfinished">Dölj</translation>
    </message>
    <message>
        <source>Recommended:</source>
        <translation type="unfinished">Rekommenderad:</translation>
    </message>
    <message>
        <source>Custom:</source>
        <translation type="unfinished">Anpassad:</translation>
    </message>
    <message>
        <source>Send to multiple recipients at once</source>
        <translation type="unfinished">Skicka till flera mottagare samtidigt</translation>
    </message>
    <message>
        <source>Add &amp;Recipient</source>
        <translation type="unfinished">Lägg till &amp;mottagare</translation>
    </message>
    <message>
        <source>Clear all fields of the form.</source>
        <translation type="unfinished">Rensa alla formulärfälten</translation>
    </message>
    <message>
        <source>Inputs…</source>
        <translation type="unfinished">Inmatningar…</translation>
    </message>
    <message>
        <source>Dust:</source>
        <translation type="unfinished">Damm:</translation>
    </message>
    <message>
        <source>Choose…</source>
        <translation type="unfinished">Välj…</translation>
    </message>
    <message>
        <source>Hide transaction fee settings</source>
        <translation type="unfinished">Dölj alternativ för transaktionsavgift</translation>
    </message>
    <message>
        <source>When there is less transaction volume than space in the blocks, miners as well as relaying nodes may enforce a minimum fee. Paying only this minimum fee is just fine, but be aware that this can result in a never confirming transaction once there is more demand for bitcoin transactions than the network can process.</source>
        <translation type="unfinished">När transaktionsvolymen är mindre än utrymmet i blocken kan både brytardatorer och relänoder kräva en minimiavgift. Det är okej att bara betala denna minimiavgift, men du ska vara medveten om att det kan leda till att en transaktion aldrig bekräftas så fort efterfrågan på bitcointransaktioner är större än vad nätverket kan hantera.</translation>
    </message>
    <message>
        <source>A too low fee might result in a never confirming transaction (read the tooltip)</source>
        <translation type="unfinished">En alltför låg avgift kan leda till att en transaktion aldrig bekräfta (läs knappbeskrivningen)</translation>
    </message>
    <message>
        <source>Confirmation time target:</source>
        <translation type="unfinished">Mål för bekräftelsetid:</translation>
    </message>
    <message>
        <source>Enable Replace-By-Fee</source>
        <translation type="unfinished">Aktivera Replace-By-Fee</translation>
    </message>
    <message>
        <source>With Replace-By-Fee (BIP-125) you can increase a transaction's fee after it is sent. Without this, a higher fee may be recommended to compensate for increased transaction delay risk.</source>
        <translation type="unfinished">Med Replace-By-Fee (BIP-125) kan du höja transaktionsavgiften efter att transaktionen skickats. Om du väljer bort det kan en högre avgift rekommenderas för att kompensera för ökad risk att transaktionen fördröjs.</translation>
    </message>
    <message>
        <source>Clear &amp;All</source>
        <translation type="unfinished">Rensa &amp;alla</translation>
    </message>
    <message>
        <source>Balance:</source>
        <translation type="unfinished">Saldo:</translation>
    </message>
    <message>
        <source>Confirm the send action</source>
        <translation type="unfinished">Bekräfta sändåtgärden</translation>
    </message>
    <message>
        <source>S&amp;end</source>
        <translation type="unfinished">&amp;Skicka</translation>
    </message>
    <message>
        <source>Copy quantity</source>
        <translation type="unfinished">Kopiera kvantitet</translation>
    </message>
    <message>
        <source>Copy amount</source>
        <translation type="unfinished">Kopiera belopp</translation>
    </message>
    <message>
        <source>Copy fee</source>
        <translation type="unfinished">Kopiera avgift</translation>
    </message>
    <message>
        <source>Copy after fee</source>
        <translation type="unfinished">Kopiera efter avgift</translation>
    </message>
    <message>
        <source>Copy bytes</source>
        <translation type="unfinished">Kopiera byte</translation>
    </message>
    <message>
        <source>Copy dust</source>
        <translation type="unfinished">Kopiera damm</translation>
    </message>
    <message>
        <source>Copy change</source>
        <translation type="unfinished">Kopiera växel</translation>
    </message>
    <message>
        <source>%1 (%2 blocks)</source>
        <translation type="unfinished">%1 (%2 block)</translation>
    </message>
    <message>
        <source>Cr&amp;eate Unsigned</source>
        <translation type="unfinished">Sk&amp;apa Osignerad</translation>
    </message>
    <message>
        <source>Creates a Partially Signed Bitcoin Transaction (PSBT) for use with e.g. an offline %1 wallet, or a PSBT-compatible hardware wallet.</source>
        <translation type="unfinished">Skapar en delvis signerad Bitcoin transaktion (PSBT) att använda vid t.ex. en offline %1 plånbok, eller en PSBT-kompatibel hårdvaruplånbok.</translation>
    </message>
    <message>
        <source> from wallet '%1'</source>
        <translation type="unfinished">från plånbok: '%1'</translation>
    </message>
    <message>
        <source>%1 to '%2'</source>
        <translation type="unfinished">%1 till '%2'</translation>
    </message>
    <message>
        <source>%1 to %2</source>
        <translation type="unfinished">%1 till %2</translation>
    </message>
    <message>
        <source>Sign failed</source>
        <translation type="unfinished">Signering misslyckades</translation>
    </message>
    <message>
        <source>Save Transaction Data</source>
        <translation type="unfinished">Spara transaktionsdetaljer</translation>
    </message>
    <message>
        <source>PSBT saved</source>
        <translation type="unfinished">PSBT sparad</translation>
    </message>
    <message>
        <source>or</source>
        <translation type="unfinished">eller</translation>
    </message>
    <message>
        <source>You can increase the fee later (signals Replace-By-Fee, BIP-125).</source>
        <translation type="unfinished">Du kan höja avgiften senare (signalerar Replace-By-Fee, BIP-125).</translation>
    </message>
    <message>
        <source>Please, review your transaction proposal. This will produce a Partially Signed Bitcoin Transaction (PSBT) which you can save or copy and then sign with e.g. an offline %1 wallet, or a PSBT-compatible hardware wallet.</source>
        <extracomment>Text to inform a user attempting to create a transaction of their current options. At this stage, a user can only create a PSBT. This string is displayed when private keys are disabled and an external signer is not available.</extracomment>
        <translation type="unfinished">Verifiera ditt transaktionsförslag. Det kommer skapas en delvis signerad Bitcoin transaktion (PSBT) som du kan spara eller kopiera och sen signera med t.ex. en offline %1 plånbok, eller en PSBT-kompatibel hårdvaruplånbok.</translation>
    </message>
    <message>
        <source>Please, review your transaction.</source>
        <extracomment>Text to prompt a user to review the details of the transaction they are attempting to send.</extracomment>
        <translation type="unfinished">Var vänlig se över din transaktion.</translation>
    </message>
    <message>
        <source>Transaction fee</source>
        <translation type="unfinished">Transaktionsavgift</translation>
    </message>
    <message>
        <source>Not signalling Replace-By-Fee, BIP-125.</source>
        <translation type="unfinished">Signalerar inte Replace-By-Fee, BIP-125.</translation>
    </message>
    <message>
        <source>Total Amount</source>
        <translation type="unfinished">Totalt belopp</translation>
    </message>
    <message>
        <source>Confirm send coins</source>
        <translation type="unfinished">Bekräfta att pengar ska skickas</translation>
    </message>
    <message>
        <source>The recipient address is not valid. Please recheck.</source>
        <translation type="unfinished">Mottagarens adress är ogiltig. Kontrollera igen.</translation>
    </message>
    <message>
        <source>The amount to pay must be larger than 0.</source>
        <translation type="unfinished">Beloppet som ska betalas måste vara större än 0.</translation>
    </message>
    <message>
        <source>The amount exceeds your balance.</source>
        <translation type="unfinished">Beloppet överstiger ditt saldo.</translation>
    </message>
    <message>
        <source>The total exceeds your balance when the %1 transaction fee is included.</source>
        <translation type="unfinished">Totalbeloppet överstiger ditt saldo när transaktionsavgiften %1 är pålagd.</translation>
    </message>
    <message>
        <source>Duplicate address found: addresses should only be used once each.</source>
        <translation type="unfinished">Dubblettadress hittades: adresser skall endast användas en gång var.</translation>
    </message>
    <message>
        <source>Transaction creation failed!</source>
        <translation type="unfinished">Transaktionen gick inte att skapa!</translation>
    </message>
    <message>
        <source>A fee higher than %1 is considered an absurdly high fee.</source>
        <translation type="unfinished">En avgift högre än %1 anses vara en absurd hög avgift.</translation>
    </message>
    <message numerus="yes">
        <source>Estimated to begin confirmation within %n block(s).</source>
        <translation type="unfinished">
            <numerusform />
            <numerusform />
        </translation>
    </message>
    <message>
        <source>Warning: Invalid Bitcoin address</source>
        <translation type="unfinished">Varning: Ogiltig Bitcoin-adress</translation>
    </message>
    <message>
        <source>Warning: Unknown change address</source>
        <translation type="unfinished">Varning: Okänd växeladress</translation>
    </message>
    <message>
        <source>Confirm custom change address</source>
        <translation type="unfinished">Bekräfta anpassad växeladress</translation>
    </message>
    <message>
        <source>The address you selected for change is not part of this wallet. Any or all funds in your wallet may be sent to this address. Are you sure?</source>
        <translation type="unfinished">Den adress du valt för växel ingår inte i denna plånbok. Eventuella eller alla pengar i din plånbok kan komma att skickas till den här adressen. Är du säker?</translation>
    </message>
    <message>
        <source>(no label)</source>
        <translation type="unfinished">(Ingen etikett)</translation>
    </message>
</context>
<context>
    <name>SendCoinsEntry</name>
    <message>
        <source>A&amp;mount:</source>
        <translation type="unfinished">&amp;Belopp:</translation>
    </message>
    <message>
        <source>Pay &amp;To:</source>
        <translation type="unfinished">Betala &amp;till:</translation>
    </message>
    <message>
        <source>&amp;Label:</source>
        <translation type="unfinished">&amp;Etikett:</translation>
    </message>
    <message>
        <source>Choose previously used address</source>
        <translation type="unfinished">Välj tidigare använda adresser</translation>
    </message>
    <message>
        <source>The Bitcoin address to send the payment to</source>
        <translation type="unfinished">Bitcoin-adress att sända betalning till</translation>
    </message>
    <message>
        <source>Paste address from clipboard</source>
        <translation type="unfinished">Klistra in adress från Urklipp</translation>
    </message>
    <message>
        <source>Remove this entry</source>
        <translation type="unfinished">Ta bort denna post</translation>
    </message>
    <message>
        <source>The amount to send in the selected unit</source>
        <translation type="unfinished">Beloppett att skicka i vald enhet</translation>
    </message>
    <message>
        <source>The fee will be deducted from the amount being sent. The recipient will receive less bitcoins than you enter in the amount field. If multiple recipients are selected, the fee is split equally.</source>
        <translation type="unfinished">Avgiften dras från beloppet som skickas. Mottagaren kommer att ta emot mindre bitcoin än du angivit i beloppsfältet. Om flera mottagare väljs kommer avgiften att fördelas jämt.</translation>
    </message>
    <message>
        <source>S&amp;ubtract fee from amount</source>
        <translation type="unfinished">S&amp;ubtrahera avgiften från beloppet</translation>
    </message>
    <message>
        <source>Use available balance</source>
        <translation type="unfinished">Använd tillgängligt saldo</translation>
    </message>
    <message>
        <source>Message:</source>
        <translation type="unfinished">Meddelande:</translation>
    </message>
    <message>
        <source>Enter a label for this address to add it to the list of used addresses</source>
        <translation type="unfinished">Ange en etikett för denna adress för att lägga till den i listan med använda adresser</translation>
    </message>
    <message>
        <source>A message that was attached to the bitcoin: URI which will be stored with the transaction for your reference. Note: This message will not be sent over the Bitcoin network.</source>
        <translation type="unfinished">Ett meddelande som bifogades bitcoin: -URIn och som sparas med transaktionen som referens. Obs: Meddelandet sänds inte över Bitcoin-nätverket.</translation>
    </message>
</context>
<context>
    <name>SendConfirmationDialog</name>
    <message>
        <source>Send</source>
        <translation type="unfinished">Skicka</translation>
    </message>
    <message>
        <source>Create Unsigned</source>
        <translation type="unfinished">Skapa osignerad</translation>
    </message>
</context>
<context>
    <name>SignVerifyMessageDialog</name>
    <message>
        <source>Signatures - Sign / Verify a Message</source>
        <translation type="unfinished">Signaturer - Signera / Verifiera ett meddelande</translation>
    </message>
    <message>
        <source>&amp;Sign Message</source>
        <translation type="unfinished">&amp;Signera meddelande</translation>
    </message>
    <message>
        <source>You can sign messages/agreements with your addresses to prove you can receive bitcoins sent to them. Be careful not to sign anything vague or random, as phishing attacks may try to trick you into signing your identity over to them. Only sign fully-detailed statements you agree to.</source>
        <translation type="unfinished">Du kan signera meddelanden/avtal med dina adresser för att bevisa att du kan ta emot bitcoin som skickats till dem. Var försiktig så du inte signerar något oklart eller konstigt, eftersom phishing-angrepp kan försöka få dig att signera över din identitet till dem. Signera endast väldetaljerade meddelanden som du godkänner.</translation>
    </message>
    <message>
        <source>The Bitcoin address to sign the message with</source>
        <translation type="unfinished">Bitcoin-adress att signera meddelandet med</translation>
    </message>
    <message>
        <source>Choose previously used address</source>
        <translation type="unfinished">Välj tidigare använda adresser</translation>
    </message>
    <message>
        <source>Paste address from clipboard</source>
        <translation type="unfinished">Klistra in adress från Urklipp</translation>
    </message>
    <message>
        <source>Enter the message you want to sign here</source>
        <translation type="unfinished">Skriv in meddelandet du vill signera här</translation>
    </message>
    <message>
        <source>Signature</source>
        <translation type="unfinished">Signatur</translation>
    </message>
    <message>
        <source>Copy the current signature to the system clipboard</source>
        <translation type="unfinished">Kopiera signaturen till systemets Urklipp</translation>
    </message>
    <message>
        <source>Sign the message to prove you own this Bitcoin address</source>
        <translation type="unfinished">Signera meddelandet för att bevisa att du äger denna Bitcoin-adress</translation>
    </message>
    <message>
        <source>Sign &amp;Message</source>
        <translation type="unfinished">Signera &amp;meddelande</translation>
    </message>
    <message>
        <source>Reset all sign message fields</source>
        <translation type="unfinished">Rensa alla fält</translation>
    </message>
    <message>
        <source>Clear &amp;All</source>
        <translation type="unfinished">Rensa &amp;alla</translation>
    </message>
    <message>
        <source>&amp;Verify Message</source>
        <translation type="unfinished">&amp;Verifiera meddelande</translation>
    </message>
    <message>
        <source>Enter the receiver's address, message (ensure you copy line breaks, spaces, tabs, etc. exactly) and signature below to verify the message. Be careful not to read more into the signature than what is in the signed message itself, to avoid being tricked by a man-in-the-middle attack. Note that this only proves the signing party receives with the address, it cannot prove sendership of any transaction!</source>
        <translation type="unfinished">Ange mottagarens adress, meddelande (kopiera radbrytningar, mellanslag, TAB-tecken, osv. exakt) och signatur nedan, för att verifiera meddelandet. Undvik att läsa in mera information i signaturen än vad som stod i själva det signerade meddelandet, för att undvika ett man-in-the-middle-angrepp. Notera att detta endast bevisar att den signerande parten tar emot med adressen, det bevisar inte vem som skickat transaktionen!</translation>
    </message>
    <message>
        <source>The Bitcoin address the message was signed with</source>
        <translation type="unfinished">Bitcoin-adress som meddelandet signerades med</translation>
    </message>
    <message>
        <source>The signed message to verify</source>
        <translation type="unfinished">Signerat meddelande som ska verifieras</translation>
    </message>
    <message>
        <source>The signature given when the message was signed</source>
        <translation type="unfinished">Signatur när meddelandet signerades</translation>
    </message>
    <message>
        <source>Verify the message to ensure it was signed with the specified Bitcoin address</source>
        <translation type="unfinished">Verifiera meddelandet för att vara säker på att det signerades med angiven Bitcoin-adress</translation>
    </message>
    <message>
        <source>Verify &amp;Message</source>
        <translation type="unfinished">Verifiera &amp;meddelande</translation>
    </message>
    <message>
        <source>Reset all verify message fields</source>
        <translation type="unfinished">Rensa alla fält</translation>
    </message>
    <message>
        <source>Click "Sign Message" to generate signature</source>
        <translation type="unfinished">Klicka "Signera meddelande" för att skapa en signatur</translation>
    </message>
    <message>
        <source>The entered address is invalid.</source>
        <translation type="unfinished">Den angivna adressen är ogiltig.</translation>
    </message>
    <message>
        <source>Please check the address and try again.</source>
        <translation type="unfinished">Kontrollera adressen och försök igen.</translation>
    </message>
    <message>
        <source>The entered address does not refer to a key.</source>
        <translation type="unfinished">Den angivna adressen refererar inte till en nyckel.</translation>
    </message>
    <message>
        <source>Wallet unlock was cancelled.</source>
        <translation type="unfinished">Upplåsningen av plånboken avbröts.</translation>
    </message>
    <message>
        <source>No error</source>
        <translation type="unfinished">Inget fel</translation>
    </message>
    <message>
        <source>Private key for the entered address is not available.</source>
        <translation type="unfinished">Den privata nyckeln för den angivna adressen är inte tillgänglig.</translation>
    </message>
    <message>
        <source>Message signing failed.</source>
        <translation type="unfinished">Signeringen av meddelandet misslyckades.</translation>
    </message>
    <message>
        <source>Message signed.</source>
        <translation type="unfinished">Meddelande signerat.</translation>
    </message>
    <message>
        <source>The signature could not be decoded.</source>
        <translation type="unfinished">Signaturen kunde inte avkodas.</translation>
    </message>
    <message>
        <source>Please check the signature and try again.</source>
        <translation type="unfinished">Kontrollera signaturen och försök igen.</translation>
    </message>
    <message>
        <source>The signature did not match the message digest.</source>
        <translation type="unfinished">Signaturen matchade inte meddelandesammanfattningen.</translation>
    </message>
    <message>
        <source>Message verification failed.</source>
        <translation type="unfinished">Meddelandeverifikation misslyckades.</translation>
    </message>
    <message>
        <source>Message verified.</source>
        <translation type="unfinished">Meddelande verifierat.</translation>
    </message>
</context>
<context>
    <name>SplashScreen</name>
    <message>
        <source>(press q to shutdown and continue later)</source>
        <translation type="unfinished">(Tryck på q för att stänga av och fortsätt senare)</translation>
    </message>
    </context>
<context>
    <name>TransactionDesc</name>
    <message>
        <source>conflicted with a transaction with %1 confirmations</source>
        <extracomment>Text explaining the current status of a transaction, shown in the status field of the details window for this transaction. This status represents an unconfirmed transaction that conflicts with a confirmed transaction.</extracomment>
        <translation type="unfinished">konflikt med en transaktion med %1 bekräftelser</translation>
    </message>
    <message>
        <source>abandoned</source>
        <extracomment>Text explaining the current status of a transaction, shown in the status field of the details window for this transaction. This status represents an abandoned transaction.</extracomment>
        <translation type="unfinished">övergiven</translation>
    </message>
    <message>
        <source>%1/unconfirmed</source>
        <extracomment>Text explaining the current status of a transaction, shown in the status field of the details window for this transaction. This status represents a transaction confirmed in at least one block, but less than 6 blocks.</extracomment>
        <translation type="unfinished">%1/obekräftade</translation>
    </message>
    <message>
        <source>%1 confirmations</source>
        <extracomment>Text explaining the current status of a transaction, shown in the status field of the details window for this transaction. This status represents a transaction confirmed in 6 or more blocks.</extracomment>
        <translation type="unfinished">%1 bekräftelser</translation>
    </message>
    <message>
        <source>Date</source>
        <translation type="unfinished">Datum</translation>
    </message>
    <message>
        <source>Source</source>
        <translation type="unfinished">Källa</translation>
    </message>
    <message>
        <source>Generated</source>
        <translation type="unfinished">Genererad</translation>
    </message>
    <message>
        <source>From</source>
        <translation type="unfinished">Från</translation>
    </message>
    <message>
        <source>unknown</source>
        <translation type="unfinished">okänd</translation>
    </message>
    <message>
        <source>To</source>
        <translation type="unfinished">Till</translation>
    </message>
    <message>
        <source>own address</source>
        <translation type="unfinished">egen adress</translation>
    </message>
    <message>
        <source>watch-only</source>
        <translation type="unfinished">granska-bara</translation>
    </message>
    <message>
        <source>label</source>
        <translation type="unfinished">etikett</translation>
    </message>
    <message>
        <source>Credit</source>
        <translation type="unfinished">Kredit</translation>
    </message>
    <message numerus="yes">
        <source>matures in %n more block(s)</source>
        <translation type="unfinished">
            <numerusform />
            <numerusform />
        </translation>
    </message>
    <message>
        <source>not accepted</source>
        <translation type="unfinished">inte accepterad</translation>
    </message>
    <message>
        <source>Debit</source>
        <translation type="unfinished">Belasta</translation>
    </message>
    <message>
        <source>Total debit</source>
        <translation type="unfinished">Total debet</translation>
    </message>
    <message>
        <source>Total credit</source>
        <translation type="unfinished">Total kredit</translation>
    </message>
    <message>
        <source>Transaction fee</source>
        <translation type="unfinished">Transaktionsavgift</translation>
    </message>
    <message>
        <source>Net amount</source>
        <translation type="unfinished">Nettobelopp</translation>
    </message>
    <message>
        <source>Message</source>
        <translation type="unfinished">Meddelande</translation>
    </message>
    <message>
        <source>Comment</source>
        <translation type="unfinished">Kommentar</translation>
    </message>
    <message>
        <source>Transaction ID</source>
        <translation type="unfinished">Transaktions-ID</translation>
    </message>
    <message>
        <source>Transaction total size</source>
        <translation type="unfinished">Transaktionens totala storlek</translation>
    </message>
    <message>
        <source>Transaction virtual size</source>
        <translation type="unfinished">Transaktionens virtuella storlek</translation>
    </message>
    <message>
        <source>Output index</source>
        <translation type="unfinished">Utmatningsindex</translation>
    </message>
    <message>
        <source> (Certificate was not verified)</source>
        <translation type="unfinished">(Certifikatet verifierades inte)</translation>
    </message>
    <message>
        <source>Merchant</source>
        <translation type="unfinished">Handlare</translation>
    </message>
    <message>
        <source>Generated coins must mature %1 blocks before they can be spent. When you generated this block, it was broadcast to the network to be added to the block chain. If it fails to get into the chain, its state will change to "not accepted" and it won't be spendable. This may occasionally happen if another node generates a block within a few seconds of yours.</source>
        <translation type="unfinished">Skapade pengar måste mogna i %1 block innan de kan spenderas. När du skapade detta block sändes det till nätverket för att läggas till i blockkedjan. Om blocket inte kommer in i kedjan kommer dess status att ändras till "ej accepterat" och går inte att spendera. Detta kan ibland hända om en annan nod skapar ett block nästan samtidigt som dig.</translation>
    </message>
    <message>
        <source>Debug information</source>
        <translation type="unfinished">Felsökningsinformation</translation>
    </message>
    <message>
        <source>Transaction</source>
        <translation type="unfinished">Transaktion</translation>
    </message>
    <message>
        <source>Inputs</source>
        <translation type="unfinished">Inmatningar</translation>
    </message>
    <message>
        <source>Amount</source>
        <translation type="unfinished">Belopp</translation>
    </message>
    <message>
        <source>true</source>
        <translation type="unfinished">sant</translation>
    </message>
    <message>
        <source>false</source>
        <translation type="unfinished">falsk</translation>
    </message>
</context>
<context>
    <name>TransactionDescDialog</name>
    <message>
        <source>This pane shows a detailed description of the transaction</source>
        <translation type="unfinished">Den här panelen visar en detaljerad beskrivning av transaktionen</translation>
    </message>
    <message>
        <source>Details for %1</source>
        <translation type="unfinished">Detaljer för %1</translation>
    </message>
</context>
<context>
    <name>TransactionTableModel</name>
    <message>
        <source>Date</source>
        <translation type="unfinished">Datum</translation>
    </message>
    <message>
        <source>Type</source>
        <translation type="unfinished">Typ</translation>
    </message>
    <message>
        <source>Label</source>
        <translation type="unfinished">Etikett</translation>
    </message>
    <message>
        <source>Unconfirmed</source>
        <translation type="unfinished">Obekräftade</translation>
    </message>
    <message>
        <source>Abandoned</source>
        <translation type="unfinished">Övergiven</translation>
    </message>
    <message>
        <source>Confirming (%1 of %2 recommended confirmations)</source>
        <translation type="unfinished">Bekräftar (%1 av %2 rekommenderade bekräftelser)</translation>
    </message>
    <message>
        <source>Confirmed (%1 confirmations)</source>
        <translation type="unfinished">Bekräftad (%1 bekräftelser)</translation>
    </message>
    <message>
        <source>Conflicted</source>
        <translation type="unfinished">Konflikt</translation>
    </message>
    <message>
        <source>Immature (%1 confirmations, will be available after %2)</source>
        <translation type="unfinished">Omogen (%1 bekräftelser, blir tillgänglig efter %2)</translation>
    </message>
    <message>
        <source>Generated but not accepted</source>
        <translation type="unfinished">Skapad men inte accepterad</translation>
    </message>
    <message>
        <source>Received with</source>
        <translation type="unfinished">Mottagen med</translation>
    </message>
    <message>
        <source>Received from</source>
        <translation type="unfinished">Mottaget från</translation>
    </message>
    <message>
        <source>Sent to</source>
        <translation type="unfinished">Skickad till</translation>
    </message>
    <message>
        <source>Payment to yourself</source>
        <translation type="unfinished">Betalning till dig själv</translation>
    </message>
    <message>
        <source>Mined</source>
        <translation type="unfinished">Grävda</translation>
    </message>
    <message>
        <source>watch-only</source>
        <translation type="unfinished">granska-bara</translation>
    </message>
    <message>
        <source>(no label)</source>
        <translation type="unfinished">(Ingen etikett)</translation>
    </message>
    <message>
        <source>Transaction status. Hover over this field to show number of confirmations.</source>
        <translation type="unfinished">Transaktionsstatus. Håll muspekaren över för att se antal bekräftelser.</translation>
    </message>
    <message>
        <source>Date and time that the transaction was received.</source>
        <translation type="unfinished">Datum och tid då transaktionen mottogs.</translation>
    </message>
    <message>
        <source>Type of transaction.</source>
        <translation type="unfinished">Transaktionstyp.</translation>
    </message>
    <message>
        <source>Whether or not a watch-only address is involved in this transaction.</source>
        <translation type="unfinished">Anger om en granska-bara--adress är involverad i denna transaktion.</translation>
    </message>
    <message>
        <source>User-defined intent/purpose of the transaction.</source>
        <translation type="unfinished">Användardefinierat syfte/ändamål för transaktionen.</translation>
    </message>
    <message>
        <source>Amount removed from or added to balance.</source>
        <translation type="unfinished">Belopp draget från eller tillagt till saldo.</translation>
    </message>
</context>
<context>
    <name>TransactionView</name>
    <message>
        <source>All</source>
        <translation type="unfinished">Alla</translation>
    </message>
    <message>
        <source>Today</source>
        <translation type="unfinished">Idag</translation>
    </message>
    <message>
        <source>This week</source>
        <translation type="unfinished">Denna vecka</translation>
    </message>
    <message>
        <source>This month</source>
        <translation type="unfinished">Denna månad</translation>
    </message>
    <message>
        <source>Last month</source>
        <translation type="unfinished">Föregående månad</translation>
    </message>
    <message>
        <source>This year</source>
        <translation type="unfinished">Det här året</translation>
    </message>
    <message>
        <source>Received with</source>
        <translation type="unfinished">Mottagen med</translation>
    </message>
    <message>
        <source>Sent to</source>
        <translation type="unfinished">Skickad till</translation>
    </message>
    <message>
        <source>To yourself</source>
        <translation type="unfinished">Till dig själv</translation>
    </message>
    <message>
        <source>Mined</source>
        <translation type="unfinished">Grävda</translation>
    </message>
    <message>
        <source>Other</source>
        <translation type="unfinished">Övriga</translation>
    </message>
    <message>
        <source>Enter address, transaction id, or label to search</source>
        <translation type="unfinished">Ange adress, transaktions-id eller etikett för att söka</translation>
    </message>
    <message>
        <source>Min amount</source>
        <translation type="unfinished">Minsta belopp</translation>
    </message>
    <message>
        <source>Range…</source>
        <translation type="unfinished">Räckvidd…</translation>
    </message>
    <message>
        <source>&amp;Copy address</source>
        <translation type="unfinished">&amp;Kopiera adress</translation>
    </message>
    <message>
        <source>Copy &amp;label</source>
        <translation type="unfinished">Kopiera &amp;etikett</translation>
    </message>
    <message>
        <source>Copy &amp;amount</source>
        <translation type="unfinished">Kopiera &amp;Belopp</translation>
    </message>
    <message>
        <source>&amp;Show transaction details</source>
        <translation type="unfinished">&amp;Visa detaljer för överföringen</translation>
    </message>
    <message>
        <source>Export Transaction History</source>
        <translation type="unfinished">Exportera Transaktionshistoriken</translation>
    </message>
    <message>
        <source>Comma separated file</source>
        <extracomment>Expanded name of the CSV file format. See: https://en.wikipedia.org/wiki/Comma-separated_values.</extracomment>
        <translation type="unfinished">Kommaseparerad fil</translation>
    </message>
    <message>
        <source>Confirmed</source>
        <translation type="unfinished">Bekräftad</translation>
    </message>
    <message>
        <source>Watch-only</source>
        <translation type="unfinished">Enbart granskning</translation>
    </message>
    <message>
        <source>Date</source>
        <translation type="unfinished">Datum</translation>
    </message>
    <message>
        <source>Type</source>
        <translation type="unfinished">Typ</translation>
    </message>
    <message>
        <source>Label</source>
        <translation type="unfinished">Etikett</translation>
    </message>
    <message>
        <source>Address</source>
        <translation type="unfinished">Adress</translation>
    </message>
    <message>
        <source>Exporting Failed</source>
        <translation type="unfinished">Export misslyckades</translation>
    </message>
    <message>
        <source>There was an error trying to save the transaction history to %1.</source>
        <translation type="unfinished">Ett fel inträffade när transaktionshistoriken skulle sparas till %1.</translation>
    </message>
    <message>
        <source>Exporting Successful</source>
        <translation type="unfinished">Exporteringen lyckades</translation>
    </message>
    <message>
        <source>The transaction history was successfully saved to %1.</source>
        <translation type="unfinished">Transaktionshistoriken sparades till %1.</translation>
    </message>
    <message>
        <source>Range:</source>
        <translation type="unfinished">Räckvidd:</translation>
    </message>
    <message>
        <source>to</source>
        <translation type="unfinished">till</translation>
    </message>
</context>
<context>
    <name>WalletFrame</name>
    <message>
        <source>No wallet has been loaded.
Go to File &gt; Open Wallet to load a wallet.
- OR -</source>
        <translation type="unfinished">Ingen plånbok har lästs in.
Gå till Fil &gt; Öppna plånbok för att läsa in en plånbok.
- ELLER -</translation>
    </message>
    <message>
        <source>Create a new wallet</source>
        <translation type="unfinished">Skapa ny plånbok</translation>
    </message>
    <message>
        <source>Error</source>
        <translation type="unfinished">Fel</translation>
    </message>
    <message>
        <source>Unable to decode PSBT from clipboard (invalid base64)</source>
        <translation type="unfinished">Kan inte läsa in PSBT från urklipp (ogiltig base64)</translation>
    </message>
    <message>
        <source>Load Transaction Data</source>
        <translation type="unfinished">Läs in transaktionsdata</translation>
    </message>
    <message>
        <source>Partially Signed Transaction (*.psbt)</source>
        <translation type="unfinished">Delvis signerad transaktion (*.psbt)</translation>
    </message>
    <message>
        <source>PSBT file must be smaller than 100 MiB</source>
        <translation type="unfinished">PSBT-filen måste vara mindre än 100 MiB</translation>
    </message>
    <message>
        <source>Unable to decode PSBT</source>
        <translation type="unfinished">Kan inte läsa in PSBT</translation>
    </message>
</context>
<context>
    <name>WalletModel</name>
    <message>
        <source>Send Coins</source>
        <translation type="unfinished">Skicka Bitcoins</translation>
    </message>
    <message>
        <source>Fee bump error</source>
        <translation type="unfinished">Avgiftsökningsfel</translation>
    </message>
    <message>
        <source>Increasing transaction fee failed</source>
        <translation type="unfinished">Ökning av avgiften lyckades inte</translation>
    </message>
    <message>
        <source>Do you want to increase the fee?</source>
        <extracomment>Asks a user if they would like to manually increase the fee of a transaction that has already been created.</extracomment>
        <translation type="unfinished">Vill du öka avgiften?</translation>
    </message>
    <message>
        <source>Current fee:</source>
        <translation type="unfinished">Aktuell avgift:</translation>
    </message>
    <message>
        <source>Increase:</source>
        <translation type="unfinished">Öka:</translation>
    </message>
    <message>
        <source>New fee:</source>
        <translation type="unfinished">Ny avgift:</translation>
    </message>
    <message>
        <source>Confirm fee bump</source>
        <translation type="unfinished">Bekräfta avgiftshöjning</translation>
    </message>
    <message>
        <source>PSBT copied</source>
        <translation type="unfinished">PSBT kopierad</translation>
    </message>
    <message>
        <source>Can't sign transaction.</source>
        <translation type="unfinished">Kan ej signera transaktion.</translation>
    </message>
    <message>
        <source>Could not commit transaction</source>
        <translation type="unfinished">Kunde inte skicka transaktion</translation>
    </message>
    <message>
        <source>Can't display address</source>
        <translation type="unfinished">Kan inte visa adress</translation>
    </message>
    <message>
        <source>default wallet</source>
        <translation type="unfinished">Standardplånbok</translation>
    </message>
</context>
<context>
    <name>WalletView</name>
    <message>
        <source>&amp;Export</source>
        <translation type="unfinished">&amp;Exportera</translation>
    </message>
    <message>
        <source>Export the data in the current tab to a file</source>
        <translation type="unfinished">Exportera informationen i aktuell flik till en fil</translation>
    </message>
    <message>
        <source>Backup Wallet</source>
        <translation type="unfinished">Säkerhetskopiera Plånbok</translation>
    </message>
    <message>
        <source>Wallet Data</source>
        <extracomment>Name of the wallet data file format.</extracomment>
        <translation type="unfinished">Plånboksdata</translation>
    </message>
    <message>
        <source>Backup Failed</source>
        <translation type="unfinished">Säkerhetskopiering misslyckades</translation>
    </message>
    <message>
        <source>There was an error trying to save the wallet data to %1.</source>
        <translation type="unfinished">Ett fel inträffade när plånbokens data skulle sparas till %1.</translation>
    </message>
    <message>
        <source>Backup Successful</source>
        <translation type="unfinished">Säkerhetskopiering lyckades</translation>
    </message>
    <message>
        <source>The wallet data was successfully saved to %1.</source>
        <translation type="unfinished">Plånbokens data sparades till %1.</translation>
    </message>
    <message>
        <source>Cancel</source>
        <translation type="unfinished">Avbryt</translation>
    </message>
</context>
</TS><|MERGE_RESOLUTION|>--- conflicted
+++ resolved
@@ -251,11 +251,7 @@
     </message>
     <message>
         <source>An internal error occurred. %1 will attempt to continue safely. This is an unexpected bug which can be reported as described below.</source>
-<<<<<<< HEAD
-        <translation type="unfinished">Ett internt fel har uppstått. 1%1 kommer försöka att fortsätta. Detta är en oväntad bugg som kan rapporteras enligt nedan beskrivning.</translation>
-=======
         <translation type="unfinished">Ett internt fel har uppstått. %1 kommer försöka att fortsätta. Detta är en oväntad bugg som kan rapporteras enligt nedan beskrivning.</translation>
->>>>>>> 3116ccd7
     </message>
 </context>
 <context>
@@ -668,13 +664,6 @@
     <message>
         <source>No addresses available</source>
         <translation type="unfinished">Inga adresser tillgängliga</translation>
-<<<<<<< HEAD
-    </message>
-    <message>
-        <source>No proxy server specified. Use -proxy=&lt;ip&gt; or -proxy=&lt;ip:port&gt;.</source>
-        <translation type="unfinished">Ingen proxy-server vald. Använd -proxy=&lt;ip&gt; eller -proxy=&lt;ip:port&gt;.</translation>
-=======
->>>>>>> 3116ccd7
     </message>
     <message>
         <source>Not enough file descriptors available.</source>
@@ -1489,19 +1478,6 @@
     </message>
 </context>
 <context>
-    <name>LoadWalletsActivity</name>
-    <message>
-        <source>Load Wallets</source>
-        <extracomment>Title of progress window which is displayed when wallets are being loaded.</extracomment>
-        <translation type="unfinished">Ladda plånböcker</translation>
-    </message>
-    <message>
-        <source>Loading wallets…</source>
-        <extracomment>Descriptive text of the load wallets progress window which indicates to the user that wallets are currently being loaded.</extracomment>
-        <translation type="unfinished">Laddar plånböcker…</translation>
-    </message>
-</context>
-<context>
     <name>OpenWalletActivity</name>
     <message>
         <source>Open wallet failed</source>
@@ -1526,8 +1502,6 @@
         <translation type="unfinished">Öppnar Plånboken &lt;b&gt;%1&lt;/b&gt;...</translation>
     </message>
 </context>
-<<<<<<< HEAD
-=======
 <context>
     <name>RestoreWalletActivity</name>
     <message>
@@ -1546,7 +1520,6 @@
         <translation type="unfinished">Det gick inte att återställa plånboken</translation>
     </message>
     </context>
->>>>>>> 3116ccd7
 <context>
     <name>WalletController</name>
     <message>
@@ -1697,15 +1670,6 @@
 </context>
 <context>
     <name>Intro</name>
-<<<<<<< HEAD
-    <message>
-        <source>%1 GB of space available</source>
-        <translation type="unfinished">%1GB lagringsplats tillgängligt</translation>
-    </message>
-    <message>
-        <source>(of %1 GB needed)</source>
-        <translation type="unfinished">(av %1 GB krävs)</translation>
-=======
     <message numerus="yes">
         <source>%n GB of space available</source>
         <translation type="unfinished">
@@ -1726,11 +1690,6 @@
             <numerusform>(%n GB behövs för hela kedjan)</numerusform>
             <numerusform>(%n GB behövs för hela kedjan)</numerusform>
         </translation>
->>>>>>> 3116ccd7
-    </message>
-    <message>
-        <source>(%1 GB needed for full chain)</source>
-        <translation type="unfinished">(%1 GB behövs för hela kedjan)</translation>
     </message>
     <message>
         <source>At least %1 GB of data will be stored in this directory, and it will grow over time.</source>
@@ -1781,10 +1740,6 @@
         <translation type="unfinished">Begränsa lagringsplats för blockkedjan till </translation>
     </message>
     <message>
-        <source>Limit block chain storage to</source>
-        <translation type="unfinished">Begränsa lagringsplats för blockkedjan till </translation>
-    </message>
-    <message>
         <source>Reverting this setting requires re-downloading the entire blockchain. It is faster to download the full chain first and prune it later. Disables some advanced features.</source>
         <translation type="unfinished">Att återställa detta alternativ påbörjar en omstart av nedladdningen av hela blockkedjan. Det går snabbare att ladda ner hela kedjan först, och gallra den senare. Detta alternativ stänger av vissa avancerade funktioner.</translation>
     </message>
