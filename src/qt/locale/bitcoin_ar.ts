<TS version="2.1" language="ar">
<context>
    <name>AddressBookPage</name>
    <message>
        <source>Right-click to edit address or label</source>
        <translation type="unfinished">انقر بزر الفأرة الأيمن لتحرير العنوان أو المذكرة</translation>
    </message>
    <message>
        <source>Create a new address</source>
        <translation type="unfinished">أنشئ عنوان جديد</translation>
    </message>
    <message>
        <source>&amp;New</source>
        <translation type="unfinished">&amp;جديد</translation>
    </message>
    <message>
        <source>Copy the currently selected address to the system clipboard</source>
        <translation type="unfinished">‫انسخ العنوان المحدد للحافظة‬</translation>
    </message>
    <message>
        <source>&amp;Copy</source>
        <translation type="unfinished">&amp;نسخ</translation>
    </message>
    <message>
        <source>C&amp;lose</source>
        <translation type="unfinished">ا&amp;غلاق</translation>
    </message>
    <message>
        <source>Delete the currently selected address from the list</source>
        <translation type="unfinished">احذف العنوان المحدد من القائمة</translation>
    </message>
    <message>
        <source>Enter address or label to search</source>
        <translation type="unfinished">أدخل عنوانا أو مذكرة للبحث</translation>
    </message>
    <message>
        <source>Export the data in the current tab to a file</source>
        <translation type="unfinished">صدّر البيانات في التبويب الحالي الى ملف</translation>
    </message>
    <message>
        <source>&amp;Export</source>
        <translation type="unfinished">&amp;تصدير</translation>
    </message>
    <message>
        <source>&amp;Delete</source>
        <translation type="unfinished">&amp;حذف</translation>
    </message>
    <message>
        <source>Choose the address to send coins to</source>
        <translation type="unfinished">اختر العنوان الذي ترغب بارسال بتكوين اليه</translation>
    </message>
    <message>
        <source>Choose the address to receive coins with</source>
        <translation type="unfinished">اختر العنوان الذي ترغب باستلام بتكوين اليه</translation>
    </message>
    <message>
        <source>C&amp;hoose</source>
        <translation type="unfinished">ا&amp;ختر</translation>
    </message>
    <message>
        <source>Sending addresses</source>
        <translation type="unfinished">‫العناوين المرسِلة‬</translation>
    </message>
    <message>
        <source>Receiving addresses</source>
        <translation type="unfinished">العناوين المستلمة</translation>
    </message>
    <message>
        <source>These are your Bitcoin addresses for sending payments. Always check the amount and the receiving address before sending coins.</source>
        <translation type="unfinished">‫هذه عناوين البتكوين الخاصة بك لإرسال المدفوعات. تأكد دائما من القيم المدخلة ومن العنوان المستلم قبل الارسال.‬</translation>
    </message>
    <message>
        <source>These are your Bitcoin addresses for receiving payments. Use the 'Create new receiving address' button in the receive tab to create new addresses.
Signing is only possible with addresses of the type 'legacy'.</source>
        <translation type="unfinished">هذه عناوين البتكوين الخاصة بك لاستلام المدفوعات. قم بالنقر على زر انشاء عنوان استلام جديد لإنشاء عناوين جديدة.
التوقيع ممكن باستخدام العناوين القديمة "Legacy" فقط.</translation>
    </message>
    <message>
        <source>&amp;Copy Address</source>
        <translation type="unfinished">&amp;نسخ العنوان</translation>
    </message>
    <message>
        <source>Copy &amp;Label</source>
        <translation type="unfinished">نسخ &amp;المذكرة</translation>
    </message>
    <message>
        <source>&amp;Edit</source>
        <translation type="unfinished">&amp;تحرير</translation>
    </message>
    <message>
        <source>Export Address List</source>
        <translation type="unfinished">تصدير قائمة العناوين</translation>
    </message>
    <message>
        <source>Comma separated file</source>
        <extracomment>Expanded name of the CSV file format. See: https://en.wikipedia.org/wiki/Comma-separated_values.</extracomment>
        <translation type="unfinished">ملف القيم المفصولة بفاصلة</translation>
    </message>
    <message>
        <source>There was an error trying to save the address list to %1. Please try again.</source>
        <extracomment>An error message. %1 is a stand-in argument for the name of the file we attempted to save to.</extracomment>
        <translation type="unfinished">حدث خطأ أثناء محاولة حفظ قائمة العناوين في %1. يرجى معاودة المحاولة. </translation>
    </message>
    <message>
        <source>Exporting Failed</source>
        <translation type="unfinished">فشل التصدير</translation>
    </message>
</context>
<context>
    <name>AddressTableModel</name>
    <message>
        <source>Label</source>
        <translation type="unfinished">المذكرة</translation>
    </message>
    <message>
        <source>Address</source>
        <translation type="unfinished">العنوان</translation>
    </message>
    <message>
        <source>(no label)</source>
        <translation type="unfinished">( لا وجود لمذكرة)</translation>
    </message>
</context>
<context>
    <name>AskPassphraseDialog</name>
    <message>
        <source>Passphrase Dialog</source>
        <translation type="unfinished">‫حوار عبارة المرور‬</translation>
    </message>
    <message>
        <source>Enter passphrase</source>
        <translation type="unfinished">‫ادخل عبارة المرور‬</translation>
    </message>
    <message>
        <source>New passphrase</source>
        <translation type="unfinished">‫أنشئ عبارة مرور‬</translation>
    </message>
    <message>
        <source>Repeat new passphrase</source>
        <translation type="unfinished">‫أعد عبارة المرور‬</translation>
    </message>
    <message>
        <source>Show passphrase</source>
        <translation type="unfinished">‫عرض عبارة المرور‬</translation>
    </message>
    <message>
        <source>Encrypt wallet</source>
        <translation type="unfinished">تشفير المحفظة</translation>
    </message>
    <message>
        <source>This operation needs your wallet passphrase to unlock the wallet.</source>
        <translation type="unfinished">‫هذه العملية تتطلب عبارة المرور لفك تشفير المحفظة.‬</translation>
    </message>
    <message>
        <source>Unlock wallet</source>
        <translation type="unfinished">فتح قفل المحفظة</translation>
    </message>
    <message>
        <source>Change passphrase</source>
        <translation type="unfinished">‫تغيير عبارة المرور‬</translation>
    </message>
    <message>
        <source>Confirm wallet encryption</source>
        <translation type="unfinished">تأكيد تشفير المحفظة</translation>
    </message>
    <message>
        <source>Warning: If you encrypt your wallet and lose your passphrase, you will &lt;b&gt;LOSE ALL OF YOUR BITCOINS&lt;/b&gt;!</source>
        <translation type="unfinished">تحذير: إذا قمت بتشفير المحفظة وأضعت الكلمة السرية؛ &lt;b&gt;ستفقد كل البتكوين&lt;/b&gt;!</translation>
    </message>
    <message>
        <source>Are you sure you wish to encrypt your wallet?</source>
        <translation type="unfinished">هل أنت متأكد من رغبتك في تشفير المحفظة؟</translation>
    </message>
    <message>
        <source>Wallet encrypted</source>
        <translation type="unfinished">المحفظة مشفرة</translation>
    </message>
    <message>
        <source>Enter the new passphrase for the wallet.&lt;br/&gt;Please use a passphrase of &lt;b&gt;ten or more random characters&lt;/b&gt;, or &lt;b&gt;eight or more words&lt;/b&gt;.</source>
        <translation type="unfinished">أدخل عبارة المرور للمحفظة. &lt;br/&gt;الرجاء استخدام عبارة مرور تتكون من &lt;b&gt;عشر خانات عشوائية أو أكثر&lt;/b&gt;، أو &lt;b&gt;ثمان كلمات أو أكثر&lt;/b&gt;.</translation>
    </message>
    <message>
        <source>Enter the old passphrase and new passphrase for the wallet.</source>
        <translation type="unfinished">أدخل ‫عبارة المرور‬ السابقة و‫عبارة المرور‬ الجديدة للمحفظة</translation>
    </message>
    <message>
        <source>Remember that encrypting your wallet cannot fully protect your bitcoins from being stolen by malware infecting your computer.</source>
        <translation type="unfinished">تذكر أن تشفير محفظتك قد لا يحميك بشكل كامل من البرمجيات الخبيثة التي تصيب جهازك.</translation>
    </message>
    <message>
        <source>Wallet to be encrypted</source>
        <translation type="unfinished">‫المحفظة سيتم تشفيرها‬</translation>
    </message>
    <message>
        <source>Your wallet is about to be encrypted. </source>
        <translation type="unfinished">سوف تشفر محفظتك.</translation>
    </message>
    <message>
        <source>Your wallet is now encrypted. </source>
        <translation type="unfinished">محفظتك الان مشفرة.</translation>
    </message>
    <message>
        <source>IMPORTANT: Any previous backups you have made of your wallet file should be replaced with the newly generated, encrypted wallet file. For security reasons, previous backups of the unencrypted wallet file will become useless as soon as you start using the new, encrypted wallet.</source>
        <translation type="unfinished">مهم!!!: يجب استبدال أي نسخة احتياطية سابقة بملف المحفظة المشفر الجديد. لأسباب أمنية، لن تستطيع استخدام النسخ الاحتياطية السابقة الغير مشفرة عندما تبدأ في استخدام المحفظة المشفرة الجديدة.</translation>
    </message>
    <message>
        <source>Wallet encryption failed</source>
        <translation type="unfinished">فشل تشفير المحفظة</translation>
    </message>
    <message>
        <source>Wallet encryption failed due to an internal error. Your wallet was not encrypted.</source>
        <translation type="unfinished">فشل تشفير المحفظة بسبب خطأ داخلي. لم يتم تشفير محفظتك.</translation>
    </message>
    <message>
        <source>The supplied passphrases do not match.</source>
        <translation type="unfinished">عبارتي مرور غير متطابقتين.</translation>
    </message>
    <message>
        <source>Wallet unlock failed</source>
        <translation type="unfinished">فشل فتح المحفظة</translation>
    </message>
    <message>
        <source>The passphrase entered for the wallet decryption was incorrect.</source>
        <translation type="unfinished">‫عبارة المرور التي تم إدخالها لفك تشفير المحفظة غير صحيحة.‬</translation>
    </message>
    <message>
        <source>Wallet passphrase was successfully changed.</source>
        <translation type="unfinished">‫لقد تم تغيير عبارة المرور بنجاح.‬</translation>
    </message>
    <message>
        <source>Warning: The Caps Lock key is on!</source>
        <translation type="unfinished">‫تحذير: مفتاح الحروف الكبيرة مفعل!‬</translation>
    </message>
</context>
<context>
    <name>BanTableModel</name>
    <message>
        <source>IP/Netmask</source>
        <translation type="unfinished">‫بروتوكول الانترنت/قناع الشبكة‬</translation>
    </message>
    <message>
        <source>Banned Until</source>
        <translation type="unfinished">محظور حتى</translation>
    </message>
</context>
<context>
    <name>BitcoinApplication</name>
    <message>
        <source>Settings file %1 might be corrupt or invalid.</source>
        <translation type="unfinished">ملف الاعدادات %1 قد يكون تالف او غير صالح</translation>
    </message>
    <message>
        <source>Runaway exception</source>
        <translation type="unfinished">‫‫Runaway exception‬</translation>
    </message>
    <message>
        <source>A fatal error occurred. %1 can no longer continue safely and will quit.</source>
        <translation type="unfinished">حدث خطأ فادح. لم يعد بإمكان %1 المتابعة بأمان وسيتم الإنهاء.</translation>
    </message>
    <message>
        <source>Internal error</source>
        <translation type="unfinished">خطأ داخلي</translation>
    </message>
    <message>
        <source>An internal error occurred. %1 will attempt to continue safely. This is an unexpected bug which can be reported as described below.</source>
        <translation type="unfinished">حدث خطأ داخلي. سيحاول %1 المتابعة بأمان. هذا خطأ غير متوقع يمكن الإبلاغ عنه كما هو موضح أدناه.</translation>
    </message>
</context>
<context>
    <name>QObject</name>
    <message>
        <source>Do you want to reset settings to default values, or to abort without making changes?</source>
        <extracomment>Explanatory text shown on startup when the settings file cannot be read. Prompts user to make a choice between resetting or aborting.</extracomment>
<<<<<<< HEAD
        <translation type="unfinished">هل تريد اعادة الاعدادت الى القيم الافتراضية ، او الايقاف دون القيام بالتغيير</translation>
=======
        <translation type="unfinished">‫هل تريد اعادة ضبط الاعدادات للقيم الافتراضية؟ أو الالغاء دون اجراء تغييرات؟‬</translation>
>>>>>>> 3116ccd7
    </message>
    <message>
        <source>A fatal error occurred. Check that settings file is writable, or try running with -nosettings.</source>
        <extracomment>Explanatory text shown on startup when the settings file could not be written. Prompts user to check that we have the ability to write to the file. Explains that the user has the option of running without a settings file.</extracomment>
<<<<<<< HEAD
        <translation type="unfinished">خطأ كارثي قد حصل .تحقق من ان ملف الاعدادت قابل للكتابة، او حاول التشغيل دون اعدادات</translation>
=======
        <translation type="unfinished">‫حدث خطأ فادح. تأكد أن أذونات ملف الاعدادات تسمح بالكتابة، جرب الاستمرار بتفعيل خيار -دون اعدادات.‬</translation>
>>>>>>> 3116ccd7
    </message>
    <message>
        <source>Error: Specified data directory "%1" does not exist.</source>
        <translation type="unfinished">‫خطأ: المجلد المحدد "%1" غير موجود.‬</translation>
    </message>
    <message>
        <source>Error: Cannot parse configuration file: %1.</source>
        <translation type="unfinished">‫خطأ: لا يمكن تحليل ملف الإعداد: %1.‬</translation>
    </message>
    <message>
        <source>Error: %1</source>
        <translation type="unfinished">خطأ: %1</translation>
    </message>
    <message>
        <source>%1 didn't yet exit safely…</source>
        <translation type="unfinished">‫%1 لم يغلق بامان بعد…‬</translation>
    </message>
    <message>
        <source>unknown</source>
        <translation type="unfinished">غير معروف</translation>
    </message>
    <message>
        <source>Amount</source>
        <translation type="unfinished">‫القيمة‬</translation>
    </message>
    <message>
        <source>Enter a Bitcoin address (e.g. %1)</source>
        <translation type="unfinished">ادخل عنوان محفطة البتكوين (مثال %1)</translation>
    </message>
    <message>
        <source>Unroutable</source>
        <translation type="unfinished">‫غير قابل للتوجيه‬</translation>
    </message>
    <message>
        <source>Internal</source>
        <translation type="unfinished">داخلي</translation>
    </message>
    <message>
        <source>Inbound</source>
        <extracomment>An inbound connection from a peer. An inbound connection is a connection initiated by a peer.</extracomment>
        <translation type="unfinished">‫وارد‬</translation>
    </message>
    <message>
        <source>Outbound</source>
        <extracomment>An outbound connection to a peer. An outbound connection is a connection initiated by us.</extracomment>
        <translation type="unfinished">‫صادر‬</translation>
    </message>
    <message>
        <source>Full Relay</source>
        <extracomment>Peer connection type that relays all network information.</extracomment>
        <translation type="unfinished">‫موصل كامل‬</translation>
    </message>
    <message>
        <source>Block Relay</source>
        <extracomment>Peer connection type that relays network information about blocks and not transactions or addresses.</extracomment>
        <translation type="unfinished">‫موصل طابق‬</translation>
    </message>
    <message>
        <source>Manual</source>
        <extracomment>Peer connection type established manually through one of several methods.</extracomment>
        <translation type="unfinished">يدوي</translation>
    </message>
    <message>
        <source>Feeler</source>
        <extracomment>Short-lived peer connection type that tests the aliveness of known addresses.</extracomment>
        <translation type="unfinished">‫تفقدي‬</translation>
    </message>
    <message>
        <source>Address Fetch</source>
        <extracomment>Short-lived peer connection type that solicits known addresses from a peer.</extracomment>
        <translation type="unfinished">‫جلب العنوان‬</translation>
    </message>
    <message>
        <source>%1 d</source>
        <translation type="unfinished">%1 يوم</translation>
    </message>
    <message>
        <source>%1 h</source>
        <translation type="unfinished">%1 ساعة</translation>
    </message>
    <message>
        <source>%1 m</source>
        <translation type="unfinished">%1 دقيقة</translation>
    </message>
    <message>
        <source>%1 s</source>
        <translation type="unfinished">%1 ثانية</translation>
    </message>
    <message>
        <source>None</source>
        <translation type="unfinished">لا شيء</translation>
    </message>
    <message>
        <source>N/A</source>
        <translation type="unfinished">غير معروف</translation>
    </message>
    <message>
        <source>%1 ms</source>
        <translation type="unfinished">%1 جزء من الثانية</translation>
    </message>
    <message numerus="yes">
        <source>%n second(s)</source>
        <translation type="unfinished">
            <numerusform>%n second(s)</numerusform>
            <numerusform>%n second(s)</numerusform>
            <numerusform>%n second(s)</numerusform>
            <numerusform>%n second(s)</numerusform>
            <numerusform>%n second(s)</numerusform>
<<<<<<< HEAD
            <numerusform>%n second(s)</numerusform>
=======
            <numerusform>%n‫‫ ثواني‬</numerusform>
>>>>>>> 3116ccd7
        </translation>
    </message>
    <message numerus="yes">
        <source>%n minute(s)</source>
        <translation type="unfinished">
            <numerusform>%n minute(s)</numerusform>
            <numerusform>%n minute(s)</numerusform>
            <numerusform>%n minute(s)</numerusform>
            <numerusform>%n minute(s)</numerusform>
            <numerusform>%n minute(s)</numerusform>
<<<<<<< HEAD
            <numerusform>%n minute(s)</numerusform>
=======
            <numerusform>%n ‫دقائق‬</numerusform>
>>>>>>> 3116ccd7
        </translation>
    </message>
    <message numerus="yes">
        <source>%n hour(s)</source>
        <translation type="unfinished">
            <numerusform>%n hour(s)</numerusform>
            <numerusform>%n hour(s)</numerusform>
            <numerusform>%n hour(s)</numerusform>
            <numerusform>%n hour(s)</numerusform>
            <numerusform>%n hour(s)</numerusform>
<<<<<<< HEAD
            <numerusform>%n hour(s)</numerusform>
=======
            <numerusform>%n‫ساعات‬</numerusform>
>>>>>>> 3116ccd7
        </translation>
    </message>
    <message numerus="yes">
        <source>%n day(s)</source>
        <translation type="unfinished">
            <numerusform>%n day(s)</numerusform>
            <numerusform>%n day(s)</numerusform>
            <numerusform>%n day(s)</numerusform>
            <numerusform>%n day(s)</numerusform>
            <numerusform>%n day(s)</numerusform>
<<<<<<< HEAD
            <numerusform>%n day(s)</numerusform>
=======
            <numerusform>%n ‫أيام‬</numerusform>
>>>>>>> 3116ccd7
        </translation>
    </message>
    <message numerus="yes">
        <source>%n week(s)</source>
        <translation type="unfinished">
            <numerusform>%n week(s)</numerusform>
            <numerusform>%n week(s)</numerusform>
            <numerusform>%n week(s)</numerusform>
            <numerusform>%n week(s)</numerusform>
            <numerusform>%n week(s)</numerusform>
<<<<<<< HEAD
            <numerusform>%n week(s)</numerusform>
=======
            <numerusform>%n ‫أسابيع‬</numerusform>
>>>>>>> 3116ccd7
        </translation>
    </message>
    <message>
        <source>%1 and %2</source>
        <translation type="unfinished">%1 و %2</translation>
    </message>
    <message numerus="yes">
        <source>%n year(s)</source>
        <translation type="unfinished">
            <numerusform>%n year(s)</numerusform>
            <numerusform>%n year(s)</numerusform>
            <numerusform>%n year(s)</numerusform>
            <numerusform>%n year(s)</numerusform>
            <numerusform>%n year(s)</numerusform>
<<<<<<< HEAD
            <numerusform>%n year(s)</numerusform>
=======
            <numerusform>%n ‫سنوات‬</numerusform>
>>>>>>> 3116ccd7
        </translation>
    </message>
    <message>
        <source>%1 B</source>
        <translation type="unfinished">%1 بايت</translation>
    </message>
    <message>
        <source>%1 kB</source>
        <translation type="unfinished">%1 كيلو بايت</translation>
    </message>
    <message>
        <source>%1 MB</source>
        <translation type="unfinished">%1 ‫ميجابايت‬</translation>
    </message>
    <message>
        <source>%1 GB</source>
        <translation type="unfinished">%1 ‫جيجابايت‬</translation>
    </message>
</context>
<context>
    <name>bitcoin-core</name>
    <message>
        <source>Settings file could not be read</source>
<<<<<<< HEAD
        <translation type="unfinished">ملف الاعدادات لا يمكن قرأته </translation>
=======
        <translation type="unfinished">‫ملف الاعدادات لا يمكن قراءته‬</translation>
    </message>
    <message>
        <source>Settings file could not be written</source>
        <translation type="unfinished">‫لم نتمكن من كتابة ملف الاعدادات‬</translation>
>>>>>>> 3116ccd7
    </message>
    <message>
        <source>The %s developers</source>
        <translation type="unfinished">%s المبرمجون</translation>
    </message>
    <message>
        <source>%s corrupt. Try using the wallet tool bitcoin-wallet to salvage or restoring a backup.</source>
        <translation type="unfinished">‫‫%s مشكل. حاول استخدام أداة محفظة البتكوين للاصلاح أو استعادة نسخة احتياطية.‬</translation>
    </message>
    <message>
        <source>-maxtxfee is set very high! Fees this large could be paid on a single transaction.</source>
        <translation type="unfinished">‫الحد الأعلى للرسوم عال جدا! رسوم بهذه الكمية تكفي لإرسال عملية كاملة.‬</translation>
    </message>
    <message>
        <source>Cannot downgrade wallet from version %i to version %i. Wallet version unchanged.</source>
        <translation type="unfinished">‫لا يمكن استرجاع إصدار المحفظة من %i الى %i. لم يتغير إصدار المحفظة.‬</translation>
    </message>
    <message>
        <source>Cannot obtain a lock on data directory %s. %s is probably already running.</source>
        <translation type="unfinished">‫لا يمكن اقفال المجلد %s. من المحتمل أن %s يعمل بالفعل.‬</translation>
    </message>
    <message>
        <source>Distributed under the MIT software license, see the accompanying file %s or %s</source>
        <translation type="unfinished">موزع بموجب ترخيص برامج MIT ، راجع الملف المصاحب %s أو %s</translation>
    </message>
    <message>
        <source>Error reading %s! All keys read correctly, but transaction data or address book entries might be missing or incorrect.</source>
        <translation type="unfinished">خطأ في قراءة %s! جميع المفاتيح قرأت بشكل صحيح، لكن بيانات المعاملة أو إدخالات سجل العناوين قد تكون مفقودة أو غير صحيحة.</translation>
    </message>
    <message>
        <source>Error reading %s! Transaction data may be missing or incorrect. Rescanning wallet.</source>
        <translation type="unfinished">‫خطأ في قراءة %s بيانات العملية قد تكون مفقودة أو غير صحيحة. اعادة فحص المحفظة.‬</translation>
    </message>
    <message>
        <source>Fee estimation failed. Fallbackfee is disabled. Wait a few blocks or enable -fallbackfee.</source>
        <translation type="unfinished">‫عملية حساب الرسوم فشلت. خيار الرسوم الاحتياطية غير مفعل. انتظر عدة طوابق أو فعل خيار الرسوم الاحتياطية.‬</translation>
    </message>
    <message>
        <source>File %s already exists. If you are sure this is what you want, move it out of the way first.</source>
        <translation type="unfinished">الملف %s موجود مسبقا , اذا كنت متأكدا من المتابعة يرجى ابعاده للاستمرار.</translation>
    </message>
    <message>
        <source>Invalid amount for -maxtxfee=&lt;amount&gt;: '%s' (must be at least the minrelay fee of %s to prevent stuck transactions)</source>
        <translation type="unfinished">قيمة غير صالحة لـ -maxtxfee=&lt;amount&gt;: '%s' (يجب أن تحتوي على الحد الأدنى للعمولة من %s على الأقل لتجنب المعاملات العالقة.</translation>
    </message>
    <message>
        <source>Please check that your computer's date and time are correct! If your clock is wrong, %s will not work properly.</source>
        <translation type="unfinished">رجاء تأكد من أن التاريخ والوقت في حاسوبك صحيحان! اذا كانت ساعتك خاطئة، %s لن يعمل بصورة صحيحة.</translation>
    </message>
    <message>
        <source>Please contribute if you find %s useful. Visit %s for further information about the software.</source>
        <translation type="unfinished">يرجى المساهمة إذا وجدت %s مفيداً. تفضل بزيارة %s لمزيد من المعلومات حول البرنامج.</translation>
    </message>
    <message>
        <source>Prune configured below the minimum of %d MiB.  Please use a higher number.</source>
        <translation type="unfinished">‫الاختصار أقل من الحد الأدنى %d ميجابايت. من فضلك ارفع الحد.‬</translation>
    </message>
    <message>
        <source>Prune: last wallet synchronisation goes beyond pruned data. You need to -reindex (download the whole blockchain again in case of pruned node)</source>
        <translation type="unfinished">‫الاختصار: اخر مزامنة للمحفظة كانت قبل البيانات المختصرة. تحتاج الى - اعادة فهرسة (قم بتنزيل الطوابق المتتالية بأكملها مرة أخرى في حال تم اختصار النود)‬</translation>
    </message>
    <message>
        <source>SQLiteDatabase: Unknown sqlite wallet schema version %d. Only version %d is supported</source>
        <translation type="unfinished">SQLiteDatabase: اصدار مخطط لمحفظة sqlite غير معروف %d. فقط اصدار %d مدعوم.</translation>
    </message>
    <message>
        <source>The block database contains a block which appears to be from the future. This may be due to your computer's date and time being set incorrectly. Only rebuild the block database if you are sure that your computer's date and time are correct</source>
        <translation type="unfinished">‫قاعدة بيانات الطوابق تحتوي على طابق مستقبلي كما يبدو. قد يكون هذا بسبب أن التاريخ والوقت في جهازك لم يضبطا بشكل صحيح. قم بإعادة بناء قاعدة بيانات الطوابق في حال كنت متأكدا من أن التاريخ والوقت قد تم ضبطهما بشكل صحيح‬</translation>
    </message>
    <message>
        <source>The transaction amount is too small to send after the fee has been deducted</source>
        <translation type="unfinished">قيمة المعاملة صغيرة جدًا ولا يمكن إرسالها بعد خصم الرسوم</translation>
    </message>
    <message>
        <source>This is a pre-release test build - use at your own risk - do not use for mining or merchant applications</source>
        <translation type="unfinished">‫هذه بناء برمجي تجريبي - استخدمه على مسؤوليتك الخاصة - لا تستخدمه للتعدين أو التجارة‬</translation>
    </message>
    <message>
        <source>This is the maximum transaction fee you pay (in addition to the normal fee) to prioritize partial spend avoidance over regular coin selection.</source>
        <translation type="unfinished">‫هذا هو الحد الاعلى للرسوم التي تدفعها (بالاضافة للرسوم العادية) لتفادي الدفع الجزئي واعطاء أولوية لاختيار الوحدات.‬</translation>
    </message>
    <message>
        <source>This is the transaction fee you may discard if change is smaller than dust at this level</source>
        <translation type="unfinished">هذه رسوم المعاملة يمكنك التخلص منها إذا كان المبلغ أصغر من الغبار عند هذا المستوى</translation>
    </message>
    <message>
        <source>This is the transaction fee you may pay when fee estimates are not available.</source>
        <translation type="unfinished">هذه هي رسوم المعاملة التي قد تدفعها عندما تكون عملية حساب الرسوم غير متوفرة.</translation>
    </message>
    <message>
        <source>Unknown wallet file format "%s" provided. Please provide one of "bdb" or "sqlite".</source>
        <translation type="unfinished">‫صيغة ملف المحفظة غير معروفة “%s”. الرجاء تقديم اما “bdb” أو “sqlite”.‬</translation>
    </message>
    <message>
        <source>Wallet created successfully. The legacy wallet type is being deprecated and support for creating and opening legacy wallets will be removed in the future.</source>
        <translation type="unfinished">‫تم انشاء المحفظة بنجاح. سيتم الغاء العمل بنوعية المحافظ القديمة ولن يتم دعم انشاءها أو فتحها مستقبلا.‬</translation>
    </message>
    <message>
        <source>Warning: Private keys detected in wallet {%s} with disabled private keys</source>
        <translation type="unfinished">‫تحذير: تم اكتشاف مفاتيح خاصة في المحفظة {%s} رغم أن خيار التعامل مع المفاتيح الخاصة معطل‬} مع مفاتيح خاصة موقفة. </translation>
    </message>
    <message>
        <source>Warning: We do not appear to fully agree with our peers! You may need to upgrade, or other nodes may need to upgrade.</source>
        <translation type="unfinished">‫تحذير: لا يبدو أننا نتفق تمامًا مع أقراننا! قد تحتاج إلى الترقية ، أو قد تحتاج الأنواد الأخرى إلى الترقية.‬</translation>
    </message>
    <message>
        <source>You need to rebuild the database using -reindex to go back to unpruned mode.  This will redownload the entire blockchain</source>
        <translation type="unfinished">‫تحتاج إلى إعادة إنشاء قاعدة البيانات باستخدام -reindex للعودة إلى الوضعية النود الكامل. هذا سوف يعيد تحميل الطوابق المتتالية بأكملها‬</translation>
    </message>
    <message>
        <source>%s is set very high!</source>
        <translation type="unfinished">ضبط %s مرتفع جدا!‬</translation>
    </message>
    <message>
        <source>-maxmempool must be at least %d MB</source>
        <translation type="unfinished">‫-الحد الأقصى لتجمع الذاكرة  %d ميجابايت‬ على الأقل</translation>
    </message>
    <message>
        <source>A fatal internal error occurred, see debug.log for details</source>
        <translation type="unfinished">‫حدث خطأ داخلي شديد، راجع ملف تصحيح الأخطاء للتفاصيل‬</translation>
    </message>
    <message>
        <source>Cannot resolve -%s address: '%s'</source>
        <translation type="unfinished">لا يمكن الحل - %s العنوان:  '%s'</translation>
    </message>
    <message>
        <source>Cannot write to data directory '%s'; check permissions.</source>
        <translation type="unfinished">‫لايمكن الكتابة في المجلد '%s'؛ تحقق من الصلاحيات.‬</translation>
    </message>
    <message>
        <source>%s request to listen on port %u. This port is considered "bad" and thus it is unlikely that any Bitcoin Core peers connect to it. See doc/p2p-bad-ports.md for details and a full list.</source>
        <translation type="unfinished">%s طلب الاستماع على منفذ %u. يعتبر منفذه "سيئًا" وبالتالي فمن غير المحتمل أن يتصل به أي من أقران Bitcoin Core. انظر الى doc / p2p-bad-ports.md للحصول على التفاصيل والقائمة الكاملة.</translation>
    </message>
    <message>
        <source>Failed to rename invalid peers.dat file. Please move or delete it and try again.</source>
        <translation type="unfinished">‫فشل في إعادة تسمية ملف invalid peers.dat. يرجى نقله أو حذفه وحاول مرة أخرى.‬</translation>
    </message>
    <message>
        <source>Config setting for %s only applied on %s network when in [%s] section.</source>
        <translation type="unfinished">يتم تطبيق إعداد التكوين لـ%s فقط على شبكة %s في قسم [%s].</translation>
    </message>
    <message>
        <source>%s request to listen on port %u. This port is considered "bad" and thus it is unlikely that any Bitcoin Core peers connect to it. See doc/p2p-bad-ports.md for details and a full list.</source>
        <translation type="unfinished">%s طلب الاستماع على منفذ %u. يعتبر منفذه "سيئًا" وبالتالي فمن غير المحتمل أن يتصل به أي من أقران Bitcoin Core. انظر الى doc / p2p-bad-ports.md للحصول على التفاصيل والقائمة الكاملة.</translation>
    </message>
    <message>
        <source>Failed to rename invalid peers.dat file. Please move or delete it and try again.</source>
        <translation type="unfinished">فشل في إعادة تسمية ملف peers.dat غير صالح. يرجى نقلها أو حذفها وحاول مرة أخرى.</translation>
    </message>
    <message>
        <source>Outbound connections restricted to Tor (-onlynet=onion) but the proxy for reaching the Tor network is not provided (no -proxy= and no -onion= given) or it is explicitly forbidden (-onion=0)</source>
        <translation type="unfinished">الاتصالات الصادرة مقصورة على Tor (onion) ولكن لم يتم توفير الوكيل للوصول إلى شبكة Tor (لا يوجد وكيل (Proxy) ولا يوجد Onion), أو أنه محظور حتما (onion = 0).</translation>
    </message>
    <message>
        <source>Copyright (C) %i-%i</source>
        <translation type="unfinished">حقوق الطبع والنشر (C) %i-%i</translation>
    </message>
    <message>
        <source>Corrupted block database detected</source>
        <translation type="unfinished">‫تم الكشف عن قاعدة بيانات طوابق تالفة‬</translation>
    </message>
    <message>
        <source>Could not find asmap file %s</source>
        <translation type="unfinished">تعذر العثور على ملف asmap %s</translation>
    </message>
    <message>
        <source>Could not parse asmap file %s</source>
        <translation type="unfinished">تعذر تحليل ملف asmap %s</translation>
    </message>
    <message>
        <source>Disk space is too low!</source>
        <translation type="unfinished">‫تحذير: مساحة التخزين منخفضة!‬</translation>
    </message>
    <message>
        <source>Do you want to rebuild the block database now?</source>
        <translation type="unfinished">‫هل تريد إعادة بناء قاعدة بيانات الطوابق الآن؟‬</translation>
    </message>
    <message>
        <source>Done loading</source>
        <translation type="unfinished">إنتهاء التحميل</translation>
    </message>
    <message>
        <source>Dump file %s does not exist.</source>
        <translation type="unfinished">‫ملف الاسقاط %s غير موجود.‬</translation>
    </message>
    <message>
        <source>Error creating %s</source>
        <translation type="unfinished">خطأ في إنشاء %s</translation>
    </message>
    <message>
        <source>Error loading %s</source>
        <translation type="unfinished">خطأ في تحميل %s</translation>
    </message>
    <message>
        <source>Error loading %s: Private keys can only be disabled during creation</source>
        <translation type="unfinished">‫خطأ في تحميل %s: يمكن تعطيل المفاتيح الخاصة أثناء الانشاء فقط‬</translation>
    </message>
    <message>
        <source>Error loading %s: Wallet corrupted</source>
        <translation type="unfinished">خطأ في التحميل %s: المحفظة تالفة.</translation>
    </message>
    <message>
        <source>Error loading %s: Wallet requires newer version of %s</source>
        <translation type="unfinished">‫خطأ في تحميل %s: المحفظة تتطلب الاصدار الجديد من %s‬</translation>
    </message>
    <message>
        <source>Error loading block database</source>
        <translation type="unfinished">‫خطأ في تحميل قاعدة بيانات الطوابق‬</translation>
    </message>
    <message>
        <source>Error opening block database</source>
        <translation type="unfinished">‫خطأ في فتح قاعدة بيانات الطوابق‬</translation>
    </message>
    <message>
        <source>Error reading from database, shutting down.</source>
        <translation type="unfinished">‫خطأ في القراءة من قاعدة البيانات ، يجري التوقف.‬</translation>
    </message>
    <message>
        <source>Error reading next record from wallet database</source>
        <translation type="unfinished">خطأ قراءة السجل التالي من قاعدة بيانات المحفظة</translation>
    </message>
    <message>
        <source>Error: Could not add watchonly tx to watchonly wallet</source>
        <translation type="unfinished">‫خطأ: لا يمكن اضافة عملية المراقبة فقط لمحفظة المراقبة‬</translation>
    </message>
    <message>
        <source>Error: Could not delete watchonly transactions</source>
        <translation type="unfinished">‫خطأ: لا يمكن حذف عمليات المراقبة فقط‬</translation>
    </message>
    <message>
        <source>Error: Couldn't create cursor into database</source>
        <translation type="unfinished">‫خطأ : لم نتمكن من انشاء علامة فارقة (cursor) في قاعدة البيانات‬</translation>
    </message>
    <message>
        <source>Error: Disk space is low for %s</source>
        <translation type="unfinished">‫خطأ : مساحة التخزين منخفضة ل %s</translation>
    </message>
    <message>
        <source>Error: Failed to create new watchonly wallet</source>
        <translation type="unfinished">‫خطأ: فشل انشاء محفظة المراقبة فقط الجديدة‬</translation>
    </message>
    <message>
        <source>Error: Got key that was not hex: %s</source>
        <translation type="unfinished">‫خطأ: المفتاح ليس في صيغة ست عشرية: %s</translation>
    </message>
    <message>
        <source>Error: Got value that was not hex: %s</source>
        <translation type="unfinished">‫خطأ: القيمة ليست في صيغة ست عشرية: %s</translation>
    </message>
    <message>
        <source>Error: Missing checksum</source>
        <translation type="unfinished">خطأ : مجموع اختباري مفقود </translation>
    </message>
    <message>
        <source>Error: No %s addresses available.</source>
        <translation type="unfinished">‫خطأ : لا يتوفر %s عناوين.‬</translation>
    </message>
    <message>
        <source>Error: Unable to begin reading all records in the database</source>
        <translation type="unfinished">‫خطأ: غير قادر على قراءة السجلات في قاعدة البيانات‬</translation>
    </message>
    <message>
        <source>Error: Unable to make a backup of your wallet</source>
        <translation type="unfinished">‫خطأ: غير قادر النسخ الاحتياطي للمحفظة‬</translation>
    </message>
    <message>
        <source>Error: Unable to read all records in the database</source>
        <translation type="unfinished">‫خطأ: غير قادر على قراءة السجلات في قاعدة البيانات‬</translation>
    </message>
    <message>
        <source>Error: Unable to remove watchonly address book data</source>
        <translation type="unfinished">‫خطأ: غير قادر على ازالة عناوين المراقبة فقط من السجل‬</translation>
    </message>
    <message>
        <source>Error: Unable to write record to new wallet</source>
        <translation type="unfinished">خطأ : لا يمكن كتابة السجل للمحفظة الجديدة</translation>
    </message>
    <message>
        <source>Failed to listen on any port. Use -listen=0 if you want this.</source>
        <translation type="unfinished">فشل في الاستماع على أي منفذ. استخدام الاستماع = 0 إذا كنت تريد هذا.</translation>
    </message>
    <message>
        <source>Failed to rescan the wallet during initialization</source>
        <translation type="unfinished">‫فشلت عملية اعادة تفحص وتدقيق المحفظة أثناء التهيئة‬</translation>
    </message>
    <message>
        <source>Failed to verify database</source>
        <translation type="unfinished">فشل في التحقق من قاعدة البيانات</translation>
    </message>
    <message>
        <source>Fee rate (%s) is lower than the minimum fee rate setting (%s)</source>
        <translation type="unfinished">‫معدل الرسوم (%s) أقل من الحد الادنى لاعدادات معدل الرسوم (%s)‬</translation>
    </message>
    <message>
        <source>Ignoring duplicate -wallet %s.</source>
        <translation type="unfinished">‫تجاهل المحفظة المكررة %s.‬</translation>
    </message>
    <message>
        <source>Importing…</source>
        <translation type="unfinished">‫الاستيراد…‬</translation>
    </message>
    <message>
        <source>Incorrect or no genesis block found. Wrong datadir for network?</source>
        <translation type="unfinished">‫لم يتم العثور على طابق الأساس أو المعلومات غير صحيحة. مجلد بيانات خاطئ للشبكة؟‬</translation>
    </message>
    <message>
        <source>Initialization sanity check failed. %s is shutting down.</source>
        <translation type="unfinished">‫فشل التحقق من اختبار التعقل. تم إيقاف %s.</translation>
    </message>
    <message>
        <source>Input not found or already spent</source>
        <translation type="unfinished">‫المدخلات غير موجودة أو تم صرفها‬</translation>
    </message>
    <message>
        <source>Insufficient funds</source>
        <translation type="unfinished">الرصيد غير كافي</translation>
    </message>
    <message>
        <source>Invalid -onion address or hostname: '%s'</source>
        <translation type="unfinished">عنوان اونيون غير صحيح : '%s'</translation>
    </message>
    <message>
        <source>Invalid P2P permission: '%s'</source>
        <translation type="unfinished">‫إذن القرين للقرين غير صالح: ‘%s’‬</translation>
    </message>
    <message>
        <source>Invalid amount for -%s=&lt;amount&gt;: '%s'</source>
        <translation type="unfinished">‫قيمة غير صحيحة‬ ل - %s=&lt;amount&gt;:"%s"</translation>
    </message>
    <message>
        <source>Invalid amount for -discardfee=&lt;amount&gt;: '%s'</source>
        <translation type="unfinished">‫قيمة غير صحيحة‬  -discardfee=&lt;amount&gt;:"%s"</translation>
    </message>
    <message>
        <source>Invalid amount for -fallbackfee=&lt;amount&gt;: '%s'</source>
        <translation type="unfinished">مبلغ غير صحيح ل -fallbackfee=&lt;amount&gt;: '%s'</translation>
    </message>
    <message>
        <source>Loading P2P addresses…</source>
        <translation type="unfinished">تحميل عناوين P2P....</translation>
    </message>
    <message>
        <source>Loading banlist…</source>
        <translation type="unfinished">تحميل قائمة الحظر</translation>
    </message>
    <message>
        <source>Loading block index…</source>
        <translation type="unfinished">‫تحميل فهرس الطابق…‬</translation>
    </message>
    <message>
        <source>Loading wallet…</source>
        <translation type="unfinished">‫تحميل المحفظة…‬</translation>
    </message>
    <message>
        <source>Missing amount</source>
        <translation type="unfinished">‫يفتقد القيمة‬</translation>
    </message>
    <message>
        <source>Not enough file descriptors available.</source>
        <translation type="unfinished">لا تتوفر واصفات ملفات كافية.</translation>
    </message>
    <message>
        <source>Prune cannot be configured with a negative value.</source>
        <translation type="unfinished">‫لا يمكن ضبط الاختصار بقيمة سالبة.‬</translation>
    </message>
    <message>
        <source>Prune mode is incompatible with -txindex.</source>
        <translation type="unfinished">‫وضع الاختصار غير متوافق مع -txindex.‬</translation>
    </message>
    <message>
        <source>Replaying blocks…</source>
        <translation type="unfinished">‫إستعادة الطوابق…‬</translation>
    </message>
    <message>
        <source>Rescanning…</source>
        <translation type="unfinished">‫إعادة التفحص والتدقيق…‬</translation>
    </message>
    <message>
        <source>SQLiteDatabase: Failed to execute statement to verify database: %s</source>
        <translation type="unfinished">‫‫SQLiteDatabase: فشل في تنفيذ الامر لتوثيق قاعدة البيانات: %s</translation>
    </message>
    <message>
        <source>Section [%s] is not recognized.</source>
        <translation type="unfinished">لم يتم التعرف على القسم [%s]</translation>
    </message>
    <message>
        <source>Signing transaction failed</source>
        <translation type="unfinished">فشل توقيع المعاملة</translation>
    </message>
    <message>
        <source>Specified -walletdir "%s" does not exist</source>
        <translation type="unfinished">‫مجلد المحفظة المحددة "%s" غير موجود</translation>
    </message>
    <message>
        <source>Specified -walletdir "%s" is a relative path</source>
        <translation type="unfinished">‫مسار مجلد المحفظة المحدد "%s" مختصر ومتغير‬</translation>
    </message>
    <message>
        <source>The source code is available from %s.</source>
        <translation type="unfinished">شفرة المصدر متاحة من %s.</translation>
    </message>
    <message>
        <source>The transaction amount is too small to pay the fee</source>
        <translation type="unfinished">‫قيمة المعاملة صغيرة جدا ولا تكفي لدفع الرسوم‬</translation>
    </message>
    <message>
        <source>The wallet will avoid paying less than the minimum relay fee.</source>
        <translation type="unfinished">‫سوف تتجنب المحفظة دفع رسوم أقل من الحد الأدنى للتوصيل.‬</translation>
    </message>
    <message>
        <source>This is experimental software.</source>
        <translation type="unfinished">هذا برنامج تجريبي.</translation>
    </message>
    <message>
        <source>This is the minimum transaction fee you pay on every transaction.</source>
        <translation type="unfinished">هذه هي اقل قيمة من العمولة التي تدفعها عند كل عملية تحويل للأموال.</translation>
    </message>
    <message>
        <source>This is the transaction fee you will pay if you send a transaction.</source>
        <translation type="unfinished">‫هذه هي رسوم ارسال العملية التي ستدفعها إذا قمت بارسال العمليات.‬</translation>
    </message>
    <message>
        <source>Transaction amount too small</source>
        <translation type="unfinished">قيمة العملية صغيره جدا</translation>
    </message>
    <message>
        <source>Transaction amounts must not be negative</source>
        <translation type="unfinished">‫يجب ألا تكون قيمة العملية بالسالب‬</translation>
    </message>
    <message>
        <source>Transaction must have at least one recipient</source>
        <translation type="unfinished">يجب أن تحتوي المعاملة على مستلم واحد على الأقل</translation>
    </message>
    <message>
        <source>Transaction needs a change address, but we can't generate it.</source>
        <translation type="unfinished">‫العملية تتطلب عنوان فكة ولكن لم نتمكن من توليد العنوان.‬</translation>
    </message>
    <message>
        <source>Transaction too large</source>
        <translation type="unfinished">المعاملة كبيرة جدا</translation>
    </message>
    <message>
        <source>Unable to bind to %s on this computer (bind returned error %s)</source>
        <translation type="unfinished">يتعذر الربط مع %s على هذا الكمبيوتر (الربط انتج خطأ %s)</translation>
    </message>
    <message>
        <source>Unable to bind to %s on this computer. %s is probably already running.</source>
        <translation type="unfinished">تعذر الربط مع %s على هذا الكمبيوتر. %s على الأغلب يعمل مسبقا.</translation>
    </message>
    <message>
        <source>Unable to generate initial keys</source>
        <translation type="unfinished">غير قادر على توليد مفاتيح أولية</translation>
    </message>
    <message>
        <source>Unable to generate keys</source>
        <translation type="unfinished"> غير قادر على توليد مفاتيح</translation>
    </message>
    <message>
        <source>Unable to open %s for writing</source>
        <translation type="unfinished">غير قادر على فتح %s للكتابة </translation>
    </message>
    <message>
        <source>Unable to start HTTP server. See debug log for details.</source>
        <translation type="unfinished">غير قادر على بدء خادم ال HTTP. راجع سجل تصحيح الأخطاء للحصول على التفاصيل.</translation>
    </message>
    <message>
        <source>Unknown -blockfilterindex value %s.</source>
        <translation type="unfinished">‫قيمة -blockfilterindex  مجهولة %s.‬</translation>
    </message>
    <message>
        <source>Unknown address type '%s'</source>
        <translation type="unfinished">عنوان  غير صحيح : '%s'</translation>
    </message>
    <message>
        <source>Unknown network specified in -onlynet: '%s'</source>
        <translation type="unfinished">شبكة مجهولة عرفت حددت في -onlynet: '%s'</translation>
    </message>
    <message>
        <source>Verifying blocks…</source>
        <translation type="unfinished">جار التحقق من الطوابق...</translation>
    </message>
    <message>
        <source>Verifying wallet(s)…</source>
        <translation type="unfinished"> التحقق من المحافظ ....</translation>
    </message>
    <message>
        <source>Wallet needed to be rewritten: restart %s to complete</source>
        <translation type="unfinished">يجب إعادة كتابة المحفظة: يلزم إعادة تشغيل %s لإكمال العملية</translation>
    </message>
</context>
<context>
    <name>BitcoinGUI</name>
    <message>
        <source>&amp;Overview</source>
        <translation type="unfinished">&amp;نظرة عامة</translation>
    </message>
    <message>
        <source>Show general overview of wallet</source>
        <translation type="unfinished">إظهار نظرة عامة على المحفظة</translation>
    </message>
    <message>
        <source>&amp;Transactions</source>
        <translation type="unfinished">&amp;المعاملات</translation>
    </message>
    <message>
        <source>Browse transaction history</source>
        <translation type="unfinished">تصفح تاريخ العمليات</translation>
    </message>
    <message>
        <source>E&amp;xit</source>
        <translation type="unfinished">‫خ&amp;روج‬</translation>
    </message>
    <message>
        <source>Quit application</source>
        <translation type="unfinished">إغلاق التطبيق</translation>
    </message>
    <message>
        <source>&amp;About %1</source>
        <translation type="unfinished">&amp;حوالي %1</translation>
    </message>
    <message>
        <source>Show information about %1</source>
        <translation type="unfinished">‫أظهر المعلومات حول %1‬</translation>
    </message>
    <message>
        <source>About &amp;Qt</source>
        <translation type="unfinished">عن &amp;Qt</translation>
    </message>
    <message>
        <source>Show information about Qt</source>
        <translation type="unfinished">‫اظهر المعلومات عن Qt‬</translation>
    </message>
    <message>
        <source>Modify configuration options for %1</source>
        <translation type="unfinished">تغيير خيارات الإعداد ل%1</translation>
    </message>
    <message>
        <source>Create a new wallet</source>
        <translation type="unfinished">إنشاء محفظة جديدة</translation>
    </message>
    <message>
        <source>&amp;Minimize</source>
        <translation type="unfinished">‫&amp;تصغير‬</translation>
    </message>
    <message>
        <source>Wallet:</source>
        <translation type="unfinished">المحفظة:</translation>
    </message>
    <message>
        <source>Network activity disabled.</source>
        <extracomment>A substring of the tooltip.</extracomment>
        <translation type="unfinished">‫نشاط الشبكة معطل.‬</translation>
    </message>
    <message>
        <source>Proxy is &lt;b&gt;enabled&lt;/b&gt;: %1</source>
        <translation type="unfinished">البروكسي &lt;b&gt;يعمل &lt;/b&gt;:%1</translation>
    </message>
    <message>
        <source>Send coins to a Bitcoin address</source>
        <translation type="unfinished">‫ارسل بتكوين الى عنوان‬</translation>
    </message>
    <message>
        <source>Backup wallet to another location</source>
        <translation type="unfinished">احفظ نسخة احتياطية للمحفظة في مكان آخر</translation>
    </message>
    <message>
        <source>Change the passphrase used for wallet encryption</source>
        <translation type="unfinished">‫تغيير عبارة المرور المستخدمة لتشفير المحفظة‬</translation>
    </message>
    <message>
        <source>&amp;Send</source>
        <translation type="unfinished">&amp;ارسل</translation>
    </message>
    <message>
        <source>&amp;Receive</source>
        <translation type="unfinished">‫&amp;استلم‬</translation>
    </message>
    <message>
        <source>&amp;Options…</source>
        <translation type="unfinished">‫&amp;خيارات…‬</translation>
    </message>
    <message>
        <source>&amp;Encrypt Wallet…</source>
        <translation type="unfinished">‫&amp;تشفير المحفظة…‬</translation>
    </message>
    <message>
        <source>Encrypt the private keys that belong to your wallet</source>
        <translation type="unfinished">تشفير المفتاح الخاص بمحفظتك</translation>
    </message>
    <message>
        <source>&amp;Backup Wallet…</source>
        <translation type="unfinished">‫&amp;انسخ المحفظة احتياطيا…‬</translation>
    </message>
    <message>
        <source>&amp;Change Passphrase…</source>
        <translation type="unfinished">‫&amp;تغيير عبارة المرور…‬</translation>
    </message>
    <message>
        <source>Sign &amp;message…</source>
        <translation type="unfinished">‫توقيع &amp;رسالة…‬</translation>
    </message>
    <message>
        <source>Sign messages with your Bitcoin addresses to prove you own them</source>
        <translation type="unfinished">‫وقَع الرسائل باستخدام عناوين البتكوين لإثبات امتلاكك لهذه العناوين‬</translation>
    </message>
    <message>
        <source>&amp;Verify message…</source>
        <translation type="unfinished">‫&amp;تحقق من الرسالة…‬</translation>
    </message>
    <message>
        <source>Verify messages to ensure they were signed with specified Bitcoin addresses</source>
        <translation type="unfinished">‫تحقق من الرسائل للتأكد من أنَها وُقّعت بعناوين بتكوين محددة‬</translation>
    </message>
    <message>
        <source>&amp;Load PSBT from file…</source>
        <translation type="unfinished">‫&amp;تحميل معاملة PSBT من ملف…‬</translation>
    </message>
    <message>
        <source>Open &amp;URI…</source>
        <translation type="unfinished">‫فتح &amp;رابط…‬</translation>
    </message>
    <message>
        <source>Close Wallet…</source>
        <translation type="unfinished">‫اغلاق المحفظة…‬</translation>
    </message>
    <message>
        <source>Create Wallet…</source>
        <translation type="unfinished">انشاء المحفظة</translation>
    </message>
    <message>
        <source>Close All Wallets…</source>
        <translation type="unfinished">‫اغلاق جميع المحافظ…‬</translation>
    </message>
    <message>
        <source>&amp;File</source>
        <translation type="unfinished">&amp;ملف</translation>
    </message>
    <message>
        <source>&amp;Settings</source>
        <translation type="unfinished">&amp;الاعدادات</translation>
    </message>
    <message>
        <source>&amp;Help</source>
        <translation type="unfinished">&amp;مساعدة</translation>
    </message>
    <message>
        <source>Tabs toolbar</source>
        <translation type="unfinished">شريط أدوات علامات التبويب</translation>
    </message>
    <message>
        <source>Syncing Headers (%1%)…</source>
        <translation type="unfinished">مزامنة الرؤوس (%1%)...</translation>
    </message>
    <message>
        <source>Synchronizing with network…</source>
        <translation type="unfinished">‫تزامن مع الشبكة…‬</translation>
    </message>
    <message>
        <source>Indexing blocks on disk…</source>
        <translation type="unfinished">‫فهرسة الطوابق على وحدة التخزين المحلي…‬</translation>
    </message>
    <message>
        <source>Processing blocks on disk…</source>
        <translation type="unfinished">‫معالجة الطوابق على وحدة التخزين المحلي…‬</translation>
    </message>
    <message>
        <source>Reindexing blocks on disk…</source>
        <translation type="unfinished">‫إعادة فهرسة الطوابق في وحدة التخزين المحلي…‬</translation>
    </message>
    <message>
        <source>Connecting to peers…</source>
        <translation type="unfinished">‫الاتصال بالأقران…‬</translation>
    </message>
    <message>
        <source>Request payments (generates QR codes and bitcoin: URIs)</source>
        <translation type="unfinished">‫أطلب مدفوعات (أنشئ رموز استجابة (QR Codes) وعناوين بتكوين)‬</translation>
    </message>
    <message>
        <source>Show the list of used sending addresses and labels</source>
        <translation type="unfinished">‫عرض قائمة العناوين المرسِلة والمذكرات (المستخدمة سابقا)‬</translation>
    </message>
    <message>
        <source>Show the list of used receiving addresses and labels</source>
        <translation type="unfinished">‫عرض قائمة العناوين المستلمة والمذكرات (المستخدمة سابقا)‬</translation>
    </message>
    <message>
        <source>&amp;Command-line options</source>
        <translation type="unfinished">&amp;خيارات سطر الأوامر</translation>
    </message>
    <message numerus="yes">
        <source>Processed %n block(s) of transaction history.</source>
        <translation type="unfinished">
            <numerusform>Processed %n block(s) of transaction history.</numerusform>
            <numerusform>Processed %n block(s) of transaction history.</numerusform>
            <numerusform>Processed %n block(s) of transaction history.</numerusform>
            <numerusform>Processed %n block(s) of transaction history.</numerusform>
            <numerusform>Processed %n block(s) of transaction history.</numerusform>
<<<<<<< HEAD
            <numerusform>Processed %n block(s) of transaction history.</numerusform>
=======
            <numerusform>‫تمت معالجة %n طوابق من العمليات التاريخية.‬</numerusform>
>>>>>>> 3116ccd7
        </translation>
    </message>
    <message>
        <source>%1 behind</source>
        <translation type="unfinished">‫متأخر‬ %1</translation>
    </message>
    <message>
        <source>Catching up…</source>
        <translation type="unfinished">‫يجري التدارك…‬</translation>
    </message>
    <message>
        <source>Last received block was generated %1 ago.</source>
        <translation type="unfinished">‫آخر طابق مستلم تم بناءه قبل %1.</translation>
    </message>
    <message>
        <source>Transactions after this will not yet be visible.</source>
        <translation type="unfinished">‫المعاملات بعد هذه لن تكون ظاهرة فورا.‬</translation>
    </message>
    <message>
        <source>Error</source>
        <translation type="unfinished">خطأ</translation>
    </message>
    <message>
        <source>Warning</source>
        <translation type="unfinished">تحذير</translation>
    </message>
    <message>
        <source>Information</source>
        <translation type="unfinished">المعلومات</translation>
    </message>
    <message>
        <source>Up to date</source>
        <translation type="unfinished">‫حديث‬</translation>
    </message>
    <message>
        <source>Load Partially Signed Bitcoin Transaction</source>
        <translation type="unfinished">‫تحميل معاملة بتكوين موقعة جزئيًا (PSBT)‬</translation>
    </message>
    <message>
        <source>Load PSBT from &amp;clipboard…</source>
        <translation type="unfinished">‫تحميل معاملة بتكوين موقعة جزئيا (‫PSBT) من &amp;الحافظة…‬</translation>
    </message>
    <message>
        <source>Load Partially Signed Bitcoin Transaction from clipboard</source>
        <translation type="unfinished">‫تحميل معاملة بتكوين موقعة جزئيًا ‫(‫PSBT) من الحافظة‬</translation>
    </message>
    <message>
        <source>Node window</source>
        <translation type="unfinished">‫نافذة النود‬</translation>
    </message>
    <message>
        <source>Open node debugging and diagnostic console</source>
        <translation type="unfinished">‫افتح وحدة التحكم في تصحيح الأخطاء والتشخيص للنود‬</translation>
    </message>
    <message>
        <source>&amp;Sending addresses</source>
        <translation type="unfinished">‫&amp;عناوين الإرسال‬</translation>
    </message>
    <message>
        <source>&amp;Receiving addresses</source>
        <translation type="unfinished">‫&amp;عناوين الإستلام‬</translation>
    </message>
    <message>
        <source>Open a bitcoin: URI</source>
        <translation type="unfinished">‫افتح رابط بتكوين: URI‬</translation>
    </message>
    <message>
        <source>Open Wallet</source>
        <translation type="unfinished">افتح المحفظة</translation>
    </message>
    <message>
        <source>Open a wallet</source>
        <translation type="unfinished">‫افتح محفظة‬</translation>
    </message>
    <message>
        <source>Close wallet</source>
        <translation type="unfinished">اغلق المحفظة</translation>
    </message>
    <message>
        <source>Restore Wallet…</source>
        <extracomment>Name of the menu item that restores wallet from a backup file.</extracomment>
        <translation type="unfinished">‫استعادة محفظة…‬</translation>
    </message>
    <message>
        <source>Restore a wallet from a backup file</source>
        <extracomment>Status tip for Restore Wallet menu item</extracomment>
        <translation type="unfinished">‫استعادة محفظة من ملف النسخ الاحتياطي‬</translation>
    </message>
    <message>
        <source>Close all wallets</source>
        <translation type="unfinished">‫إغلاق جميع المحافظ‬</translation>
    </message>
    <message>
        <source>Show the %1 help message to get a list with possible Bitcoin command-line options</source>
        <translation type="unfinished">‫اعرض %1 رسالة المساعدة للحصول على قائمة من خيارات سطر أوامر البتكوين المحتملة‬</translation>
    </message>
    <message>
        <source>&amp;Mask values</source>
        <translation type="unfinished">&amp;إخفاء القيم</translation>
    </message>
    <message>
        <source>Mask the values in the Overview tab</source>
        <translation type="unfinished">‫إخفاء القيم في علامة التبويب: نظرة عامة‬</translation>
    </message>
    <message>
        <source>default wallet</source>
        <translation type="unfinished">‫محفظة افتراضية‬</translation>
    </message>
    <message>
        <source>No wallets available</source>
        <translation type="unfinished">‫لا يوجد محفظة متاحة‬</translation>
    </message>
    <message>
        <source>Wallet Data</source>
        <extracomment>Name of the wallet data file format.</extracomment>
        <translation type="unfinished">بيانات المحفظة</translation>
    </message>
    <message>
        <source>Load Wallet Backup</source>
        <extracomment>The title for Restore Wallet File Windows</extracomment>
        <translation type="unfinished">‫تحميل النسخة الاحتياطية لمحفظة‬</translation>
    </message>
    <message>
        <source>Restore Wallet</source>
        <extracomment>Title of pop-up window shown when the user is attempting to restore a wallet.</extracomment>
        <translation type="unfinished">استعادة المحفظة</translation>
    </message>
    <message>
        <source>Wallet Name</source>
        <extracomment>Label of the input field where the name of the wallet is entered.</extracomment>
        <translation type="unfinished">إسم المحفظة</translation>
    </message>
    <message>
        <source>&amp;Window</source>
        <translation type="unfinished">‫&amp;نافذة‬</translation>
    </message>
    <message>
        <source>Zoom</source>
        <translation type="unfinished">تكبير</translation>
    </message>
    <message>
        <source>Main Window</source>
        <translation type="unfinished">النافذة الرئيسية</translation>
    </message>
    <message>
        <source>%1 client</source>
        <translation type="unfinished">‫العميل %1</translation>
    </message>
    <message>
        <source>&amp;Hide</source>
        <translation type="unfinished">‫&amp;اخفاء‬</translation>
    </message>
    <message>
        <source>S&amp;how</source>
        <translation type="unfinished">‫ع&amp;رض‬</translation>
    </message>
    <message>
        <source>&amp;Hide</source>
        <translation type="unfinished">إخفاء</translation>
    </message>
    <message>
        <source>S&amp;how</source>
        <translation type="unfinished">إظهار</translation>
    </message>
    <message numerus="yes">
        <source>%n active connection(s) to Bitcoin network.</source>
        <extracomment>A substring of the tooltip.</extracomment>
        <translation type="unfinished">
            <numerusform>%n active connection(s) to Bitcoin network.</numerusform>
            <numerusform>%n active connection(s) to Bitcoin network.</numerusform>
            <numerusform>%n active connection(s) to Bitcoin network.</numerusform>
            <numerusform>%n active connection(s) to Bitcoin network.</numerusform>
            <numerusform>%n active connection(s) to Bitcoin network.</numerusform>
<<<<<<< HEAD
            <numerusform>%nاتصالات نشطة بشبكة البيتكوين</numerusform>
=======
            <numerusform>%n اتصال نشط بشبكة البتكوين.</numerusform>
>>>>>>> 3116ccd7
        </translation>
    </message>
    <message>
        <source>Click for more actions.</source>
        <extracomment>A substring of the tooltip. "More actions" are available via the context menu.</extracomment>
        <translation type="unfinished">انقر لمزيد من الإجراءات.</translation>
    </message>
    <message>
        <source>Show Peers tab</source>
        <extracomment>A context menu item. The "Peers tab" is an element of the "Node window".</extracomment>
        <translation type="unfinished">‫إظهار تبويب الأقران‬</translation>
    </message>
    <message>
        <source>Disable network activity</source>
        <extracomment>A context menu item.</extracomment>
        <translation type="unfinished">تعطيل نشاط الشبكة</translation>
    </message>
    <message>
        <source>Enable network activity</source>
        <extracomment>A context menu item. The network activity was disabled previously.</extracomment>
        <translation type="unfinished">تمكين نشاط الشبكة</translation>
    </message>
    <message>
        <source>Pre-syncing Headers (%1%)…</source>
        <translation type="unfinished">ما قبل مزامنة الرؤوس (%1%)…</translation>
    </message>
    <message>
        <source>Error: %1</source>
        <translation type="unfinished">خطأ: %1</translation>
    </message>
    <message>
        <source>Warning: %1</source>
        <translation type="unfinished">تحذير:  %1</translation>
    </message>
    <message>
        <source>Date: %1
</source>
        <translation type="unfinished">التاريخ %1
</translation>
    </message>
    <message>
        <source>Amount: %1
</source>
        <translation type="unfinished">القيمة %1
</translation>
    </message>
    <message>
        <source>Wallet: %1
</source>
        <translation type="unfinished">المحفظة:  %1
</translation>
    </message>
    <message>
        <source>Type: %1
</source>
        <translation type="unfinished">النوع %1
</translation>
    </message>
    <message>
        <source>Label: %1
</source>
        <translation type="unfinished">‫المذكرة‬: %1
</translation>
    </message>
    <message>
        <source>Address: %1
</source>
        <translation type="unfinished">العنوان %1
</translation>
    </message>
    <message>
        <source>Sent transaction</source>
        <translation type="unfinished">‫العمليات المرسلة‬</translation>
    </message>
    <message>
        <source>Incoming transaction</source>
        <translation type="unfinished">‫العمليات الواردة‬</translation>
    </message>
    <message>
        <source>HD key generation is &lt;b&gt;enabled&lt;/b&gt;</source>
        <translation type="unfinished">توليد المفاتيح الهرمية الحتمية HD &lt;b&gt;مفعل&lt;/b&gt;</translation>
    </message>
    <message>
        <source>HD key generation is &lt;b&gt;disabled&lt;/b&gt;</source>
        <translation type="unfinished">توليد المفاتيح الهرمية الحتمية HD &lt;b&gt;معطل&lt;/b&gt;</translation>
    </message>
    <message>
        <source>Private key &lt;b&gt;disabled&lt;/b&gt;</source>
        <translation type="unfinished">المفتاح الخاص &lt;b&gt;معطل&lt;/b&gt;</translation>
    </message>
    <message>
        <source>Wallet is &lt;b&gt;encrypted&lt;/b&gt; and currently &lt;b&gt;unlocked&lt;/b&gt;</source>
        <translation type="unfinished">المحفظة &lt;b&gt;مشفرة&lt;/b&gt; و &lt;b&gt;مفتوحة&lt;/b&gt; حاليا</translation>
    </message>
    <message>
        <source>Wallet is &lt;b&gt;encrypted&lt;/b&gt; and currently &lt;b&gt;locked&lt;/b&gt;</source>
        <translation type="unfinished">المحفظة &lt;b&gt;مشفرة&lt;/b&gt; و &lt;b&gt;مقفلة&lt;/b&gt; حاليا</translation>
    </message>
    <message>
        <source>Original message:</source>
        <translation type="unfinished">الرسالة الأصلية:</translation>
    </message>
</context>
<context>
    <name>UnitDisplayStatusBarControl</name>
    <message>
        <source>Unit to show amounts in. Click to select another unit.</source>
        <translation type="unfinished">‫وحدة عرض القيمة. انقر لتغيير وحدة العرض.‬</translation>
    </message>
</context>
<context>
    <name>CoinControlDialog</name>
    <message>
        <source>Coin Selection</source>
        <translation type="unfinished">اختيار وحدات البتكوين</translation>
    </message>
    <message>
        <source>Quantity:</source>
        <translation type="unfinished">الكمية:</translation>
    </message>
    <message>
        <source>Bytes:</source>
        <translation type="unfinished">بايت:</translation>
    </message>
    <message>
        <source>Amount:</source>
        <translation type="unfinished">القيمة:</translation>
    </message>
    <message>
        <source>Fee:</source>
        <translation type="unfinished">الرسوم:</translation>
    </message>
    <message>
        <source>Dust:</source>
        <translation type="unfinished">غبار:</translation>
    </message>
    <message>
        <source>After Fee:</source>
        <translation type="unfinished">بعد الرسوم:</translation>
    </message>
    <message>
        <source>Change:</source>
        <translation type="unfinished">تعديل:</translation>
    </message>
    <message>
        <source>(un)select all</source>
        <translation type="unfinished">‫الغاء تحديد الكل‬</translation>
    </message>
    <message>
        <source>Tree mode</source>
        <translation type="unfinished">صيغة الشجرة</translation>
    </message>
    <message>
        <source>List mode</source>
        <translation type="unfinished">صيغة القائمة</translation>
    </message>
    <message>
        <source>Amount</source>
        <translation type="unfinished">‫القيمة‬</translation>
    </message>
    <message>
        <source>Received with label</source>
        <translation type="unfinished">‫استُلم وله مذكرة‬</translation>
    </message>
    <message>
        <source>Received with address</source>
        <translation type="unfinished">‫مستلم مع عنوان‬</translation>
    </message>
    <message>
        <source>Date</source>
        <translation type="unfinished">التاريخ</translation>
    </message>
    <message>
        <source>Confirmations</source>
        <translation type="unfinished">التأكيدات</translation>
    </message>
    <message>
        <source>Confirmed</source>
        <translation type="unfinished">‫نافذ‬</translation>
    </message>
    <message>
        <source>Copy amount</source>
        <translation type="unfinished">‫نسخ القيمة‬</translation>
    </message>
    <message>
        <source>&amp;Copy address</source>
        <translation type="unfinished">‫&amp;نسخ العنوان‬</translation>
    </message>
    <message>
        <source>Copy &amp;label</source>
        <translation type="unfinished">‫نسخ &amp;اضافة مذكرة‬</translation>
    </message>
    <message>
        <source>Copy &amp;amount</source>
        <translation type="unfinished">‫نسخ &amp;القيمة‬</translation>
    </message>
    <message>
        <source>Copy transaction &amp;ID and output index</source>
        <translation type="unfinished">‫نسخ &amp;معرف العملية وفهرس المخرجات‬</translation>
    </message>
    <message>
        <source>L&amp;ock unspent</source>
        <translation type="unfinished">قفل غير منفق</translation>
    </message>
    <message>
        <source>&amp;Unlock unspent</source>
        <translation type="unfinished">&amp; إفتح غير المنفق</translation>
    </message>
    <message>
        <source>Copy quantity</source>
        <translation type="unfinished">نسخ الكمية </translation>
    </message>
    <message>
        <source>Copy fee</source>
        <translation type="unfinished">نسخ الرسوم</translation>
    </message>
    <message>
        <source>Copy after fee</source>
        <translation type="unfinished">نسخ بعد الرسوم</translation>
    </message>
    <message>
        <source>Copy bytes</source>
        <translation type="unfinished">نسخ البايتات </translation>
    </message>
    <message>
        <source>Copy dust</source>
        <translation type="unfinished">نسخ الغبار</translation>
    </message>
    <message>
        <source>Copy change</source>
        <translation type="unfinished">‫نسخ الفكة‬</translation>
    </message>
    <message>
        <source>(%1 locked)</source>
        <translation type="unfinished">(%1 تم قفله)</translation>
    </message>
    <message>
        <source>yes</source>
        <translation type="unfinished">نعم</translation>
    </message>
    <message>
        <source>no</source>
        <translation type="unfinished">لا</translation>
    </message>
    <message>
        <source>This label turns red if any recipient receives an amount smaller than the current dust threshold.</source>
        <translation type="unfinished">‫تتحول هذه المذكرة إلى اللون الأحمر إذا تلقى مستلم كمية أقل من الحد الأعلى الحالي للغبار .‬</translation>
    </message>
    <message>
        <source>Can vary +/- %1 satoshi(s) per input.</source>
        <translation type="unfinished">‫يمكن يزيد أو ينقص %1 ساتوشي لكل مدخل.‬</translation>
    </message>
    <message>
        <source>(no label)</source>
        <translation type="unfinished">( لا وجود لمذكرة)</translation>
    </message>
    <message>
        <source>change from %1 (%2)</source>
        <translation type="unfinished">تغيير من %1 (%2)</translation>
    </message>
    <message>
        <source>(change)</source>
        <translation type="unfinished">‫(غيّر)‬</translation>
    </message>
</context>
<context>
    <name>CreateWalletActivity</name>
    <message>
        <source>Create Wallet</source>
        <extracomment>Title of window indicating the progress of creation of a new wallet.</extracomment>
        <translation type="unfinished">إنشاء محفظة</translation>
    </message>
    <message>
        <source>Creating Wallet &lt;b&gt;%1&lt;/b&gt;…</source>
        <extracomment>Descriptive text of the create wallet progress window which indicates to the user which wallet is currently being created.</extracomment>
        <translation type="unfinished">جار انشاء المحفظة &lt;b&gt;%1&lt;/b&gt;...</translation>
    </message>
    <message>
        <source>Create wallet failed</source>
        <translation type="unfinished">‫تعذر إنشاء المحفظة‬</translation>
    </message>
    <message>
        <source>Create wallet warning</source>
        <translation type="unfinished">تحذير إنشاء محفظة</translation>
    </message>
    <message>
        <source>Can't list signers</source>
        <translation type="unfinished">لا يمكن سرد الموقعين</translation>
    </message>
    <message>
        <source>Too many external signers found</source>
        <translation type="unfinished">‫تم العثور على موقّعين خارجيين كُثر (Too Many)‬</translation>
    </message>
</context>
<context>
    <name>LoadWalletsActivity</name>
    <message>
        <source>Load Wallets</source>
        <extracomment>Title of progress window which is displayed when wallets are being loaded.</extracomment>
        <translation type="unfinished">‫تحميل المحفظة‬</translation>
    </message>
    <message>
        <source>Loading wallets…</source>
        <extracomment>Descriptive text of the load wallets progress window which indicates to the user that wallets are currently being loaded.</extracomment>
        <translation type="unfinished">‫تحميل المحافظ…‬</translation>
    </message>
</context>
<context>
    <name>OpenWalletActivity</name>
    <message>
        <source>Open wallet failed</source>
        <translation type="unfinished">‫تعذر فتح محفظة‬</translation>
    </message>
    <message>
        <source>Open wallet warning</source>
        <translation type="unfinished">تحذير محفظة مفتوحة</translation>
    </message>
    <message>
        <source>default wallet</source>
        <translation type="unfinished">‫محفظة افتراضية‬</translation>
    </message>
    <message>
        <source>Open Wallet</source>
        <extracomment>Title of window indicating the progress of opening of a wallet.</extracomment>
        <translation type="unfinished">‫افتح محفظة‬</translation>
    </message>
    <message>
        <source>Opening Wallet &lt;b&gt;%1&lt;/b&gt;…</source>
        <extracomment>Descriptive text of the open wallet progress window which indicates to the user which wallet is currently being opened.</extracomment>
        <translation type="unfinished">جار فتح المحفظة&lt;b&gt;%1&lt;/b&gt;...</translation>
    </message>
</context>
<context>
    <name>RestoreWalletActivity</name>
    <message>
        <source>Restore Wallet</source>
        <extracomment>Title of progress window which is displayed when wallets are being restored.</extracomment>
        <translation type="unfinished">استعادة المحفظة</translation>
    </message>
    <message>
        <source>Restoring Wallet &lt;b&gt;%1&lt;/b&gt;…</source>
        <extracomment>Descriptive text of the restore wallets progress window which indicates to the user that wallets are currently being restored.</extracomment>
        <translation type="unfinished">استعادة المحفظة &lt;b&gt;%1&lt;/b&gt;...</translation>
    </message>
    <message>
        <source>Restore wallet failed</source>
        <extracomment>Title of message box which is displayed when the wallet could not be restored.</extracomment>
        <translation type="unfinished">‫تعذر استعادة المحفظة‬</translation>
    </message>
    <message>
        <source>Restore wallet warning</source>
        <extracomment>Title of message box which is displayed when the wallet is restored with some warning.</extracomment>
        <translation type="unfinished">‫تحذير استعادة المحفظة‬</translation>
    </message>
    <message>
        <source>Restore wallet message</source>
        <extracomment>Title of message box which is displayed when the wallet is successfully restored.</extracomment>
        <translation type="unfinished">‫رسالة استعادة محفظة‬</translation>
    </message>
</context>
<context>
    <name>WalletController</name>
    <message>
        <source>Close wallet</source>
        <translation type="unfinished">اغلق المحفظة</translation>
    </message>
    <message>
        <source>Are you sure you wish to close the wallet &lt;i&gt;%1&lt;/i&gt;?</source>
        <translation type="unfinished">هل أنت متأكد من رغبتك في إغلاق المحفظة &lt;i&gt;%1&lt;/i&gt;؟ </translation>
    </message>
    <message>
        <source>Closing the wallet for too long can result in having to resync the entire chain if pruning is enabled.</source>
        <translation type="unfinished">‫اغلاق المحفظة لفترة طويلة قد يتطلب اعادة مزامنة المتتالية بأكملها إذا كانت النود مختصرة.‬</translation>
    </message>
    <message>
        <source>Close all wallets</source>
        <translation type="unfinished">إغلاق جميع المحافظ</translation>
    </message>
    <message>
        <source>Are you sure you wish to close all wallets?</source>
        <translation type="unfinished">هل أنت متأكد من رغبتك في اغلاق جميع المحافظ؟</translation>
    </message>
</context>
<context>
    <name>CreateWalletDialog</name>
    <message>
        <source>Create Wallet</source>
        <translation type="unfinished">إنشاء محفظة</translation>
    </message>
    <message>
        <source>Wallet Name</source>
        <translation type="unfinished">إسم المحفظة</translation>
    </message>
    <message>
        <source>Wallet</source>
        <translation type="unfinished">محفظة</translation>
    </message>
    <message>
        <source>Encrypt the wallet. The wallet will be encrypted with a passphrase of your choice.</source>
        <translation type="unfinished">‫شفر المحفظة. المحفظة سيتم تشفيرها بإستخدام عبارة مرور من اختيارك.‬</translation>
    </message>
    <message>
        <source>Encrypt Wallet</source>
        <translation type="unfinished">تشفير محفظة</translation>
    </message>
    <message>
        <source>Advanced Options</source>
        <translation type="unfinished">خيارات متقدمة</translation>
    </message>
    <message>
        <source>Disable private keys for this wallet. Wallets with private keys disabled will have no private keys and cannot have an HD seed or imported private keys. This is ideal for watch-only wallets.</source>
        <translation type="unfinished">‫تعطيل المفاتيح الخاصة لهذه المحفظة. لن تحتوي المحافظ ذات المفاتيح الخاصة المعطلة على مفاتيح خاصة ولا يمكن أن تحتوي على مفتاح HD أو مفاتيح خاصة مستوردة. هذا مثالي لمحافظ المراقبة فقط.‬</translation>
    </message>
    <message>
        <source>Disable Private Keys</source>
        <translation type="unfinished">إيقاف المفاتيح الخاصة</translation>
    </message>
    <message>
        <source>Make a blank wallet. Blank wallets do not initially have private keys or scripts. Private keys and addresses can be imported, or an HD seed can be set, at a later time.</source>
        <translation type="unfinished">اصنع محفظة فارغة. لا تحتوي المحافظ الفارغة في البداية على مفاتيح خاصة أو نصوص. يمكن استيراد المفاتيح والعناوين الخاصة، أو يمكن تعيين مصدر HD في وقت لاحق.</translation>
    </message>
    <message>
        <source>Make Blank Wallet</source>
        <translation type="unfinished">أنشئ محفظة فارغة</translation>
    </message>
    <message>
        <source>Use descriptors for scriptPubKey management</source>
        <translation type="unfinished">استخدم الواصفات لإدارة scriptPubKey</translation>
    </message>
    <message>
        <source>Descriptor Wallet</source>
        <translation type="unfinished">المحفظة الوصفية</translation>
    </message>
    <message>
        <source>Use an external signing device such as a hardware wallet. Configure the external signer script in wallet preferences first.</source>
        <translation type="unfinished">‫استخدم جهاز توقيع خارجي مثل محفظة خارجية. أعد مسار المحفظة الخارجية في اعدادات المحفظة أولاً.‬</translation>
    </message>
    <message>
        <source>External signer</source>
        <translation type="unfinished">الموقّع الخارجي</translation>
    </message>
    <message>
        <source>Create</source>
        <translation type="unfinished">إنشاء</translation>
    </message>
    <message>
        <source>Compiled without sqlite support (required for descriptor wallets)</source>
        <translation type="unfinished">تم تجميعه بدون دعم sqlite (مطلوب لمحافظ الواصف)</translation>
    </message>
    <message>
        <source>Compiled without external signing support (required for external signing)</source>
        <extracomment>"External signing" means using devices such as hardware wallets.</extracomment>
        <translation type="unfinished">مجمعة بدون دعم توقيع خارجي (مطلوب للتوقيع الخارجي)</translation>
    </message>
</context>
<context>
    <name>EditAddressDialog</name>
    <message>
        <source>Edit Address</source>
        <translation type="unfinished">تعديل العنوان</translation>
    </message>
    <message>
        <source>&amp;Label</source>
        <translation type="unfinished">‫&amp;مذكرة‬</translation>
    </message>
    <message>
        <source>The label associated with this address list entry</source>
        <translation type="unfinished">‫المذكرة المرتبطة بقائمة العناوين هذه‬</translation>
    </message>
    <message>
        <source>The address associated with this address list entry. This can only be modified for sending addresses.</source>
        <translation type="unfinished">‫العنوان مرتبط بقائمة العناوين المدخلة. يمكن التعديل لعناوين الارسال فقط.‬</translation>
    </message>
    <message>
        <source>&amp;Address</source>
        <translation type="unfinished">&amp;العنوان</translation>
    </message>
    <message>
        <source>New sending address</source>
        <translation type="unfinished">عنوان إرسال جديد</translation>
    </message>
    <message>
        <source>Edit receiving address</source>
        <translation type="unfinished">تعديل عنوان الأستلام</translation>
    </message>
    <message>
        <source>Edit sending address</source>
        <translation type="unfinished">تعديل عنوان الارسال</translation>
    </message>
    <message>
        <source>The entered address "%1" is not a valid Bitcoin address.</source>
        <translation type="unfinished">‫العنوان المدخل "%1" ليس عنوان بتكوين صحيح.‬</translation>
    </message>
    <message>
        <source>Address "%1" already exists as a receiving address with label "%2" and so cannot be added as a sending address.</source>
        <translation type="unfinished">‫العنوان "%1" موجود بالفعل كعنوان استلام مع المذكرة "%2" لذلك لا يمكن إضافته كعنوان إرسال.‬</translation>
    </message>
    <message>
        <source>The entered address "%1" is already in the address book with label "%2".</source>
        <translation type="unfinished">العنوان المدخل  "%1" موجود بالفعل في سجل العناوين تحت مسمى " "%2".</translation>
    </message>
    <message>
        <source>Could not unlock wallet.</source>
        <translation type="unfinished">‫تعذر فتح المحفظة.‬</translation>
    </message>
    <message>
        <source>New key generation failed.</source>
        <translation type="unfinished">‫تعذر توليد مفتاح جديد.‬</translation>
    </message>
</context>
<context>
    <name>FreespaceChecker</name>
    <message>
        <source>A new data directory will be created.</source>
        <translation type="unfinished">‫سيتم انشاء مجلد بيانات جديد.‬</translation>
    </message>
    <message>
        <source>name</source>
        <translation type="unfinished">الإسم</translation>
    </message>
    <message>
        <source>Directory already exists. Add %1 if you intend to create a new directory here.</source>
        <translation type="unfinished">‫المجلد موجود بالفعل. أضف %1 اذا أردت إنشاء مجلد جديد هنا.‬</translation>
    </message>
    <message>
        <source>Path already exists, and is not a directory.</source>
        <translation type="unfinished">‫المسار موجود بالفعل، وهو ليس مجلدا.‬</translation>
    </message>
    <message>
        <source>Cannot create data directory here.</source>
        <translation type="unfinished">‫لا يمكن انشاء مجلد بيانات هنا.‬</translation>
    </message>
</context>
<context>
    <name>Intro</name>
    <message>
        <source>Bitcoin</source>
        <translation type="unfinished">بتكوين</translation>
    </message>
    <message numerus="yes">
        <source>%n GB of space available</source>
        <translation type="unfinished">
            <numerusform>%n GB of space available</numerusform>
            <numerusform>%n GB of space available</numerusform>
            <numerusform>%n GB of space available</numerusform>
            <numerusform>%n GB of space available</numerusform>
            <numerusform>%n GB of space available</numerusform>
            <numerusform>‫‫%n جيجابايت من المساحة متوفرة</numerusform>
        </translation>
    </message>
    <message numerus="yes">
        <source>(of %n GB needed)</source>
        <translation type="unfinished">
            <numerusform>(of %n GB needed)</numerusform>
            <numerusform>(of %n GB needed)</numerusform>
            <numerusform>(of %n GB needed)</numerusform>
            <numerusform>(of %n GB needed)</numerusform>
            <numerusform>(of %n GB needed)</numerusform>
            <numerusform>‫(مطلوب %n جيجابايت)‬</numerusform>
        </translation>
    </message>
    <message numerus="yes">
        <source>(%n GB needed for full chain)</source>
        <translation type="unfinished">
            <numerusform>(%n GB needed for full chain)</numerusform>
            <numerusform>(%n GB needed for full chain)</numerusform>
            <numerusform>(%n GB needed for full chain)</numerusform>
            <numerusform>(%n GB needed for full chain)</numerusform>
            <numerusform>(%n GB needed for full chain)</numerusform>
            <numerusform>‫( مطلوب %n جيجابايت لكامل المتتالية)‬</numerusform>
        </translation>
    </message>
    <message>
        <source>At least %1 GB of data will be stored in this directory, and it will grow over time.</source>
        <translation type="unfinished">‫سيتم تخزين %1 جيجابايت على الأقل من المجلد في هذا الدليل، وستنمو مع الوقت.‬</translation>
    </message>
    <message>
        <source>Approximately %1 GB of data will be stored in this directory.</source>
        <translation type="unfinished">‫سيتم تخزين %1 جيجابايت تقريباً من البيانات في هذا المجلد.‬</translation>
    </message>
    <message numerus="yes">
        <source>(sufficient to restore backups %n day(s) old)</source>
        <extracomment>Explanatory text on the capability of the current prune target.</extracomment>
        <translation type="unfinished">
            <numerusform>(sufficient to restore backups %n day(s) old)</numerusform>
            <numerusform>(sufficient to restore backups %n day(s) old)</numerusform>
            <numerusform>(sufficient to restore backups %n day(s) old)</numerusform>
            <numerusform>(sufficient to restore backups %n day(s) old)</numerusform>
            <numerusform>(sufficient to restore backups %n day(s) old)</numerusform>
            <numerusform>(sufficient to restore backups %n day(s) old)</numerusform>
        </translation>
    </message>
    <message>
        <source>%1 will download and store a copy of the Bitcoin block chain.</source>
        <translation type="unfinished">‫سيقوم %1 بتنزيل نسخة من الطوابق المتتالية للبتكوين وتخزينها.‬</translation>
    </message>
    <message>
        <source>The wallet will also be stored in this directory.</source>
        <translation type="unfinished">‫سوف يتم تخزين المحفظة في هذا المجلد.‬</translation>
    </message>
    <message>
        <source>Error: Specified data directory "%1" cannot be created.</source>
        <translation type="unfinished">‫خطأ: مجلد البيانات المحدد “%1” لا يمكن انشاءه.‬</translation>
    </message>
    <message>
        <source>Error</source>
        <translation type="unfinished">خطأ</translation>
    </message>
    <message>
        <source>Welcome</source>
        <translation type="unfinished">‫مرحبا‬</translation>
    </message>
    <message>
        <source>Welcome to %1.</source>
        <translation type="unfinished">‫مرحبا بكم في %1.‬</translation>
    </message>
    <message>
        <source>As this is the first time the program is launched, you can choose where %1 will store its data.</source>
        <translation type="unfinished">‫بما ان هذه المرة الأولى لتشغيل هذا البرنامج، يمكنك اختيار موقع تخزين %1 البيانات.‬</translation>
    </message>
    <message>
        <source>Limit block chain storage to</source>
        <translation type="unfinished">‫تقييد تخزين الطوابق المتتالية حتى‬</translation>
    </message>
    <message>
        <source>Reverting this setting requires re-downloading the entire blockchain. It is faster to download the full chain first and prune it later. Disables some advanced features.</source>
        <translation type="unfinished">‫تتطلب العودة إلى هذا الإعداد إعادة تنزيل الطوابق المتتالية بالكامل. من الأسرع تنزيل المتتالية الكاملة أولاً ثم اختصارها لاحقًا. تتعطل بعض الميزات المتقدمة.‬</translation>
    </message>
    <message>
        <source> GB</source>
        <translation type="unfinished">‫ ‫جيجابايت‬</translation>
    </message>
    <message>
        <source>This initial synchronisation is very demanding, and may expose hardware problems with your computer that had previously gone unnoticed. Each time you run %1, it will continue downloading where it left off.</source>
        <translation type="unfinished">‫تُعد المزامنة الأولية عملية مجهدة للأجهزة، و قد تكتشف بعض المشاكل المتعلقة بعتاد جهازك والتي لم تلاحظها مسبقًا. في كل مرة تقوم فيها بتشغيل %1، سيتابع البرنامج التحميل من حيث توقف سابقا.‬</translation>
    </message>
    <message>
        <source>When you click OK, %1 will begin to download and process the full %4 block chain (%2 GB) starting with the earliest transactions in %3 when %4 initially launched.</source>
        <translation type="unfinished">‫عندما تنقر موافق. %1 سنبدأ التحميل ومعالجة كامل %4 الطوابق المتتالية (%2 GB) بدأً من أوائل العمليات في %3 عندما %4 تم الاطلاق لأول مرة.‬</translation>
    </message>
    <message>
        <source>If you have chosen to limit block chain storage (pruning), the historical data must still be downloaded and processed, but will be deleted afterward to keep your disk usage low.</source>
        <translation type="unfinished">‫إذا اخترت تقييد تخزين الطوابق المتتالية (الاختصار)، فيجب تحميل البيانات القديمة ومعالجتها، وسيتم حذفها بعد ذلك لابقاء مساحة التخزين في النطاق المحدد.‬</translation>
    </message>
    <message>
        <source>Use the default data directory</source>
        <translation type="unfinished">‫استخدام مجلد البيانات الافتراضي‬</translation>
    </message>
    <message>
        <source>Use a custom data directory:</source>
        <translation type="unfinished">‫استخدام مجلد بيانات آخر:‬</translation>
    </message>
</context>
<context>
    <name>HelpMessageDialog</name>
    <message>
        <source>version</source>
        <translation type="unfinished">‫الاصدار‬</translation>
    </message>
    <message>
        <source>About %1</source>
        <translation type="unfinished">حوالي %1</translation>
    </message>
    <message>
        <source>Command-line options</source>
        <translation type="unfinished">خيارات سطر الأوامر</translation>
    </message>
</context>
<context>
    <name>ShutdownWindow</name>
    <message>
        <source>%1 is shutting down…</source>
        <translation type="unfinished">‫%1 يتم الإغلاق…‬</translation>
    </message>
    <message>
        <source>Do not shut down the computer until this window disappears.</source>
        <translation type="unfinished">‫لا تغلق الكمبيوتر حتى تختفي هذه النافذة.‬</translation>
    </message>
</context>
<context>
    <name>ModalOverlay</name>
    <message>
        <source>Form</source>
        <translation type="unfinished">‫نموذج‬</translation>
    </message>
    <message>
        <source>Recent transactions may not yet be visible, and therefore your wallet's balance might be incorrect. This information will be correct once your wallet has finished synchronizing with the bitcoin network, as detailed below.</source>
        <translation type="unfinished">‫قد لا تكون العمليات الأخيرة مرئية بعد، وبالتالي قد يكون رصيد محفظتك غير دقيق. ستكون هذه المعلومات دقيقة بمجرد انتهاء مزامنة محفظتك مع شبكة البيتكوين، كما هو موضح أدناه.‬</translation>
    </message>
    <message>
        <source>Attempting to spend bitcoins that are affected by not-yet-displayed transactions will not be accepted by the network.</source>
        <translation type="unfinished">‫لن تقبل الشبكة محاولة انفاق وحدات البتكوين في الطوابق لم يتم مزامنتها بعد.‬</translation>
    </message>
    <message>
        <source>Number of blocks left</source>
        <translation type="unfinished">‫عدد الطوابق المتبقية‬</translation>
    </message>
    <message>
        <source>Unknown…</source>
        <translation type="unfinished">‫غير معروف…‬</translation>
    </message>
    <message>
        <source>calculating…</source>
        <translation type="unfinished">‫جار الحساب…‬</translation>
    </message>
    <message>
        <source>Last block time</source>
        <translation type="unfinished">‫وقت الطابق الأخير‬</translation>
    </message>
    <message>
        <source>Progress</source>
        <translation type="unfinished">تقدم</translation>
    </message>
    <message>
        <source>Progress increase per hour</source>
        <translation type="unfinished">‫التقدم لكل ساعة‬</translation>
    </message>
    <message>
        <source>Estimated time left until synced</source>
        <translation type="unfinished">‫الوقت المتبقي حتى التزامن‬</translation>
    </message>
    <message>
        <source>Hide</source>
        <translation type="unfinished">إخفاء</translation>
    </message>
    <message>
        <source>Esc</source>
        <translation type="unfinished">‫‫Esc‬</translation>
    </message>
    <message>
        <source>Unknown. Syncing Headers (%1, %2%)…</source>
        <translation type="unfinished">‫غير معروف. مزامنة الرؤوس (%1, %2%)…‬</translation>
    </message>
    <message>
        <source>Unknown. Pre-syncing Headers (%1, %2%)…</source>
        <translation type="unfinished">‫غير معروف. ما قبل مزامنة الرؤوس (%1, %2%)…‬</translation>
    </message>
</context>
<context>
    <name>OpenURIDialog</name>
    <message>
        <source>Open bitcoin URI</source>
        <translation type="unfinished">‫افتح رابط بتكوين (URI)‬</translation>
    </message>
    <message>
        <source>URI:</source>
        <translation type="unfinished">العنوان:</translation>
    </message>
    <message>
        <source>Paste address from clipboard</source>
        <extracomment>Tooltip text for button that allows you to paste an address that is in your clipboard.</extracomment>
        <translation type="unfinished">‫ألصق العنوان من الحافظة‬</translation>
    </message>
</context>
<context>
    <name>OptionsDialog</name>
    <message>
        <source>Options</source>
        <translation type="unfinished">خيارات</translation>
    </message>
    <message>
        <source>&amp;Main</source>
        <translation type="unfinished">‫&amp;الرئيسية‬</translation>
    </message>
    <message>
        <source>Automatically start %1 after logging in to the system.</source>
        <translation type="unfinished">‫تشغيل البرنامج تلقائيا %1 بعد تسجيل الدخول إلى النظام.‬</translation>
    </message>
    <message>
        <source>&amp;Start %1 on system login</source>
        <translation type="unfinished">تشغيل %1 عند الدخول إلى النظام</translation>
    </message>
    <message>
        <source>Enabling pruning significantly reduces the disk space required to store transactions. All blocks are still fully validated. Reverting this setting requires re-downloading the entire blockchain.</source>
        <translation type="unfinished">‫يؤدي تمكين خيار اختصار النود إلى تقليل مساحة التخزين المطلوبة بشكل كبير. يتم المصادقة على جميع الطوابق رغم تفعيل هذا الخيار،. إلغاء هذا الاعداد يتطلب اعادة تحميل الطوابق المتتالية من جديد بشكل كامل.‬</translation>
    </message>
    <message>
        <source>Size of &amp;database cache</source>
        <translation type="unfinished">‫حجم ذاكرة التخزين المؤقت ل&amp;قاعدة البيانات‬</translation>
    </message>
    <message>
        <source>Number of script &amp;verification threads</source>
        <translation type="unfinished">عدد مؤشرات التحقق من البرنامج النصي</translation>
    </message>
    <message>
        <source>IP address of the proxy (e.g. IPv4: 127.0.0.1 / IPv6: ::1)</source>
        <translation type="unfinished">‫عنوان IP للوكيل (مثل IPv4: 127.0.0.1 / IPv6: ::1)‬</translation>
    </message>
    <message>
        <source>Shows if the supplied default SOCKS5 proxy is used to reach peers via this network type.</source>
        <translation type="unfinished">إظهار ما إذا كان وكيل SOCKS5 الافتراضي الموفر تم استخدامه للوصول إلى الأقران عبر نوع الشبكة هذا.</translation>
    </message>
    <message>
        <source>Minimize instead of exit the application when the window is closed. When this option is enabled, the application will be closed only after selecting Exit in the menu.</source>
        <translation type="unfinished">‫التصغير بدلاً من الخروج من التطبيق عند إغلاق النافذة. عند تفعيل هذا الخيار، سيتم إغلاق التطبيق فقط بعد النقر على خروج من القائمة المنسدلة.‬</translation>
    </message>
    <message>
        <source>Options set in this dialog are overridden by the command line:</source>
        <translation type="unfinished">‫التفضيلات المعينة عن طريق سطر الأوامر لها أولوية أكبر وتتجاوز التفضيلات المختارة هنا:‬</translation>
    </message>
    <message>
        <source>Open the %1 configuration file from the working directory.</source>
        <translation type="unfinished">‫فتح ملف %1 الإعداد من مجلد العمل.‬</translation>
    </message>
    <message>
        <source>Open Configuration File</source>
        <translation type="unfinished">‫فتح ملف الإعداد‬</translation>
    </message>
    <message>
        <source>Reset all client options to default.</source>
        <translation type="unfinished">إعادة تعيين كل إعدادات العميل للحالة الإفتراضية.</translation>
    </message>
    <message>
        <source>&amp;Reset Options</source>
        <translation type="unfinished">‫&amp;اعادة تهيئة الخيارات‬</translation>
    </message>
    <message>
        <source>&amp;Network</source>
        <translation type="unfinished">&amp;الشبكة</translation>
    </message>
    <message>
        <source>Prune &amp;block storage to</source>
        <translation type="unfinished">‫اختصار &amp;تخزين الطابق</translation>
    </message>
    <message>
        <source>GB</source>
        <translation type="unfinished">‫جيجابايت‬</translation>
    </message>
    <message>
        <source>Reverting this setting requires re-downloading the entire blockchain.</source>
        <translation type="unfinished">‫العودة الى هذا الاعداد تتطلب إعادة تنزيل الطوابق المتتالية بالكامل.‬</translation>
    </message>
    <message>
        <source>Maximum database cache size. A larger cache can contribute to faster sync, after which the benefit is less pronounced for most use cases. Lowering the cache size will reduce memory usage. Unused mempool memory is shared for this cache.</source>
        <extracomment>Tooltip text for Options window setting that sets the size of the database cache. Explains the corresponding effects of increasing/decreasing this value.</extracomment>
        <translation type="unfinished">‫الحد الأعلى لحجم قاعدة البيانات المؤقتة (الكاش). رفع حد الكاش يزيد من سرعة المزامنة. هذا الخيار مفيد أثناء المزامنة وقد لا يفيد بعد اكتمال المزامنة في معظم الحالات. تخفيض حجم الكاش يقلل من استهلاك الذاكرة. ذاكرة تجمع الذاكرة (mempool) الغير مستخدمة مضمنة في هذا الكاش.‬</translation>
    </message>
    <message>
        <source>MiB</source>
        <translation type="unfinished">‫ميجابايت‬</translation>
    </message>
    <message>
        <source>(0 = auto, &lt;0 = leave that many cores free)</source>
        <translation type="unfinished">‫(0 = تلقائي, &lt;0 = لترك أنوية حرة بقدر الرقم السالب)‬</translation>
    </message>
    <message>
        <source>Enable R&amp;PC server</source>
        <extracomment>An Options window setting to enable the RPC server.</extracomment>
        <translation type="unfinished">‫تفعيل خادم نداء &amp;الاجراء البعيد (RPC)‬</translation>
    </message>
    <message>
        <source>W&amp;allet</source>
        <translation type="unfinished">‫م&amp;حفظة‬</translation>
    </message>
    <message>
        <source>Whether to set subtract fee from amount as default or not.</source>
        <extracomment>Tooltip text for Options window setting that sets subtracting the fee from a sending amount as default.</extracomment>
        <translation type="unfinished">‫تعيين خيار خصم الرسوم من القيمة كخيار افتراضي أم لا.‬</translation>
    </message>
    <message>
        <source>Subtract &amp;fee from amount by default</source>
        <extracomment>An Options window setting to set subtracting the fee from a sending amount as default.</extracomment>
        <translation type="unfinished">‫اخصم &amp;الرسوم من القيمة بشكل افتراضي‬</translation>
    </message>
    <message>
        <source>Expert</source>
        <translation type="unfinished">‫خبير‬</translation>
    </message>
    <message>
        <source>Enable coin &amp;control features</source>
        <translation type="unfinished">‫تفعيل ميزة &amp;التحكم بوحدات البتكوين‬</translation>
    </message>
    <message>
        <source>If you disable the spending of unconfirmed change, the change from a transaction cannot be used until that transaction has at least one confirmation. This also affects how your balance is computed.</source>
        <translation type="unfinished">‫اذا قمت بتعطيل خيار الانفاق من الفكة الغير مؤكدة، لن يكون بمقدورك التحكم بتلك الفكة حتى تنْفُذ العملية وتحصل على تأكيد واحد على الأقل. هذا أيضا يؤثر على كيفية حساب رصيدك.‬</translation>
    </message>
    <message>
        <source>&amp;Spend unconfirmed change</source>
        <translation type="unfinished">‫&amp;دفع الفكة غير المؤكدة‬</translation>
    </message>
    <message>
        <source>Enable &amp;PSBT controls</source>
        <extracomment>An options window setting to enable PSBT controls.</extracomment>
        <translation type="unfinished">‫تفعيل التحكم ب &amp;المعاملات الموقعة جزئيا‬</translation>
    </message>
    <message>
        <source>Whether to show PSBT controls.</source>
        <extracomment>Tooltip text for options window setting that enables PSBT controls.</extracomment>
        <translation type="unfinished">‫خيار عرض التحكم بالمعاملات الموقعة جزئيا.‬</translation>
    </message>
    <message>
        <source>External Signer (e.g. hardware wallet)</source>
        <translation type="unfinished">‫جهاز التوقيع الخارجي (مثل المحفظة الخارجية)‬</translation>
    </message>
    <message>
        <source>&amp;External signer script path</source>
        <translation type="unfinished">&amp; مسار البرنامج النصي للموقّع الخارجي</translation>
    </message>
    <message>
        <source>Full path to a Bitcoin Core compatible script (e.g. C:\Downloads\hwi.exe or /Users/you/Downloads/hwi.py). Beware: malware can steal your coins!</source>
        <translation type="unfinished">‫مثال لمسار كامل متوافق مع البتكوين الأساسي Bitcoin Core (e.g. C:\Downloads\hwi.exe or /Users/you/Downloads/hwi.py). احذر: يمكن أن تسرق البرمجيات الضارة عملاتك!‬</translation>
    </message>
    <message>
        <source>Automatically open the Bitcoin client port on the router. This only works when your router supports UPnP and it is enabled.</source>
        <translation type="unfinished">‫فتح منفذ عميل البتكوين تلقائيا على الموجه. يعمل فقط عندما يكون الموجه الخاص بك يدعم UPnP ومفعل ايضا.‬</translation>
    </message>
    <message>
        <source>Map port using &amp;UPnP</source>
        <translation type="unfinished">‫ربط المنفذ باستخدام &amp;UPnP‬</translation>
    </message>
    <message>
        <source>Automatically open the Bitcoin client port on the router. This only works when your router supports NAT-PMP and it is enabled. The external port could be random.</source>
        <translation type="unfinished">‫افتح منفذ عميل بتكوين تلقائيًا على جهاز التوجيه. يعمل هذا فقط عندما يدعم جهاز التوجيه الخاص بك NAT-PMP ويتم تمكينه. يمكن أن يكون المنفذ الخارجي عشوائيًا.‬</translation>
    </message>
    <message>
        <source>Map port using NA&amp;T-PMP</source>
        <translation type="unfinished">منفذ الخريطة باستخدام NAT-PMP</translation>
    </message>
    <message>
        <source>Accept connections from outside.</source>
        <translation type="unfinished">قبول الاتصالات من الخارج.</translation>
    </message>
    <message>
        <source>Allow incomin&amp;g connections</source>
        <translation type="unfinished">‫السماح بالاتصالات الوارد&amp;ة‬</translation>
    </message>
    <message>
        <source>Connect to the Bitcoin network through a SOCKS5 proxy.</source>
        <translation type="unfinished">الاتصال بشبكة البتكوين عبر وكيل SOCKS5.</translation>
    </message>
    <message>
        <source>&amp;Connect through SOCKS5 proxy (default proxy):</source>
        <translation type="unfinished">الاتصال من خلال وكيل SOCKS5 (الوكيل الافتراضي):</translation>
    </message>
    <message>
        <source>Proxy &amp;IP:</source>
        <translation type="unfinished">بروكسي &amp;اي بي:</translation>
    </message>
    <message>
        <source>&amp;Port:</source>
        <translation type="unfinished">&amp;المنفذ:</translation>
    </message>
    <message>
        <source>Port of the proxy (e.g. 9050)</source>
        <translation type="unfinished">منفذ البروكسي (مثلا 9050)</translation>
    </message>
    <message>
        <source>Used for reaching peers via:</source>
        <translation type="unfinished">مستخدم للاتصال بالاقران من خلال:</translation>
    </message>
    <message>
        <source>Tor</source>
        <translation type="unfinished">تور</translation>
    </message>
    <message>
        <source>&amp;Window</source>
        <translation type="unfinished">&amp;نافذة</translation>
    </message>
    <message>
        <source>Show the icon in the system tray.</source>
        <translation type="unfinished">عرض الأيقونة في زاوية الأيقونات.</translation>
    </message>
    <message>
        <source>&amp;Show tray icon</source>
        <translation type="unfinished">‫&amp;اعرض الأيقونة في الزاوية‬</translation>
    </message>
    <message>
        <source>Show only a tray icon after minimizing the window.</source>
        <translation type="unfinished">‫عرض الأيقونة في زاوية الأيقونات فقط بعد تصغير النافذة.‬</translation>
    </message>
    <message>
        <source>&amp;Minimize to the tray instead of the taskbar</source>
        <translation type="unfinished">‫التصغير إلى زاوية الأيقونات بدلاً من شريط المهام‬</translation>
    </message>
    <message>
        <source>M&amp;inimize on close</source>
        <translation type="unfinished">‫ت&amp;صغير عند الإغلاق‬</translation>
    </message>
    <message>
        <source>&amp;Display</source>
        <translation type="unfinished">&amp;عرض</translation>
    </message>
    <message>
        <source>User Interface &amp;language:</source>
        <translation type="unfinished">واجهة المستخدم &amp;اللغة:</translation>
    </message>
    <message>
        <source>The user interface language can be set here. This setting will take effect after restarting %1.</source>
        <translation type="unfinished">‫يمكن ضبط الواجهة اللغوية للمستخدم من هنا. هذا الإعداد يتطلب إعادة تشغيل %1.‬</translation>
    </message>
    <message>
        <source>&amp;Unit to show amounts in:</source>
        <translation type="unfinished">‫وحدة لعرض القيم:‬</translation>
    </message>
    <message>
        <source>Choose the default subdivision unit to show in the interface and when sending coins.</source>
        <translation type="unfinished">‫اختر وحدة التقسيم الفرعية الافتراضية للعرض في الواجهة وعند إرسال البتكوين.‬</translation>
    </message>
    <message>
        <source>Third-party URLs (e.g. a block explorer) that appear in the transactions tab as context menu items. %s in the URL is replaced by transaction hash. Multiple URLs are separated by vertical bar |.</source>
        <translation type="unfinished">‫عناوين أطراف أخرى (مثل: مستكشف الطوابق) تظهر في النافذة المبوبة للعمليات كخيار في القائمة المنبثقة. %s في الرابط تُستبدل بمعرف التجزئة. سيتم فصل العناوين بخط أفقي |.‬</translation>
    </message>
    <message>
        <source>&amp;Third-party transaction URLs</source>
        <translation type="unfinished">‫&amp;عناوين عمليات أطراف أخرى‬</translation>
    </message>
    <message>
        <source>Whether to show coin control features or not.</source>
        <translation type="unfinished">‫ما اذا أردت إظهار ميزات التحكم في وحدات البتكوين أم لا.‬</translation>
    </message>
    <message>
        <source>Connect to the Bitcoin network through a separate SOCKS5 proxy for Tor onion services.</source>
        <translation type="unfinished">اتصل بشبكة بتكوين من خلال وكيل SOCKS5 منفصل لخدمات Tor onion.</translation>
    </message>
    <message>
        <source>Use separate SOCKS&amp;5 proxy to reach peers via Tor onion services:</source>
        <translation type="unfinished">استخدم بروكسي SOCKS5 منفصل للوصول إلى الأقران عبر خدمات Tor onion:</translation>
    </message>
    <message>
        <source>Monospaced font in the Overview tab:</source>
        <translation type="unfinished">الخط أحادي المسافة في علامة التبويب "نظرة عامة":</translation>
    </message>
    <message>
        <source>embedded "%1"</source>
        <translation type="unfinished">‫مضمنة "%1"‬</translation>
    </message>
    <message>
        <source>closest matching "%1"</source>
        <translation type="unfinished">‫أقرب تطابق "%1"</translation>
    </message>
    <message>
        <source>&amp;OK</source>
        <translation type="unfinished">&amp;تم</translation>
    </message>
    <message>
        <source>&amp;Cancel</source>
        <translation type="unfinished">الغاء</translation>
    </message>
    <message>
        <source>Compiled without external signing support (required for external signing)</source>
        <extracomment>"External signing" means using devices such as hardware wallets.</extracomment>
        <translation type="unfinished">‫مجمعة بدون دعم التوقيع الخارجي (مطلوب للتوقيع الخارجي)‬</translation>
    </message>
    <message>
        <source>default</source>
        <translation type="unfinished">الافتراضي</translation>
    </message>
    <message>
        <source>none</source>
        <translation type="unfinished">لا شيء</translation>
    </message>
    <message>
        <source>Confirm options reset</source>
        <extracomment>Window title text of pop-up window shown when the user has chosen to reset options.</extracomment>
        <translation type="unfinished">تأكيد استعادة الخيارات</translation>
    </message>
    <message>
        <source>Client restart required to activate changes.</source>
        <extracomment>Text explaining that the settings changed will not come into effect until the client is restarted.</extracomment>
        <translation type="unfinished">‫يجب إعادة تشغيل العميل لتفعيل التغييرات.‬</translation>
    </message>
    <message>
        <source>Current settings will be backed up at "%1".</source>
        <extracomment>Text explaining to the user that the client's current settings will be backed up at a specific location. %1 is a stand-in argument for the backup location's path.</extracomment>
        <translation type="unfinished">‫سيتم النسخ الاحتياطي للاعدادات على “%1”.‬".</translation>
    </message>
    <message>
        <source>Client will be shut down. Do you want to proceed?</source>
        <extracomment>Text asking the user to confirm if they would like to proceed with a client shutdown.</extracomment>
        <translation type="unfinished">‫سوف يتم إيقاف العميل تماماً. هل تريد الإستمرار؟‬</translation>
    </message>
    <message>
        <source>Configuration options</source>
        <extracomment>Window title text of pop-up box that allows opening up of configuration file.</extracomment>
        <translation type="unfinished">‫خيارات الإعداد‬</translation>
    </message>
    <message>
        <source>The configuration file is used to specify advanced user options which override GUI settings. Additionally, any command-line options will override this configuration file.</source>
        <extracomment>Explanatory text about the priority order of instructions considered by client. The order from high to low being: command-line, configuration file, GUI settings.</extracomment>
        <translation type="unfinished">‫يتم استخدام ملف الإعداد لتحديد خيارات المستخدم المتقدمة التي تتجاوز إعدادات واجهة المستخدم الرسومية. بالإضافة إلى ذلك ، ستتجاوز خيارات سطر الأوامر ملف الإعداد هذا.‬</translation>
    </message>
    <message>
        <source>Continue</source>
        <translation type="unfinished">‫استمرار‬</translation>
    </message>
    <message>
        <source>Cancel</source>
        <translation type="unfinished">إلغاء</translation>
    </message>
    <message>
        <source>Error</source>
        <translation type="unfinished">خطأ</translation>
    </message>
    <message>
        <source>The configuration file could not be opened.</source>
        <translation type="unfinished">‫لم تتمكن من فتح ملف الإعداد.‬</translation>
    </message>
    <message>
        <source>This change would require a client restart.</source>
        <translation type="unfinished">هذا التغيير يتطلب إعادة تشغيل العميل بشكل كامل.</translation>
    </message>
    <message>
        <source>The supplied proxy address is invalid.</source>
        <translation type="unfinished">‫عنوان الوكيل الذي تم ادخاله غير صالح.‬</translation>
    </message>
</context>
<context>
    <name>OptionsModel</name>
    <message>
        <source>Could not read setting "%1", %2.</source>
        <translation type="unfinished">‫لا يمكن قراءة الاعدادات “%1”, %2.‬</translation>
    </message>
</context>
<context>
    <name>OverviewPage</name>
    <message>
        <source>Form</source>
        <translation type="unfinished">‫نموذج‬</translation>
    </message>
    <message>
        <source>The displayed information may be out of date. Your wallet automatically synchronizes with the Bitcoin network after a connection is established, but this process has not completed yet.</source>
        <translation type="unfinished">قد تكون المعلومات المعروضة قديمة. تتزامن محفظتك تلقائيًا مع شبكة البتكوين بعد إنشاء الاتصال، ولكن هذه العملية لم تكتمل بعد.</translation>
    </message>
    <message>
        <source>Watch-only:</source>
        <translation type="unfinished">‫مراقبة فقط:‬</translation>
    </message>
    <message>
        <source>Available:</source>
        <translation type="unfinished">‫متاح:‬</translation>
    </message>
    <message>
        <source>Your current spendable balance</source>
        <translation type="unfinished">‫الرصيد المتاح للصرف‬</translation>
    </message>
    <message>
        <source>Pending:</source>
        <translation type="unfinished">معلق:</translation>
    </message>
    <message>
        <source>Total of transactions that have yet to be confirmed, and do not yet count toward the spendable balance</source>
        <translation type="unfinished">إجمالي المعاملات التي لم يتم تأكيدها بعد ولا تحتسب ضمن الرصيد القابل للانفاق</translation>
    </message>
    <message>
        <source>Immature:</source>
        <translation type="unfinished">‫غير ناضج:‬</translation>
    </message>
    <message>
        <source>Mined balance that has not yet matured</source>
        <translation type="unfinished">الرصيد المعدّن الذي لم ينضج بعد</translation>
    </message>
    <message>
        <source>Balances</source>
        <translation type="unfinished">الأرصدة</translation>
    </message>
    <message>
        <source>Total:</source>
        <translation type="unfinished">المجموع:</translation>
    </message>
    <message>
        <source>Your current total balance</source>
        <translation type="unfinished">رصيدك الكلي الحالي</translation>
    </message>
    <message>
        <source>Your current balance in watch-only addresses</source>
        <translation type="unfinished">‫رصيد عناوين المراقبة‬</translation>
    </message>
    <message>
        <source>Spendable:</source>
        <translation type="unfinished">قابل للصرف:</translation>
    </message>
    <message>
        <source>Recent transactions</source>
        <translation type="unfinished">العمليات الأخيرة</translation>
    </message>
    <message>
        <source>Unconfirmed transactions to watch-only addresses</source>
        <translation type="unfinished">‫عمليات غير مؤكدة لعناوين المراقبة‬</translation>
    </message>
    <message>
        <source>Mined balance in watch-only addresses that has not yet matured</source>
        <translation type="unfinished">‫الرصيد المعدّن في عناوين المراقبة الذي لم ينضج بعد‬</translation>
    </message>
    <message>
        <source>Current total balance in watch-only addresses</source>
        <translation type="unfinished">‫الرصيد الإجمالي الحالي في عناوين المراقبة‬</translation>
    </message>
    <message>
        <source>Privacy mode activated for the Overview tab. To unmask the values, uncheck Settings-&gt;Mask values.</source>
        <translation type="unfinished">تم تنشيط وضع الخصوصية لعلامة التبويب "نظرة عامة". للكشف عن القيم ، قم بإلغاء تحديد الإعدادات-&gt; إخفاء القيم.</translation>
    </message>
</context>
<context>
    <name>PSBTOperationsDialog</name>
    <message>
        <source>Dialog</source>
        <translation type="unfinished">حوار</translation>
    </message>
    <message>
        <source>Sign Tx</source>
        <translation type="unfinished">‫توقيع العملية‬</translation>
    </message>
    <message>
        <source>Broadcast Tx</source>
        <translation type="unfinished">‫بث العملية‬</translation>
    </message>
    <message>
        <source>Copy to Clipboard</source>
        <translation type="unfinished">نسخ إلى الحافظة</translation>
    </message>
    <message>
        <source>Save…</source>
        <translation type="unfinished">‫حفظ…‬</translation>
    </message>
    <message>
        <source>Close</source>
        <translation type="unfinished">إغلاق</translation>
    </message>
    <message>
        <source>Failed to load transaction: %1</source>
        <translation type="unfinished">‫فشل تحميل العملية: %1‬</translation>
    </message>
    <message>
        <source>Failed to sign transaction: %1</source>
        <translation type="unfinished">فشل توقيع المعاملة: %1</translation>
    </message>
    <message>
        <source>Cannot sign inputs while wallet is locked.</source>
        <translation type="unfinished">‫لا يمكن توقيع المدخلات والمحفظة مقفلة.‬</translation>
    </message>
    <message>
        <source>Could not sign any more inputs.</source>
        <translation type="unfinished">تعذر توقيع المزيد من المدخلات.</translation>
    </message>
    <message>
        <source>Signed %1 inputs, but more signatures are still required.</source>
        <translation type="unfinished">‫تم توقيع %1 مدخلات، مطلوب توقيعات اضافية.‬</translation>
    </message>
    <message>
        <source>Signed transaction successfully. Transaction is ready to broadcast.</source>
        <translation type="unfinished">‫تم توقيع المعاملة بنجاح. العملية جاهزة للبث.‬</translation>
    </message>
    <message>
        <source>Unknown error processing transaction.</source>
        <translation type="unfinished">‫خطأ غير معروف في معالجة العملية.‬</translation>
    </message>
    <message>
        <source>Transaction broadcast successfully! Transaction ID: %1</source>
        <translation type="unfinished">‫تم بث العملية بنجاح! معرّف العملية: %1‬</translation>
    </message>
    <message>
        <source>Transaction broadcast failed: %1</source>
        <translation type="unfinished">‫فشل بث العملية: %1‬</translation>
    </message>
    <message>
        <source>PSBT copied to clipboard.</source>
        <translation type="unfinished">‫نسخ المعاملة الموقعة جزئيا إلى الحافظة.‬</translation>
    </message>
    <message>
        <source>Save Transaction Data</source>
        <translation type="unfinished">‫حفظ بيانات العملية‬</translation>
    </message>
    <message>
        <source>Partially Signed Transaction (Binary)</source>
        <extracomment>Expanded name of the binary PSBT file format. See: BIP 174.</extracomment>
        <translation type="unfinished">معاملة موقعة جزئيًا (ثنائي)</translation>
    </message>
    <message>
        <source>PSBT saved to disk.</source>
        <translation type="unfinished">‫تم حفظ المعاملة الموقعة جزئيا على وحدة التخزين.‬</translation>
    </message>
    <message>
        <source> * Sends %1 to %2</source>
        <translation type="unfinished">* يرسل %1 إلى %2</translation>
    </message>
    <message>
        <source>Unable to calculate transaction fee or total transaction amount.</source>
        <translation type="unfinished">‫غير قادر على حساب رسوم العملية أو إجمالي قيمة العملية.‬</translation>
    </message>
    <message>
        <source>Pays transaction fee: </source>
        <translation type="unfinished">‫دفع رسوم العملية: ‬</translation>
    </message>
    <message>
        <source>Total Amount</source>
        <translation type="unfinished">القيمة الإجمالية</translation>
    </message>
    <message>
        <source>or</source>
        <translation type="unfinished">أو</translation>
    </message>
    <message>
        <source>Transaction has %1 unsigned inputs.</source>
        <translation type="unfinished">‫المعاملة تحتوي على %1 من المدخلات غير موقعة.‬</translation>
    </message>
    <message>
        <source>Transaction is missing some information about inputs.</source>
        <translation type="unfinished">تفتقد المعاملة إلى بعض المعلومات حول المدخلات </translation>
    </message>
    <message>
        <source>Transaction still needs signature(s).</source>
        <translation type="unfinished">المعاملة ما زالت تحتاج التوقيع.</translation>
    </message>
    <message>
        <source>(But no wallet is loaded.)</source>
        <translation type="unfinished">‫(لكن لم يتم تحميل محفظة.)‬</translation>
    </message>
    <message>
        <source>(But this wallet cannot sign transactions.)</source>
        <translation type="unfinished">‫(لكن لا يمكن توقيع العمليات بهذه المحفظة.)‬</translation>
    </message>
    <message>
        <source>(But this wallet does not have the right keys.)</source>
        <translation type="unfinished">‫(لكن هذه المحفظة لا تحتوي على المفاتيح الصحيحة.)‬</translation>
    </message>
    <message>
        <source>Transaction is fully signed and ready for broadcast.</source>
        <translation type="unfinished">‫المعاملة موقعة بالكامل وجاهزة للبث.‬</translation>
    </message>
    <message>
        <source>Transaction status is unknown.</source>
        <translation type="unfinished">‫حالة العملية غير معروفة.‬</translation>
    </message>
</context>
<context>
    <name>PaymentServer</name>
    <message>
        <source>Payment request error</source>
        <translation type="unfinished">خطأ في طلب الدفع</translation>
    </message>
    <message>
        <source>Cannot start bitcoin: click-to-pay handler</source>
        <translation type="unfinished">لا يمكن تشغيل بتكوين: معالج النقر للدفع</translation>
    </message>
    <message>
        <source>URI handling</source>
        <translation type="unfinished">التعامل مع العنوان</translation>
    </message>
    <message>
        <source>'bitcoin://' is not a valid URI. Use 'bitcoin:' instead.</source>
        <translation type="unfinished">'bitcoin://' هو ليس عنوان URL صالح. استعمل 'bitcoin:' بدلا من ذلك.</translation>
    </message>
    <message>
        <source>Cannot process payment request because BIP70 is not supported.
Due to widespread security flaws in BIP70 it's strongly recommended that any merchant instructions to switch wallets be ignored.
If you are receiving this error you should request the merchant provide a BIP21 compatible URI.</source>
        <translation type="unfinished">‫لا يمكن معالجة طلب الدفع لأن BIP70 غير مدعوم.
‬‫‫‫نظرًا لوجود عيوب أمنية كبيرة في ‫BIP70 يوصى بشدة بتجاهل أي تعليمات من المستلمين لتبديل المحافظ.
‬‫‫‫إذا كنت تتلقى هذا الخطأ ، يجب أن تطلب من المستلم تقديم عنوان URI متوافق مع BIP21.‬</translation>
    </message>
    <message>
        <source>URI cannot be parsed! This can be caused by an invalid Bitcoin address or malformed URI parameters.</source>
        <translation type="unfinished">‫لا يمكن تحليل العنوان (URI)! يمكن أن يحدث هذا بسبب عنوان بتكوين غير صالح أو محددات عنوان غير صحيحة.‬</translation>
    </message>
    <message>
        <source>Payment request file handling</source>
        <translation type="unfinished">التعامل مع ملف طلب الدفع</translation>
    </message>
</context>
<context>
    <name>PeerTableModel</name>
    <message>
        <source>User Agent</source>
        <extracomment>Title of Peers Table column which contains the peer's User Agent string.</extracomment>
        <translation type="unfinished">وكيل المستخدم</translation>
    </message>
    <message>
        <source>Ping</source>
        <extracomment>Title of Peers Table column which indicates the current latency of the connection with the peer.</extracomment>
        <translation type="unfinished">رنين</translation>
    </message>
    <message>
        <source>Peer</source>
        <extracomment>Title of Peers Table column which contains a unique number used to identify a connection.</extracomment>
        <translation type="unfinished">الأقران</translation>
    </message>
    <message>
        <source>Age</source>
        <extracomment>Title of Peers Table column which indicates the duration (length of time) since the peer connection started.</extracomment>
        <translation type="unfinished">العمر</translation>
    </message>
    <message>
        <source>Direction</source>
        <extracomment>Title of Peers Table column which indicates the direction the peer connection was initiated from.</extracomment>
        <translation type="unfinished">جهة</translation>
    </message>
    <message>
        <source>Sent</source>
        <extracomment>Title of Peers Table column which indicates the total amount of network information we have sent to the peer.</extracomment>
        <translation type="unfinished">تم الإرسال</translation>
    </message>
    <message>
        <source>Received</source>
        <extracomment>Title of Peers Table column which indicates the total amount of network information we have received from the peer.</extracomment>
        <translation type="unfinished">‫استُلم‬</translation>
    </message>
    <message>
        <source>Address</source>
        <extracomment>Title of Peers Table column which contains the IP/Onion/I2P address of the connected peer.</extracomment>
        <translation type="unfinished">العنوان</translation>
    </message>
    <message>
        <source>Type</source>
        <extracomment>Title of Peers Table column which describes the type of peer connection. The "type" describes why the connection exists.</extracomment>
        <translation type="unfinished">النوع</translation>
    </message>
    <message>
        <source>Network</source>
        <extracomment>Title of Peers Table column which states the network the peer connected through.</extracomment>
        <translation type="unfinished">الشبكة</translation>
    </message>
    <message>
        <source>Inbound</source>
        <extracomment>An Inbound Connection from a Peer.</extracomment>
        <translation type="unfinished">‫وارد‬</translation>
    </message>
    <message>
        <source>Outbound</source>
        <extracomment>An Outbound Connection to a Peer.</extracomment>
        <translation type="unfinished">‫صادر‬</translation>
    </message>
</context>
<context>
    <name>QRImageWidget</name>
    <message>
        <source>&amp;Save Image…</source>
        <translation type="unfinished">&amp;احفظ الصورة...</translation>
    </message>
    <message>
        <source>&amp;Copy Image</source>
        <translation type="unfinished">&amp;نسخ الصورة</translation>
    </message>
    <message>
        <source>Resulting URI too long, try to reduce the text for label / message.</source>
        <translation type="unfinished">‫العنوان الناتج طويل جدًا، حاول أن تقلص النص للمذكرة / الرسالة.‬</translation>
    </message>
    <message>
        <source>Error encoding URI into QR Code.</source>
        <translation type="unfinished">‫خطأ في ترميز العنوان إلى رمز الاستجابة السريع QR.‬</translation>
    </message>
    <message>
        <source>QR code support not available.</source>
        <translation type="unfinished">‫دعم رمز الاستجابة السريع QR غير متوفر.‬</translation>
    </message>
    <message>
        <source>Save QR Code</source>
        <translation type="unfinished">حفظ رمز الاستجابة السريع QR</translation>
    </message>
    <message>
        <source>PNG Image</source>
        <extracomment>Expanded name of the PNG file format. See: https://en.wikipedia.org/wiki/Portable_Network_Graphics.</extracomment>
        <translation type="unfinished">صورة PNG</translation>
    </message>
</context>
<context>
    <name>RPCConsole</name>
    <message>
        <source>N/A</source>
        <translation type="unfinished">غير معروف</translation>
    </message>
    <message>
        <source>Client version</source>
        <translation type="unfinished">‫اصدار العميل‬</translation>
    </message>
    <message>
        <source>&amp;Information</source>
        <translation type="unfinished">‫&amp;المعلومات‬</translation>
    </message>
    <message>
        <source>General</source>
        <translation type="unfinished">عام</translation>
    </message>
    <message>
        <source>Datadir</source>
        <translation type="unfinished">‫مجلد البيانات‬</translation>
    </message>
    <message>
        <source>To specify a non-default location of the data directory use the '%1' option.</source>
        <translation type="unfinished">‫لتحديد مكان غير-إفتراضي لمجلد البيانات استخدم خيار الـ'%1'.‬</translation>
    </message>
    <message>
        <source>Blocksdir</source>
        <translation type="unfinished">‫مجلد الطوابق‬</translation>
    </message>
    <message>
        <source>To specify a non-default location of the blocks directory use the '%1' option.</source>
        <translation type="unfinished">‫لتحديد مكان غير-إفتراضي لمجلد البيانات استخدم خيار الـ'"%1'.‬</translation>
    </message>
    <message>
        <source>Startup time</source>
        <translation type="unfinished">وقت البدء</translation>
    </message>
    <message>
        <source>Network</source>
        <translation type="unfinished">الشبكة</translation>
    </message>
    <message>
        <source>Name</source>
        <translation type="unfinished">الاسم</translation>
    </message>
    <message>
        <source>Number of connections</source>
        <translation type="unfinished">عدد الاتصالات</translation>
    </message>
    <message>
        <source>Block chain</source>
        <translation type="unfinished">سلسلة الكتل</translation>
    </message>
    <message>
        <source>Memory Pool</source>
        <translation type="unfinished">تجمع الذاكرة</translation>
    </message>
    <message>
        <source>Current number of transactions</source>
        <translation type="unfinished">عدد العمليات الحالي</translation>
    </message>
    <message>
        <source>Memory usage</source>
        <translation type="unfinished">استخدام الذاكرة</translation>
    </message>
    <message>
        <source>Wallet: </source>
        <translation type="unfinished">محفظة:</translation>
    </message>
    <message>
        <source>(none)</source>
        <translation type="unfinished">‫(لا شيء)‬</translation>
    </message>
    <message>
        <source>&amp;Reset</source>
        <translation type="unfinished">‫&amp;إعادة تعيين‬</translation>
    </message>
    <message>
        <source>Received</source>
        <translation type="unfinished">‫مستلم‬</translation>
    </message>
    <message>
        <source>Sent</source>
        <translation type="unfinished">تم الإرسال</translation>
    </message>
    <message>
        <source>&amp;Peers</source>
        <translation type="unfinished">‫&amp;أقران‬</translation>
    </message>
    <message>
        <source>Banned peers</source>
        <translation type="unfinished">‫الأقران المحظورون‬</translation>
    </message>
    <message>
        <source>Select a peer to view detailed information.</source>
        <translation type="unfinished">‫اختر قرينا لعرض معلومات مفصلة.‬</translation>
    </message>
    <message>
        <source>Version</source>
        <translation type="unfinished">الإصدار</translation>
    </message>
    <message>
        <source>Starting Block</source>
        <translation type="unfinished">‫طابق البداية‬</translation>
    </message>
    <message>
        <source>Synced Headers</source>
        <translation type="unfinished">‫رؤوس مزامنة‬</translation>
    </message>
    <message>
        <source>Synced Blocks</source>
        <translation type="unfinished">‫طوابق مزامنة‬</translation>
    </message>
    <message>
        <source>Last Transaction</source>
        <translation type="unfinished">‫آخر عملية‬</translation>
    </message>
    <message>
        <source>The mapped Autonomous System used for diversifying peer selection.</source>
        <translation type="unfinished">‫النظام التفصيلي المستقل المستخدم لتنويع اختيار الأقران.‬</translation>
    </message>
    <message>
        <source>Mapped AS</source>
        <translation type="unfinished">‫‫Mapped AS‬</translation>
    </message>
    <message>
        <source>Whether we relay addresses to this peer.</source>
        <extracomment>Tooltip text for the Address Relay field in the peer details area, which displays whether we relay addresses to this peer (Yes/No).</extracomment>
        <translation type="unfinished">‫توصيل العناوين لهذا القرين أم لا.‬</translation>
    </message>
    <message>
        <source>Address Relay</source>
        <extracomment>Text title for the Address Relay field in the peer details area, which displays whether we relay addresses to this peer (Yes/No).</extracomment>
        <translation type="unfinished">‫توصيل العنوان‬</translation>
    </message>
    <message>
        <source>The total number of addresses received from this peer that were processed (excludes addresses that were dropped due to rate-limiting).</source>
        <extracomment>Tooltip text for the Addresses Processed field in the peer details area, which displays the total number of addresses received from this peer that were processed (excludes addresses that were dropped due to rate-limiting).</extracomment>
        <translation type="unfinished">‫مجموع العناوين المستلمة والمعالجة من هذا القرين (تستثنى العناوين المسقطة بسبب التقييد الحدي)‬</translation>
    </message>
    <message>
        <source>The total number of addresses received from this peer that were dropped (not processed) due to rate-limiting.</source>
        <extracomment>Tooltip text for the Addresses Rate-Limited field in the peer details area, which displays the total number of addresses received from this peer that were dropped (not processed) due to rate-limiting.</extracomment>
        <translation type="unfinished">‫مجموع العناوين المستلمة والمسقطة من هذا القرين (غير معالجة) بسبب التقييد الحدي.‬</translation>
    </message>
    <message>
        <source>Addresses Processed</source>
        <extracomment>Text title for the Addresses Processed field in the peer details area, which displays the total number of addresses received from this peer that were processed (excludes addresses that were dropped due to rate-limiting).</extracomment>
        <translation type="unfinished">‫العناوين المعالجة‬</translation>
    </message>
    <message>
        <source>Addresses Rate-Limited</source>
        <extracomment>Text title for the Addresses Rate-Limited field in the peer details area, which displays the total number of addresses received from this peer that were dropped (not processed) due to rate-limiting.</extracomment>
        <translation type="unfinished">‫عناوين مقيدة حديا‬</translation>
    </message>
    <message>
        <source>User Agent</source>
        <translation type="unfinished">وكيل المستخدم</translation>
    </message>
    <message>
        <source>Node window</source>
        <translation type="unfinished">‫نافذة نود‬</translation>
    </message>
    <message>
        <source>Current block height</source>
        <translation type="unfinished">‫ارتفاع الطابق الحالي‬</translation>
    </message>
    <message>
        <source>Open the %1 debug log file from the current data directory. This can take a few seconds for large log files.</source>
        <translation type="unfinished">‫افتح %1 ملف سجل المعالجة والتصحيح من مجلد البيانات الحالي. قد يستغرق عدة ثواني للسجلات الكبيرة.‬</translation>
    </message>
    <message>
        <source>Decrease font size</source>
        <translation type="unfinished">تصغير حجم الخط</translation>
    </message>
    <message>
        <source>Increase font size</source>
        <translation type="unfinished">تكبير حجم الخط</translation>
    </message>
    <message>
        <source>Permissions</source>
        <translation type="unfinished">اذونات</translation>
    </message>
    <message>
        <source>The direction and type of peer connection: %1</source>
        <translation type="unfinished">اتجاه ونوع اتصال الأقران : %1</translation>
    </message>
    <message>
        <source>Direction/Type</source>
        <translation type="unfinished">الاتجاه / النوع</translation>
    </message>
    <message>
        <source>The network protocol this peer is connected through: IPv4, IPv6, Onion, I2P, or CJDNS.</source>
        <translation type="unfinished">‫بروتوكول الشبكة الذي يتصل به هذا القرين من خلال: IPv4 أو IPv6 أو Onion أو I2P أو CJDNS.‬</translation>
    </message>
    <message>
        <source>Services</source>
        <translation type="unfinished">خدمات</translation>
    </message>
    <message>
        <source>Whether the peer requested us to relay transactions.</source>
        <translation type="unfinished">‫ما إذا كان القرين قد طلب توصيل العمليات.‬</translation>
    </message>
    <message>
        <source>Wants Tx Relay</source>
        <translation type="unfinished">‫يريد موصل عمليات‬</translation>
    </message>
    <message>
        <source>High Bandwidth</source>
        <translation type="unfinished">‫نطاق بيانات عالي‬</translation>
    </message>
    <message>
        <source>Connection Time</source>
        <translation type="unfinished">مدة الاتصال</translation>
    </message>
    <message>
        <source>Elapsed time since a novel block passing initial validity checks was received from this peer.</source>
        <translation type="unfinished">‫الوقت المنقضي منذ استلام طابق جديد مجتاز لاختبارات الصلاحية الأولية من هذا القرين.‬</translation>
    </message>
    <message>
        <source>Last Block</source>
        <translation type="unfinished">‫الطابق الأخير‬</translation>
    </message>
    <message>
        <source>Elapsed time since a novel transaction accepted into our mempool was received from this peer.</source>
        <extracomment>Tooltip text for the Last Transaction field in the peer details area.</extracomment>
        <translation type="unfinished">‫الوقت المنقضي منذ استلام عملية مقبولة في تجمع الذاكرة من هذا النظير.‬</translation>
    </message>
    <message>
        <source>Last Send</source>
        <translation type="unfinished">‫آخر ارسال‬</translation>
    </message>
    <message>
        <source>Last Receive</source>
        <translation type="unfinished">‫آخر إستلام‬</translation>
    </message>
    <message>
        <source>Ping Time</source>
        <translation type="unfinished">وقت الرنين</translation>
    </message>
    <message>
        <source>The duration of a currently outstanding ping.</source>
        <translation type="unfinished">مدة الرنين المعلقة حالياً.</translation>
    </message>
    <message>
        <source>Ping Wait</source>
        <translation type="unfinished">انتظار الرنين</translation>
    </message>
    <message>
        <source>Min Ping</source>
        <translation type="unfinished">أقل رنين</translation>
    </message>
    <message>
        <source>Time Offset</source>
        <translation type="unfinished">إزاحة الوقت</translation>
    </message>
    <message>
        <source>Last block time</source>
        <translation type="unfinished">‫وقت اخر طابق‬</translation>
    </message>
    <message>
        <source>&amp;Open</source>
        <translation type="unfinished">‫&amp;فتح‬</translation>
    </message>
    <message>
        <source>&amp;Console</source>
        <translation type="unfinished">‫&amp;سطر الأوامر‬</translation>
    </message>
    <message>
        <source>&amp;Network Traffic</source>
        <translation type="unfinished">&amp;حركة الشبكة</translation>
    </message>
    <message>
        <source>Totals</source>
        <translation type="unfinished">المجاميع</translation>
    </message>
    <message>
        <source>Debug log file</source>
        <translation type="unfinished">‫ملف سجل تصحيح الأخطاء‬</translation>
    </message>
    <message>
        <source>Clear console</source>
        <translation type="unfinished">‫مسح الأوامر‬</translation>
    </message>
    <message>
        <source>In:</source>
        <translation type="unfinished">داخل:</translation>
    </message>
    <message>
        <source>Out:</source>
        <translation type="unfinished">خارج:</translation>
    </message>
    <message>
        <source>Inbound: initiated by peer</source>
        <extracomment>Explanatory text for an inbound peer connection.</extracomment>
        <translation type="unfinished">‫الواردة: بدأها القرين‬</translation>
    </message>
    <message>
        <source>Outbound Full Relay: default</source>
        <extracomment>Explanatory text for an outbound peer connection that relays all network information. This is the default behavior for outbound connections.</extracomment>
        <translation type="unfinished">‫الموصل الكامل الصادر: افتراضي‬</translation>
    </message>
    <message>
        <source>Outbound Block Relay: does not relay transactions or addresses</source>
        <extracomment>Explanatory text for an outbound peer connection that relays network information about blocks and not transactions or addresses.</extracomment>
        <translation type="unfinished">‫موصل الطابق الصادر: لا يقوم بتوصيل العمليات أو العناوين‬</translation>
    </message>
    <message>
        <source>Outbound Manual: added using RPC %1 or %2/%3 configuration options</source>
        <extracomment>Explanatory text for an outbound peer connection that was established manually through one of several methods. The numbered arguments are stand-ins for the methods available to establish manual connections.</extracomment>
        <translation type="unfinished">‫دليل الصادر: مضاف باستخدام نداء الاجراء البعيد RPC %1 أو %2/%3 خيارات الاعداد‬</translation>
    </message>
    <message>
        <source>Outbound Feeler: short-lived, for testing addresses</source>
        <extracomment>Explanatory text for a short-lived outbound peer connection that is used to test the aliveness of known addresses.</extracomment>
        <translation type="unfinished">‫أداة التفقد الصادر: قصير الأجل ، لاختبار العناوين‬</translation>
    </message>
    <message>
        <source>Outbound Address Fetch: short-lived, for soliciting addresses</source>
        <extracomment>Explanatory text for a short-lived outbound peer connection that is used to request addresses from a peer.</extracomment>
        <translation type="unfinished">إحضار العنوان الصادر: قصير الأجل ، لطلب العناوين</translation>
    </message>
    <message>
        <source>we selected the peer for high bandwidth relay</source>
        <translation type="unfinished">‫اخترنا القرين لتوصيل نطاق البيانات العالي‬</translation>
    </message>
    <message>
        <source>the peer selected us for high bandwidth relay</source>
        <translation type="unfinished">‫القرين اختارنا لتوصيل بيانات ذات نطاق عالي‬</translation>
    </message>
    <message>
        <source>no high bandwidth relay selected</source>
        <translation type="unfinished">‫لم يتم تحديد موصل للبيانات عالية النطاق‬</translation>
    </message>
    <message>
        <source>Ctrl++</source>
        <extracomment>Main shortcut to increase the RPC console font size.</extracomment>
        <translation type="unfinished">Ctrl ++</translation>
    </message>
    <message>
        <source>Ctrl+-</source>
        <extracomment>Main shortcut to decrease the RPC console font size.</extracomment>
        <translation type="unfinished">Ctrl + -</translation>
    </message>
    <message>
        <source>&amp;Copy address</source>
        <extracomment>Context menu action to copy the address of a peer.</extracomment>
        <translation type="unfinished">&amp;انسخ العنوان</translation>
    </message>
    <message>
        <source>&amp;Disconnect</source>
        <translation type="unfinished">&amp;قطع الاتصال</translation>
    </message>
    <message>
        <source>1 &amp;hour</source>
        <translation type="unfinished">1 &amp;ساعة</translation>
    </message>
    <message>
        <source>1 d&amp;ay</source>
        <translation type="unfinished">ي&amp;وم 1</translation>
    </message>
    <message>
        <source>1 &amp;week</source>
        <translation type="unfinished">1 &amp; اسبوع</translation>
    </message>
    <message>
        <source>1 &amp;year</source>
        <translation type="unfinished">1 &amp; سنة</translation>
    </message>
    <message>
        <source>&amp;Unban</source>
        <translation type="unfinished">&amp;رفع الحظر</translation>
    </message>
    <message>
        <source>Network activity disabled</source>
        <translation type="unfinished">تم تعطيل نشاط الشبكة</translation>
    </message>
    <message>
        <source>Executing command without any wallet</source>
        <translation type="unfinished">‫تنفيذ الأوامر بدون أي محفظة‬</translation>
    </message>
    <message>
        <source>Executing command using "%1" wallet</source>
        <translation type="unfinished">‫تنفيذ الأوامر باستخدام "%1" من المحفظة‬</translation>
    </message>
    <message>
        <source>Executing…</source>
        <extracomment>A console message indicating an entered command is currently being executed.</extracomment>
        <translation type="unfinished">جار التنفيذ...</translation>
    </message>
    <message>
        <source>(peer: %1)</source>
        <translation type="unfinished">(قرين: %1)</translation>
    </message>
    <message>
        <source>via %1</source>
        <translation type="unfinished">خلال %1</translation>
    </message>
    <message>
        <source>Yes</source>
        <translation type="unfinished">نعم</translation>
    </message>
    <message>
        <source>No</source>
        <translation type="unfinished">لا</translation>
    </message>
    <message>
        <source>To</source>
        <translation type="unfinished">الى</translation>
    </message>
    <message>
        <source>From</source>
        <translation type="unfinished">من</translation>
    </message>
    <message>
        <source>Ban for</source>
        <translation type="unfinished">حظر ل</translation>
    </message>
    <message>
        <source>Never</source>
        <translation type="unfinished">مطلقا</translation>
    </message>
    <message>
        <source>Unknown</source>
        <translation type="unfinished">غير معروف</translation>
    </message>
</context>
<context>
    <name>ReceiveCoinsDialog</name>
    <message>
        <source>&amp;Amount:</source>
        <translation type="unfinished">&amp;القيمة</translation>
    </message>
    <message>
        <source>&amp;Label:</source>
        <translation type="unfinished">&amp;المذكرة :</translation>
    </message>
    <message>
        <source>&amp;Message:</source>
        <translation type="unfinished">&amp;رسالة:</translation>
    </message>
    <message>
        <source>An optional message to attach to the payment request, which will be displayed when the request is opened. Note: The message will not be sent with the payment over the Bitcoin network.</source>
        <translation type="unfinished">‫رسالة اختيارية لإرفاقها بطلب الدفع، والتي سيتم عرضها عند فتح الطلب. ملاحظة: لن يتم إرسال الرسالة مع العملية عبر شبكة البتكوين.‬</translation>
    </message>
    <message>
        <source>An optional label to associate with the new receiving address.</source>
        <translation type="unfinished">تسمية اختيارية لربطها بعنوان المستلم الجديد.</translation>
    </message>
    <message>
        <source>Use this form to request payments. All fields are &lt;b&gt;optional&lt;/b&gt;.</source>
        <translation type="unfinished">استخدم هذا النموذج لطلب الدفعات. جميع الحقول &lt;b&gt;اختيارية&lt;/b&gt;.</translation>
    </message>
    <message>
        <source>An optional amount to request. Leave this empty or zero to not request a specific amount.</source>
        <translation type="unfinished">مبلغ اختياري للطلب. اترك هذا فارغًا أو صفراً لعدم طلب مبلغ محدد.</translation>
    </message>
    <message>
        <source>An optional label to associate with the new receiving address (used by you to identify an invoice).  It is also attached to the payment request.</source>
        <translation type="unfinished">‫مذكرة اختيارية للربط مع عنوان الاستلام (يستعمل من قبلك لتعريف فاتورة). هو أيضا مرفق بطلب الدفع.‬</translation>
    </message>
    <message>
        <source>An optional message that is attached to the payment request and may be displayed to the sender.</source>
        <translation type="unfinished">رسالة اختيارية مرفقة بطلب الدفع ومن الممكن أن تعرض للمرسل.</translation>
    </message>
    <message>
        <source>&amp;Create new receiving address</source>
        <translation type="unfinished">&amp;إنشاء عناوين استلام جديدة</translation>
    </message>
    <message>
        <source>Clear all fields of the form.</source>
        <translation type="unfinished">‫مسح كل الحقول من النموذج.‬</translation>
    </message>
    <message>
        <source>Clear</source>
        <translation type="unfinished">مسح</translation>
    </message>
    <message>
        <source>Requested payments history</source>
        <translation type="unfinished">سجل طلبات الدفع</translation>
    </message>
    <message>
        <source>Show the selected request (does the same as double clicking an entry)</source>
        <translation type="unfinished">إظهار الطلب المحدد (يقوم بنفس نتيجة النقر المزدوج على أي إدخال)</translation>
    </message>
    <message>
        <source>Show</source>
        <translation type="unfinished">عرض</translation>
    </message>
    <message>
        <source>Remove the selected entries from the list</source>
        <translation type="unfinished">قم بإزالة الإدخالات المحددة من القائمة</translation>
    </message>
    <message>
        <source>Remove</source>
        <translation type="unfinished">ازل</translation>
    </message>
    <message>
        <source>Copy &amp;URI</source>
        <translation type="unfinished">‫نسخ &amp;الرابط (URI)‬</translation>
    </message>
    <message>
        <source>&amp;Copy address</source>
        <translation type="unfinished">‫&amp;نسخ العنوان‬</translation>
    </message>
    <message>
        <source>Copy &amp;label</source>
        <translation type="unfinished">‫نسخ &amp;مذكرة‬</translation>
    </message>
    <message>
        <source>Copy &amp;message</source>
        <translation type="unfinished">‫نسخ &amp;رسالة‬</translation>
    </message>
    <message>
        <source>Copy &amp;amount</source>
        <translation type="unfinished">‫نسخ &amp;القيمة‬</translation>
    </message>
    <message>
        <source>Could not unlock wallet.</source>
        <translation type="unfinished">‫تعذر فتح المحفظة.‬</translation>
    </message>
    <message>
        <source>Could not generate new %1 address</source>
        <translation type="unfinished">تعذر توليد عنوان %1 جديد.</translation>
    </message>
</context>
<context>
    <name>ReceiveRequestDialog</name>
    <message>
        <source>Request payment to …</source>
        <translation type="unfinished"> طلب الدفع لـ ...</translation>
    </message>
    <message>
        <source>Address:</source>
        <translation type="unfinished">العنوان:</translation>
    </message>
    <message>
        <source>Amount:</source>
        <translation type="unfinished">القيمة :</translation>
    </message>
    <message>
        <source>Label:</source>
        <translation type="unfinished">مذكرة:</translation>
    </message>
    <message>
        <source>Message:</source>
        <translation type="unfinished">رسالة:</translation>
    </message>
    <message>
        <source>Wallet:</source>
        <translation type="unfinished">المحفظة:</translation>
    </message>
    <message>
        <source>Copy &amp;URI</source>
        <translation type="unfinished">‫نسخ &amp;الرابط (URI)‬</translation>
    </message>
    <message>
        <source>Copy &amp;Address</source>
        <translation type="unfinished">نسخ &amp;العنوان</translation>
    </message>
    <message>
        <source>&amp;Verify</source>
        <translation type="unfinished">&amp;تحقق</translation>
    </message>
    <message>
        <source>Verify this address on e.g. a hardware wallet screen</source>
        <translation type="unfinished">تحقق من العنوان على شاشة المحفظة الخارجية</translation>
    </message>
    <message>
        <source>&amp;Save Image…</source>
        <translation type="unfinished">&amp;احفظ الصورة…</translation>
    </message>
    <message>
        <source>Payment information</source>
        <translation type="unfinished">معلومات الدفع</translation>
    </message>
    <message>
        <source>Request payment to %1</source>
        <translation type="unfinished">طلب الدفعة إلى %1</translation>
    </message>
</context>
<context>
    <name>RecentRequestsTableModel</name>
    <message>
        <source>Date</source>
        <translation type="unfinished">التاريخ</translation>
    </message>
    <message>
        <source>Label</source>
        <translation type="unfinished">المذكرة</translation>
    </message>
    <message>
        <source>Message</source>
        <translation type="unfinished">رسالة </translation>
    </message>
    <message>
        <source>(no label)</source>
        <translation type="unfinished">( لا وجود لمذكرة)</translation>
    </message>
    <message>
        <source>(no message)</source>
        <translation type="unfinished">( لا رسائل )</translation>
    </message>
    <message>
        <source>(no amount requested)</source>
        <translation type="unfinished">(لا يوجد قيمة مطلوبة)</translation>
    </message>
    <message>
        <source>Requested</source>
        <translation type="unfinished">تم الطلب</translation>
    </message>
</context>
<context>
    <name>SendCoinsDialog</name>
    <message>
        <source>Send Coins</source>
        <translation type="unfinished">إرسال البتكوين</translation>
    </message>
    <message>
        <source>Coin Control Features</source>
        <translation type="unfinished">‫ميزات التحكم بوحدات البتكوين‬</translation>
    </message>
    <message>
        <source>automatically selected</source>
        <translation type="unfinished">اختيار تلقائيا</translation>
    </message>
    <message>
        <source>Insufficient funds!</source>
        <translation type="unfinished">الرصيد غير كافي!</translation>
    </message>
    <message>
        <source>Quantity:</source>
        <translation type="unfinished">الكمية:</translation>
    </message>
    <message>
        <source>Bytes:</source>
        <translation type="unfinished">بايت</translation>
    </message>
    <message>
        <source>Amount:</source>
        <translation type="unfinished">القيمة:</translation>
    </message>
    <message>
        <source>Fee:</source>
        <translation type="unfinished">الرسوم:</translation>
    </message>
    <message>
        <source>After Fee:</source>
        <translation type="unfinished">بعد الرسوم:</translation>
    </message>
    <message>
        <source>Change:</source>
        <translation type="unfinished">تعديل:</translation>
    </message>
    <message>
        <source>If this is activated, but the change address is empty or invalid, change will be sent to a newly generated address.</source>
        <translation type="unfinished">‫إذا تم تنشيط هذا، ولكن عنوان الفكة فارغ أو غير صالح، فسيتم إرسال الفكة إلى عنوان مولّد حديثًا.‬</translation>
    </message>
    <message>
        <source>Custom change address</source>
        <translation type="unfinished">تغيير عنوان الفكة</translation>
    </message>
    <message>
        <source>Transaction Fee:</source>
        <translation type="unfinished">رسوم المعاملة:</translation>
    </message>
    <message>
        <source>Using the fallbackfee can result in sending a transaction that will take several hours or days (or never) to confirm. Consider choosing your fee manually or wait until you have validated the complete chain.</source>
        <translation type="unfinished">‫يمكن أن يؤدي استخدام الرسوم الاحتياطية إلى إرسال معاملة تستغرق عدة ساعات أو أيام (أو أبدًا) للتأكيد. ضع في اعتبارك اختيار الرسوم يدويًا أو انتظر حتى تتحقق من صحة المتتالية الكاملة.‬</translation>
    </message>
    <message>
        <source>Warning: Fee estimation is currently not possible.</source>
        <translation type="unfinished">تحذير: تقدير الرسوم غير ممكن في الوقت الحالي.</translation>
    </message>
    <message>
        <source>per kilobyte</source>
        <translation type="unfinished">لكل كيلوبايت</translation>
    </message>
    <message>
        <source>Hide</source>
        <translation type="unfinished">إخفاء</translation>
    </message>
    <message>
        <source>Recommended:</source>
        <translation type="unfinished">موصى به:</translation>
    </message>
    <message>
        <source>Custom:</source>
        <translation type="unfinished">تخصيص:</translation>
    </message>
    <message>
        <source>Send to multiple recipients at once</source>
        <translation type="unfinished">إرسال إلى عدة مستلمين في وقت واحد</translation>
    </message>
    <message>
        <source>Add &amp;Recipient</source>
        <translation type="unfinished">أضافة &amp;مستلم</translation>
    </message>
    <message>
        <source>Clear all fields of the form.</source>
        <translation type="unfinished">‫مسح كل الحقول من النموذج.‬</translation>
    </message>
    <message>
        <source>Inputs…</source>
        <translation type="unfinished">المدخلات...</translation>
    </message>
    <message>
        <source>Dust:</source>
        <translation type="unfinished">غبار:</translation>
    </message>
    <message>
        <source>Choose…</source>
        <translation type="unfinished">اختيار...</translation>
    </message>
    <message>
        <source>Hide transaction fee settings</source>
        <translation type="unfinished">اخفاء اعدادات رسوم المعاملة</translation>
    </message>
    <message>
        <source>Specify a custom fee per kB (1,000 bytes) of the transaction's virtual size.

Note:  Since the fee is calculated on a per-byte basis, a fee rate of "100 satoshis per kvB" for a transaction size of 500 virtual bytes (half of 1 kvB) would ultimately yield a fee of only 50 satoshis.</source>
        <translation type="unfinished">‫حدد الرسوم المخصصة لكل كيلوبايت (١٠٠٠ بايت) من حجم العملية الافتراضي.

ملاحظة: بما أن الرسوم تحتسب لكل بايت، معدل الرسوم ل “ ١٠٠ ساتوشي لكل كيلوبايت افتراضي” لعملية بحجم ٥٠٠ بايت افتراضي (نصف كيلوبايت افتراضي) ستكون ٥٠ ساتوشي فقط.‬</translation>
    </message>
    <message>
        <source>When there is less transaction volume than space in the blocks, miners as well as relaying nodes may enforce a minimum fee. Paying only this minimum fee is just fine, but be aware that this can result in a never confirming transaction once there is more demand for bitcoin transactions than the network can process.</source>
        <translation type="unfinished">‫قد يفرض المعدنون والأنواد الموصلة حدا أدنى للرسوم عندما يكون عدد العمليات قليل نسبة لسعة الطوابق. يمكنك دفع الحد الأدنى ولكن كن على دراية بأن العملية قد لا تنفذ في حالة أن الطلب على عمليات البتكوين فاق قدرة الشبكة على المعالجة.‬</translation>
    </message>
    <message>
        <source>A too low fee might result in a never confirming transaction (read the tooltip)</source>
        <translation type="unfinished">‫الرسوم القليلة جدا قد تؤدي الى عملية لا تتأكد أبدا (اقرأ التلميح).‬</translation>
    </message>
    <message>
        <source>(Smart fee not initialized yet. This usually takes a few blocks…)</source>
        <translation type="unfinished">‫(الرسوم الذكية غير مهيأة بعد. عادة يتطلب عدة طوابق…)‬</translation>
    </message>
    <message>
        <source>Confirmation time target:</source>
        <translation type="unfinished">هدف وقت التأكيد:</translation>
    </message>
    <message>
        <source>Enable Replace-By-Fee</source>
        <translation type="unfinished">تفعيل الإستبدال بواسطة الرسوم</translation>
    </message>
    <message>
        <source>With Replace-By-Fee (BIP-125) you can increase a transaction's fee after it is sent. Without this, a higher fee may be recommended to compensate for increased transaction delay risk.</source>
        <translation type="unfinished">‫يمكنك زيادة رسوم المعاملة بعد إرسالها عند تفعيل الاستبدال بواسطة الرسوم (BIP-125). نوصي بوضع رسوم أعلى اذا لم يتم التفعيل لتفادي مخاطر تأخير العملية.‬</translation>
    </message>
    <message>
        <source>Clear &amp;All</source>
        <translation type="unfinished">مسح الكل</translation>
    </message>
    <message>
        <source>Balance:</source>
        <translation type="unfinished">الرصيد:</translation>
    </message>
    <message>
        <source>Confirm the send action</source>
        <translation type="unfinished">تأكيد الإرسال</translation>
    </message>
    <message>
        <source>S&amp;end</source>
        <translation type="unfinished">‫ا&amp;رسال‬</translation>
    </message>
    <message>
        <source>Copy quantity</source>
        <translation type="unfinished">نسخ الكمية </translation>
    </message>
    <message>
        <source>Copy amount</source>
        <translation type="unfinished">نسخ الكمية</translation>
    </message>
    <message>
        <source>Copy fee</source>
        <translation type="unfinished">نسخ الرسوم</translation>
    </message>
    <message>
        <source>Copy after fee</source>
        <translation type="unfinished">نسخ بعد الرسوم</translation>
    </message>
    <message>
        <source>Copy bytes</source>
        <translation type="unfinished">نسخ البايتات </translation>
    </message>
    <message>
        <source>Copy dust</source>
        <translation type="unfinished">نسخ الغبار</translation>
    </message>
    <message>
        <source>Copy change</source>
        <translation type="unfinished">‫نسخ الفكة‬</translation>
    </message>
    <message>
        <source>%1 (%2 blocks)</source>
        <translation type="unfinished">%1 (%2 طوابق)</translation>
    </message>
    <message>
        <source>Sign on device</source>
        <extracomment>"device" usually means a hardware wallet.</extracomment>
        <translation type="unfinished">‫جهاز التوقيع‬</translation>
    </message>
    <message>
        <source>Connect your hardware wallet first.</source>
        <translation type="unfinished">‫قم بتوصيل المحفظة الخارجية أولا.‬</translation>
    </message>
    <message>
        <source>Set external signer script path in Options -&gt; Wallet</source>
        <extracomment>"External signer" means using devices such as hardware wallets.</extracomment>
        <translation type="unfinished">‫أعد المسار البرمجي للموقع الخارجي من خيارات -&gt; محفظة‬</translation>
    </message>
    <message>
        <source>Cr&amp;eate Unsigned</source>
        <translation type="unfinished">‫إن&amp;شاء من غير توقيع‬</translation>
    </message>
    <message>
        <source> from wallet '%1'</source>
        <translation type="unfinished">من المحفظة '%1'</translation>
    </message>
    <message>
        <source>%1 to '%2'</source>
        <translation type="unfinished">%1 الى "%2"</translation>
    </message>
    <message>
        <source>%1 to %2</source>
        <translation type="unfinished">%1 الى %2</translation>
    </message>
    <message>
        <source>To review recipient list click "Show Details…"</source>
        <translation type="unfinished">‫لمراجعة قائمة المستلمين انقر على “عرض التفاصيل…”‬</translation>
    </message>
    <message>
        <source>Sign failed</source>
        <translation type="unfinished">‫فشل التوقيع‬</translation>
    </message>
    <message>
        <source>External signer not found</source>
        <extracomment>"External signer" means using devices such as hardware wallets.</extracomment>
        <translation type="unfinished">‫لم يتم العثور على موقّع خارجي‬</translation>
    </message>
    <message>
        <source>External signer failure</source>
        <extracomment>"External signer" means using devices such as hardware wallets.</extracomment>
        <translation type="unfinished">‫فشل الموقّع الخارجي‬</translation>
    </message>
    <message>
        <source>Save Transaction Data</source>
        <translation type="unfinished">حفظ بيانات العملية</translation>
    </message>
    <message>
        <source>Partially Signed Transaction (Binary)</source>
        <extracomment>Expanded name of the binary PSBT file format. See: BIP 174.</extracomment>
        <translation type="unfinished">معاملة موقعة جزئيًا (ثنائي)</translation>
    </message>
    <message>
        <source>PSBT saved</source>
        <translation type="unfinished">تم حفظ PSBT</translation>
    </message>
    <message>
        <source>External balance:</source>
        <translation type="unfinished">رصيد خارجي </translation>
    </message>
    <message>
        <source>or</source>
        <translation type="unfinished">أو</translation>
    </message>
    <message>
        <source>You can increase the fee later (signals Replace-By-Fee, BIP-125).</source>
        <translation type="unfinished">‫يمكنك زيادة الرسوم لاحقًا (الاستبدال بواسطة الرسوم، BIP-125 مفعل).‬</translation>
    </message>
    <message>
        <source>Please, review your transaction proposal. This will produce a Partially Signed Bitcoin Transaction (PSBT) which you can save or copy and then sign with e.g. an offline %1 wallet, or a PSBT-compatible hardware wallet.</source>
        <extracomment>Text to inform a user attempting to create a transaction of their current options. At this stage, a user can only create a PSBT. This string is displayed when private keys are disabled and an external signer is not available.</extracomment>
        <translation type="unfinished">‫رجاء، راجع معاملتك. هذا ينشئ معاملة بتكوين موقعة جزئيا (PSBT) ويمكنك حفظها أو نسخها و التوقيع مع محفظة %1 غير متصلة بالشبكة، أو محفظة خارجية متوافقة مع الـPSBT.‬</translation>
    </message>
    <message>
        <source>Do you want to create this transaction?</source>
        <extracomment>Message displayed when attempting to create a transaction. Cautionary text to prompt the user to verify that the displayed transaction details represent the transaction the user intends to create.</extracomment>
        <translation type="unfinished">‫هل تريد انشاء هذه المعاملة؟‬</translation>
    </message>
    <message>
        <source>Please, review your transaction. You can create and send this transaction or create a Partially Signed Bitcoin Transaction (PSBT), which you can save or copy and then sign with, e.g., an offline %1 wallet, or a PSBT-compatible hardware wallet.</source>
        <extracomment>Text to inform a user attempting to create a transaction of their current options. At this stage, a user can send their transaction or create a PSBT. This string is displayed when both private keys and PSBT controls are enabled.</extracomment>
        <translation type="unfinished">‫رجاء، راجع معاملتك.تستطيع انشاء وارسال هذه العملية أو انشاء معاملة بتكوين موقعة جزئيا (PSBT) ويمكنك حفظها أو نسخها و التوقيع مع محفظة %1 غير متصلة بالشبكة، أو محفظة خارجية متوافقة مع الـPSBT.‬</translation>
    </message>
    <message>
        <source>Please, review your transaction.</source>
        <extracomment>Text to prompt a user to review the details of the transaction they are attempting to send.</extracomment>
        <translation type="unfinished">رجاء، راجع معاملتك.</translation>
    </message>
    <message>
        <source>Transaction fee</source>
        <translation type="unfinished">رسوم المعاملة</translation>
    </message>
    <message>
        <source>Not signalling Replace-By-Fee, BIP-125.</source>
        <translation type="unfinished">‫الاستبدال بواسطة الرسوم، BIP-125 غير مفعلة.‬</translation>
    </message>
    <message>
        <source>Total Amount</source>
        <translation type="unfinished">القيمة الإجمالية</translation>
    </message>
    <message>
        <source>Confirm send coins</source>
        <translation type="unfinished">‫تأكيد ارسال وحدات البتكوين‬</translation>
    </message>
    <message>
        <source>Watch-only balance:</source>
        <translation type="unfinished">‫رصيد المراقبة:‬</translation>
    </message>
    <message>
        <source>The recipient address is not valid. Please recheck.</source>
        <translation type="unfinished">‫عنوان المستلم غير صالح. يرجى مراجعة العنوان.‬</translation>
    </message>
    <message>
        <source>The amount to pay must be larger than 0.</source>
        <translation type="unfinished">‫القيمة المدفوعة يجب ان تكون اكبر من 0.‬</translation>
    </message>
    <message>
        <source>The amount exceeds your balance.</source>
        <translation type="unfinished">القيمة تتجاوز رصيدك.</translation>
    </message>
    <message>
        <source>The total exceeds your balance when the %1 transaction fee is included.</source>
        <translation type="unfinished">المجموع يتجاوز رصيدك عندما يتم اضافة %1 رسوم العملية</translation>
    </message>
    <message>
        <source>Duplicate address found: addresses should only be used once each.</source>
        <translation type="unfinished">‫تم العثور على عنوان مكرر: من الأفضل استخدام العناوين مرة واحدة فقط.‬</translation>
    </message>
    <message>
        <source>Transaction creation failed!</source>
        <translation type="unfinished">‫تعذر إنشاء المعاملة!‬</translation>
    </message>
    <message>
        <source>A fee higher than %1 is considered an absurdly high fee.</source>
        <translation type="unfinished">تعتبر الرسوم الأعلى من %1 رسوماً باهظة.</translation>
    </message>
    <message numerus="yes">
        <source>Estimated to begin confirmation within %n block(s).</source>
        <translation type="unfinished">
            <numerusform>Estimated to begin confirmation within %n block(s).</numerusform>
            <numerusform>Estimated to begin confirmation within %n block(s).</numerusform>
            <numerusform>Estimated to begin confirmation within %n block(s).</numerusform>
            <numerusform>Estimated to begin confirmation within %n block(s).</numerusform>
            <numerusform>Estimated to begin confirmation within %n block(s).</numerusform>
<<<<<<< HEAD
            <numerusform>Estimated to begin confirmation within %n block(s).</numerusform>
=======
            <numerusform>‫الوقت التقديري للنفاذ خلال %n طوابق.‬</numerusform>
>>>>>>> 3116ccd7
        </translation>
    </message>
    <message>
        <source>Warning: Invalid Bitcoin address</source>
        <translation type="unfinished">تحذير: عنوان بتكوين غير صالح</translation>
    </message>
    <message>
        <source>Warning: Unknown change address</source>
        <translation type="unfinished">تحذير: عنوان الفكة غير معروف</translation>
    </message>
    <message>
        <source>Confirm custom change address</source>
        <translation type="unfinished">تأكيد تغيير العنوان الفكة</translation>
    </message>
    <message>
        <source>The address you selected for change is not part of this wallet. Any or all funds in your wallet may be sent to this address. Are you sure?</source>
        <translation type="unfinished">‫العنوان الذي قمت بتحديده للفكة ليس جزءا من هذه المحفظة. بعض أو جميع الأموال في محفظتك قد يتم إرسالها لهذا العنوان. هل أنت متأكد؟‬</translation>
    </message>
    <message>
        <source>(no label)</source>
        <translation type="unfinished">( لا وجود لمذكرة)</translation>
    </message>
</context>
<context>
    <name>SendCoinsEntry</name>
    <message>
        <source>A&amp;mount:</source>
        <translation type="unfinished">&amp;القيمة</translation>
    </message>
    <message>
        <source>Pay &amp;To:</source>
        <translation type="unfinished">ادفع &amp;الى :</translation>
    </message>
    <message>
        <source>&amp;Label:</source>
        <translation type="unfinished">&amp;مذكرة :</translation>
    </message>
    <message>
        <source>Choose previously used address</source>
        <translation type="unfinished">‫اختر عنوانا تم استخدامه سابقا‬</translation>
    </message>
    <message>
        <source>The Bitcoin address to send the payment to</source>
        <translation type="unfinished">‫عنوان البتكوين لارسال الدفعة له‬</translation>
    </message>
    <message>
        <source>Paste address from clipboard</source>
        <translation type="unfinished">‫الصق العنوان من الحافظة‬</translation>
    </message>
    <message>
        <source>Remove this entry</source>
        <translation type="unfinished">‫ازل هذا المدخل‬</translation>
    </message>
    <message>
        <source>The amount to send in the selected unit</source>
        <translation type="unfinished">‫القيمة للإرسال في الوحدة المحددة‬</translation>
    </message>
    <message>
        <source>The fee will be deducted from the amount being sent. The recipient will receive less bitcoins than you enter in the amount field. If multiple recipients are selected, the fee is split equally.</source>
        <translation type="unfinished">‫سيتم خصم الرسوم من المبلغ الذي يتم إرساله. لذا سوف يتلقى المستلم قيمة أقل من البتكوين المدخل في حقل القيمة. في حالة تحديد عدة مستلمين، يتم تقسيم الرسوم بالتساوي.‬</translation>
    </message>
    <message>
        <source>S&amp;ubtract fee from amount</source>
        <translation type="unfinished">‫ط&amp;رح الرسوم من القيمة‬</translation>
    </message>
    <message>
        <source>Use available balance</source>
        <translation type="unfinished">استخدام الرصيد المتاح</translation>
    </message>
    <message>
        <source>Message:</source>
        <translation type="unfinished">‫رسالة:‬</translation>
    </message>
    <message>
        <source>Enter a label for this address to add it to the list of used addresses</source>
        <translation type="unfinished">‫أدخل مذكرة لهذا العنوان لإضافته إلى قائمة العناوين المستخدمة‬</translation>
    </message>
    <message>
        <source>A message that was attached to the bitcoin: URI which will be stored with the transaction for your reference. Note: This message will not be sent over the Bitcoin network.</source>
        <translation type="unfinished">‫الرسالة يتم إرفاقها مع البتكوين: الرابط سيتم تخزينه مع العملية لك للرجوع إليه. ملاحظة: لن يتم إرسال هذه الرسالة عبر شبكة البتكوين.‬</translation>
    </message>
</context>
<context>
    <name>SendConfirmationDialog</name>
    <message>
        <source>Send</source>
        <translation type="unfinished">إرسال</translation>
    </message>
    <message>
        <source>Create Unsigned</source>
        <translation type="unfinished">إنشاء غير موقع</translation>
    </message>
</context>
<context>
    <name>SignVerifyMessageDialog</name>
    <message>
        <source>Signatures - Sign / Verify a Message</source>
        <translation type="unfinished">التواقيع - التوقيع / تحقق من الرسالة</translation>
    </message>
    <message>
        <source>&amp;Sign Message</source>
        <translation type="unfinished">&amp;توقيع الرسالة</translation>
    </message>
    <message>
        <source>You can sign messages/agreements with your addresses to prove you can receive bitcoins sent to them. Be careful not to sign anything vague or random, as phishing attacks may try to trick you into signing your identity over to them. Only sign fully-detailed statements you agree to.</source>
        <translation type="unfinished">‫تستطيع توقيع رسائل/اتفاقيات من عناوينك لإثبات أنه بإمكانك استلام بتكوين مرسل لهذه العناوين. كن حذرا من توقيع أي شيء غامض أو عشوائي، هجمات التصيد قد تحاول خداعك وانتحال هويتك. وقع البيانات الواضحة بالكامل والتي توافق عليها فقط.‬</translation>
    </message>
    <message>
        <source>The Bitcoin address to sign the message with</source>
        <translation type="unfinished">عنوان البتكوين لتوقيع الرسالة منه</translation>
    </message>
    <message>
        <source>Choose previously used address</source>
        <translation type="unfinished">اختر عنوانا مستخدم سابقا</translation>
    </message>
    <message>
        <source>Paste address from clipboard</source>
        <translation type="unfinished">‫ألصق العنوان من الحافظة‬</translation>
    </message>
    <message>
        <source>Enter the message you want to sign here</source>
        <translation type="unfinished">ادخل الرسالة التي تريد توقيعها هنا</translation>
    </message>
    <message>
        <source>Signature</source>
        <translation type="unfinished">التوقيع</translation>
    </message>
    <message>
        <source>Copy the current signature to the system clipboard</source>
        <translation type="unfinished">نسخ التوقيع الحالي إلى حافظة النظام</translation>
    </message>
    <message>
        <source>Sign the message to prove you own this Bitcoin address</source>
        <translation type="unfinished">‫وقع الرسالة لتثبت انك تملك عنوان البتكوين هذا‬</translation>
    </message>
    <message>
        <source>Sign &amp;Message</source>
        <translation type="unfinished">توقيع &amp;الرسالة</translation>
    </message>
    <message>
        <source>Reset all sign message fields</source>
        <translation type="unfinished">‫إعادة تعيين كافة حقول توقيع الرسالة‬</translation>
    </message>
    <message>
        <source>Clear &amp;All</source>
        <translation type="unfinished">مسح الكل</translation>
    </message>
    <message>
        <source>&amp;Verify Message</source>
        <translation type="unfinished">‫&amp;تحقق من الرسالة‬</translation>
    </message>
    <message>
        <source>Enter the receiver's address, message (ensure you copy line breaks, spaces, tabs, etc. exactly) and signature below to verify the message. Be careful not to read more into the signature than what is in the signed message itself, to avoid being tricked by a man-in-the-middle attack. Note that this only proves the signing party receives with the address, it cannot prove sendership of any transaction!</source>
        <translation type="unfinished">أدخل عنوان المتلقي، راسل (تأكد من نسخ فواصل الأسطر، الفراغات، الخ.. تماما) والتوقيع أسفله لتأكيد الرسالة. كن حذرا من عدم قراءة داخل التوقيع أكثر مما هو موقع بالرسالة نفسها، لتجنب خداعك بهجوم man-in-the-middle. لاحظ أنه هذا لاثبات أن الجهة الموقعة تستقبل مع العنوان فقط، لا تستطيع اثبات الارسال لأي معاملة.</translation>
    </message>
    <message>
        <source>The Bitcoin address the message was signed with</source>
        <translation type="unfinished">عنوان البتكوين الذي تم توقيع الرسالة منه</translation>
    </message>
    <message>
        <source>The signed message to verify</source>
        <translation type="unfinished">الرسالة الموقعة للتحقق.</translation>
    </message>
    <message>
        <source>The signature given when the message was signed</source>
        <translation type="unfinished">‫التوقيع المعطى عند توقيع الرسالة‬</translation>
    </message>
    <message>
        <source>Verify the message to ensure it was signed with the specified Bitcoin address</source>
        <translation type="unfinished">‫تحقق من الرسالة للتأكد أنه تم توقيعها من عنوان البتكوين المحدد‬</translation>
    </message>
    <message>
        <source>Verify &amp;Message</source>
        <translation type="unfinished">تحقق من &amp;الرسالة</translation>
    </message>
    <message>
        <source>Reset all verify message fields</source>
        <translation type="unfinished">إعادة تعيين جميع حقول التحقق من الرسالة</translation>
    </message>
    <message>
        <source>Click "Sign Message" to generate signature</source>
        <translation type="unfinished">‫انقر "توقيع الرسالة" لانشاء التوقيع‬</translation>
    </message>
    <message>
        <source>The entered address is invalid.</source>
        <translation type="unfinished">العنوان المدخل غير صالح</translation>
    </message>
    <message>
        <source>Please check the address and try again.</source>
        <translation type="unfinished">الرجاء التأكد من العنوان والمحاولة مرة اخرى.</translation>
    </message>
    <message>
        <source>The entered address does not refer to a key.</source>
        <translation type="unfinished">العنوان المدخل لا يشير الى مفتاح.</translation>
    </message>
    <message>
        <source>Wallet unlock was cancelled.</source>
        <translation type="unfinished">تم الغاء عملية فتح المحفظة.</translation>
    </message>
    <message>
        <source>No error</source>
        <translation type="unfinished">لا  يوجد خطأ</translation>
    </message>
    <message>
        <source>Private key for the entered address is not available.</source>
        <translation type="unfinished">‫المفتاح الخاص للعنوان المدخل غير متاح.‬</translation>
    </message>
    <message>
        <source>Message signing failed.</source>
        <translation type="unfinished">فشل توقيع الرسالة.</translation>
    </message>
    <message>
        <source>Message signed.</source>
        <translation type="unfinished">الرسالة موقعة.</translation>
    </message>
    <message>
        <source>The signature could not be decoded.</source>
        <translation type="unfinished">لا يمكن فك تشفير التوقيع.</translation>
    </message>
    <message>
        <source>Please check the signature and try again.</source>
        <translation type="unfinished">فضلا تاكد من التوقيع وحاول مرة اخرى</translation>
    </message>
    <message>
        <source>The signature did not match the message digest.</source>
        <translation type="unfinished">لم يتطابق التوقيع مع ملخص الرسالة.</translation>
    </message>
    <message>
        <source>Message verification failed.</source>
        <translation type="unfinished">فشلت عملية التأكد من الرسالة.</translation>
    </message>
    <message>
        <source>Message verified.</source>
        <translation type="unfinished">تم تأكيد الرسالة.</translation>
    </message>
</context>
<context>
    <name>SplashScreen</name>
    <message>
        <source>(press q to shutdown and continue later)</source>
        <translation type="unfinished">‫(انقر q للاغلاق والمواصلة لاحقا)‬</translation>
    </message>
    <message>
        <source>press q to shutdown</source>
        <translation type="unfinished">‫انقر q للاغلاق‬</translation>
    </message>
</context>
<context>
    <name>TrafficGraphWidget</name>
    <message>
        <source>kB/s</source>
        <translation type="unfinished">كيلوبايت/ثانية</translation>
    </message>
</context>
<context>
    <name>TransactionDesc</name>
    <message>
        <source>conflicted with a transaction with %1 confirmations</source>
        <extracomment>Text explaining the current status of a transaction, shown in the status field of the details window for this transaction. This status represents an unconfirmed transaction that conflicts with a confirmed transaction.</extracomment>
        <translation type="unfinished">‫تعارضت مع عملية أخرى تم تأكيدها %1</translation>
    </message>
    <message>
        <source>0/unconfirmed, in memory pool</source>
        <extracomment>Text explaining the current status of a transaction, shown in the status field of the details window for this transaction. This status represents an unconfirmed transaction that is in the memory pool.</extracomment>
        <translation type="unfinished">‫0/غير مؤكدة، في تجمع الذاكرة‬</translation>
    </message>
    <message>
        <source>0/unconfirmed, not in memory pool</source>
        <extracomment>Text explaining the current status of a transaction, shown in the status field of the details window for this transaction. This status represents an unconfirmed transaction that is not in the memory pool.</extracomment>
        <translation type="unfinished">‫0/غير مؤكدة، ليست في تجمع الذاكرة‬</translation>
    </message>
    <message>
        <source>abandoned</source>
        <extracomment>Text explaining the current status of a transaction, shown in the status field of the details window for this transaction. This status represents an abandoned transaction.</extracomment>
        <translation type="unfinished">مهجور</translation>
    </message>
    <message>
        <source>%1/unconfirmed</source>
        <extracomment>Text explaining the current status of a transaction, shown in the status field of the details window for this transaction. This status represents a transaction confirmed in at least one block, but less than 6 blocks.</extracomment>
        <translation type="unfinished">غير مؤكدة/%1</translation>
    </message>
    <message>
        <source>%1 confirmations</source>
        <extracomment>Text explaining the current status of a transaction, shown in the status field of the details window for this transaction. This status represents a transaction confirmed in 6 or more blocks.</extracomment>
        <translation type="unfinished">تأكيد %1</translation>
    </message>
    <message>
        <source>Status</source>
        <translation type="unfinished">الحالة.</translation>
    </message>
    <message>
        <source>Date</source>
        <translation type="unfinished">التاريخ</translation>
    </message>
    <message>
        <source>Source</source>
        <translation type="unfinished">المصدر</translation>
    </message>
    <message>
        <source>Generated</source>
        <translation type="unfinished">‫مُصدر‬</translation>
    </message>
    <message>
        <source>From</source>
        <translation type="unfinished">من</translation>
    </message>
    <message>
        <source>unknown</source>
        <translation type="unfinished">غير معروف</translation>
    </message>
    <message>
        <source>To</source>
        <translation type="unfinished">الى</translation>
    </message>
    <message>
        <source>own address</source>
        <translation type="unfinished">عنوانه</translation>
    </message>
    <message>
        <source>watch-only</source>
        <translation type="unfinished">‫مراقبة فقط‬</translation>
    </message>
    <message>
        <source>label</source>
        <translation type="unfinished">‫مذكرة‬</translation>
    </message>
    <message numerus="yes">
        <source>matures in %n more block(s)</source>
        <translation type="unfinished">
            <numerusform>matures in %n more block(s)</numerusform>
            <numerusform>matures in %n more block(s)</numerusform>
            <numerusform>matures in %n more block(s)</numerusform>
            <numerusform>matures in %n more block(s)</numerusform>
            <numerusform>matures in %n more block(s)</numerusform>
            <numerusform>matures in %n more block(s)</numerusform>
        </translation>
    </message>
    <message>
        <source>not accepted</source>
        <translation type="unfinished">غير مقبولة</translation>
    </message>
    <message>
        <source>Transaction fee</source>
        <translation type="unfinished">رسوم العملية</translation>
    </message>
    <message>
        <source>Net amount</source>
        <translation type="unfinished">‫صافي القيمة‬</translation>
    </message>
    <message>
        <source>Message</source>
        <translation type="unfinished">رسالة </translation>
    </message>
    <message>
        <source>Comment</source>
        <translation type="unfinished">تعليق</translation>
    </message>
    <message>
        <source>Transaction ID</source>
        <translation type="unfinished">‫رقم العملية‬</translation>
    </message>
    <message>
        <source>Transaction total size</source>
        <translation type="unfinished">الحجم الكلي ‫للعملية‬</translation>
    </message>
    <message>
        <source>Transaction virtual size</source>
        <translation type="unfinished">حجم المعاملة الافتراضي</translation>
    </message>
    <message>
        <source>Output index</source>
        <translation type="unfinished">مؤشر المخرجات</translation>
    </message>
    <message>
        <source> (Certificate was not verified)</source>
        <translation type="unfinished">(لم يتم التحقق من الشهادة)</translation>
    </message>
    <message>
        <source>Merchant</source>
        <translation type="unfinished">تاجر</translation>
    </message>
    <message>
        <source>Debug information</source>
        <translation type="unfinished">معلومات التصحيح</translation>
    </message>
    <message>
        <source>Transaction</source>
        <translation type="unfinished">‫عملية‬</translation>
    </message>
    <message>
        <source>Inputs</source>
        <translation type="unfinished">المدخلات</translation>
    </message>
    <message>
        <source>Amount</source>
        <translation type="unfinished">‫القيمة‬</translation>
    </message>
    <message>
        <source>true</source>
        <translation type="unfinished">صحيح</translation>
    </message>
    <message>
        <source>false</source>
        <translation type="unfinished">خاطئ</translation>
    </message>
</context>
<context>
    <name>TransactionDescDialog</name>
    <message>
        <source>This pane shows a detailed description of the transaction</source>
        <translation type="unfinished">يبين هذا الجزء وصفا مفصلا لهده المعاملة</translation>
    </message>
    <message>
        <source>Details for %1</source>
        <translation type="unfinished">تفاصيل عن %1</translation>
    </message>
</context>
<context>
    <name>TransactionTableModel</name>
    <message>
        <source>Date</source>
        <translation type="unfinished">التاريخ</translation>
    </message>
    <message>
        <source>Type</source>
        <translation type="unfinished">النوع</translation>
    </message>
    <message>
        <source>Label</source>
        <translation type="unfinished">المذكرة</translation>
    </message>
    <message>
        <source>Unconfirmed</source>
        <translation type="unfinished">غير مؤكد</translation>
    </message>
    <message>
        <source>Abandoned</source>
        <translation type="unfinished">مهجور</translation>
    </message>
    <message>
        <source>Confirming (%1 of %2 recommended confirmations)</source>
        <translation type="unfinished">قيد التأكيد (%1 من %2 تأكيد موصى به)</translation>
    </message>
    <message>
        <source>Confirmed (%1 confirmations)</source>
        <translation type="unfinished">‫نافذ (%1 تأكيدات)‬</translation>
    </message>
    <message>
        <source>Conflicted</source>
        <translation type="unfinished">يتعارض</translation>
    </message>
    <message>
        <source>Immature (%1 confirmations, will be available after %2)</source>
        <translation type="unfinished">غير ناضجة (تأكيدات %1 ، ستكون متوفرة بعد %2)</translation>
    </message>
    <message>
        <source>Generated but not accepted</source>
        <translation type="unfinished">ولّدت ولكن لم تقبل</translation>
    </message>
    <message>
        <source>Received with</source>
        <translation type="unfinished">‫استلم في‬</translation>
    </message>
    <message>
        <source>Received from</source>
        <translation type="unfinished">‫استلم من</translation>
    </message>
    <message>
        <source>Sent to</source>
        <translation type="unfinished">أرسل إلى</translation>
    </message>
    <message>
        <source>Payment to yourself</source>
        <translation type="unfinished">دفع لنفسك</translation>
    </message>
    <message>
        <source>Mined</source>
        <translation type="unfinished">‫معدّن‬</translation>
    </message>
    <message>
        <source>watch-only</source>
        <translation type="unfinished">‫مراقبة فقط‬</translation>
    </message>
    <message>
        <source>(n/a)</source>
        <translation type="unfinished">غير متوفر</translation>
    </message>
    <message>
        <source>(no label)</source>
        <translation type="unfinished">( لا وجود لمذكرة)</translation>
    </message>
    <message>
        <source>Transaction status. Hover over this field to show number of confirmations.</source>
        <translation type="unfinished">حالة التحويل. مرر فوق هذا الحقل لعرض عدد  التأكيدات.</translation>
    </message>
    <message>
        <source>Date and time that the transaction was received.</source>
        <translation type="unfinished">‫التاريخ والوقت الذي تم فيه استلام العملية.‬</translation>
    </message>
    <message>
        <source>Type of transaction.</source>
        <translation type="unfinished">‫نوع العملية.‬</translation>
    </message>
    <message>
        <source>Whether or not a watch-only address is involved in this transaction.</source>
        <translation type="unfinished">‫إذا كان عنوان المراقبة له علاقة بهذه العملية أم لا.‬</translation>
    </message>
    <message>
        <source>User-defined intent/purpose of the transaction.</source>
        <translation type="unfinished">‫سبب تنفيذ العملية للمستخدم.‬</translation>
    </message>
    <message>
        <source>Amount removed from or added to balance.</source>
        <translation type="unfinished">‫القيمة المضافة أو المزالة من الرصيد.‬</translation>
    </message>
</context>
<context>
    <name>TransactionView</name>
    <message>
        <source>All</source>
        <translation type="unfinished">الكل</translation>
    </message>
    <message>
        <source>Today</source>
        <translation type="unfinished">اليوم</translation>
    </message>
    <message>
        <source>This week</source>
        <translation type="unfinished">هذا الاسبوع</translation>
    </message>
    <message>
        <source>This month</source>
        <translation type="unfinished">هذا الشهر</translation>
    </message>
    <message>
        <source>Last month</source>
        <translation type="unfinished">الشهر الماضي</translation>
    </message>
    <message>
        <source>This year</source>
        <translation type="unfinished">هذا العام</translation>
    </message>
    <message>
        <source>Received with</source>
        <translation type="unfinished">‫استلم في‬</translation>
    </message>
    <message>
        <source>Sent to</source>
        <translation type="unfinished">أرسل إلى</translation>
    </message>
    <message>
        <source>To yourself</source>
        <translation type="unfinished">إليك</translation>
    </message>
    <message>
        <source>Mined</source>
        <translation type="unfinished">‫معدّن‬</translation>
    </message>
    <message>
        <source>Other</source>
        <translation type="unfinished">أخرى</translation>
    </message>
    <message>
        <source>Enter address, transaction id, or label to search</source>
        <translation type="unfinished">‫أدخل العنوان أو معرف المعاملة أو المذكرة للبحث‬</translation>
    </message>
    <message>
        <source>Min amount</source>
        <translation type="unfinished">الحد الأدنى</translation>
    </message>
    <message>
        <source>Range…</source>
        <translation type="unfinished">نطاق...</translation>
    </message>
    <message>
        <source>&amp;Copy address</source>
        <translation type="unfinished">‫&amp;انسخ العنوان‬</translation>
    </message>
    <message>
        <source>Copy &amp;label</source>
        <translation type="unfinished">‫نسخ &amp;مذكرة‬</translation>
    </message>
    <message>
        <source>Copy &amp;amount</source>
        <translation type="unfinished">‫نسخ &amp;القيمة‬</translation>
    </message>
    <message>
        <source>Copy transaction &amp;ID</source>
        <translation type="unfinished">‫نسخ &amp;معرف العملية‬</translation>
    </message>
    <message>
        <source>Copy &amp;raw transaction</source>
        <translation type="unfinished">‫نسخ &amp;النص الأصلي للعملية‬</translation>
    </message>
    <message>
        <source>Copy full transaction &amp;details</source>
        <translation type="unfinished">‫نسخ كامل &amp;تفاصيل العملية‬</translation>
    </message>
    <message>
        <source>&amp;Show transaction details</source>
        <translation type="unfinished">‫&amp; اظهر تفاصيل العملية‬</translation>
    </message>
    <message>
        <source>Increase transaction &amp;fee</source>
        <translation type="unfinished">‫زيادة العملية و الرسوم‬</translation>
    </message>
    <message>
        <source>A&amp;bandon transaction</source>
        <translation type="unfinished">‫ال&amp;تخلي عن العملية</translation>
    </message>
    <message>
        <source>&amp;Edit address label</source>
        <translation type="unfinished">و تحرير تسمية العنوان </translation>
    </message>
    <message>
        <source>Show in %1</source>
        <extracomment>Transactions table context menu action to show the selected transaction in a third-party block explorer. %1 is a stand-in argument for the URL of the explorer.</extracomment>
        <translation type="unfinished">‫عرض في %1</translation>
    </message>
    <message>
        <source>Export Transaction History</source>
        <translation type="unfinished">‫تصدير سجل العمليات التاريخي‬</translation>
    </message>
    <message>
        <source>Comma separated file</source>
        <extracomment>Expanded name of the CSV file format. See: https://en.wikipedia.org/wiki/Comma-separated_values.</extracomment>
        <translation type="unfinished">ملف القيم المفصولة بفاصلة</translation>
    </message>
    <message>
        <source>Confirmed</source>
        <translation type="unfinished">تأكيد</translation>
    </message>
    <message>
        <source>Watch-only</source>
        <translation type="unfinished">‫مراقبة فقط‬</translation>
    </message>
    <message>
        <source>Date</source>
        <translation type="unfinished">التاريخ</translation>
    </message>
    <message>
        <source>Type</source>
        <translation type="unfinished">النوع</translation>
    </message>
    <message>
        <source>Label</source>
        <translation type="unfinished">المذكرة</translation>
    </message>
    <message>
        <source>Address</source>
        <translation type="unfinished">العنوان</translation>
    </message>
    <message>
        <source>ID</source>
        <translation type="unfinished">‫المعرف‬</translation>
    </message>
    <message>
        <source>Exporting Failed</source>
        <translation type="unfinished">فشل التصدير</translation>
    </message>
    <message>
        <source>There was an error trying to save the transaction history to %1.</source>
        <translation type="unfinished">‫حدث خطأ أثناء محاولة حفظ سجل العملية التاريخي في %1.‬</translation>
    </message>
    <message>
        <source>Exporting Successful</source>
        <translation type="unfinished">نجح التصدير</translation>
    </message>
    <message>
        <source>The transaction history was successfully saved to %1.</source>
        <translation type="unfinished">‫تم حفظ سجل العملية التاريخي بنجاح في %1.‬</translation>
    </message>
    <message>
        <source>Range:</source>
        <translation type="unfinished">المدى:</translation>
    </message>
    <message>
        <source>to</source>
        <translation type="unfinished">إلى</translation>
    </message>
</context>
<context>
    <name>WalletFrame</name>
    <message>
        <source>No wallet has been loaded.
Go to File &gt; Open Wallet to load a wallet.
- OR -</source>
        <translation type="unfinished">لم يتم تحميل أي محافظ.
اذهب الى ملف &gt; فتح محفظة لتحميل محفظة.
- أو -</translation>
    </message>
    <message>
        <source>Create a new wallet</source>
        <translation type="unfinished">إنشاء محفظة جديدة</translation>
    </message>
    <message>
        <source>Error</source>
        <translation type="unfinished">خطأ</translation>
    </message>
    <message>
        <source>Unable to decode PSBT from clipboard (invalid base64)</source>
        <translation type="unfinished">‫تعذر قراءة وتحليل ترميز PSBT من الحافظة (base64 غير صالح)‬</translation>
    </message>
    <message>
        <source>Load Transaction Data</source>
        <translation type="unfinished">‫تحميل بيانات العملية‬</translation>
    </message>
    <message>
        <source>Partially Signed Transaction (*.psbt)</source>
        <translation type="unfinished">معاملة موقعة جزئيا (psbt.*)</translation>
    </message>
    <message>
        <source>PSBT file must be smaller than 100 MiB</source>
        <translation type="unfinished">ملف PSBT يجب أن يكون أصغر من 100 ميجابايت</translation>
    </message>
    <message>
        <source>Unable to decode PSBT</source>
        <translation type="unfinished">‫غير قادر على قراءة وتحليل ترميز PSBT‬</translation>
    </message>
</context>
<context>
    <name>WalletModel</name>
    <message>
        <source>Send Coins</source>
        <translation type="unfinished">‫إرسال وحدات البتكوين‬</translation>
    </message>
    <message>
        <source>Fee bump error</source>
        <translation type="unfinished">خطأ في زيادة الرسوم</translation>
    </message>
    <message>
        <source>Increasing transaction fee failed</source>
        <translation type="unfinished">فشل في زيادة رسوم العملية</translation>
    </message>
    <message>
        <source>Do you want to increase the fee?</source>
        <extracomment>Asks a user if they would like to manually increase the fee of a transaction that has already been created.</extracomment>
        <translation type="unfinished">هل تريد زيادة الرسوم؟</translation>
    </message>
    <message>
        <source>Current fee:</source>
        <translation type="unfinished">‫الرسوم الان:‬</translation>
    </message>
    <message>
        <source>Increase:</source>
        <translation type="unfinished">زيادة:</translation>
    </message>
    <message>
        <source>New fee:</source>
        <translation type="unfinished">‫رسم جديد:‬</translation>
    </message>
    <message>
        <source>Confirm fee bump</source>
        <translation type="unfinished">تأكيد زيادة الرسوم</translation>
    </message>
    <message>
        <source>Can't draft transaction.</source>
        <translation type="unfinished">لا يمكن صياغة المعاملة</translation>
    </message>
    <message>
        <source>PSBT copied</source>
        <translation type="unfinished">تم نسخ PSBT</translation>
    </message>
    <message>
        <source>Can't sign transaction.</source>
        <translation type="unfinished">لا يمكن توقيع المعاملة.</translation>
    </message>
    <message>
        <source>Could not commit transaction</source>
        <translation type="unfinished">لا يمكن تنفيذ المعاملة</translation>
    </message>
    <message>
        <source>Can't display address</source>
        <translation type="unfinished">لا يمكن عرض العنوان </translation>
    </message>
    <message>
        <source>default wallet</source>
        <translation type="unfinished">المحفظة الإفتراضية</translation>
    </message>
</context>
<context>
    <name>WalletView</name>
    <message>
        <source>&amp;Export</source>
        <translation type="unfinished">&amp;تصدير</translation>
    </message>
    <message>
        <source>Export the data in the current tab to a file</source>
        <translation type="unfinished">صدّر البيانات في التبويب الحالي الى ملف</translation>
    </message>
    <message>
        <source>Backup Wallet</source>
        <translation type="unfinished">‫انسخ المحفظة احتياطيا‬</translation>
    </message>
    <message>
        <source>Wallet Data</source>
        <extracomment>Name of the wallet data file format.</extracomment>
        <translation type="unfinished">بيانات المحفظة</translation>
    </message>
    <message>
        <source>Backup Failed</source>
        <translation type="unfinished">‫تعذر النسخ الاحتياطي‬</translation>
    </message>
    <message>
        <source>There was an error trying to save the wallet data to %1.</source>
        <translation type="unfinished">لقد حدث خطأ أثناء محاولة حفظ بيانات المحفظة الى %1.</translation>
    </message>
    <message>
        <source>Backup Successful</source>
        <translation type="unfinished">‫نجح النسخ الاحتياطي‬</translation>
    </message>
    <message>
        <source>The wallet data was successfully saved to %1.</source>
        <translation type="unfinished">تم حفظ بيانات المحفظة بنجاح إلى %1.</translation>
    </message>
    <message>
        <source>Cancel</source>
        <translation type="unfinished">إلغاء</translation>
    </message>
</context>
</TS><|MERGE_RESOLUTION|>--- conflicted
+++ resolved
@@ -271,20 +271,12 @@
     <message>
         <source>Do you want to reset settings to default values, or to abort without making changes?</source>
         <extracomment>Explanatory text shown on startup when the settings file cannot be read. Prompts user to make a choice between resetting or aborting.</extracomment>
-<<<<<<< HEAD
-        <translation type="unfinished">هل تريد اعادة الاعدادت الى القيم الافتراضية ، او الايقاف دون القيام بالتغيير</translation>
-=======
         <translation type="unfinished">‫هل تريد اعادة ضبط الاعدادات للقيم الافتراضية؟ أو الالغاء دون اجراء تغييرات؟‬</translation>
->>>>>>> 3116ccd7
     </message>
     <message>
         <source>A fatal error occurred. Check that settings file is writable, or try running with -nosettings.</source>
         <extracomment>Explanatory text shown on startup when the settings file could not be written. Prompts user to check that we have the ability to write to the file. Explains that the user has the option of running without a settings file.</extracomment>
-<<<<<<< HEAD
-        <translation type="unfinished">خطأ كارثي قد حصل .تحقق من ان ملف الاعدادت قابل للكتابة، او حاول التشغيل دون اعدادات</translation>
-=======
         <translation type="unfinished">‫حدث خطأ فادح. تأكد أن أذونات ملف الاعدادات تسمح بالكتابة، جرب الاستمرار بتفعيل خيار -دون اعدادات.‬</translation>
->>>>>>> 3116ccd7
     </message>
     <message>
         <source>Error: Specified data directory "%1" does not exist.</source>
@@ -393,11 +385,7 @@
             <numerusform>%n second(s)</numerusform>
             <numerusform>%n second(s)</numerusform>
             <numerusform>%n second(s)</numerusform>
-<<<<<<< HEAD
-            <numerusform>%n second(s)</numerusform>
-=======
             <numerusform>%n‫‫ ثواني‬</numerusform>
->>>>>>> 3116ccd7
         </translation>
     </message>
     <message numerus="yes">
@@ -408,11 +396,7 @@
             <numerusform>%n minute(s)</numerusform>
             <numerusform>%n minute(s)</numerusform>
             <numerusform>%n minute(s)</numerusform>
-<<<<<<< HEAD
-            <numerusform>%n minute(s)</numerusform>
-=======
             <numerusform>%n ‫دقائق‬</numerusform>
->>>>>>> 3116ccd7
         </translation>
     </message>
     <message numerus="yes">
@@ -423,11 +407,7 @@
             <numerusform>%n hour(s)</numerusform>
             <numerusform>%n hour(s)</numerusform>
             <numerusform>%n hour(s)</numerusform>
-<<<<<<< HEAD
-            <numerusform>%n hour(s)</numerusform>
-=======
             <numerusform>%n‫ساعات‬</numerusform>
->>>>>>> 3116ccd7
         </translation>
     </message>
     <message numerus="yes">
@@ -438,11 +418,7 @@
             <numerusform>%n day(s)</numerusform>
             <numerusform>%n day(s)</numerusform>
             <numerusform>%n day(s)</numerusform>
-<<<<<<< HEAD
-            <numerusform>%n day(s)</numerusform>
-=======
             <numerusform>%n ‫أيام‬</numerusform>
->>>>>>> 3116ccd7
         </translation>
     </message>
     <message numerus="yes">
@@ -453,11 +429,7 @@
             <numerusform>%n week(s)</numerusform>
             <numerusform>%n week(s)</numerusform>
             <numerusform>%n week(s)</numerusform>
-<<<<<<< HEAD
-            <numerusform>%n week(s)</numerusform>
-=======
             <numerusform>%n ‫أسابيع‬</numerusform>
->>>>>>> 3116ccd7
         </translation>
     </message>
     <message>
@@ -472,11 +444,7 @@
             <numerusform>%n year(s)</numerusform>
             <numerusform>%n year(s)</numerusform>
             <numerusform>%n year(s)</numerusform>
-<<<<<<< HEAD
-            <numerusform>%n year(s)</numerusform>
-=======
             <numerusform>%n ‫سنوات‬</numerusform>
->>>>>>> 3116ccd7
         </translation>
     </message>
     <message>
@@ -500,15 +468,11 @@
     <name>bitcoin-core</name>
     <message>
         <source>Settings file could not be read</source>
-<<<<<<< HEAD
-        <translation type="unfinished">ملف الاعدادات لا يمكن قرأته </translation>
-=======
         <translation type="unfinished">‫ملف الاعدادات لا يمكن قراءته‬</translation>
     </message>
     <message>
         <source>Settings file could not be written</source>
         <translation type="unfinished">‫لم نتمكن من كتابة ملف الاعدادات‬</translation>
->>>>>>> 3116ccd7
     </message>
     <message>
         <source>The %s developers</source>
@@ -649,18 +613,6 @@
     <message>
         <source>Config setting for %s only applied on %s network when in [%s] section.</source>
         <translation type="unfinished">يتم تطبيق إعداد التكوين لـ%s فقط على شبكة %s في قسم [%s].</translation>
-    </message>
-    <message>
-        <source>%s request to listen on port %u. This port is considered "bad" and thus it is unlikely that any Bitcoin Core peers connect to it. See doc/p2p-bad-ports.md for details and a full list.</source>
-        <translation type="unfinished">%s طلب الاستماع على منفذ %u. يعتبر منفذه "سيئًا" وبالتالي فمن غير المحتمل أن يتصل به أي من أقران Bitcoin Core. انظر الى doc / p2p-bad-ports.md للحصول على التفاصيل والقائمة الكاملة.</translation>
-    </message>
-    <message>
-        <source>Failed to rename invalid peers.dat file. Please move or delete it and try again.</source>
-        <translation type="unfinished">فشل في إعادة تسمية ملف peers.dat غير صالح. يرجى نقلها أو حذفها وحاول مرة أخرى.</translation>
-    </message>
-    <message>
-        <source>Outbound connections restricted to Tor (-onlynet=onion) but the proxy for reaching the Tor network is not provided (no -proxy= and no -onion= given) or it is explicitly forbidden (-onion=0)</source>
-        <translation type="unfinished">الاتصالات الصادرة مقصورة على Tor (onion) ولكن لم يتم توفير الوكيل للوصول إلى شبكة Tor (لا يوجد وكيل (Proxy) ولا يوجد Onion), أو أنه محظور حتما (onion = 0).</translation>
     </message>
     <message>
         <source>Copyright (C) %i-%i</source>
@@ -1206,11 +1158,7 @@
             <numerusform>Processed %n block(s) of transaction history.</numerusform>
             <numerusform>Processed %n block(s) of transaction history.</numerusform>
             <numerusform>Processed %n block(s) of transaction history.</numerusform>
-<<<<<<< HEAD
-            <numerusform>Processed %n block(s) of transaction history.</numerusform>
-=======
             <numerusform>‫تمت معالجة %n طوابق من العمليات التاريخية.‬</numerusform>
->>>>>>> 3116ccd7
         </translation>
     </message>
     <message>
@@ -1366,14 +1314,6 @@
     <message>
         <source>S&amp;how</source>
         <translation type="unfinished">‫ع&amp;رض‬</translation>
-    </message>
-    <message>
-        <source>&amp;Hide</source>
-        <translation type="unfinished">إخفاء</translation>
-    </message>
-    <message>
-        <source>S&amp;how</source>
-        <translation type="unfinished">إظهار</translation>
     </message>
     <message numerus="yes">
         <source>%n active connection(s) to Bitcoin network.</source>
@@ -1384,11 +1324,7 @@
             <numerusform>%n active connection(s) to Bitcoin network.</numerusform>
             <numerusform>%n active connection(s) to Bitcoin network.</numerusform>
             <numerusform>%n active connection(s) to Bitcoin network.</numerusform>
-<<<<<<< HEAD
-            <numerusform>%nاتصالات نشطة بشبكة البيتكوين</numerusform>
-=======
             <numerusform>%n اتصال نشط بشبكة البتكوين.</numerusform>
->>>>>>> 3116ccd7
         </translation>
     </message>
     <message>
@@ -3791,11 +3727,7 @@
             <numerusform>Estimated to begin confirmation within %n block(s).</numerusform>
             <numerusform>Estimated to begin confirmation within %n block(s).</numerusform>
             <numerusform>Estimated to begin confirmation within %n block(s).</numerusform>
-<<<<<<< HEAD
-            <numerusform>Estimated to begin confirmation within %n block(s).</numerusform>
-=======
             <numerusform>‫الوقت التقديري للنفاذ خلال %n طوابق.‬</numerusform>
->>>>>>> 3116ccd7
         </translation>
     </message>
     <message>
