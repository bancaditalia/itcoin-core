<TS version="2.1" language="zh_TW">
<context>
    <name>AddressBookPage</name>
    <message>
        <source>Right-click to edit address or label</source>
        <translation type="unfinished">右鍵點擊來編輯地址或標籤</translation>
    </message>
    <message>
        <source>Create a new address</source>
        <translation type="unfinished">產生一個新地址</translation>
    </message>
    <message>
        <source>&amp;New</source>
        <translation type="unfinished">&amp;新增</translation>
    </message>
    <message>
        <source>Copy the currently selected address to the system clipboard</source>
        <translation type="unfinished">複製目前選擇的地址到系統剪貼簿</translation>
    </message>
    <message>
        <source>&amp;Copy</source>
        <translation type="unfinished">&amp;複製</translation>
    </message>
    <message>
        <source>Delete the currently selected address from the list</source>
        <translation type="unfinished">把目前選擇的地址從清單中刪除</translation>
    </message>
    <message>
        <source>Enter address or label to search</source>
        <translation type="unfinished">請輸入要搜尋的地址或標籤</translation>
    </message>
    <message>
        <source>Export the data in the current tab to a file</source>
        <translation type="unfinished">把目前分頁的資料匯出存成檔案</translation>
    </message>
    <message>
        <source>&amp;Export</source>
        <translation type="unfinished">&amp;匯出</translation>
    </message>
    <message>
        <source>&amp;Delete</source>
        <translation type="unfinished">&amp;刪除</translation>
    </message>
    <message>
        <source>Choose the address to send coins to</source>
        <translation type="unfinished">選擇要發送幣過去的地址</translation>
    </message>
    <message>
        <source>Choose the address to receive coins with</source>
        <translation type="unfinished">選擇要接收幣的地址</translation>
    </message>
    <message>
        <source>C&amp;hoose</source>
        <translation type="unfinished">選擇 (&amp;h)</translation>
    </message>
    <message>
        <source>Sending addresses</source>
        <translation type="unfinished">發送地址</translation>
    </message>
    <message>
        <source>Receiving addresses</source>
        <translation type="unfinished">接收地址</translation>
    </message>
    <message>
        <source>These are your Bitcoin addresses for sending payments. Always check the amount and the receiving address before sending coins.</source>
        <translation type="unfinished">這些是你要發送過去的 比特幣地址。在發送幣之前，務必要檢查金額和接收地址是否正確。</translation>
    </message>
    <message>
        <source>These are your Bitcoin addresses for receiving payments. Use the 'Create new receiving address' button in the receive tab to create new addresses.
Signing is only possible with addresses of the type 'legacy'.</source>
        <translation type="unfinished">這些是您的比特幣接收地址。使用“接收”標籤中的“產生新的接收地址”按鈕產生新的地址。只能使用“傳統”類型的地址進行簽名。</translation>
    </message>
    <message>
        <source>&amp;Copy Address</source>
        <translation type="unfinished">&amp;複製地址</translation>
    </message>
    <message>
        <source>Copy &amp;Label</source>
        <translation type="unfinished">複製 &amp;標籤</translation>
    </message>
    <message>
        <source>&amp;Edit</source>
        <translation type="unfinished">&amp;編輯</translation>
    </message>
    <message>
        <source>Export Address List</source>
        <translation type="unfinished">匯出地址清單</translation>
    </message>
    <message>
        <source>Comma separated file</source>
        <extracomment>Expanded name of the CSV file format. See: https://en.wikipedia.org/wiki/Comma-separated_values.</extracomment>
        <translation type="unfinished">逗號分隔文件</translation>
    </message>
    <message>
        <source>There was an error trying to save the address list to %1. Please try again.</source>
        <extracomment>An error message. %1 is a stand-in argument for the name of the file we attempted to save to.</extracomment>
        <translation type="unfinished">儲存地址清單到 %1 時發生錯誤。請重試一次。</translation>
    </message>
    <message>
        <source>Exporting Failed</source>
        <translation type="unfinished">匯出失敗</translation>
    </message>
</context>
<context>
    <name>AddressTableModel</name>
    <message>
        <source>Label</source>
        <translation type="unfinished">標記:</translation>
    </message>
    <message>
        <source>Address</source>
        <translation type="unfinished">地址</translation>
    </message>
    <message>
        <source>(no label)</source>
        <translation type="unfinished">(無標記)</translation>
    </message>
</context>
<context>
    <name>AskPassphraseDialog</name>
    <message>
        <source>Passphrase Dialog</source>
        <translation type="unfinished">密碼對話視窗</translation>
    </message>
    <message>
        <source>Enter passphrase</source>
        <translation type="unfinished">請輸入密碼</translation>
    </message>
    <message>
        <source>New passphrase</source>
        <translation type="unfinished">新密碼</translation>
    </message>
    <message>
        <source>Repeat new passphrase</source>
        <translation type="unfinished">重複新密碼</translation>
    </message>
    <message>
        <source>Show passphrase</source>
        <translation type="unfinished">顯示密碼</translation>
    </message>
    <message>
        <source>Encrypt wallet</source>
        <translation type="unfinished">加密錢包</translation>
    </message>
    <message>
        <source>This operation needs your wallet passphrase to unlock the wallet.</source>
        <translation type="unfinished">這個動作需要你的錢包密碼來解鎖錢包。</translation>
    </message>
    <message>
        <source>Unlock wallet</source>
        <translation type="unfinished">解鎖錢包</translation>
    </message>
    <message>
        <source>Change passphrase</source>
        <translation type="unfinished">改變密碼</translation>
    </message>
    <message>
        <source>Confirm wallet encryption</source>
        <translation type="unfinished">確認錢包加密</translation>
    </message>
    <message>
        <source>Warning: If you encrypt your wallet and lose your passphrase, you will &lt;b&gt;LOSE ALL OF YOUR BITCOINS&lt;/b&gt;!</source>
        <translation type="unfinished">警告: 如果把錢包加密後又忘記密碼，你就會從此&lt;b&gt;失去其中所有的 Bitcoin 了&lt;/b&gt;！</translation>
    </message>
    <message>
        <source>Are you sure you wish to encrypt your wallet?</source>
        <translation type="unfinished">你確定要把錢包加密嗎？</translation>
    </message>
    <message>
        <source>Wallet encrypted</source>
        <translation type="unfinished">錢包已加密</translation>
    </message>
    <message>
        <source>Enter the new passphrase for the wallet.&lt;br/&gt;Please use a passphrase of &lt;b&gt;ten or more random characters&lt;/b&gt;, or &lt;b&gt;eight or more words&lt;/b&gt;.</source>
        <translation type="unfinished">輸入錢包的新密碼短語。&lt;br/&gt;請使用&lt;b&gt;個或10個以上隨機字符&lt;/b&gt;或&lt;b&gt;個8個以上單詞&lt;/b&gt;的密碼。</translation>
    </message>
    <message>
        <source>Enter the old passphrase and new passphrase for the wallet.</source>
        <translation type="unfinished">輸入錢包的密碼短語和新密碼短語。</translation>
    </message>
    <message>
        <source>Remember that encrypting your wallet cannot fully protect your bitcoins from being stolen by malware infecting your computer.</source>
        <translation type="unfinished">請記得, 即使將錢包加密, 也不能完全防止因惡意軟體入侵, 而導致位元幣被偷.</translation>
    </message>
    <message>
        <source>Wallet to be encrypted</source>
        <translation type="unfinished">加密錢包</translation>
    </message>
    <message>
        <source>Your wallet is about to be encrypted. </source>
        <translation type="unfinished">你的錢包將被加密</translation>
    </message>
    <message>
        <source>Your wallet is now encrypted. </source>
        <translation type="unfinished">你的錢包現已被加密</translation>
    </message>
    <message>
        <source>IMPORTANT: Any previous backups you have made of your wallet file should be replaced with the newly generated, encrypted wallet file. For security reasons, previous backups of the unencrypted wallet file will become useless as soon as you start using the new, encrypted wallet.</source>
        <translation type="unfinished">重要須知: 請改用新造出來、有加密的錢包檔，來取代舊錢包檔的備份。為了安全起見，當你開始使用新的有加密的錢包後，舊錢包檔的備份就沒有用了。</translation>
    </message>
    <message>
        <source>Wallet encryption failed</source>
        <translation type="unfinished">錢包加密失敗</translation>
    </message>
    <message>
        <source>Wallet encryption failed due to an internal error. Your wallet was not encrypted.</source>
        <translation type="unfinished">因為內部錯誤導致錢包加密失敗。你的錢包還是沒加密。</translation>
    </message>
    <message>
        <source>The supplied passphrases do not match.</source>
        <translation type="unfinished">提供的密碼不一樣。</translation>
    </message>
    <message>
        <source>Wallet unlock failed</source>
        <translation type="unfinished">錢包解鎖失敗</translation>
    </message>
    <message>
        <source>The passphrase entered for the wallet decryption was incorrect.</source>
        <translation type="unfinished">輸入要用來解密錢包的密碼不對。</translation>
    </message>
    <message>
        <source>Wallet passphrase was successfully changed.</source>
        <translation type="unfinished">錢包密碼改成功了。</translation>
    </message>
    <message>
        <source>Warning: The Caps Lock key is on!</source>
        <translation type="unfinished">警告: 大寫字母鎖定作用中！</translation>
    </message>
</context>
<context>
    <name>BanTableModel</name>
    <message>
        <source>IP/Netmask</source>
        <translation type="unfinished">網路位址/遮罩</translation>
    </message>
    <message>
        <source>Banned Until</source>
        <translation type="unfinished">禁止期限</translation>
    </message>
</context>
<context>
    <name>BitcoinApplication</name>
    <message>
<<<<<<< HEAD
=======
        <source>Settings file %1 might be corrupt or invalid.</source>
        <translation type="unfinished">設定檔%1可能已經失效或無效</translation>
    </message>
    <message>
>>>>>>> 3116ccd7
        <source>Runaway exception</source>
        <translation type="unfinished">失控異常</translation>
    </message>
    <message>
        <source>Internal error</source>
        <translation type="unfinished">內部錯誤</translation>
    </message>
    <message>
        <source>An internal error occurred. %1 will attempt to continue safely. This is an unexpected bug which can be reported as described below.</source>
        <translation type="unfinished">發生了內部錯誤%1 將嘗試安全地繼續。 這是一個意外錯誤，可以按如下所述進行報告。</translation>
    </message>
</context>
<context>
    <name>QObject</name>
    <message>
        <source>Do you want to reset settings to default values, or to abort without making changes?</source>
        <extracomment>Explanatory text shown on startup when the settings file cannot be read. Prompts user to make a choice between resetting or aborting.</extracomment>
        <translation type="unfinished">您想將設置重置為預設值，還是在不進行更改的情況下中止？</translation>
    </message>
    <message>
        <source>A fatal error occurred. Check that settings file is writable, or try running with -nosettings.</source>
        <extracomment>Explanatory text shown on startup when the settings file could not be written. Prompts user to check that we have the ability to write to the file. Explains that the user has the option of running without a settings file.</extracomment>
        <translation type="unfinished">發生致命錯誤。檢查設置文件是否可寫入，或嘗試運行 -nosettings</translation>
    </message>
    <message>
        <source>Error: Specified data directory "%1" does not exist.</source>
        <translation type="unfinished">错误：指定的数据目录“%1”不存在。</translation>
    </message>
    <message>
        <source>Error: Cannot parse configuration file: %1.</source>
        <translation type="unfinished">错误：无法解析配置文件：%1</translation>
    </message>
    <message>
        <source>Error: %1</source>
        <translation type="unfinished">错误：%1</translation>
    </message>
    <message>
        <source>%1 didn't yet exit safely…</source>
        <translation type="unfinished">%1還沒有安全退出……</translation>
    </message>
    <message>
        <source>unknown</source>
        <translation type="unfinished">未知</translation>
    </message>
    <message>
        <source>Amount</source>
        <translation type="unfinished">金額</translation>
    </message>
    <message>
        <source>Enter a Bitcoin address (e.g. %1)</source>
        <translation type="unfinished">輸入 比特幣地址 (比如說 %1)</translation>
    </message>
    <message>
        <source>Unroutable</source>
        <translation type="unfinished">不可路由</translation>
    </message>
    <message>
<<<<<<< HEAD
=======
        <source>Internal</source>
        <translation type="unfinished">内部</translation>
    </message>
    <message>
>>>>>>> 3116ccd7
        <source>Inbound</source>
        <extracomment>An inbound connection from a peer. An inbound connection is a connection initiated by a peer.</extracomment>
        <translation type="unfinished">進來</translation>
    </message>
    <message>
        <source>Outbound</source>
        <extracomment>An outbound connection to a peer. An outbound connection is a connection initiated by us.</extracomment>
        <translation type="unfinished">出去</translation>
    </message>
    <message>
        <source>Block Relay</source>
        <extracomment>Peer connection type that relays network information about blocks and not transactions or addresses.</extracomment>
        <translation type="unfinished">区块转发</translation>
    </message>
    <message>
        <source>Manual</source>
        <extracomment>Peer connection type established manually through one of several methods.</extracomment>
        <translation type="unfinished">手册</translation>
    </message>
    <message>
        <source>%1 d</source>
        <translation type="unfinished">%1 天</translation>
    </message>
    <message>
        <source>%1 h</source>
        <translation type="unfinished">%1 小時</translation>
    </message>
    <message>
        <source>%1 m</source>
        <translation type="unfinished">%1 分鐘</translation>
    </message>
    <message>
        <source>%1 s</source>
        <translation type="unfinished">%1 秒</translation>
    </message>
    <message>
        <source>None</source>
        <translation type="unfinished">無</translation>
    </message>
    <message>
        <source>N/A</source>
        <translation type="unfinished">未知</translation>
    </message>
    <message>
        <source>%1 ms</source>
        <translation type="unfinished">%1 毫秒</translation>
    </message>
    <message numerus="yes">
        <source>%n second(s)</source>
        <translation type="unfinished">
            <numerusform>%n秒</numerusform>
        </translation>
    </message>
    <message numerus="yes">
        <source>%n minute(s)</source>
        <translation type="unfinished">
            <numerusform>%n分钟</numerusform>
        </translation>
    </message>
    <message numerus="yes">
        <source>%n hour(s)</source>
        <translation type="unfinished">
            <numerusform>%n 小时</numerusform>
        </translation>
    </message>
    <message numerus="yes">
        <source>%n day(s)</source>
        <translation type="unfinished">
            <numerusform>%n 天</numerusform>
        </translation>
    </message>
    <message numerus="yes">
        <source>%n week(s)</source>
        <translation type="unfinished">
            <numerusform>%n 周</numerusform>
        </translation>
    </message>
    <message>
        <source>%1 and %2</source>
        <translation type="unfinished">%1又 %2</translation>
    </message>
    <message numerus="yes">
        <source>%n year(s)</source>
        <translation type="unfinished">
            <numerusform>%n年</numerusform>
        </translation>
    </message>
    <message>
        <source>%1 B</source>
        <translation type="unfinished">%1 B (位元組)</translation>
    </message>
    <message>
        <source>%1 MB</source>
        <translation type="unfinished">%1 MB (百萬位元組)</translation>
    </message>
    <message>
        <source>%1 GB</source>
        <translation type="unfinished">%1 GB (十億位元組)</translation>
    </message>
</context>
<context>
    <name>bitcoin-core</name>
    <message>
        <source>Settings file could not be read</source>
        <translation type="unfinished">設定檔案無法讀取</translation>
    </message>
    <message>
        <source>Settings file could not be written</source>
        <translation type="unfinished">設定檔案無法寫入</translation>
    </message>
    <message>
        <source>The %s developers</source>
        <translation type="unfinished">%s 開發人員</translation>
    </message>
    <message>
        <source>-maxtxfee is set very high! Fees this large could be paid on a single transaction.</source>
        <translation type="unfinished">參數 -maxtxfee 設定了很高的金額！這可是你一次交易就有可能付出的最高手續費。</translation>
    </message>
    <message>
        <source>Cannot downgrade wallet from version %i to version %i. Wallet version unchanged.</source>
        <translation type="unfinished">无法把钱包版本从%i降级到%i。钱包版本未改变。</translation>
    </message>
    <message>
        <source>Cannot obtain a lock on data directory %s. %s is probably already running.</source>
        <translation type="unfinished">沒辦法鎖定資料目錄 %s。%s 可能已經在執行了。</translation>
    </message>
    <message>
        <source>Cannot upgrade a non HD split wallet from version %i to version %i without upgrading to support pre-split keypool. Please use version %i or no version specified.</source>
        <translation type="unfinished">无法在不支持“拆分前的密钥池”（pre split keypool）的情况下把“非拆分HD钱包”（non HD split wallet）从版本%i升级到%i。请使用版本号%i，或者压根不要指定版本号。</translation>
    </message>
    <message>
        <source>Distributed under the MIT software license, see the accompanying file %s or %s</source>
        <translation type="unfinished">依據 MIT 軟體授權條款散布，詳情請見附帶的 %s 檔案或是 %s</translation>
    </message>
    <message>
        <source>Error reading %s! All keys read correctly, but transaction data or address book entries might be missing or incorrect.</source>
        <translation type="unfinished">讀取錢包檔 %s 時發生錯誤！所有的鑰匙都正確讀取了，但是交易資料或地址簿資料可能會缺少或不正確。</translation>
    </message>
    <message>
        <source>Error reading %s! Transaction data may be missing or incorrect. Rescanning wallet.</source>
        <translation type="unfinished">读取%s出错！交易数据可能丢失或有误。重新扫描钱包中。</translation>
    </message>
    <message>
        <source>Error: Dumpfile format record is incorrect. Got "%s", expected "format".</source>
        <translation type="unfinished">错误: 转储文件格式不正确。得到是"%s"，而预期本应得到的是 "format"。</translation>
    </message>
    <message>
        <source>Error: Dumpfile version is not supported. This version of bitcoin-wallet only supports version 1 dumpfiles. Got dumpfile with version %s</source>
        <translation type="unfinished">错误: 转储文件版本不被支持。这个版本的 bitcoin-wallet 只支持版本为 1 的转储文件。得到的转储文件版本却是%s</translation>
    </message>
    <message>
        <source>Error: Legacy wallets only support the "legacy", "p2sh-segwit", and "bech32" address types</source>
        <translation type="unfinished">错误: 旧式钱包只支持 "legacy", "p2sh-segwit", 和 "bech32" 这三种地址类型</translation>
    </message>
    <message>
        <source>Fee estimation failed. Fallbackfee is disabled. Wait a few blocks or enable -fallbackfee.</source>
        <translation type="unfinished">計算預估手續費失敗了，也沒有備用手續費(fallbackfee)可用。請再多等待幾個區塊，或是啟用 -fallbackfee 參數。</translation>
    </message>
    <message>
        <source>Invalid amount for -maxtxfee=&lt;amount&gt;: '%s' (must be at least the minrelay fee of %s to prevent stuck transactions)</source>
        <translation type="unfinished">-maxtxfee=&lt;amount&gt;: '%s' 的金額無效 (必須大於最低轉發手續費 %s 以避免交易無法確認)</translation>
    </message>
    <message>
        <source>Invalid or corrupt peers.dat (%s). If you believe this is a bug, please report it to %s. As a workaround, you can move the file (%s) out of the way (rename, move, or delete) to have a new one created on the next start.</source>
        <translation type="unfinished">无效或损坏的peers.dat (%s)。如果你确信这是一个bug，请反馈到%s。作为变通办法，你可以把现有文件 (%s) 移开(重命名、移动或删除)，这样就可以在下次启动时创建一个新文件了。</translation>
    </message>
    <message>
        <source>No dump file provided. To use createfromdump, -dumpfile=&lt;filename&gt; must be provided.</source>
        <translation type="unfinished">没有提供转储文件。要使用 createfromdump ，必须提供 -dumpfile=&lt;filename&gt;。</translation>
    </message>
    <message>
        <source>No wallet file format provided. To use createfromdump, -format=&lt;format&gt; must be provided.</source>
        <translation type="unfinished">没有提供钱包格式。要使用 createfromdump ，必须提供 -format=&lt;format&gt;</translation>
    </message>
    <message>
        <source>Please check that your computer's date and time are correct! If your clock is wrong, %s will not work properly.</source>
        <translation type="unfinished">請檢查電腦日期和時間是否正確！%s 沒辦法在時鐘不準的情況下正常運作。</translation>
    </message>
    <message>
        <source>Please contribute if you find %s useful. Visit %s for further information about the software.</source>
        <translation type="unfinished">如果你覺得 %s 有用，可以幫助我們。關於這個軟體的更多資訊請見 %s。</translation>
    </message>
    <message>
        <source>Prune configured below the minimum of %d MiB.  Please use a higher number.</source>
        <translation type="unfinished">設定的修剪值小於最小需求的 %d 百萬位元組(MiB)。請指定大一點的數字。</translation>
    </message>
    <message>
        <source>Prune mode is incompatible with -reindex-chainstate. Use full -reindex instead.</source>
        <translation type="unfinished">修剪模式与 -reindex-chainstate 不兼容。请进行一次完整的 -reindex 。</translation>
    </message>
    <message>
        <source>Prune: last wallet synchronisation goes beyond pruned data. You need to -reindex (download the whole blockchain again in case of pruned node)</source>
        <translation type="unfinished">修剪模式：錢包的最後同步狀態是在被修剪掉的區塊資料中。你需要用 -reindex 參數執行(會重新下載整個區塊鏈)</translation>
    </message>
    <message>
        <source>The block database contains a block which appears to be from the future. This may be due to your computer's date and time being set incorrectly. Only rebuild the block database if you are sure that your computer's date and time are correct</source>
        <translation type="unfinished">區塊資料庫中有來自未來的區塊。可能是你電腦的日期時間不對。如果確定電腦日期時間沒錯的話，就重建區塊資料庫看看。</translation>
    </message>
    <message>
        <source>The block index db contains a legacy 'txindex'. To clear the occupied disk space, run a full -reindex, otherwise ignore this error. This error message will not be displayed again.</source>
        <translation type="unfinished">区块索引数据库含有历史遗留的 'txindex' 。可以运行完整的 -reindex 来清理被占用的磁盘空间；也可以忽略这个错误。这个错误消息将不会再次显示。</translation>
    </message>
    <message>
        <source>The transaction amount is too small to send after the fee has been deducted</source>
        <translation type="unfinished">扣除手續費後的交易金額太少而不能傳送</translation>
    </message>
    <message>
        <source>This error could occur if this wallet was not shutdown cleanly and was last loaded using a build with a newer version of Berkeley DB. If so, please use the software that last loaded this wallet</source>
        <translation type="unfinished">如果未完全關閉該錢包，並且最後一次使用具有較新版本的Berkeley DB的構建載入了此錢包，則可能會發生此錯誤。如果是這樣，請使用最後載入該錢包的軟體</translation>
    </message>
    <message>
        <source>This is a pre-release test build - use at your own risk - do not use for mining or merchant applications</source>
        <translation type="unfinished">這是個還沒發表的測試版本 - 使用請自負風險 - 請不要用來開採或做商業應用</translation>
    </message>
    <message>
        <source>This is the maximum transaction fee you pay (in addition to the normal fee) to prioritize partial spend avoidance over regular coin selection.</source>
        <translation type="unfinished">這是您支付的最高交易手續費（除了正常手續費外），優先於避免部分花費而不是定期選取幣。</translation>
    </message>
    <message>
        <source>This is the transaction fee you may discard if change is smaller than dust at this level</source>
        <translation type="unfinished">在該交易手續費率下，找零的零錢會因為少於零散錢的金額，而自動棄掉變成手續費</translation>
    </message>
    <message>
        <source>This is the transaction fee you may pay when fee estimates are not available.</source>
        <translation type="unfinished">這是當預估手續費還沒計算出來時，付款交易預設會付的手續費。</translation>
    </message>
    <message>
        <source>Total length of network version string (%i) exceeds maximum length (%i). Reduce the number or size of uacomments.</source>
        <translation type="unfinished">網路版本字串的總長度(%i)超過最大長度(%i)了。請減少 uacomment 參數的數目或長度。</translation>
    </message>
    <message>
        <source>Unable to replay blocks. You will need to rebuild the database using -reindex-chainstate.</source>
        <translation type="unfinished">沒辦法重算區塊。你需要先用 -reindex-chainstate 參數來重建資料庫。</translation>
    </message>
    <message>
        <source>Unknown wallet file format "%s" provided. Please provide one of "bdb" or "sqlite".</source>
        <translation type="unfinished">提供了未知的钱包格式 "%s" 。请使用 "bdb" 或 "sqlite" 中的一种。</translation>
    </message>
    <message>
        <source>Unsupported chainstate database format found. Please restart with -reindex-chainstate. This will rebuild the chainstate database.</source>
        <translation type="unfinished">找到了不受支持的 chainstate 数据库格式。请使用 -reindex-chainstate 参数重启。这将会重建 chainstate 数据库。</translation>
    </message>
    <message>
        <source>Wallet created successfully. The legacy wallet type is being deprecated and support for creating and opening legacy wallets will be removed in the future.</source>
        <translation type="unfinished">钱包创建成功。旧式钱包已被弃用，未来将不再支持创建或打开旧式钱包。</translation>
    </message>
    <message>
        <source>Warning: Dumpfile wallet format "%s" does not match command line specified format "%s".</source>
        <translation type="unfinished">警告: 转储文件的钱包格式 "%s" 与命令行指定的格式 "%s" 不符。</translation>
    </message>
    <message>
        <source>Warning: Private keys detected in wallet {%s} with disabled private keys</source>
        <translation type="unfinished">警告: 在不允許私鑰的錢包 {%s} 中發現有私鑰</translation>
    </message>
    <message>
        <source>Warning: We do not appear to fully agree with our peers! You may need to upgrade, or other nodes may need to upgrade.</source>
        <translation type="unfinished">警告: 我們和某些連線的節點對於區塊鏈結的決定不同！你可能需要升級，或是需要等其它的節點升級。</translation>
    </message>
    <message>
        <source>Witness data for blocks after height %d requires validation. Please restart with -reindex.</source>
        <translation type="unfinished">需要验证高度在%d之后的区块见证数据。请使用 -reindex 重新启动。</translation>
    </message>
    <message>
        <source>You need to rebuild the database using -reindex to go back to unpruned mode.  This will redownload the entire blockchain</source>
        <translation type="unfinished">回到非修剪的模式需要用 -reindex 參數來重建資料庫。這會導致重新下載整個區塊鏈。</translation>
    </message>
    <message>
        <source>%s is set very high!</source>
        <translation type="unfinished">%s 的設定值異常大！</translation>
    </message>
    <message>
        <source>-maxmempool must be at least %d MB</source>
        <translation type="unfinished">參數 -maxmempool 至少要給 %d 百萬位元組(MB)</translation>
    </message>
    <message>
        <source>A fatal internal error occurred, see debug.log for details</source>
        <translation type="unfinished">發生致命的內部錯誤，有關詳細細節，請參見debug.log</translation>
    </message>
    <message>
        <source>Cannot resolve -%s address: '%s'</source>
        <translation type="unfinished">沒辦法解析 -%s 參數指定的地址: '%s'</translation>
    </message>
    <message>
        <source>Cannot set -forcednsseed to true when setting -dnsseed to false.</source>
        <translation type="unfinished">在 -dnsseed 被设为 false 时无法将 -forcednsseed 设为 true 。</translation>
    </message>
    <message>
        <source>Cannot set -peerblockfilters without -blockfilterindex.</source>
        <translation type="unfinished">在沒有設定-blockfilterindex 則無法使用 -peerblockfilters</translation>
    </message>
    <message>
        <source>Cannot write to data directory '%s'; check permissions.</source>
        <translation type="unfinished">沒辦法寫入資料目錄 '%s'，請檢查是否有權限。</translation>
    </message>
    <message>
        <source>The -txindex upgrade started by a previous version cannot be completed. Restart with the previous version or run a full -reindex.</source>
        <translation type="unfinished">无法完成由之前版本启动的 -txindex 升级。请用之前的版本重新启动，或者进行一次完整的 -reindex 。</translation>
    </message>
    <message>
        <source>%s request to listen on port %u. This port is considered "bad" and thus it is unlikely that any Bitcoin Core peers connect to it. See doc/p2p-bad-ports.md for details and a full list.</source>
        <translation type="unfinished">%s请求监听端口 %u。这个端口被认为是“坏的”，所以不太可能有Bitcoin Core节点会连接到它。有关详细信息和完整列表，请参见 doc/p2p-bad-ports.md 。</translation>
    </message>
    <message>
        <source>-reindex-chainstate option is not compatible with -blockfilterindex. Please temporarily disable blockfilterindex while using -reindex-chainstate, or replace -reindex-chainstate with -reindex to fully rebuild all indexes.</source>
        <translation type="unfinished">-reindex-chainstate 与 -blockfilterindex 不兼容。请在进行 -reindex-chainstate 时临时禁用 blockfilterindex ，或者改用 -reindex （而不是 -reindex-chainstate ）来完整地重建所有索引。</translation>
    </message>
    <message>
        <source>-reindex-chainstate option is not compatible with -coinstatsindex. Please temporarily disable coinstatsindex while using -reindex-chainstate, or replace -reindex-chainstate with -reindex to fully rebuild all indexes.</source>
        <translation type="unfinished">-reindex-chainstate 与 -coinstatsindex 不兼容。请在进行  -reindex-chainstate 时临时禁用 coinstatsindex ，或者改用 -reindex （而不是 -reindex-chainstate ）来完整地重建所有索引。</translation>
    </message>
    <message>
        <source>-reindex-chainstate option is not compatible with -txindex. Please temporarily disable txindex while using -reindex-chainstate, or replace -reindex-chainstate with -reindex to fully rebuild all indexes.</source>
        <translation type="unfinished">-reindex-chainstate 与 -txindex 不兼容。请在进行 -reindex-chainstate 时临时禁用 txindex ，或者改用 -reindex （而不是 -reindex-chainstate ）来完整地重建所有索引。</translation>
    </message>
    <message>
        <source>Assumed-valid: last wallet synchronisation goes beyond available block data. You need to wait for the background validation chain to download more blocks.</source>
        <translation type="unfinished">假定有效（assume-valid）: 上次同步钱包时进度越过了现有的区块数据。你需要等待后台验证链下载更多的区块。</translation>
    </message>
    <message>
        <source>Cannot provide specific connections and have addrman find outgoing connections at the same time.</source>
        <translation type="unfinished">在使用地址管理器(addrman)寻找出站连接时，无法同时提供特定的连接。</translation>
    </message>
    <message>
        <source>Error loading %s: External signer wallet being loaded without external signer support compiled</source>
        <translation type="unfinished">加载%s时出错: 编译时未启用外部签名器支持，却仍然试图加载外部签名器钱包</translation>
    </message>
    <message>
        <source>Error: Address book data in wallet cannot be identified to belong to migrated wallets</source>
        <translation type="unfinished">错误：钱包中的地址簿数据无法被识别为属于迁移后的钱包</translation>
    </message>
    <message>
        <source>Error: Duplicate descriptors created during migration. Your wallet may be corrupted.</source>
        <translation type="unfinished">错误：迁移过程中创建了重复的输出描述符。你的钱包可能已损坏。</translation>
    </message>
    <message>
        <source>Error: Transaction %s in wallet cannot be identified to belong to migrated wallets</source>
        <translation type="unfinished">错误：钱包中的交易%s无法被识别为属于迁移后的钱包</translation>
    </message>
    <message>
        <source>Error: Unable to produce descriptors for this legacy wallet. Make sure the wallet is unlocked first</source>
        <translation type="unfinished">错误：无法为这个遗留钱包生成输出描述符。请先确定钱包已被解锁</translation>
    </message>
    <message>
        <source>Failed to rename invalid peers.dat file. Please move or delete it and try again.</source>
        <translation type="unfinished">无法重命名无效的 peers.dat 文件。 请移动或删除它，然后重试。</translation>
    </message>
    <message>
        <source>Incompatible options: -dnsseed=1 was explicitly specified, but -onlynet forbids connections to IPv4/IPv6</source>
        <translation type="unfinished">互不兼容的选项：-dnsseed=1 已被显式指定，但 -onlynet 禁止了IPv4/IPv6 连接</translation>
    </message>
    <message>
        <source>Outbound connections restricted to Tor (-onlynet=onion) but the proxy for reaching the Tor network is explicitly forbidden: -onion=0</source>
        <translation type="unfinished">出站连接被限制为仅使用 Tor (-onlynet=onion)，但是到达 Tor 网络的代理被显式禁止： -onion=0</translation>
    </message>
    <message>
        <source>Outbound connections restricted to Tor (-onlynet=onion) but the proxy for reaching the Tor network is not provided: none of -proxy, -onion or -listenonion is given</source>
        <translation type="unfinished">出站连接被限制为仅使用 Tor (-onlynet=onion)，但是未提供到达 Tor 网络的代理：没有提供 -proxy=, -onion= 或 -listenonion 参数</translation>
    </message>
    <message>
        <source>Unrecognized descriptor found. Loading wallet %s

The wallet might had been created on a newer version.
Please try running the latest software version.
</source>
        <translation type="unfinished">找到无法识别的输出描述符。加载钱包%s

钱包可能由新版软件创建，
请尝试运行最新的软件版本。
</translation>
    </message>
    <message>
        <source>Unsupported category-specific logging level -loglevel=%s. Expected -loglevel=&lt;category&gt;:&lt;loglevel&gt;. Valid categories: %s. Valid loglevels: %s.</source>
        <translation type="unfinished">不支持的类别限定日志等级 -loglevel=%s。预期参数 -loglevel=&lt;category&gt;:&lt;loglevel&gt;. Valid categories: %s。有效的类别： %s。</translation>
    </message>
    <message>
        <source>
Unable to cleanup failed migration</source>
        <translation type="unfinished">
无法清理失败的迁移</translation>
    </message>
    <message>
        <source>
Unable to restore backup of wallet.</source>
        <translation type="unfinished">
无法还原钱包备份</translation>
    </message>
    <message>
        <source>Config setting for %s only applied on %s network when in [%s] section.</source>
        <translation type="unfinished">对 %s 的配置设置只对 %s 网络生效，如果它位于配置的 [%s] 章节的话</translation>
    </message>
    <message>
        <source>Copyright (C) %i-%i</source>
        <translation type="unfinished">版權所有 (C) %i-%i</translation>
    </message>
    <message>
        <source>Corrupted block database detected</source>
        <translation type="unfinished">發現區塊資料庫壞掉了</translation>
    </message>
    <message>
        <source>Disk space is too low!</source>
        <translation type="unfinished">硬碟空間太小！</translation>
    </message>
    <message>
        <source>Do you want to rebuild the block database now?</source>
        <translation type="unfinished">你想要現在重建區塊資料庫嗎？</translation>
    </message>
    <message>
        <source>Done loading</source>
        <translation type="unfinished">載入完成</translation>
    </message>
    <message>
        <source>Dump file %s does not exist.</source>
        <translation type="unfinished">转储文件 %s 不存在</translation>
    </message>
    <message>
        <source>Error creating %s</source>
        <translation type="unfinished">创建%s时出错</translation>
    </message>
    <message>
        <source>Error initializing block database</source>
        <translation type="unfinished">初始化區塊資料庫時發生錯誤</translation>
    </message>
    <message>
        <source>Error initializing wallet database environment %s!</source>
        <translation type="unfinished">初始化錢包資料庫環境 %s 時發生錯誤！</translation>
    </message>
    <message>
        <source>Error loading %s</source>
        <translation type="unfinished">載入檔案 %s 時發生錯誤</translation>
    </message>
    <message>
        <source>Error loading %s: Private keys can only be disabled during creation</source>
        <translation type="unfinished">載入 %s 時發生錯誤: 只有在造新錢包時能夠指定不允許私鑰</translation>
    </message>
    <message>
        <source>Error loading %s: Wallet corrupted</source>
        <translation type="unfinished">載入檔案 %s 時發生錯誤: 錢包損毀了</translation>
    </message>
    <message>
        <source>Error loading %s: Wallet requires newer version of %s</source>
        <translation type="unfinished">載入檔案 %s 時發生錯誤: 這個錢包需要新版的 %s</translation>
    </message>
    <message>
        <source>Error loading block database</source>
        <translation type="unfinished">載入區塊資料庫時發生錯誤</translation>
    </message>
    <message>
        <source>Error opening block database</source>
        <translation type="unfinished">打開區塊資料庫時發生錯誤</translation>
    </message>
    <message>
        <source>Error reading from database, shutting down.</source>
        <translation type="unfinished">讀取資料庫時發生錯誤，要關閉了。</translation>
    </message>
    <message>
        <source>Error: Could not add watchonly tx to watchonly wallet</source>
        <translation type="unfinished">错误：无法添加仅观察交易至仅观察钱包</translation>
    </message>
    <message>
        <source>Error: Could not delete watchonly transactions</source>
        <translation type="unfinished">错误：无法删除仅观察交易</translation>
    </message>
    <message>
        <source>Error: Couldn't create cursor into database</source>
        <translation type="unfinished">错误: 无法在数据库中创建指针</translation>
    </message>
    <message>
        <source>Error: Disk space is low for %s</source>
        <translation type="unfinished">错误： %s 所在的磁盘空间低。</translation>
    </message>
    <message>
        <source>Error: Failed to create new watchonly wallet</source>
        <translation type="unfinished">错误：创建新仅观察钱包失败</translation>
    </message>
    <message>
        <source>Error: Keypool ran out, please call keypoolrefill first</source>
        <translation type="unfinished">錯誤：keypool已用完，請先重新呼叫keypoolrefill</translation>
    </message>
    <message>
        <source>Error: Not all watchonly txs could be deleted</source>
        <translation type="unfinished">错误：有些仅观察交易无法被删除</translation>
    </message>
    <message>
        <source>Error: This wallet already uses SQLite</source>
        <translation type="unfinished">错误：此钱包已经在使用SQLite</translation>
    </message>
    <message>
        <source>Error: This wallet is already a descriptor wallet</source>
        <translation type="unfinished">错误：这个钱包已经是输出描述符钱包</translation>
    </message>
    <message>
        <source>Error: Unable to begin reading all records in the database</source>
        <translation type="unfinished">错误：无法开始读取这个数据库中的所有记录</translation>
    </message>
    <message>
        <source>Error: Unable to make a backup of your wallet</source>
        <translation type="unfinished">错误：无法为你的钱包创建备份</translation>
    </message>
    <message>
        <source>Error: Unable to parse version %u as a uint32_t</source>
        <translation type="unfinished">错误：无法把版本号%u作为unit32_t解析</translation>
    </message>
    <message>
        <source>Error: Unable to read all records in the database</source>
        <translation type="unfinished">错误：无法读取这个数据库中的所有记录</translation>
    </message>
    <message>
        <source>Error: Unable to remove watchonly address book data</source>
        <translation type="unfinished">错误：无法移除仅观察地址簿数据</translation>
    </message>
    <message>
        <source>Error: Unable to write record to new wallet</source>
        <translation type="unfinished">错误: 无法写入记录到新钱包</translation>
    </message>
    <message>
        <source>Failed to listen on any port. Use -listen=0 if you want this.</source>
        <translation type="unfinished">在任意的通訊埠聽候失敗。如果你希望這樣的話，可以設定 -listen=0.</translation>
    </message>
    <message>
        <source>Failed to rescan the wallet during initialization</source>
        <translation type="unfinished">初始化時重新掃描錢包失敗了</translation>
    </message>
    <message>
        <source>Fee rate (%s) is lower than the minimum fee rate setting (%s)</source>
        <translation type="unfinished">手續費費率(%s) 低於最低費率設置（%s)</translation>
    </message>
    <message>
        <source>Importing…</source>
        <translation type="unfinished">匯入中...</translation>
    </message>
    <message>
        <source>Incorrect or no genesis block found. Wrong datadir for network?</source>
        <translation type="unfinished">創世區塊不正確或找不到。資料目錄錯了嗎？</translation>
    </message>
    <message>
        <source>Initialization sanity check failed. %s is shutting down.</source>
        <translation type="unfinished">初始化時的基本檢查失敗了。%s 就要關閉了。</translation>
    </message>
    <message>
        <source>Input not found or already spent</source>
        <translation type="unfinished">找不到交易項，或可能已經花掉了</translation>
    </message>
    <message>
        <source>Insufficient funds</source>
        <translation type="unfinished">累積金額不足</translation>
    </message>
    <message>
        <source>Invalid -i2psam address or hostname: '%s'</source>
        <translation type="unfinished">无效的 -i2psam 地址或主机名: '%s'</translation>
    </message>
    <message>
        <source>Invalid -onion address or hostname: '%s'</source>
        <translation type="unfinished">無效的 -onion 地址或主機名稱: '%s'</translation>
    </message>
    <message>
        <source>Invalid -proxy address or hostname: '%s'</source>
        <translation type="unfinished">無效的 -proxy 地址或主機名稱: '%s'</translation>
    </message>
    <message>
        <source>Invalid P2P permission: '%s'</source>
        <translation type="unfinished">無效的 P2P 權限: '%s'</translation>
    </message>
    <message>
        <source>Invalid amount for -%s=&lt;amount&gt;: '%s'</source>
        <translation type="unfinished">無效金額給 -%s=&lt;amount&gt;:'%s'</translation>
    </message>
    <message>
        <source>Invalid amount for -discardfee=&lt;amount&gt;: '%s'</source>
        <translation type="unfinished">無效金額給 -丟棄費=&lt;amount&gt;; '%s' </translation>
    </message>
    <message>
        <source>Invalid amount for -fallbackfee=&lt;amount&gt;: '%s'</source>
        <translation type="unfinished">無效金額給 -後備費用=&lt;amount&gt;: '%s'</translation>
    </message>
    <message>
        <source>Invalid amount for -paytxfee=&lt;amount&gt;: '%s' (must be at least %s)</source>
        <translation type="unfinished">無效金額給 -支付費用&lt;amount&gt;:'%s' (必須至少%s)</translation>
    </message>
    <message>
        <source>Invalid netmask specified in -whitelist: '%s'</source>
        <translation type="unfinished">指定在 -whitelist 的網段無效: '%s'</translation>
    </message>
    <message>
<<<<<<< HEAD
=======
        <source>Listening for incoming connections failed (listen returned error %s)</source>
        <translation type="unfinished">监听外部连接失败 (listen函数返回了错误 %s)</translation>
    </message>
    <message>
>>>>>>> 3116ccd7
        <source>Loading P2P addresses…</source>
        <translation type="unfinished">載入P2P地址中...</translation>
    </message>
    <message>
        <source>Loading banlist…</source>
        <translation type="unfinished">正在載入黑名單中...</translation>
    </message>
    <message>
        <source>Loading block index…</source>
        <translation type="unfinished">載入區塊索引中...</translation>
    </message>
    <message>
        <source>Loading wallet…</source>
        <translation type="unfinished">載入錢包中...</translation>
    </message>
    <message>
        <source>Missing amount</source>
        <translation type="unfinished">缺少金額</translation>
    </message>
    <message>
        <source>Missing solving data for estimating transaction size</source>
        <translation type="unfinished">缺少用於估計交易規模的求解數據</translation>
    </message>
    <message>
        <source>Need to specify a port with -whitebind: '%s'</source>
        <translation type="unfinished">指定 -whitebind 時必須包含通訊埠: '%s'</translation>
    </message>
    <message>
        <source>No addresses available</source>
        <translation type="unfinished">沒有可用的地址</translation>
<<<<<<< HEAD
    </message>
    <message>
        <source>No proxy server specified. Use -proxy=&lt;ip&gt; or -proxy=&lt;ip:port&gt;.</source>
        <translation type="unfinished">未指定代理伺服器。使用-proxy = &lt;ip&gt;或-proxy = &lt;ip:port&gt;。</translation>
=======
>>>>>>> 3116ccd7
    </message>
    <message>
        <source>Not enough file descriptors available.</source>
        <translation type="unfinished">檔案描述元不足。</translation>
    </message>
    <message>
        <source>Prune cannot be configured with a negative value.</source>
        <translation type="unfinished">修剪值不能設定為負的。</translation>
    </message>
    <message>
        <source>Prune mode is incompatible with -coinstatsindex.</source>
        <translation type="unfinished">修剪模式和 -硬幣統計指數 不相容</translation>
    </message>
    <message>
        <source>Prune mode is incompatible with -txindex.</source>
        <translation type="unfinished">修剪模式和 -txindex 參數不相容。</translation>
    </message>
    <message>
        <source>Pruning blockstore…</source>
        <translation type="unfinished">修剪區塊資料庫中...</translation>
    </message>
    <message>
        <source>Reducing -maxconnections from %d to %d, because of system limitations.</source>
        <translation type="unfinished">因為系統的限制，將 -maxconnections 參數從 %d 降到了 %d</translation>
    </message>
    <message>
        <source>Replaying blocks…</source>
        <translation type="unfinished">正在對區塊進行重新計算...</translation>
    </message>
    <message>
        <source>Rescanning…</source>
        <translation type="unfinished">重新掃描中...</translation>
    </message>
    <message>
        <source>Section [%s] is not recognized.</source>
        <translation type="unfinished">无法识别配置章节 [%s]。</translation>
    </message>
    <message>
        <source>Signing transaction failed</source>
        <translation type="unfinished">簽署交易失敗</translation>
    </message>
    <message>
        <source>Specified -walletdir "%s" does not exist</source>
        <translation type="unfinished">以 -walletdir 指定的路徑 "%s" 不存在</translation>
    </message>
    <message>
        <source>Specified -walletdir "%s" is a relative path</source>
        <translation type="unfinished">以 -walletdir 指定的路徑 "%s" 是相對路徑</translation>
    </message>
    <message>
        <source>Specified -walletdir "%s" is not a directory</source>
        <translation type="unfinished">以 -walletdir 指定的路徑 "%s" 不是個目錄</translation>
    </message>
    <message>
        <source>Specified blocks directory "%s" does not exist.</source>
        <translation type="unfinished">指定的區塊目錄 "%s" 不存在。</translation>
    </message>
    <message>
        <source>Starting network threads…</source>
        <translation type="unfinished">正在開始網路線程...</translation>
    </message>
    <message>
        <source>The source code is available from %s.</source>
        <translation type="unfinished">原始碼可以在 %s 取得。</translation>
    </message>
    <message>
        <source>The specified config file %s does not exist</source>
        <translation type="unfinished">這個指定的配置檔案%s不存在</translation>
    </message>
    <message>
        <source>The transaction amount is too small to pay the fee</source>
        <translation type="unfinished">交易金額太少而付不起手續費</translation>
    </message>
    <message>
        <source>The wallet will avoid paying less than the minimum relay fee.</source>
        <translation type="unfinished">錢包軟體會付多於最小轉發費用的手續費。</translation>
    </message>
    <message>
        <source>This is experimental software.</source>
        <translation type="unfinished">這套軟體屬於實驗性質。</translation>
    </message>
    <message>
        <source>This is the minimum transaction fee you pay on every transaction.</source>
        <translation type="unfinished">這是你每次交易付款時最少要付的手續費。</translation>
    </message>
    <message>
        <source>This is the transaction fee you will pay if you send a transaction.</source>
        <translation type="unfinished">這是你交易付款時所要付的手續費。</translation>
    </message>
    <message>
        <source>Transaction amount too small</source>
        <translation type="unfinished">交易金額太小</translation>
    </message>
    <message>
        <source>Transaction amounts must not be negative</source>
        <translation type="unfinished">交易金額不能是負的</translation>
    </message>
    <message>
        <source>Transaction change output index out of range</source>
        <translation type="unfinished">交易尋找零輸出項超出範圍</translation>
    </message>
    <message>
        <source>Transaction has too long of a mempool chain</source>
        <translation type="unfinished">交易造成記憶池中的交易鏈太長</translation>
    </message>
    <message>
        <source>Transaction must have at least one recipient</source>
        <translation type="unfinished">交易必須至少有一個收款人</translation>
    </message>
    <message>
        <source>Transaction needs a change address, but we can't generate it.</source>
        <translation type="unfinished">需要交易一個找零地址，但是我們無法生成它。</translation>
    </message>
    <message>
        <source>Transaction too large</source>
        <translation type="unfinished">交易位元量太大</translation>
    </message>
    <message>
        <source>Unable to allocate memory for -maxsigcachesize: '%s' MiB</source>
        <translation type="unfinished">无法为 -maxsigcachesize: '%s' MiB 分配内存</translation>
    </message>
    <message>
        <source>Unable to bind to %s on this computer (bind returned error %s)</source>
        <translation type="unfinished">無法和這台電腦上的 %s 繫結(回傳錯誤 %s)</translation>
    </message>
    <message>
        <source>Unable to bind to %s on this computer. %s is probably already running.</source>
        <translation type="unfinished">沒辦法繫結在這台電腦上的 %s 。%s 可能已經在執行了。</translation>
    </message>
    <message>
        <source>Unable to create the PID file '%s': %s</source>
        <translation type="unfinished">無法創建PID文件'%s': %s</translation>
    </message>
    <message>
        <source>Unable to find UTXO for external input</source>
        <translation type="unfinished">无法为外部输入找到UTXO</translation>
    </message>
    <message>
        <source>Unable to generate initial keys</source>
        <translation type="unfinished">無法產生初始的密鑰</translation>
    </message>
    <message>
        <source>Unable to generate keys</source>
        <translation type="unfinished">沒辦法產生密鑰</translation>
    </message>
    <message>
        <source>Unable to open %s for writing</source>
        <translation type="unfinished">無法開啟%s來寫入</translation>
    </message>
    <message>
        <source>Unable to parse -maxuploadtarget: '%s'</source>
        <translation type="unfinished">無法解析-最大上傳目標:'%s'</translation>
    </message>
    <message>
        <source>Unable to start HTTP server. See debug log for details.</source>
        <translation type="unfinished">無法啟動 HTTP 伺服器。詳情請看除錯紀錄。</translation>
    </message>
    <message>
        <source>Unable to unload the wallet before migrating</source>
        <translation type="unfinished">在迁移前无法卸载钱包</translation>
    </message>
    <message>
        <source>Unknown -blockfilterindex value %s.</source>
        <translation type="unfinished">未知 -blockfilterindex 數值 %s.</translation>
    </message>
    <message>
        <source>Unknown address type '%s'</source>
        <translation type="unfinished">未知的地址類型 '%s'</translation>
    </message>
    <message>
        <source>Unknown change type '%s'</source>
        <translation type="unfinished">不明的找零位址類型 '%s'</translation>
    </message>
    <message>
        <source>Unknown network specified in -onlynet: '%s'</source>
        <translation type="unfinished">在 -onlynet 指定了不明的網路別: '%s'</translation>
    </message>
    <message>
        <source>Unknown new rules activated (versionbit %i)</source>
        <translation type="unfinished">未知的交易已經有新規則激活 (versionbit %i)</translation>
<<<<<<< HEAD
    </message>
    <message>
        <source>Unsupported logging category %s=%s.</source>
        <translation type="unfinished">不支援的紀錄類別 %s=%s。</translation>
=======
>>>>>>> 3116ccd7
    </message>
    <message>
        <source>Unsupported global logging level -loglevel=%s. Valid values: %s.</source>
        <translation type="unfinished">不支持的全局日志等级 -loglevel=%s 。有效的数值：%s 。</translation>
    </message>
    <message>
        <source>Unsupported logging category %s=%s.</source>
        <translation type="unfinished">不支援的紀錄類別 %s=%s。</translation>
    </message>
    <message>
        <source>User Agent comment (%s) contains unsafe characters.</source>
        <translation type="unfinished">使用者代理註解(%s)中含有不安全的字元。</translation>
    </message>
    <message>
        <source>Verifying blocks…</source>
        <translation type="unfinished">正在驗證區塊數據...</translation>
    </message>
    <message>
        <source>Verifying wallet(s)…</source>
        <translation type="unfinished">正在驗證錢包...</translation>
    </message>
    <message>
        <source>Wallet needed to be rewritten: restart %s to complete</source>
        <translation type="unfinished">錢包需要重寫: 請重新啓動 %s 來完成</translation>
    </message>
</context>
<context>
    <name>BitcoinGUI</name>
    <message>
        <source>&amp;Overview</source>
        <translation type="unfinished">&amp;總覽</translation>
    </message>
    <message>
        <source>Show general overview of wallet</source>
        <translation type="unfinished">顯示錢包一般總覽</translation>
    </message>
    <message>
        <source>&amp;Transactions</source>
        <translation type="unfinished">&amp;交易</translation>
    </message>
    <message>
        <source>Browse transaction history</source>
        <translation type="unfinished">瀏覽交易紀錄</translation>
    </message>
    <message>
        <source>Quit application</source>
        <translation type="unfinished">結束應用程式</translation>
    </message>
    <message>
        <source>Show information about %1</source>
        <translation type="unfinished">顯示 %1 的相關資訊</translation>
    </message>
    <message>
        <source>About &amp;Qt</source>
        <translation type="unfinished">關於 &amp;Qt</translation>
    </message>
    <message>
        <source>Show information about Qt</source>
        <translation type="unfinished">顯示 Qt 相關資訊</translation>
    </message>
    <message>
        <source>Modify configuration options for %1</source>
        <translation type="unfinished">修改 %1 的設定選項</translation>
    </message>
    <message>
        <source>Create a new wallet</source>
        <translation type="unfinished">創建一個新錢包</translation>
    </message>
    <message>
        <source>&amp;Minimize</source>
        <translation type="unfinished">&amp;最小化</translation>
    </message>
    <message>
        <source>Wallet:</source>
        <translation type="unfinished">錢包:</translation>
    </message>
    <message>
        <source>Network activity disabled.</source>
        <extracomment>A substring of the tooltip.</extracomment>
        <translation type="unfinished">網路活動關閉了。</translation>
    </message>
    <message>
        <source>Proxy is &lt;b&gt;enabled&lt;/b&gt;: %1</source>
        <translation type="unfinished">代理伺服器&lt;b&gt;已經啟用&lt;/b&gt;: %1</translation>
    </message>
    <message>
        <source>Send coins to a Bitcoin address</source>
        <translation type="unfinished">發送幣給一個比特幣地址</translation>
    </message>
    <message>
        <source>Backup wallet to another location</source>
        <translation type="unfinished">把錢包備份到其它地方</translation>
    </message>
    <message>
        <source>Change the passphrase used for wallet encryption</source>
        <translation type="unfinished">改變錢包加密用的密碼</translation>
    </message>
    <message>
        <source>&amp;Send</source>
        <translation type="unfinished">&amp;發送</translation>
    </message>
    <message>
        <source>&amp;Receive</source>
        <translation type="unfinished">&amp;接收</translation>
    </message>
    <message>
        <source>&amp;Options…</source>
        <translation type="unfinished">&amp;選項...</translation>
    </message>
    <message>
        <source>&amp;Encrypt Wallet…</source>
        <translation type="unfinished">&amp;加密錢包...</translation>
    </message>
    <message>
        <source>Encrypt the private keys that belong to your wallet</source>
        <translation type="unfinished">將錢包中之密鑰加密</translation>
    </message>
    <message>
        <source>&amp;Backup Wallet…</source>
        <translation type="unfinished">&amp;備用錢包</translation>
    </message>
    <message>
        <source>&amp;Change Passphrase…</source>
        <translation type="unfinished">&amp;更改密碼短語...</translation>
    </message>
    <message>
        <source>Sign &amp;message…</source>
        <translation type="unfinished">簽名 &amp;信息…</translation>
    </message>
    <message>
        <source>Sign messages with your Bitcoin addresses to prove you own them</source>
        <translation type="unfinished">用比特幣地址簽名訊息來證明位址是你的</translation>
    </message>
    <message>
        <source>&amp;Verify message…</source>
        <translation type="unfinished">&amp;驗證
訊息...</translation>
    </message>
    <message>
        <source>Verify messages to ensure they were signed with specified Bitcoin addresses</source>
        <translation type="unfinished">驗證訊息是用來確定訊息是用指定的比特幣地址簽名的</translation>
    </message>
    <message>
        <source>&amp;Load PSBT from file…</source>
        <translation type="unfinished">&amp;從檔案載入PSBT...</translation>
    </message>
    <message>
        <source>Open &amp;URI…</source>
        <translation type="unfinished">開啟 &amp;URI...</translation>
    </message>
    <message>
        <source>Close Wallet…</source>
        <translation type="unfinished">关钱包...</translation>
    </message>
    <message>
        <source>Create Wallet…</source>
        <translation type="unfinished">创建钱包...</translation>
    </message>
    <message>
        <source>Close All Wallets…</source>
        <translation type="unfinished">关所有钱包...</translation>
    </message>
    <message>
        <source>&amp;File</source>
        <translation type="unfinished">&amp;檔案</translation>
    </message>
    <message>
        <source>&amp;Settings</source>
        <translation type="unfinished">&amp;設定</translation>
    </message>
    <message>
        <source>&amp;Help</source>
        <translation type="unfinished">&amp;說明</translation>
    </message>
    <message>
        <source>Tabs toolbar</source>
        <translation type="unfinished">分頁工具列</translation>
    </message>
    <message>
        <source>Syncing Headers (%1%)…</source>
        <translation type="unfinished">同步區塊頭 (%1%)…</translation>
    </message>
    <message>
        <source>Synchronizing with network…</source>
        <translation type="unfinished">正在與網絡同步…</translation>
    </message>
    <message>
        <source>Indexing blocks on disk…</source>
        <translation type="unfinished">索引磁盤上的索引塊中...</translation>
    </message>
    <message>
        <source>Processing blocks on disk…</source>
        <translation type="unfinished">處理磁碟裡的區塊中...</translation>
    </message>
    <message>
        <source>Reindexing blocks on disk…</source>
        <translation type="unfinished">正在重新索引磁盤上的區塊...</translation>
    </message>
    <message>
        <source>Connecting to peers…</source>
        <translation type="unfinished">连到同行...</translation>
    </message>
    <message>
        <source>Request payments (generates QR codes and bitcoin: URIs)</source>
        <translation type="unfinished">要求付款(產生 QR Code 和 bitcoin 付款協議的資源識別碼: URI)</translation>
    </message>
    <message>
        <source>Show the list of used sending addresses and labels</source>
        <translation type="unfinished">顯示已使用過的發送地址和標籤清單</translation>
    </message>
    <message>
        <source>Show the list of used receiving addresses and labels</source>
        <translation type="unfinished">顯示已使用過的接收地址和標籤清單</translation>
    </message>
    <message>
        <source>&amp;Command-line options</source>
        <translation type="unfinished">&amp;命令行選項</translation>
    </message>
    <message numerus="yes">
        <source>Processed %n block(s) of transaction history.</source>
        <translation type="unfinished">
            <numerusform>已處裡%n個區塊的交易紀錄</numerusform>
        </translation>
    </message>
    <message>
        <source>%1 behind</source>
        <translation type="unfinished">落後 %1</translation>
    </message>
    <message>
        <source>Catching up…</source>
        <translation type="unfinished">赶上...</translation>
    </message>
    <message>
        <source>Last received block was generated %1 ago.</source>
        <translation type="unfinished">最近收到的區塊是在 %1 以前生出來的。</translation>
    </message>
    <message>
        <source>Transactions after this will not yet be visible.</source>
        <translation type="unfinished">暫時會看不到在這之後的交易。</translation>
    </message>
    <message>
        <source>Error</source>
        <translation type="unfinished">錯誤</translation>
    </message>
    <message>
        <source>Warning</source>
        <translation type="unfinished">警告</translation>
    </message>
    <message>
        <source>Information</source>
        <translation type="unfinished">資訊</translation>
    </message>
    <message>
        <source>Up to date</source>
        <translation type="unfinished">最新狀態</translation>
    </message>
    <message>
        <source>Load Partially Signed Bitcoin Transaction</source>
        <translation type="unfinished">載入部分簽名的比特幣交易</translation>
    </message>
    <message>
        <source>Load PSBT from &amp;clipboard…</source>
        <translation type="unfinished">從剪貼簿載入PSBT</translation>
    </message>
    <message>
        <source>Load Partially Signed Bitcoin Transaction from clipboard</source>
        <translation type="unfinished">從剪貼簿載入部分簽名的比特幣交易</translation>
    </message>
    <message>
        <source>Node window</source>
        <translation type="unfinished">節點視窗</translation>
    </message>
    <message>
        <source>Open node debugging and diagnostic console</source>
        <translation type="unfinished">開啟節點調試和診斷控制台</translation>
    </message>
    <message>
        <source>&amp;Sending addresses</source>
        <translation type="unfinished">&amp;發送地址</translation>
    </message>
    <message>
        <source>&amp;Receiving addresses</source>
        <translation type="unfinished">&amp;接收地址</translation>
    </message>
    <message>
        <source>Open a bitcoin: URI</source>
        <translation type="unfinished">打開一個比特幣：URI</translation>
    </message>
    <message>
        <source>Open Wallet</source>
        <translation type="unfinished">打開錢包</translation>
    </message>
    <message>
        <source>Open a wallet</source>
        <translation type="unfinished">打開一個錢包檔</translation>
    </message>
    <message>
        <source>Close wallet</source>
        <translation type="unfinished">關閉錢包</translation>
    </message>
    <message>
        <source>Restore Wallet…</source>
        <extracomment>Name of the menu item that restores wallet from a backup file.</extracomment>
        <translation type="unfinished">恢復錢包...</translation>
    </message>
    <message>
        <source>Restore a wallet from a backup file</source>
        <extracomment>Status tip for Restore Wallet menu item</extracomment>
        <translation type="unfinished">從備份檔案中恢復錢包</translation>
    </message>
    <message>
        <source>Close all wallets</source>
        <translation type="unfinished">關閉所有錢包</translation>
    </message>
    <message>
        <source>Show the %1 help message to get a list with possible Bitcoin command-line options</source>
        <translation type="unfinished">顯示 %1 的說明訊息，來取得可用命令列選項的列表</translation>
    </message>
    <message>
        <source>&amp;Mask values</source>
        <translation type="unfinished">＆遮罩值</translation>
    </message>
    <message>
        <source>Mask the values in the Overview tab</source>
        <translation type="unfinished">遮蔽“概述”選項卡中的值</translation>
    </message>
    <message>
        <source>default wallet</source>
        <translation type="unfinished">默认钱包</translation>
    </message>
    <message>
        <source>No wallets available</source>
        <translation type="unfinished">没有可用的钱包</translation>
    </message>
    <message>
        <source>Wallet Data</source>
        <extracomment>Name of the wallet data file format.</extracomment>
        <translation type="unfinished">錢包資料</translation>
    </message>
    <message>
        <source>Load Wallet Backup</source>
        <extracomment>The title for Restore Wallet File Windows</extracomment>
        <translation type="unfinished">載入錢包備份</translation>
    </message>
    <message>
        <source>Restore Wallet</source>
        <extracomment>Title of pop-up window shown when the user is attempting to restore a wallet.</extracomment>
        <translation type="unfinished">恢復錢包</translation>
    </message>
    <message>
        <source>Wallet Name</source>
        <extracomment>Label of the input field where the name of the wallet is entered.</extracomment>
        <translation type="unfinished">錢包名稱</translation>
    </message>
    <message>
        <source>&amp;Window</source>
        <translation type="unfinished">&amp;視窗</translation>
    </message>
    <message>
        <source>Zoom</source>
        <translation type="unfinished">缩放</translation>
    </message>
    <message>
        <source>Main Window</source>
        <translation type="unfinished">主窗口</translation>
    </message>
    <message>
        <source>%1 client</source>
        <translation type="unfinished">%1 客戶端</translation>
    </message>
    <message>
        <source>&amp;Hide</source>
        <translation type="unfinished">&amp;躲</translation>
    </message>
<<<<<<< HEAD
=======
    <message>
        <source>S&amp;how</source>
        <translation type="unfinished">&amp;顯示</translation>
    </message>
>>>>>>> 3116ccd7
    <message numerus="yes">
        <source>%n active connection(s) to Bitcoin network.</source>
        <extracomment>A substring of the tooltip.</extracomment>
        <translation type="unfinished">
            <numerusform>已處理%n個區塊的交易歷史。</numerusform>
        </translation>
    </message>
    <message>
        <source>Click for more actions.</source>
        <extracomment>A substring of the tooltip. "More actions" are available via the context menu.</extracomment>
        <translation type="unfinished">點擊查看更多操作</translation>
    </message>
    <message>
        <source>Show Peers tab</source>
        <extracomment>A context menu item. The "Peers tab" is an element of the "Node window".</extracomment>
        <translation type="unfinished">顯示節點選項卡</translation>
    </message>
    <message>
        <source>Disable network activity</source>
        <extracomment>A context menu item.</extracomment>
        <translation type="unfinished">關閉網路紀錄</translation>
    </message>
    <message>
        <source>Enable network activity</source>
        <extracomment>A context menu item. The network activity was disabled previously.</extracomment>
        <translation type="unfinished">關閉網路紀錄</translation>
    </message>
    <message>
<<<<<<< HEAD
=======
        <source>Pre-syncing Headers (%1%)…</source>
        <translation type="unfinished">預先同步標頭(%1%)</translation>
    </message>
    <message>
>>>>>>> 3116ccd7
        <source>Error: %1</source>
        <translation type="unfinished">错误：%1</translation>
    </message>
    <message>
        <source>Warning: %1</source>
        <translation type="unfinished">警告：%1</translation>
    </message>
    <message>
        <source>Date: %1
</source>
        <translation type="unfinished">日期: %1
</translation>
    </message>
    <message>
        <source>Amount: %1
</source>
        <translation type="unfinished">金額: %1
</translation>
    </message>
    <message>
        <source>Wallet: %1
</source>
        <translation type="unfinished">錢包: %1
</translation>
    </message>
    <message>
        <source>Type: %1
</source>
        <translation type="unfinished">種類: %1
</translation>
    </message>
    <message>
        <source>Label: %1
</source>
        <translation type="unfinished">標記: %1
</translation>
    </message>
    <message>
        <source>Address: %1
</source>
        <translation type="unfinished">地址: %1
</translation>
    </message>
    <message>
        <source>Sent transaction</source>
        <translation type="unfinished">付款交易</translation>
    </message>
    <message>
        <source>Incoming transaction</source>
        <translation type="unfinished">收款交易</translation>
    </message>
    <message>
        <source>HD key generation is &lt;b&gt;enabled&lt;/b&gt;</source>
        <translation type="unfinished">產生 HD 金鑰&lt;b&gt;已經啟用&lt;/b&gt;</translation>
    </message>
    <message>
        <source>HD key generation is &lt;b&gt;disabled&lt;/b&gt;</source>
        <translation type="unfinished">產生 HD 金鑰&lt;b&gt;已經停用&lt;/b&gt;</translation>
    </message>
    <message>
        <source>Private key &lt;b&gt;disabled&lt;/b&gt;</source>
        <translation type="unfinished">私鑰&lt;b&gt;禁用&lt;/b&gt;</translation>
    </message>
    <message>
        <source>Wallet is &lt;b&gt;encrypted&lt;/b&gt; and currently &lt;b&gt;unlocked&lt;/b&gt;</source>
        <translation type="unfinished">錢包&lt;b&gt;已加密&lt;/b&gt;並且&lt;b&gt;解鎖中&lt;/b&gt;</translation>
    </message>
    <message>
        <source>Wallet is &lt;b&gt;encrypted&lt;/b&gt; and currently &lt;b&gt;locked&lt;/b&gt;</source>
        <translation type="unfinished">錢包&lt;b&gt;已加密&lt;/b&gt;並且&lt;b&gt;上鎖中&lt;/b&gt;</translation>
    </message>
    <message>
        <source>Original message:</source>
        <translation type="unfinished">原始訊息：</translation>
    </message>
</context>
<context>
    <name>UnitDisplayStatusBarControl</name>
    <message>
        <source>Unit to show amounts in. Click to select another unit.</source>
        <translation type="unfinished">金額顯示單位。可以點選其他單位。</translation>
    </message>
</context>
<context>
    <name>CoinControlDialog</name>
    <message>
        <source>Coin Selection</source>
        <translation type="unfinished">選擇錢幣</translation>
    </message>
    <message>
        <source>Quantity:</source>
        <translation type="unfinished">數目:</translation>
    </message>
    <message>
        <source>Bytes:</source>
        <translation type="unfinished">位元組數:</translation>
    </message>
    <message>
        <source>Amount:</source>
        <translation type="unfinished">金額:</translation>
    </message>
    <message>
        <source>Fee:</source>
        <translation type="unfinished">手續費:</translation>
    </message>
    <message>
        <source>Dust:</source>
        <translation type="unfinished">零散錢:</translation>
    </message>
    <message>
        <source>After Fee:</source>
        <translation type="unfinished">計費後金額:</translation>
    </message>
    <message>
        <source>Change:</source>
        <translation type="unfinished">找零金額:</translation>
    </message>
    <message>
        <source>(un)select all</source>
        <translation type="unfinished">(un)全選</translation>
    </message>
    <message>
        <source>Tree mode</source>
        <translation type="unfinished">樹狀模式</translation>
    </message>
    <message>
        <source>List mode</source>
        <translation type="unfinished">列表模式</translation>
    </message>
    <message>
        <source>Amount</source>
        <translation type="unfinished">金額</translation>
    </message>
    <message>
        <source>Received with label</source>
        <translation type="unfinished">收款標記</translation>
    </message>
    <message>
        <source>Received with address</source>
        <translation type="unfinished">用地址接收</translation>
    </message>
    <message>
        <source>Date</source>
        <translation type="unfinished">日期</translation>
    </message>
    <message>
        <source>Confirmations</source>
        <translation type="unfinished">確認次數</translation>
    </message>
    <message>
        <source>Confirmed</source>
        <translation type="unfinished">已確認</translation>
    </message>
    <message>
        <source>Copy amount</source>
        <translation type="unfinished">複製金額</translation>
    </message>
    <message>
        <source>&amp;Copy address</source>
        <translation type="unfinished">&amp;复制地址</translation>
    </message>
    <message>
        <source>Copy &amp;label</source>
        <translation type="unfinished">复制和标签</translation>
    </message>
    <message>
        <source>Copy &amp;amount</source>
        <translation type="unfinished">复制和数量</translation>
    </message>
    <message>
<<<<<<< HEAD
=======
        <source>Copy transaction &amp;ID and output index</source>
        <translation type="unfinished">複製交易&amp;ID與輸出序號</translation>
    </message>
    <message>
>>>>>>> 3116ccd7
        <source>L&amp;ock unspent</source>
        <translation type="unfinished">鎖定未消費金額額</translation>
    </message>
    <message>
        <source>&amp;Unlock unspent</source>
        <translation type="unfinished">解鎖未花費金額</translation>
    </message>
    <message>
        <source>Copy quantity</source>
        <translation type="unfinished">複製數目</translation>
    </message>
    <message>
        <source>Copy fee</source>
        <translation type="unfinished">複製手續費</translation>
    </message>
    <message>
        <source>Copy after fee</source>
        <translation type="unfinished">複製計費後金額</translation>
    </message>
    <message>
        <source>Copy bytes</source>
        <translation type="unfinished">複製位元組數</translation>
    </message>
    <message>
        <source>Copy dust</source>
        <translation type="unfinished">複製零散金額</translation>
    </message>
    <message>
        <source>Copy change</source>
        <translation type="unfinished">複製找零金額</translation>
    </message>
    <message>
        <source>(%1 locked)</source>
        <translation type="unfinished">(鎖定 %1 枚)</translation>
    </message>
    <message>
        <source>yes</source>
        <translation type="unfinished">是</translation>
    </message>
    <message>
        <source>no</source>
        <translation type="unfinished">否</translation>
    </message>
    <message>
        <source>This label turns red if any recipient receives an amount smaller than the current dust threshold.</source>
        <translation type="unfinished">當任何一個收款金額小於目前的灰塵金額上限時，文字會變紅色。</translation>
    </message>
    <message>
        <source>Can vary +/- %1 satoshi(s) per input.</source>
        <translation type="unfinished">每組輸入可能有 +/- %1 個 satoshi 的誤差。</translation>
    </message>
    <message>
        <source>(no label)</source>
        <translation type="unfinished">(無標記)</translation>
    </message>
    <message>
        <source>change from %1 (%2)</source>
        <translation type="unfinished">找零來自於 %1 (%2)</translation>
    </message>
    <message>
        <source>(change)</source>
        <translation type="unfinished">(找零)</translation>
    </message>
</context>
<context>
    <name>CreateWalletActivity</name>
    <message>
        <source>Create Wallet</source>
        <extracomment>Title of window indicating the progress of creation of a new wallet.</extracomment>
        <translation type="unfinished">新增錢包</translation>
    </message>
    <message>
        <source>Creating Wallet &lt;b&gt;%1&lt;/b&gt;…</source>
        <extracomment>Descriptive text of the create wallet progress window which indicates to the user which wallet is currently being created.</extracomment>
        <translation type="unfinished">正在創建錢包&lt;b&gt;%1&lt;/b&gt;...</translation>
    </message>
    <message>
        <source>Create wallet failed</source>
        <translation type="unfinished">創建錢包失敗&lt;br&gt;</translation>
    </message>
    <message>
        <source>Create wallet warning</source>
        <translation type="unfinished">產生錢包警告:</translation>
    </message>
    <message>
        <source>Can't list signers</source>
        <translation type="unfinished">無法列出簽名器</translation>
    </message>
    <message>
        <source>Too many external signers found</source>
        <translation type="unfinished">偵測到的外接簽名器過多</translation>
    </message>
</context>
<context>
    <name>LoadWalletsActivity</name>
    <message>
        <source>Load Wallets</source>
        <extracomment>Title of progress window which is displayed when wallets are being loaded.</extracomment>
        <translation type="unfinished">載入錢包</translation>
    </message>
    <message>
        <source>Loading wallets…</source>
        <extracomment>Descriptive text of the load wallets progress window which indicates to the user that wallets are currently being loaded.</extracomment>
        <translation type="unfinished">正在載入錢包...</translation>
    </message>
</context>
<context>
    <name>OpenWalletActivity</name>
    <message>
        <source>Open wallet failed</source>
        <translation type="unfinished">打開錢包失敗</translation>
    </message>
    <message>
        <source>Open wallet warning</source>
        <translation type="unfinished">打開錢包警告</translation>
    </message>
    <message>
        <source>default wallet</source>
        <translation type="unfinished">默认钱包</translation>
    </message>
    <message>
        <source>Open Wallet</source>
        <extracomment>Title of window indicating the progress of opening of a wallet.</extracomment>
        <translation type="unfinished">打開錢包</translation>
    </message>
    <message>
        <source>Opening Wallet &lt;b&gt;%1&lt;/b&gt;…</source>
        <extracomment>Descriptive text of the open wallet progress window which indicates to the user which wallet is currently being opened.</extracomment>
        <translation type="unfinished">正在打開錢包&lt;b&gt;%1&lt;/b&gt;...</translation>
    </message>
</context>
<context>
    <name>RestoreWalletActivity</name>
    <message>
        <source>Restore Wallet</source>
        <extracomment>Title of progress window which is displayed when wallets are being restored.</extracomment>
        <translation type="unfinished">恢復錢包</translation>
    </message>
    <message>
        <source>Restoring Wallet &lt;b&gt;%1&lt;/b&gt;…</source>
        <extracomment>Descriptive text of the restore wallets progress window which indicates to the user that wallets are currently being restored.</extracomment>
        <translation type="unfinished">正在恢復錢包&lt;b&gt;%1&lt;/b&gt;...</translation>
    </message>
    <message>
        <source>Restore wallet failed</source>
        <extracomment>Title of message box which is displayed when the wallet could not be restored.</extracomment>
        <translation type="unfinished">恢復錢包失敗</translation>
    </message>
    <message>
        <source>Restore wallet warning</source>
        <extracomment>Title of message box which is displayed when the wallet is restored with some warning.</extracomment>
        <translation type="unfinished">恢復錢包警告</translation>
    </message>
    <message>
        <source>Restore wallet message</source>
        <extracomment>Title of message box which is displayed when the wallet is successfully restored.</extracomment>
        <translation type="unfinished">恢復錢包訊息</translation>
    </message>
</context>
<context>
    <name>WalletController</name>
    <message>
        <source>Close wallet</source>
        <translation type="unfinished">關閉錢包</translation>
    </message>
    <message>
        <source>Closing the wallet for too long can result in having to resync the entire chain if pruning is enabled.</source>
        <translation type="unfinished">關上錢包太久的話且修剪模式又有開啟的話，可能會造成日後需要重新同步整個區塊鏈。</translation>
    </message>
    <message>
        <source>Close all wallets</source>
        <translation type="unfinished">關閉所有錢包</translation>
    </message>
    <message>
        <source>Are you sure you wish to close all wallets?</source>
        <translation type="unfinished">您確定要關閉所有錢包嗎？</translation>
    </message>
</context>
<context>
    <name>CreateWalletDialog</name>
    <message>
        <source>Create Wallet</source>
        <translation type="unfinished">新增錢包</translation>
    </message>
    <message>
        <source>Wallet Name</source>
        <translation type="unfinished">錢包名稱</translation>
    </message>
    <message>
        <source>Wallet</source>
        <translation type="unfinished">錢包</translation>
    </message>
    <message>
        <source>Encrypt the wallet. The wallet will be encrypted with a passphrase of your choice.</source>
        <translation type="unfinished">加密錢包。 錢包將使用您選擇的密碼進行加密。</translation>
    </message>
    <message>
        <source>Encrypt Wallet</source>
        <translation type="unfinished">加密錢包</translation>
    </message>
    <message>
        <source>Advanced Options</source>
        <translation type="unfinished">進階選項</translation>
    </message>
    <message>
        <source>Disable private keys for this wallet. Wallets with private keys disabled will have no private keys and cannot have an HD seed or imported private keys. This is ideal for watch-only wallets.</source>
        <translation type="unfinished">禁用此錢包的私鑰。取消了私鑰的錢包將沒有私鑰，並且不能有HD種子或匯入的私鑰。這是只能看的錢包的理想選擇。</translation>
    </message>
    <message>
        <source>Disable Private Keys</source>
        <translation type="unfinished">禁用私鑰</translation>
    </message>
    <message>
        <source>Make a blank wallet. Blank wallets do not initially have private keys or scripts. Private keys and addresses can be imported, or an HD seed can be set, at a later time.</source>
        <translation type="unfinished">製作一個空白的錢包。空白錢包最初沒有私鑰或腳本。以後可以匯入私鑰和地址，或者可以設定HD種子。</translation>
    </message>
    <message>
        <source>Make Blank Wallet</source>
        <translation type="unfinished">製作空白錢包</translation>
    </message>
    <message>
        <source>Use descriptors for scriptPubKey management</source>
        <translation type="unfinished">使用descriptors(描述符)進行scriptPubKey管理</translation>
    </message>
    <message>
        <source>Descriptor Wallet</source>
        <translation type="unfinished">描述符錢包</translation>
    </message>
    <message>
        <source>Use an external signing device such as a hardware wallet. Configure the external signer script in wallet preferences first.</source>
        <translation type="unfinished">使用外接簽名裝置(例如: 實體錢包)。
請先在設定選項中設定好外接簽名裝置。</translation>
    </message>
    <message>
        <source>External signer</source>
        <translation type="unfinished">外接簽名裝置</translation>
    </message>
    <message>
        <source>Create</source>
        <translation type="unfinished">產生</translation>
    </message>
    <message>
        <source>Compiled without external signing support (required for external signing)</source>
        <extracomment>"External signing" means using devices such as hardware wallets.</extracomment>
        <translation type="unfinished">編譯時沒有外接簽名器支援(外接簽名必須有此功能)</translation>
    </message>
</context>
<context>
    <name>EditAddressDialog</name>
    <message>
        <source>Edit Address</source>
        <translation type="unfinished">編輯地址</translation>
    </message>
    <message>
        <source>&amp;Label</source>
        <translation type="unfinished">標記(&amp;L)</translation>
    </message>
    <message>
        <source>The label associated with this address list entry</source>
        <translation type="unfinished">與此地址清單關聯的標籤</translation>
    </message>
    <message>
        <source>The address associated with this address list entry. This can only be modified for sending addresses.</source>
        <translation type="unfinished">跟這個地址清單關聯的地址。只有發送地址能被修改。</translation>
    </message>
    <message>
        <source>&amp;Address</source>
        <translation type="unfinished">&amp;地址</translation>
    </message>
    <message>
        <source>New sending address</source>
        <translation type="unfinished">新的發送地址</translation>
    </message>
    <message>
        <source>Edit receiving address</source>
        <translation type="unfinished">編輯接收地址</translation>
    </message>
    <message>
        <source>Edit sending address</source>
        <translation type="unfinished">編輯發送地址</translation>
    </message>
    <message>
        <source>The entered address "%1" is not a valid Bitcoin address.</source>
        <translation type="unfinished">輸入的地址 %1 並不是有效的比特幣地址。</translation>
    </message>
    <message>
        <source>The entered address "%1" is already in the address book with label "%2".</source>
        <translation type="unfinished">輸入的地址 %1 已經在地址簿中了，標籤為 "%2"。</translation>
    </message>
    <message>
        <source>Could not unlock wallet.</source>
        <translation type="unfinished">沒辦法把錢包解鎖。</translation>
    </message>
    <message>
        <source>New key generation failed.</source>
        <translation type="unfinished">產生新的密鑰失敗了。</translation>
    </message>
</context>
<context>
    <name>FreespaceChecker</name>
    <message>
        <source>A new data directory will be created.</source>
        <translation type="unfinished">就要產生新的資料目錄。</translation>
    </message>
    <message>
        <source>name</source>
        <translation type="unfinished">名稱</translation>
    </message>
    <message>
        <source>Directory already exists. Add %1 if you intend to create a new directory here.</source>
        <translation type="unfinished">已經有這個目錄了。如果你要在裡面造出新的目錄的話，請加上 %1.</translation>
    </message>
    <message>
        <source>Path already exists, and is not a directory.</source>
        <translation type="unfinished">已經有指定的路徑了，並且不是一個目錄。</translation>
    </message>
    <message>
        <source>Cannot create data directory here.</source>
        <translation type="unfinished">沒辦法在這裡造出資料目錄。</translation>
    </message>
</context>
<context>
    <name>Intro</name>
    <message numerus="yes">
        <source>%n GB of space available</source>
        <translation type="unfinished">
            <numerusform>%nGB可用</numerusform>
        </translation>
    </message>
    <message numerus="yes">
        <source>(of %n GB needed)</source>
        <translation type="unfinished">
            <numerusform>(需要 %n GB)</numerusform>
        </translation>
    </message>
    <message numerus="yes">
        <source>(%n GB needed for full chain)</source>
        <translation type="unfinished">
            <numerusform>（完整區塊鏈需要％n GB）</numerusform>
        </translation>
    </message>
    <message>
        <source>At least %1 GB of data will be stored in this directory, and it will grow over time.</source>
        <translation type="unfinished">在這個目錄中至少會存放 %1 GB 的資料，並且還會隨時間增加。</translation>
    </message>
    <message>
        <source>Approximately %1 GB of data will be stored in this directory.</source>
        <translation type="unfinished">在這個目錄中大約會存放 %1 GB 的資料。</translation>
    </message>
    <message numerus="yes">
        <source>(sufficient to restore backups %n day(s) old)</source>
        <extracomment>Explanatory text on the capability of the current prune target.</extracomment>
        <translation type="unfinished">
            <numerusform>(足以恢復%n天內的備份)</numerusform>
        </translation>
    </message>
    <message>
        <source>%1 will download and store a copy of the Bitcoin block chain.</source>
        <translation type="unfinished">%1 會下載 Bitcoin 區塊鏈並且儲存一份副本。</translation>
    </message>
    <message>
        <source>The wallet will also be stored in this directory.</source>
        <translation type="unfinished">錢包檔也會存放在這個目錄中。</translation>
    </message>
    <message>
        <source>Error: Specified data directory "%1" cannot be created.</source>
        <translation type="unfinished">錯誤: 無法新增指定的資料目錄: %1</translation>
    </message>
    <message>
        <source>Error</source>
        <translation type="unfinished">錯誤</translation>
    </message>
    <message>
        <source>Welcome</source>
        <translation type="unfinished">歡迎</translation>
    </message>
    <message>
        <source>Welcome to %1.</source>
        <translation type="unfinished">歡迎使用 %1。</translation>
    </message>
    <message>
        <source>As this is the first time the program is launched, you can choose where %1 will store its data.</source>
        <translation type="unfinished">因為這是程式第一次啓動，你可以選擇 %1 儲存資料的地方。</translation>
    </message>
    <message>
        <source>Limit block chain storage to</source>
        <translation type="unfinished">將區塊鏈儲存限制為</translation>
    </message>
    <message>
        <source>Reverting this setting requires re-downloading the entire blockchain. It is faster to download the full chain first and prune it later. Disables some advanced features.</source>
        <translation type="unfinished">還原此設置需要重新下載整個區塊鏈。首先下載完整的鏈，然後再修剪它是更快的。禁用某些高級功能。</translation>
    </message>
    <message>
        <source> GB</source>
        <translation type="unfinished">GB</translation>
    </message>
    <message>
        <source>This initial synchronisation is very demanding, and may expose hardware problems with your computer that had previously gone unnoticed. Each time you run %1, it will continue downloading where it left off.</source>
        <translation type="unfinished">一開始的同步作業非常的耗費資源，並且可能會暴露出之前沒被發現的電腦硬體問題。每次執行 %1 的時候都會繼續先前未完成的下載。</translation>
    </message>
    <message>
        <source>When you click OK, %1 will begin to download and process the full %4 block chain (%2 GB) starting with the earliest transactions in %3 when %4 initially launched.</source>
        <translation type="unfinished">當你點擊「確認」，%1會開始下載，並從%3年最早的交易，處裡整個%4區塊鏈(大小:%2GB)</translation>
    </message>
    <message>
        <source>If you have chosen to limit block chain storage (pruning), the historical data must still be downloaded and processed, but will be deleted afterward to keep your disk usage low.</source>
        <translation type="unfinished">如果你選擇要限制區塊鏈儲存空間的大小(修剪模式)，還是需要下載和處理過去的歷史資料被，但是之後就會把它刪掉來節省磁碟使用量。</translation>
    </message>
    <message>
        <source>Use the default data directory</source>
        <translation type="unfinished">使用預設的資料目錄</translation>
    </message>
    <message>
        <source>Use a custom data directory:</source>
        <translation type="unfinished">使用自訂的資料目錄:</translation>
    </message>
</context>
<context>
    <name>HelpMessageDialog</name>
    <message>
        <source>version</source>
        <translation type="unfinished">版本</translation>
    </message>
    <message>
        <source>About %1</source>
        <translation type="unfinished">關於 %1</translation>
    </message>
    <message>
        <source>Command-line options</source>
        <translation type="unfinished">命令列選項</translation>
    </message>
</context>
<context>
    <name>ShutdownWindow</name>
    <message>
        <source>%1 is shutting down…</source>
        <translation type="unfinished">%1正在關機</translation>
    </message>
    <message>
        <source>Do not shut down the computer until this window disappears.</source>
        <translation type="unfinished">在這個視窗不見以前，請不要關掉電腦。</translation>
    </message>
</context>
<context>
    <name>ModalOverlay</name>
    <message>
        <source>Form</source>
        <translation type="unfinished">表單</translation>
    </message>
    <message>
        <source>Recent transactions may not yet be visible, and therefore your wallet's balance might be incorrect. This information will be correct once your wallet has finished synchronizing with the bitcoin network, as detailed below.</source>
        <translation type="unfinished">最近的交易可能還看不到，因此錢包餘額可能不正確。在錢包軟體完成跟 bitcoin 網路的同步後，這裡的資訊就會正確。詳情請見下面。</translation>
    </message>
    <message>
        <source>Attempting to spend bitcoins that are affected by not-yet-displayed transactions will not be accepted by the network.</source>
        <translation type="unfinished">使用還沒顯示出來的交易所影響到的 bitcoin 可能會不被網路所接受。</translation>
    </message>
    <message>
        <source>Number of blocks left</source>
        <translation type="unfinished">剩餘區塊數</translation>
    </message>
    <message>
        <source>Unknown…</source>
        <translation type="unfinished">不明...</translation>
    </message>
    <message>
        <source>calculating…</source>
        <translation type="unfinished">计算...</translation>
    </message>
    <message>
        <source>Last block time</source>
        <translation type="unfinished">最近區塊時間</translation>
    </message>
    <message>
        <source>Progress</source>
        <translation type="unfinished">進度</translation>
    </message>
    <message>
        <source>Progress increase per hour</source>
        <translation type="unfinished">每小時進度</translation>
    </message>
    <message>
        <source>Estimated time left until synced</source>
        <translation type="unfinished">預估完成同步所需時間</translation>
    </message>
    <message>
        <source>Hide</source>
        <translation type="unfinished">隱藏</translation>
    </message>
    <message>
        <source>Esc</source>
        <translation type="unfinished">離開鍵</translation>
    </message>
    <message>
        <source>Unknown. Syncing Headers (%1, %2%)…</source>
        <translation type="unfinished">不明。正在同步標頭(%1, %2%)...</translation>
    </message>
    <message>
        <source>Unknown. Pre-syncing Headers (%1, %2%)…</source>
        <translation type="unfinished">不明。正在預先同步標頭(%1, %2%)...</translation>
    </message>
</context>
<context>
    <name>OpenURIDialog</name>
    <message>
        <source>Open bitcoin URI</source>
        <translation type="unfinished">打開比特幣URI</translation>
    </message>
    <message>
        <source>Paste address from clipboard</source>
        <extracomment>Tooltip text for button that allows you to paste an address that is in your clipboard.</extracomment>
        <translation type="unfinished">貼上剪貼簿裡的地址</translation>
    </message>
</context>
<context>
    <name>OptionsDialog</name>
    <message>
        <source>Options</source>
        <translation type="unfinished">選項</translation>
    </message>
    <message>
        <source>&amp;Main</source>
        <translation type="unfinished">主要(&amp;M)</translation>
    </message>
    <message>
        <source>Automatically start %1 after logging in to the system.</source>
        <translation type="unfinished">在登入系統後自動啓動 %1。</translation>
    </message>
    <message>
        <source>&amp;Start %1 on system login</source>
        <translation type="unfinished">系統登入時啟動 %1 (&amp;S)</translation>
    </message>
    <message>
        <source>Enabling pruning significantly reduces the disk space required to store transactions. All blocks are still fully validated. Reverting this setting requires re-downloading the entire blockchain.</source>
        <translation type="unfinished">启用区块修剪会显著减小存储交易对磁盘空间的需求。所有的区块仍然会被完整校验。取消这个设置需要重新下载整条区块链。</translation>
    </message>
    <message>
        <source>Size of &amp;database cache</source>
        <translation type="unfinished">資料庫快取大小(&amp;D)</translation>
    </message>
    <message>
        <source>Number of script &amp;verification threads</source>
        <translation type="unfinished">指令碼驗證執行緒數目(&amp;V)</translation>
    </message>
    <message>
        <source>IP address of the proxy (e.g. IPv4: 127.0.0.1 / IPv6: ::1)</source>
        <translation type="unfinished">代理的IP 地址(像是 IPv4 的 127.0.0.1 或 IPv6 的 ::1)</translation>
    </message>
    <message>
        <source>Shows if the supplied default SOCKS5 proxy is used to reach peers via this network type.</source>
        <translation type="unfinished">如果對這種網路類型，有指定用來跟其他節點聯絡的 SOCKS5 代理伺服器的話，就會顯示在這裡。</translation>
    </message>
    <message>
        <source>Minimize instead of exit the application when the window is closed. When this option is enabled, the application will be closed only after selecting Exit in the menu.</source>
        <translation type="unfinished">當視窗關閉時，把應用程式縮到最小，而不是結束。當勾選這個選項時，只能夠用選單中的結束來關掉應用程式。</translation>
    </message>
    <message>
        <source>Options set in this dialog are overridden by the command line:</source>
        <translation type="unfinished">这个对话框中的设置已被如下命令行选项覆盖:</translation>
    </message>
    <message>
        <source>Open the %1 configuration file from the working directory.</source>
        <translation type="unfinished">從工作目錄開啟設定檔 %1。</translation>
    </message>
    <message>
        <source>Open Configuration File</source>
        <translation type="unfinished">開啟設定檔</translation>
    </message>
    <message>
        <source>Reset all client options to default.</source>
        <translation type="unfinished">重設所有客戶端軟體選項成預設值。</translation>
    </message>
    <message>
        <source>&amp;Reset Options</source>
        <translation type="unfinished">重設選項(&amp;R)</translation>
    </message>
    <message>
        <source>&amp;Network</source>
        <translation type="unfinished">網路(&amp;N)</translation>
    </message>
    <message>
        <source>Prune &amp;block storage to</source>
        <translation type="unfinished">修剪區塊資料大小到</translation>
    </message>
    <message>
        <source>GB</source>
        <translation type="unfinished">GB (十億位元組)</translation>
    </message>
    <message>
        <source>Reverting this setting requires re-downloading the entire blockchain.</source>
        <translation type="unfinished">把這個設定改回來會需要重新下載整個區塊鏈。</translation>
    </message>
    <message>
        <source>Maximum database cache size. A larger cache can contribute to faster sync, after which the benefit is less pronounced for most use cases. Lowering the cache size will reduce memory usage. Unused mempool memory is shared for this cache.</source>
        <extracomment>Tooltip text for Options window setting that sets the size of the database cache. Explains the corresponding effects of increasing/decreasing this value.</extracomment>
        <translation type="unfinished">数据库缓存的最大大小。加大缓存有助于加快同步，但对于大多数使用场景来说，继续加大后收效会越来越不明显。降低缓存大小将会减小内存使用量。内存池中尚未被使用的那部分内存也会被共享用于这里的数据库缓存。</translation>
    </message>
    <message>
        <source>Set the number of script verification threads. Negative values correspond to the number of cores you want to leave free to the system.</source>
        <extracomment>Tooltip text for Options window setting that sets the number of script verification threads. Explains that negative values mean to leave these many cores free to the system.</extracomment>
        <translation type="unfinished">设置脚本验证线程的数量。负值则表示你想要保留给系统的核心数量。</translation>
    </message>
    <message>
        <source>(0 = auto, &lt;0 = leave that many cores free)</source>
        <translation type="unfinished">(0 表示程式自動決定，小於 0 表示保留處理器核心不用的數目)</translation>
    </message>
    <message>
        <source>This allows you or a third party tool to communicate with the node through command-line and JSON-RPC commands.</source>
        <extracomment>Tooltip text for Options window setting that enables the RPC server.</extracomment>
        <translation type="unfinished">这允许作为用户的你或第三方工具通过命令行和JSON-RPC命令行与节点通信。</translation>
    </message>
    <message>
        <source>Enable R&amp;PC server</source>
        <extracomment>An Options window setting to enable the RPC server.</extracomment>
        <translation type="unfinished">启用R&amp;PC服务器</translation>
    </message>
    <message>
        <source>W&amp;allet</source>
        <translation type="unfinished">錢包(&amp;A)</translation>
    </message>
    <message>
        <source>Whether to set subtract fee from amount as default or not.</source>
        <extracomment>Tooltip text for Options window setting that sets subtracting the fee from a sending amount as default.</extracomment>
        <translation type="unfinished">是否要默认从金额中减去手续费。</translation>
    </message>
    <message>
        <source>Subtract &amp;fee from amount by default</source>
        <extracomment>An Options window setting to set subtracting the fee from a sending amount as default.</extracomment>
        <translation type="unfinished">默认从金额中减去交易手续费(&amp;F)</translation>
    </message>
    <message>
        <source>Expert</source>
        <translation type="unfinished">專家</translation>
    </message>
    <message>
        <source>Enable coin &amp;control features</source>
        <translation type="unfinished">開啟錢幣控制功能(&amp;C)</translation>
    </message>
    <message>
        <source>If you disable the spending of unconfirmed change, the change from a transaction cannot be used until that transaction has at least one confirmation. This also affects how your balance is computed.</source>
        <translation type="unfinished">如果你關掉「可以花還沒確認的零錢」，那麼交易中找零的零錢就必須要等交易至少有一次確認後，才能夠使用。這也會影響餘額的計算方式。</translation>
    </message>
    <message>
        <source>&amp;Spend unconfirmed change</source>
        <translation type="unfinished">&amp;可以花費還未確認的找零</translation>
    </message>
    <message>
        <source>Enable &amp;PSBT controls</source>
        <extracomment>An options window setting to enable PSBT controls.</extracomment>
        <translation type="unfinished">启用&amp;PSBT控件</translation>
    </message>
    <message>
        <source>Whether to show PSBT controls.</source>
        <extracomment>Tooltip text for options window setting that enables PSBT controls.</extracomment>
        <translation type="unfinished">是否要显示PSBT控件</translation>
    </message>
    <message>
        <source>&amp;External signer script path</source>
        <translation type="unfinished">外部签名器脚本路径(&amp;E)</translation>
    </message>
    <message>
        <source>Automatically open the Bitcoin client port on the router. This only works when your router supports UPnP and it is enabled.</source>
        <translation type="unfinished">自動在路由器上開放 Bitcoin 的客戶端通訊埠。只有在你的路由器支援且開啓「通用即插即用」協定(UPnP)時才有作用。</translation>
    </message>
    <message>
        <source>Map port using &amp;UPnP</source>
        <translation type="unfinished">用 &amp;UPnP 設定通訊埠對應</translation>
    </message>
    <message>
        <source>Accept connections from outside.</source>
        <translation type="unfinished">接受外來連線</translation>
    </message>
    <message>
        <source>Allow incomin&amp;g connections</source>
        <translation type="unfinished">接受外來連線(&amp;G)</translation>
    </message>
    <message>
        <source>Connect to the Bitcoin network through a SOCKS5 proxy.</source>
        <translation type="unfinished">透過 SOCKS5 代理伺服器來連線到 Bitcoin 網路。</translation>
    </message>
    <message>
        <source>&amp;Connect through SOCKS5 proxy (default proxy):</source>
        <translation type="unfinished">透過 SOCKS5 代理伺服器連線(預設代理伺服器 &amp;C):</translation>
    </message>
    <message>
        <source>Proxy &amp;IP:</source>
        <translation type="unfinished">代理位址(&amp;I):</translation>
    </message>
    <message>
        <source>&amp;Port:</source>
        <translation type="unfinished">埠號(&amp;P):</translation>
    </message>
    <message>
        <source>Port of the proxy (e.g. 9050)</source>
        <translation type="unfinished">代理伺服器的通訊埠(像是 9050)</translation>
    </message>
    <message>
        <source>Used for reaching peers via:</source>
        <translation type="unfinished">用來跟其他節點聯絡的中介:</translation>
    </message>
    <message>
        <source>&amp;Window</source>
        <translation type="unfinished">&amp;視窗</translation>
    </message>
    <message>
        <source>Show only a tray icon after minimizing the window.</source>
        <translation type="unfinished">視窗縮到最小後只在通知區顯示圖示。</translation>
    </message>
    <message>
        <source>&amp;Minimize to the tray instead of the taskbar</source>
        <translation type="unfinished">縮到最小到通知區而不是工作列(&amp;M)</translation>
    </message>
    <message>
        <source>M&amp;inimize on close</source>
        <translation type="unfinished">關閉時縮到最小(&amp;I)</translation>
    </message>
    <message>
        <source>&amp;Display</source>
        <translation type="unfinished">顯示(&amp;D)</translation>
    </message>
    <message>
        <source>User Interface &amp;language:</source>
        <translation type="unfinished">使用界面語言(&amp;L):</translation>
    </message>
    <message>
        <source>The user interface language can be set here. This setting will take effect after restarting %1.</source>
        <translation type="unfinished">可以在這裡設定使用者介面的語言。這個設定在重啓 %1 後才會生效。</translation>
    </message>
    <message>
        <source>&amp;Unit to show amounts in:</source>
        <translation type="unfinished">金額顯示單位(&amp;U):</translation>
    </message>
    <message>
        <source>Choose the default subdivision unit to show in the interface and when sending coins.</source>
        <translation type="unfinished">選擇操作界面和付款時，預設顯示金額的細分單位。</translation>
    </message>
    <message>
        <source>Third-party URLs (e.g. a block explorer) that appear in the transactions tab as context menu items. %s in the URL is replaced by transaction hash. Multiple URLs are separated by vertical bar |.</source>
        <translation type="unfinished">这个第三方网址（比如区块浏览器）会出现在交易选项卡的右键菜单中。 网址中的%s代表交易哈希。多个网址需要用竖线 | 相互分隔。</translation>
    </message>
    <message>
        <source>&amp;Third-party transaction URLs</source>
        <translation type="unfinished">第三方交易网址(&amp;T)</translation>
    </message>
    <message>
        <source>Whether to show coin control features or not.</source>
        <translation type="unfinished">是否要顯示錢幣控制功能。</translation>
    </message>
    <message>
        <source>Connect to the Bitcoin network through a separate SOCKS5 proxy for Tor onion services.</source>
        <translation type="unfinished">通過用於Tor洋蔥服務個別的SOCKS5代理連接到比特幣網路。</translation>
    </message>
    <message>
        <source>Use separate SOCKS&amp;5 proxy to reach peers via Tor onion services:</source>
        <translation type="unfinished">使用個別的SOCKS＆5代理介由Tor onion服務到達peers：</translation>
    </message>
    <message>
        <source>Monospaced font in the Overview tab:</source>
        <translation type="unfinished">在概览标签页的等宽字体:</translation>
    </message>
    <message>
        <source>embedded "%1"</source>
        <translation type="unfinished">嵌入的 "%1"</translation>
    </message>
    <message>
        <source>&amp;OK</source>
        <translation type="unfinished">好(&amp;O)</translation>
    </message>
    <message>
        <source>&amp;Cancel</source>
        <translation type="unfinished">取消(&amp;C)</translation>
    </message>
    <message>
        <source>Compiled without external signing support (required for external signing)</source>
        <extracomment>"External signing" means using devices such as hardware wallets.</extracomment>
        <translation type="unfinished">編譯時沒有外接簽名器支援(外接簽名必須有此功能)</translation>
    </message>
    <message>
        <source>default</source>
        <translation type="unfinished">預設值</translation>
    </message>
    <message>
        <source>none</source>
        <translation type="unfinished">無</translation>
    </message>
    <message>
        <source>Confirm options reset</source>
        <extracomment>Window title text of pop-up window shown when the user has chosen to reset options.</extracomment>
        <translation type="unfinished">確認重設選項</translation>
    </message>
    <message>
        <source>Client restart required to activate changes.</source>
        <extracomment>Text explaining that the settings changed will not come into effect until the client is restarted.</extracomment>
        <translation type="unfinished">需要重新開始客戶端軟體來讓改變生效。</translation>
    </message>
    <message>
        <source>Current settings will be backed up at "%1".</source>
        <extracomment>Text explaining to the user that the client's current settings will be backed up at a specific location. %1 is a stand-in argument for the backup location's path.</extracomment>
        <translation type="unfinished">当前设置将会被备份到 "%1"。</translation>
    </message>
    <message>
        <source>Client will be shut down. Do you want to proceed?</source>
        <extracomment>Text asking the user to confirm if they would like to proceed with a client shutdown.</extracomment>
        <translation type="unfinished">客戶端軟體就要關掉了。繼續做下去嗎？</translation>
    </message>
    <message>
        <source>Configuration options</source>
        <extracomment>Window title text of pop-up box that allows opening up of configuration file.</extracomment>
        <translation type="unfinished">設定選項</translation>
    </message>
    <message>
        <source>The configuration file is used to specify advanced user options which override GUI settings. Additionally, any command-line options will override this configuration file.</source>
        <extracomment>Explanatory text about the priority order of instructions considered by client. The order from high to low being: command-line, configuration file, GUI settings.</extracomment>
        <translation type="unfinished">設定檔可以用來指定進階的使用選項，並且會覆蓋掉圖形介面的設定。不過，命令列的選項也會覆蓋掉設定檔中的選項。</translation>
    </message>
    <message>
        <source>Continue</source>
        <translation type="unfinished">继续</translation>
    </message>
    <message>
        <source>Cancel</source>
        <translation type="unfinished">取消</translation>
    </message>
    <message>
        <source>Error</source>
        <translation type="unfinished">錯誤</translation>
    </message>
    <message>
        <source>The configuration file could not be opened.</source>
        <translation type="unfinished">沒辦法開啟設定檔。</translation>
    </message>
    <message>
        <source>This change would require a client restart.</source>
        <translation type="unfinished">這個變更請求重新開始客戶端軟體。</translation>
    </message>
    <message>
        <source>The supplied proxy address is invalid.</source>
        <translation type="unfinished">提供的代理地址無效。</translation>
    </message>
</context>
<context>
    <name>OptionsModel</name>
    <message>
        <source>Could not read setting "%1", %2.</source>
        <translation type="unfinished">无法读取设置 "%1"，%2。</translation>
    </message>
</context>
<context>
    <name>OverviewPage</name>
    <message>
        <source>Form</source>
        <translation type="unfinished">表單</translation>
    </message>
    <message>
        <source>The displayed information may be out of date. Your wallet automatically synchronizes with the Bitcoin network after a connection is established, but this process has not completed yet.</source>
        <translation type="unfinished">顯示的資訊可能是過期的。跟 Bitcoin 網路的連線建立後，你的錢包會自動和網路同步，但是這個步驟還沒完成。</translation>
    </message>
    <message>
        <source>Watch-only:</source>
        <translation type="unfinished">只能看:</translation>
    </message>
    <message>
        <source>Available:</source>
        <translation type="unfinished">可用金額:</translation>
    </message>
    <message>
        <source>Your current spendable balance</source>
        <translation type="unfinished">目前可用餘額</translation>
    </message>
    <message>
        <source>Pending:</source>
        <translation type="unfinished">未定金額:</translation>
    </message>
    <message>
        <source>Total of transactions that have yet to be confirmed, and do not yet count toward the spendable balance</source>
        <translation type="unfinished">還沒被確認的交易的總金額，可用餘額不包含這些金額</translation>
    </message>
    <message>
        <source>Immature:</source>
        <translation type="unfinished">未成熟金額:</translation>
    </message>
    <message>
        <source>Mined balance that has not yet matured</source>
        <translation type="unfinished">還沒成熟的開採金額</translation>
    </message>
    <message>
        <source>Balances</source>
        <translation type="unfinished">餘額</translation>
    </message>
    <message>
        <source>Total:</source>
        <translation type="unfinished">總金額:</translation>
    </message>
    <message>
        <source>Your current total balance</source>
        <translation type="unfinished">目前全部餘額</translation>
    </message>
    <message>
        <source>Your current balance in watch-only addresses</source>
        <translation type="unfinished">所有只能看的地址的當前餘額</translation>
    </message>
    <message>
        <source>Spendable:</source>
        <translation type="unfinished">可支配:</translation>
    </message>
    <message>
        <source>Recent transactions</source>
        <translation type="unfinished">最近的交易</translation>
    </message>
    <message>
        <source>Unconfirmed transactions to watch-only addresses</source>
        <translation type="unfinished">所有只能看的地址還未確認的交易</translation>
    </message>
    <message>
        <source>Mined balance in watch-only addresses that has not yet matured</source>
        <translation type="unfinished">所有只能看的地址還沒已熟成的挖出餘額</translation>
    </message>
    <message>
        <source>Current total balance in watch-only addresses</source>
        <translation type="unfinished">所有只能看的地址的當前總餘額</translation>
    </message>
    <message>
        <source>Privacy mode activated for the Overview tab. To unmask the values, uncheck Settings-&gt;Mask values.</source>
        <translation type="unfinished">“總覽”選項卡啟用了隱私模式。要取消遮蔽值，請取消選取 設定-&gt;遮蔽值。</translation>
    </message>
</context>
<context>
    <name>PSBTOperationsDialog</name>
    <message>
        <source>Dialog</source>
        <translation type="unfinished">對話視窗</translation>
    </message>
    <message>
        <source>Sign Tx</source>
        <translation type="unfinished">簽名交易</translation>
    </message>
    <message>
        <source>Broadcast Tx</source>
        <translation type="unfinished">廣播交易</translation>
    </message>
    <message>
        <source>Copy to Clipboard</source>
        <translation type="unfinished">複製到剪貼簿</translation>
    </message>
    <message>
        <source>Save…</source>
        <translation type="unfinished">拯救...</translation>
    </message>
    <message>
        <source>Close</source>
        <translation type="unfinished">關閉</translation>
    </message>
    <message>
        <source>Cannot sign inputs while wallet is locked.</source>
        <translation type="unfinished">钱包已锁定，无法签名交易输入项。</translation>
    </message>
    <message>
        <source>Could not sign any more inputs.</source>
        <translation type="unfinished">無法再簽名 input</translation>
    </message>
    <message>
        <source>Signed transaction successfully. Transaction is ready to broadcast.</source>
        <translation type="unfinished">成功簽名交易。交易已準備好廣播。</translation>
    </message>
    <message>
        <source>Unknown error processing transaction.</source>
        <translation type="unfinished">處理交易有未知的錯誤</translation>
    </message>
    <message>
        <source>PSBT copied to clipboard.</source>
        <translation type="unfinished">PSBT已復製到剪貼簿</translation>
    </message>
    <message>
        <source>Save Transaction Data</source>
        <translation type="unfinished">儲存交易資料</translation>
    </message>
    <message>
        <source>Partially Signed Transaction (Binary)</source>
        <extracomment>Expanded name of the binary PSBT file format. See: BIP 174.</extracomment>
        <translation type="unfinished">部分签名交易(二进制)</translation>
    </message>
    <message>
        <source>PSBT saved to disk.</source>
        <translation type="unfinished">PSBT已儲存到磁碟。</translation>
    </message>
    <message>
        <source>Unable to calculate transaction fee or total transaction amount.</source>
        <translation type="unfinished">無法計算交易手續費或總交易金額。</translation>
    </message>
    <message>
        <source>Pays transaction fee: </source>
        <translation type="unfinished">支付交易手續費:</translation>
    </message>
    <message>
        <source>Total Amount</source>
        <translation type="unfinished">總金額</translation>
    </message>
    <message>
        <source>or</source>
        <translation type="unfinished">或</translation>
    </message>
    <message>
        <source>Transaction is missing some information about inputs.</source>
        <translation type="unfinished">交易缺少有關 input 的一些訊息。</translation>
    </message>
    <message>
        <source>Transaction still needs signature(s).</source>
        <translation type="unfinished">交易仍需要簽名。</translation>
    </message>
    <message>
        <source>(But no wallet is loaded.)</source>
        <translation type="unfinished">(但没有加载钱包。)</translation>
    </message>
    <message>
        <source>(But this wallet cannot sign transactions.)</source>
        <translation type="unfinished">（但是此錢包無法簽名交易。）</translation>
    </message>
    <message>
        <source>(But this wallet does not have the right keys.)</source>
        <translation type="unfinished">（但是這個錢包沒有正確的鑰匙）</translation>
    </message>
    <message>
        <source>Transaction is fully signed and ready for broadcast.</source>
        <translation type="unfinished">交易已完全簽名，可以廣播。</translation>
    </message>
    <message>
        <source>Transaction status is unknown.</source>
        <translation type="unfinished">交易狀態未知</translation>
    </message>
</context>
<context>
    <name>PaymentServer</name>
    <message>
        <source>Payment request error</source>
        <translation type="unfinished">要求付款時發生錯誤</translation>
    </message>
    <message>
        <source>Cannot start bitcoin: click-to-pay handler</source>
        <translation type="unfinished">沒辦法啟動 bitcoin 協議的「按就付」處理器</translation>
    </message>
    <message>
        <source>URI handling</source>
        <translation type="unfinished">URI 處理</translation>
    </message>
    <message>
        <source>'bitcoin://' is not a valid URI. Use 'bitcoin:' instead.</source>
        <translation type="unfinished">字首為 bitcoin:// 不是有效的 URI，請改用 bitcoin: 開頭。</translation>
    </message>
    <message>
        <source>Cannot process payment request because BIP70 is not supported.
Due to widespread security flaws in BIP70 it's strongly recommended that any merchant instructions to switch wallets be ignored.
If you are receiving this error you should request the merchant provide a BIP21 compatible URI.</source>
        <translation type="unfinished">因为不支持BIP70，无法处理付款请求。
由于BIP70具有广泛的安全缺陷，无论哪个商家指引要求您更换钱包，我们都强烈建议您不要听信。
如果您看到了这个错误，您应该要求商家提供兼容BIP21的URI。</translation>
    </message>
    <message>
        <source>URI cannot be parsed! This can be caused by an invalid Bitcoin address or malformed URI parameters.</source>
        <translation type="unfinished">沒辦法解析 URI ！可能是因為無效比特幣地址，或是 URI 參數格式錯誤。</translation>
    </message>
    <message>
        <source>Payment request file handling</source>
        <translation type="unfinished">處理付款要求檔案</translation>
    </message>
</context>
<context>
    <name>PeerTableModel</name>
    <message>
        <source>User Agent</source>
        <extracomment>Title of Peers Table column which contains the peer's User Agent string.</extracomment>
        <translation type="unfinished">使用者代理</translation>
    </message>
    <message>
        <source>Ping</source>
        <extracomment>Title of Peers Table column which indicates the current latency of the connection with the peer.</extracomment>
        <translation type="unfinished">Ping  時間</translation>
    </message>
    <message>
        <source>Peer</source>
        <extracomment>Title of Peers Table column which contains a unique number used to identify a connection.</extracomment>
        <translation type="unfinished">同行</translation>
    </message>
    <message>
<<<<<<< HEAD
=======
        <source>Age</source>
        <extracomment>Title of Peers Table column which indicates the duration (length of time) since the peer connection started.</extracomment>
        <translation type="unfinished">连接时间</translation>
    </message>
    <message>
>>>>>>> 3116ccd7
        <source>Direction</source>
        <extracomment>Title of Peers Table column which indicates the direction the peer connection was initiated from.</extracomment>
        <translation type="unfinished">方向</translation>
    </message>
    <message>
        <source>Sent</source>
        <extracomment>Title of Peers Table column which indicates the total amount of network information we have sent to the peer.</extracomment>
        <translation type="unfinished">送出</translation>
    </message>
    <message>
        <source>Received</source>
        <extracomment>Title of Peers Table column which indicates the total amount of network information we have received from the peer.</extracomment>
        <translation type="unfinished">收到</translation>
    </message>
    <message>
        <source>Address</source>
        <extracomment>Title of Peers Table column which contains the IP/Onion/I2P address of the connected peer.</extracomment>
        <translation type="unfinished">地址</translation>
    </message>
    <message>
        <source>Type</source>
        <extracomment>Title of Peers Table column which describes the type of peer connection. The "type" describes why the connection exists.</extracomment>
        <translation type="unfinished">種類</translation>
    </message>
    <message>
        <source>Network</source>
        <extracomment>Title of Peers Table column which states the network the peer connected through.</extracomment>
        <translation type="unfinished">網路</translation>
    </message>
    <message>
        <source>Inbound</source>
        <extracomment>An Inbound Connection from a Peer.</extracomment>
        <translation type="unfinished">進來</translation>
    </message>
    <message>
        <source>Outbound</source>
        <extracomment>An Outbound Connection to a Peer.</extracomment>
        <translation type="unfinished">出去</translation>
    </message>
</context>
<context>
    <name>QRImageWidget</name>
    <message>
        <source>&amp;Save Image…</source>
        <translation type="unfinished">保存图像(&amp;S)...</translation>
    </message>
    <message>
        <source>&amp;Copy Image</source>
        <translation type="unfinished">複製圖片(&amp;C)</translation>
    </message>
    <message>
        <source>Resulting URI too long, try to reduce the text for label / message.</source>
        <translation type="unfinished">URI 太长，请试着精简标签或消息文本。</translation>
    </message>
    <message>
        <source>Error encoding URI into QR Code.</source>
        <translation type="unfinished">把 URI 编码成二维码时发生错误。</translation>
    </message>
    <message>
        <source>QR code support not available.</source>
        <translation type="unfinished">不支援QR code</translation>
    </message>
    <message>
        <source>Save QR Code</source>
        <translation type="unfinished">儲存 QR Code</translation>
    </message>
    <message>
        <source>PNG Image</source>
        <extracomment>Expanded name of the PNG file format. See: https://en.wikipedia.org/wiki/Portable_Network_Graphics.</extracomment>
        <translation type="unfinished">PNG图像</translation>
    </message>
</context>
<context>
    <name>RPCConsole</name>
    <message>
        <source>N/A</source>
        <translation type="unfinished">未知</translation>
    </message>
    <message>
        <source>Client version</source>
        <translation type="unfinished">客戶端軟體版本</translation>
    </message>
    <message>
        <source>&amp;Information</source>
        <translation type="unfinished">資訊(&amp;I)</translation>
    </message>
    <message>
        <source>General</source>
        <translation type="unfinished">普通</translation>
    </message>
    <message>
        <source>Datadir</source>
        <translation type="unfinished">資料目錄</translation>
    </message>
    <message>
        <source>To specify a non-default location of the data directory use the '%1' option.</source>
        <translation type="unfinished">如果不想用默认的数据目录位置，请用 '%1' 这个选项来指定新的位置。</translation>
    </message>
    <message>
        <source>Blocksdir</source>
        <translation type="unfinished">区块存储目录</translation>
    </message>
    <message>
        <source>To specify a non-default location of the blocks directory use the '%1' option.</source>
        <translation type="unfinished">如果要自定义区块存储目录的位置，请用 '%1' 这个选项来指定新的位置。</translation>
    </message>
    <message>
        <source>Startup time</source>
        <translation type="unfinished">啓動時間</translation>
    </message>
    <message>
        <source>Network</source>
        <translation type="unfinished">網路</translation>
    </message>
    <message>
        <source>Name</source>
        <translation type="unfinished">名稱</translation>
    </message>
    <message>
        <source>Number of connections</source>
        <translation type="unfinished">連線數</translation>
    </message>
    <message>
        <source>Block chain</source>
        <translation type="unfinished">區塊鏈</translation>
    </message>
    <message>
        <source>Memory Pool</source>
        <translation type="unfinished">記憶體暫存池</translation>
    </message>
    <message>
        <source>Current number of transactions</source>
        <translation type="unfinished">目前交易數目</translation>
    </message>
    <message>
        <source>Memory usage</source>
        <translation type="unfinished">記憶體使用量</translation>
    </message>
    <message>
        <source>Wallet: </source>
        <translation type="unfinished">錢包:</translation>
    </message>
    <message>
        <source>(none)</source>
        <translation type="unfinished">(無)</translation>
    </message>
    <message>
        <source>&amp;Reset</source>
        <translation type="unfinished">重置(&amp;R)</translation>
    </message>
    <message>
        <source>Received</source>
        <translation type="unfinished">收到</translation>
    </message>
    <message>
        <source>Sent</source>
        <translation type="unfinished">送出</translation>
    </message>
    <message>
        <source>&amp;Peers</source>
        <translation type="unfinished">節點(&amp;P)</translation>
    </message>
    <message>
        <source>Banned peers</source>
        <translation type="unfinished">被禁節點</translation>
    </message>
    <message>
        <source>Select a peer to view detailed information.</source>
        <translation type="unfinished">選一個節點來看詳細資訊</translation>
    </message>
    <message>
        <source>Version</source>
        <translation type="unfinished">版本</translation>
    </message>
    <message>
        <source>Starting Block</source>
        <translation type="unfinished">起始區塊</translation>
    </message>
    <message>
        <source>Synced Headers</source>
        <translation type="unfinished">已同步前導資料</translation>
    </message>
    <message>
        <source>Synced Blocks</source>
        <translation type="unfinished">已同步區塊</translation>
    </message>
    <message>
        <source>Last Transaction</source>
        <translation type="unfinished">最近交易</translation>
    </message>
    <message>
        <source>The mapped Autonomous System used for diversifying peer selection.</source>
        <translation type="unfinished">映射的自治系統，用於使peer選取多樣化。</translation>
    </message>
    <message>
        <source>Mapped AS</source>
        <translation type="unfinished">對應 AS</translation>
    </message>
    <message>
        <source>Whether we relay addresses to this peer.</source>
        <extracomment>Tooltip text for the Address Relay field in the peer details area, which displays whether we relay addresses to this peer (Yes/No).</extracomment>
        <translation type="unfinished">是否把地址转发给这个节点。</translation>
    </message>
    <message>
        <source>Address Relay</source>
        <extracomment>Text title for the Address Relay field in the peer details area, which displays whether we relay addresses to this peer (Yes/No).</extracomment>
        <translation type="unfinished">地址转发</translation>
    </message>
    <message>
        <source>The total number of addresses received from this peer that were processed (excludes addresses that were dropped due to rate-limiting).</source>
        <extracomment>Tooltip text for the Addresses Processed field in the peer details area, which displays the total number of addresses received from this peer that were processed (excludes addresses that were dropped due to rate-limiting).</extracomment>
        <translation type="unfinished">从这个节点接收并处理过的地址总数（除去因频次限制而丢弃的那些地址）。</translation>
    </message>
    <message>
        <source>The total number of addresses received from this peer that were dropped (not processed) due to rate-limiting.</source>
        <extracomment>Tooltip text for the Addresses Rate-Limited field in the peer details area, which displays the total number of addresses received from this peer that were dropped (not processed) due to rate-limiting.</extracomment>
        <translation type="unfinished">从这个节点接收后又因频次限制而丢弃（未被处理）的地址总数。</translation>
    </message>
    <message>
        <source>Addresses Processed</source>
        <extracomment>Text title for the Addresses Processed field in the peer details area, which displays the total number of addresses received from this peer that were processed (excludes addresses that were dropped due to rate-limiting).</extracomment>
        <translation type="unfinished">已处理地址</translation>
    </message>
    <message>
        <source>Addresses Rate-Limited</source>
        <extracomment>Text title for the Addresses Rate-Limited field in the peer details area, which displays the total number of addresses received from this peer that were dropped (not processed) due to rate-limiting.</extracomment>
        <translation type="unfinished">被频率限制丢弃的地址</translation>
    </message>
    <message>
        <source>User Agent</source>
        <translation type="unfinished">使用者代理</translation>
    </message>
    <message>
        <source>Node window</source>
        <translation type="unfinished">節點視窗</translation>
    </message>
    <message>
        <source>Current block height</source>
        <translation type="unfinished">當前區塊高度</translation>
    </message>
    <message>
        <source>Open the %1 debug log file from the current data directory. This can take a few seconds for large log files.</source>
        <translation type="unfinished">從目前的資料目錄下開啓 %1 的除錯紀錄檔。當紀錄檔很大時，可能會花好幾秒的時間。</translation>
    </message>
    <message>
        <source>Decrease font size</source>
        <translation type="unfinished">縮小文字</translation>
    </message>
    <message>
        <source>Increase font size</source>
        <translation type="unfinished">放大文字</translation>
    </message>
    <message>
        <source>Permissions</source>
        <translation type="unfinished">允許</translation>
    </message>
    <message>
        <source>The direction and type of peer connection: %1</source>
        <translation type="unfinished">节点连接的方向和类型: %1</translation>
    </message>
    <message>
        <source>Direction/Type</source>
        <translation type="unfinished">方向/类型</translation>
    </message>
    <message>
        <source>The network protocol this peer is connected through: IPv4, IPv6, Onion, I2P, or CJDNS.</source>
        <translation type="unfinished">这个节点是通过这种网络协议连接到的: IPv4, IPv6, Onion, I2P, 或 CJDNS.</translation>
    </message>
    <message>
        <source>Services</source>
        <translation type="unfinished">服務</translation>
    </message>
    <message>
        <source>Whether the peer requested us to relay transactions.</source>
        <translation type="unfinished">这个节点是否要求我们转发交易。</translation>
    </message>
    <message>
        <source>High bandwidth BIP152 compact block relay: %1</source>
        <translation type="unfinished">高带宽BIP152密实区块转发: %1</translation>
    </message>
    <message>
        <source>High Bandwidth</source>
        <translation type="unfinished">高带宽</translation>
    </message>
    <message>
        <source>Connection Time</source>
        <translation type="unfinished">連線時間</translation>
    </message>
    <message>
        <source>Last Block</source>
        <translation type="unfinished">上一个区块</translation>
    </message>
    <message>
        <source>Last Send</source>
        <translation type="unfinished">最近送出</translation>
    </message>
    <message>
        <source>Last Receive</source>
        <translation type="unfinished">最近收到</translation>
    </message>
    <message>
        <source>Ping Time</source>
        <translation type="unfinished">Ping 時間</translation>
    </message>
    <message>
        <source>The duration of a currently outstanding ping.</source>
        <translation type="unfinished">目前這一次 ping 已經過去的時間。</translation>
    </message>
    <message>
        <source>Ping Wait</source>
        <translation type="unfinished">Ping 等待時間</translation>
    </message>
    <message>
        <source>Min Ping</source>
        <translation type="unfinished">Ping 最短時間</translation>
    </message>
    <message>
        <source>Time Offset</source>
        <translation type="unfinished">時間差</translation>
    </message>
    <message>
        <source>Last block time</source>
        <translation type="unfinished">最近區塊時間</translation>
    </message>
    <message>
        <source>&amp;Open</source>
        <translation type="unfinished">開啓(&amp;O)</translation>
    </message>
    <message>
        <source>&amp;Console</source>
        <translation type="unfinished">主控台(&amp;C)</translation>
    </message>
    <message>
        <source>&amp;Network Traffic</source>
        <translation type="unfinished">網路流量(&amp;N)</translation>
    </message>
    <message>
        <source>Totals</source>
        <translation type="unfinished">總計</translation>
    </message>
    <message>
        <source>Debug log file</source>
        <translation type="unfinished">除錯紀錄檔</translation>
    </message>
    <message>
        <source>Clear console</source>
        <translation type="unfinished">清主控台</translation>
    </message>
    <message>
        <source>In:</source>
        <translation type="unfinished">來:</translation>
    </message>
    <message>
        <source>Out:</source>
        <translation type="unfinished">去:</translation>
    </message>
    <message>
<<<<<<< HEAD
=======
        <source>Inbound: initiated by peer</source>
        <extracomment>Explanatory text for an inbound peer connection.</extracomment>
        <translation type="unfinished">入站: 由对端发起</translation>
    </message>
    <message>
        <source>Outbound Full Relay: default</source>
        <extracomment>Explanatory text for an outbound peer connection that relays all network information. This is the default behavior for outbound connections.</extracomment>
        <translation type="unfinished">出站完整转发: 默认</translation>
    </message>
    <message>
        <source>Outbound Block Relay: does not relay transactions or addresses</source>
        <extracomment>Explanatory text for an outbound peer connection that relays network information about blocks and not transactions or addresses.</extracomment>
        <translation type="unfinished">出站区块转发: 不转发交易和地址</translation>
    </message>
    <message>
        <source>Outbound Manual: added using RPC %1 or %2/%3 configuration options</source>
        <extracomment>Explanatory text for an outbound peer connection that was established manually through one of several methods. The numbered arguments are stand-ins for the methods available to establish manual connections.</extracomment>
        <translation type="unfinished">出站手动: 加入使用RPC %1 或 %2/%3 配置选项</translation>
    </message>
    <message>
        <source>Outbound Feeler: short-lived, for testing addresses</source>
        <extracomment>Explanatory text for a short-lived outbound peer connection that is used to test the aliveness of known addresses.</extracomment>
        <translation type="unfinished">出站触须: 短暂，用于测试地址</translation>
    </message>
    <message>
        <source>we selected the peer for high bandwidth relay</source>
        <translation type="unfinished">我们选择了用于高带宽转发的节点</translation>
    </message>
    <message>
        <source>the peer selected us for high bandwidth relay</source>
        <translation type="unfinished">对端选择了我们用于高带宽转发</translation>
    </message>
    <message>
>>>>>>> 3116ccd7
        <source>&amp;Copy address</source>
        <extracomment>Context menu action to copy the address of a peer.</extracomment>
        <translation type="unfinished">&amp;复制地址</translation>
    </message>
    <message>
        <source>&amp;Disconnect</source>
        <translation type="unfinished">斷線(&amp;D)</translation>
    </message>
    <message>
        <source>1 &amp;hour</source>
        <translation type="unfinished">1 小時(&amp;H)</translation>
    </message>
    <message>
        <source>1 &amp;week</source>
        <translation type="unfinished">1 星期(&amp;W)</translation>
    </message>
    <message>
        <source>1 &amp;year</source>
        <translation type="unfinished">1 年(&amp;Y)</translation>
    </message>
    <message>
        <source>&amp;Copy IP/Netmask</source>
        <extracomment>Context menu action to copy the IP/Netmask of a banned peer. IP/Netmask is the combination of a peer's IP address and its Netmask. For IP address, see: https://en.wikipedia.org/wiki/IP_address.</extracomment>
        <translation type="unfinished">复制IP/网络掩码(&amp;C)</translation>
    </message>
    <message>
        <source>&amp;Unban</source>
        <translation type="unfinished">連線解禁(&amp;U)</translation>
    </message>
    <message>
        <source>Network activity disabled</source>
        <translation type="unfinished">網路活動已關閉</translation>
    </message>
    <message>
        <source>Executing command without any wallet</source>
        <translation type="unfinished">不使用任何錢包來執行指令</translation>
    </message>
    <message>
        <source>Executing command using "%1" wallet</source>
        <translation type="unfinished">使用 %1 錢包來執行指令</translation>
    </message>
    <message>
        <source>Welcome to the %1 RPC console.
Use up and down arrows to navigate history, and %2 to clear screen.
Use %3 and %4 to increase or decrease the font size.
Type %5 for an overview of available commands.
For more information on using this console, type %6.

%7WARNING: Scammers have been active, telling users to type commands here, stealing their wallet contents. Do not use this console without fully understanding the ramifications of a command.%8</source>
        <extracomment>RPC console welcome message. Placeholders %7 and %8 are style tags for the warning content, and they are not space separated from the rest of the text intentionally.</extracomment>
        <translation type="unfinished">欢迎来到 %1 RPC 控制台。
使用上与下箭头以进行历史导航，%2 以清除屏幕。
使用%3 和 %4 以增加或减小字体大小。
输入 %5 以显示可用命令的概览。
查看更多关于此控制台的信息，输入 %6。

%7 警告：骗子们很活跃，告诉用户在这里输入命令，偷走他们钱包中的内容。不要在不完全了解一个命令的后果的情况下使用此控制台。%8</translation>
    </message>
    <message>
        <source>Executing…</source>
        <extracomment>A console message indicating an entered command is currently being executed.</extracomment>
        <translation type="unfinished">执行中……</translation>
    </message>
    <message>
        <source>via %1</source>
        <translation type="unfinished">經由 %1</translation>
    </message>
    <message>
        <source>Yes</source>
        <translation type="unfinished">是</translation>
    </message>
    <message>
        <source>No</source>
        <translation type="unfinished">否</translation>
    </message>
    <message>
        <source>To</source>
        <translation type="unfinished">目的</translation>
    </message>
    <message>
        <source>From</source>
        <translation type="unfinished">來源</translation>
    </message>
    <message>
        <source>Ban for</source>
        <translation type="unfinished">禁止連線</translation>
    </message>
    <message>
        <source>Never</source>
        <translation type="unfinished">永不</translation>
    </message>
    <message>
        <source>Unknown</source>
        <translation type="unfinished">不明</translation>
    </message>
</context>
<context>
    <name>ReceiveCoinsDialog</name>
    <message>
        <source>&amp;Amount:</source>
        <translation type="unfinished">金額(&amp;A):</translation>
    </message>
    <message>
        <source>&amp;Label:</source>
        <translation type="unfinished">標記(&amp;L):</translation>
    </message>
    <message>
        <source>&amp;Message:</source>
        <translation type="unfinished">訊息(&amp;M):</translation>
    </message>
    <message>
        <source>An optional message to attach to the payment request, which will be displayed when the request is opened. Note: The message will not be sent with the payment over the Bitcoin network.</source>
        <translation type="unfinished">附加在付款要求中的訊息，可以不填，打開要求內容時會顯示。注意: 這個訊息不會隨著付款送到 Bitcoin 網路上。</translation>
    </message>
    <message>
        <source>An optional label to associate with the new receiving address.</source>
        <translation type="unfinished">與新的接收地址關聯的可選的標籤。</translation>
    </message>
    <message>
        <source>Use this form to request payments. All fields are &lt;b&gt;optional&lt;/b&gt;.</source>
        <translation type="unfinished">請用這份表單來要求付款。所有欄位都&lt;b&gt;可以不填&lt;/b&gt;。</translation>
    </message>
    <message>
        <source>An optional amount to request. Leave this empty or zero to not request a specific amount.</source>
        <translation type="unfinished">要求付款的金額，可以不填。不確定金額時可以留白或是填零。</translation>
    </message>
    <message>
        <source>An optional label to associate with the new receiving address (used by you to identify an invoice).  It is also attached to the payment request.</source>
        <translation type="unfinished">與新的接收地址相關聯的可選的標籤（您用於標識收據）。它也附在支付支付請求上。</translation>
    </message>
    <message>
        <source>An optional message that is attached to the payment request and may be displayed to the sender.</source>
        <translation type="unfinished">附加在支付請求上的可選的訊息，可以顯示給發送者。</translation>
    </message>
    <message>
        <source>&amp;Create new receiving address</source>
        <translation type="unfinished">&amp;產生新的接收地址</translation>
    </message>
    <message>
        <source>Clear all fields of the form.</source>
        <translation type="unfinished">把表單中的所有欄位清空。</translation>
    </message>
    <message>
        <source>Clear</source>
        <translation type="unfinished">清空</translation>
    </message>
    <message>
        <source>Requested payments history</source>
        <translation type="unfinished">先前要求付款的記錄</translation>
    </message>
    <message>
        <source>Show the selected request (does the same as double clicking an entry)</source>
        <translation type="unfinished">顯示選擇的要求內容(效果跟按它兩下一樣)</translation>
    </message>
    <message>
        <source>Show</source>
        <translation type="unfinished">顯示</translation>
    </message>
    <message>
        <source>Remove the selected entries from the list</source>
        <translation type="unfinished">從列表中刪掉選擇的項目</translation>
    </message>
    <message>
        <source>Remove</source>
        <translation type="unfinished">刪掉</translation>
    </message>
    <message>
        <source>Copy &amp;URI</source>
        <translation type="unfinished">複製 &amp;URI</translation>
    </message>
    <message>
        <source>&amp;Copy address</source>
        <translation type="unfinished">&amp;复制地址</translation>
    </message>
    <message>
        <source>Copy &amp;label</source>
        <translation type="unfinished">复制和标签</translation>
    </message>
    <message>
<<<<<<< HEAD
=======
        <source>Copy &amp;message</source>
        <translation type="unfinished">复制消息(&amp;M)</translation>
    </message>
    <message>
>>>>>>> 3116ccd7
        <source>Copy &amp;amount</source>
        <translation type="unfinished">复制和数量</translation>
    </message>
    <message>
        <source>Could not unlock wallet.</source>
        <translation type="unfinished">沒辦法把錢包解鎖。</translation>
    </message>
    </context>
<context>
    <name>ReceiveRequestDialog</name>
    <message>
        <source>Request payment to …</source>
        <translation type="unfinished">请求支付至...</translation>
    </message>
    <message>
        <source>Address:</source>
        <translation type="unfinished">地址:</translation>
    </message>
    <message>
        <source>Amount:</source>
        <translation type="unfinished">金額:</translation>
    </message>
    <message>
        <source>Label:</source>
        <translation type="unfinished">標記:</translation>
    </message>
    <message>
        <source>Message:</source>
        <translation type="unfinished">訊息:</translation>
    </message>
    <message>
        <source>Wallet:</source>
        <translation type="unfinished">錢包:</translation>
    </message>
    <message>
        <source>Copy &amp;URI</source>
        <translation type="unfinished">複製 &amp;URI</translation>
    </message>
    <message>
        <source>Copy &amp;Address</source>
        <translation type="unfinished">複製 &amp;地址</translation>
    </message>
    <message>
        <source>&amp;Save Image…</source>
        <translation type="unfinished">保存图像(&amp;S)...</translation>
    </message>
    <message>
        <source>Payment information</source>
        <translation type="unfinished">付款資訊</translation>
    </message>
    <message>
        <source>Request payment to %1</source>
        <translation type="unfinished">付款給 %1 的要求</translation>
    </message>
</context>
<context>
    <name>RecentRequestsTableModel</name>
    <message>
        <source>Date</source>
        <translation type="unfinished">日期</translation>
    </message>
    <message>
        <source>Label</source>
        <translation type="unfinished">標記:</translation>
    </message>
    <message>
        <source>Message</source>
        <translation type="unfinished">訊息</translation>
    </message>
    <message>
        <source>(no label)</source>
        <translation type="unfinished">(無標記)</translation>
    </message>
    <message>
        <source>(no message)</source>
        <translation type="unfinished">(無訊息)</translation>
    </message>
    <message>
        <source>(no amount requested)</source>
        <translation type="unfinished">(無要求金額)</translation>
    </message>
    <message>
        <source>Requested</source>
        <translation type="unfinished">要求金額</translation>
    </message>
</context>
<context>
    <name>SendCoinsDialog</name>
    <message>
        <source>Send Coins</source>
        <translation type="unfinished">付款</translation>
    </message>
    <message>
        <source>Coin Control Features</source>
        <translation type="unfinished">錢幣控制功能</translation>
    </message>
    <message>
        <source>automatically selected</source>
        <translation type="unfinished">自動選擇</translation>
    </message>
    <message>
        <source>Insufficient funds!</source>
        <translation type="unfinished">累計金額不足！</translation>
    </message>
    <message>
        <source>Quantity:</source>
        <translation type="unfinished">數目:</translation>
    </message>
    <message>
        <source>Bytes:</source>
        <translation type="unfinished">位元組數:</translation>
    </message>
    <message>
        <source>Amount:</source>
        <translation type="unfinished">金額:</translation>
    </message>
    <message>
        <source>Fee:</source>
        <translation type="unfinished">手續費:</translation>
    </message>
    <message>
        <source>After Fee:</source>
        <translation type="unfinished">計費後金額:</translation>
    </message>
    <message>
        <source>Change:</source>
        <translation type="unfinished">找零金額:</translation>
    </message>
    <message>
        <source>If this is activated, but the change address is empty or invalid, change will be sent to a newly generated address.</source>
        <translation type="unfinished">如果這項有打開，但是找零地址是空的或無效，那麼找零會送到一個產生出來的地址去。</translation>
    </message>
    <message>
        <source>Custom change address</source>
        <translation type="unfinished">自訂找零位址</translation>
    </message>
    <message>
        <source>Transaction Fee:</source>
        <translation type="unfinished">交易手續費:</translation>
    </message>
    <message>
        <source>Using the fallbackfee can result in sending a transaction that will take several hours or days (or never) to confirm. Consider choosing your fee manually or wait until you have validated the complete chain.</source>
        <translation type="unfinished">以備用手續費金額(fallbackfee)來付手續費可能會造成交易確認時間長達數小時、數天、或是永遠不會確認。請考慮自行指定金額，或是等到完全驗證區塊鏈後，再進行交易。</translation>
    </message>
    <message>
        <source>Warning: Fee estimation is currently not possible.</source>
        <translation type="unfinished">警告：目前無法計算預估手續費。</translation>
    </message>
    <message>
        <source>per kilobyte</source>
        <translation type="unfinished">每千位元組</translation>
    </message>
    <message>
        <source>Hide</source>
        <translation type="unfinished">隱藏</translation>
    </message>
    <message>
        <source>Recommended:</source>
        <translation type="unfinished">建議值:</translation>
    </message>
    <message>
        <source>Custom:</source>
        <translation type="unfinished">自訂:</translation>
    </message>
    <message>
        <source>Send to multiple recipients at once</source>
        <translation type="unfinished">一次付給多個收款人</translation>
    </message>
    <message>
        <source>Add &amp;Recipient</source>
        <translation type="unfinished">增加收款人(&amp;R)</translation>
    </message>
    <message>
        <source>Clear all fields of the form.</source>
        <translation type="unfinished">把表單中的所有欄位清空。</translation>
    </message>
    <message>
        <source>Dust:</source>
        <translation type="unfinished">零散錢:</translation>
    </message>
    <message>
        <source>Choose…</source>
        <translation type="unfinished">选择...</translation>
    </message>
    <message>
        <source>Hide transaction fee settings</source>
        <translation type="unfinished">隱藏交易手續費設定</translation>
    </message>
    <message>
        <source>When there is less transaction volume than space in the blocks, miners as well as relaying nodes may enforce a minimum fee. Paying only this minimum fee is just fine, but be aware that this can result in a never confirming transaction once there is more demand for bitcoin transactions than the network can process.</source>
        <translation type="unfinished">当交易量小于可用区块空间时，矿工和中继节点可能会执行最低手续费率限制。按照这个最低费率来支付手续费也是可以的，但请注意，一旦交易需求超出比特币网络能处理的限度，你的交易可能永远也无法确认。</translation>
    </message>
    <message>
        <source>A too low fee might result in a never confirming transaction (read the tooltip)</source>
        <translation type="unfinished">手續費太低的話可能會造成永遠無法確認的交易(請參考提示)</translation>
    </message>
    <message>
        <source>Confirmation time target:</source>
        <translation type="unfinished">目標確認時間:</translation>
    </message>
    <message>
        <source>Enable Replace-By-Fee</source>
        <translation type="unfinished">啟用手續費追加</translation>
    </message>
    <message>
        <source>With Replace-By-Fee (BIP-125) you can increase a transaction's fee after it is sent. Without this, a higher fee may be recommended to compensate for increased transaction delay risk.</source>
        <translation type="unfinished">手續費追加(Replace-By-Fee, BIP-125)可以讓你在送出交易後才來提高手續費。不用這個功能的話，建議付比較高的手續費來降低交易延遲的風險。</translation>
    </message>
    <message>
        <source>Clear &amp;All</source>
        <translation type="unfinished">全部清掉(&amp;A)</translation>
    </message>
    <message>
        <source>Balance:</source>
        <translation type="unfinished">餘額:</translation>
    </message>
    <message>
        <source>Confirm the send action</source>
        <translation type="unfinished">確認付款動作</translation>
    </message>
    <message>
        <source>S&amp;end</source>
        <translation type="unfinished">付款(&amp;E)</translation>
    </message>
    <message>
        <source>Copy quantity</source>
        <translation type="unfinished">複製數目</translation>
    </message>
    <message>
        <source>Copy amount</source>
        <translation type="unfinished">複製金額</translation>
    </message>
    <message>
        <source>Copy fee</source>
        <translation type="unfinished">複製手續費</translation>
    </message>
    <message>
        <source>Copy after fee</source>
        <translation type="unfinished">複製計費後金額</translation>
    </message>
    <message>
        <source>Copy bytes</source>
        <translation type="unfinished">複製位元組數</translation>
    </message>
    <message>
        <source>Copy dust</source>
        <translation type="unfinished">複製零散金額</translation>
    </message>
    <message>
        <source>Copy change</source>
        <translation type="unfinished">複製找零金額</translation>
    </message>
    <message>
        <source>%1 (%2 blocks)</source>
        <translation type="unfinished">%1 (%2 個區塊)</translation>
    </message>
    <message>
        <source>Cr&amp;eate Unsigned</source>
        <translation type="unfinished">Cr＆eate未簽名</translation>
    </message>
    <message>
        <source> from wallet '%1'</source>
        <translation type="unfinished">從錢包 %1</translation>
    </message>
    <message>
        <source>%1 to '%2'</source>
        <translation type="unfinished">%1 到 '%2'</translation>
    </message>
    <message>
        <source>%1 to %2</source>
        <translation type="unfinished">%1 給 %2</translation>
    </message>
    <message>
        <source>Sign failed</source>
        <translation type="unfinished">簽署失敗</translation>
    </message>
    <message>
        <source>External signer failure</source>
        <extracomment>"External signer" means using devices such as hardware wallets.</extracomment>
        <translation type="unfinished">外部签名器失败</translation>
    </message>
    <message>
        <source>Save Transaction Data</source>
        <translation type="unfinished">儲存交易資料</translation>
    </message>
    <message>
        <source>Partially Signed Transaction (Binary)</source>
        <extracomment>Expanded name of the binary PSBT file format. See: BIP 174.</extracomment>
        <translation type="unfinished">部分签名交易(二进制)</translation>
    </message>
    <message>
        <source>PSBT saved</source>
        <translation type="unfinished">PSBT已儲存</translation>
    </message>
    <message>
        <source>or</source>
        <translation type="unfinished">或</translation>
    </message>
    <message>
        <source>You can increase the fee later (signals Replace-By-Fee, BIP-125).</source>
        <translation type="unfinished">你可以之後再提高手續費(有 BIP-125 手續費追加的標記)</translation>
    </message>
    <message>
        <source>Do you want to create this transaction?</source>
        <extracomment>Message displayed when attempting to create a transaction. Cautionary text to prompt the user to verify that the displayed transaction details represent the transaction the user intends to create.</extracomment>
        <translation type="unfinished">要创建这笔交易吗？</translation>
    </message>
    <message>
        <source>Please, review your transaction. You can create and send this transaction or create a Partially Signed Bitcoin Transaction (PSBT), which you can save or copy and then sign with, e.g., an offline %1 wallet, or a PSBT-compatible hardware wallet.</source>
        <extracomment>Text to inform a user attempting to create a transaction of their current options. At this stage, a user can send their transaction or create a PSBT. This string is displayed when both private keys and PSBT controls are enabled.</extracomment>
        <translation type="unfinished">请务必仔细检查您的交易。你可以创建并发送这笔交易；也可以创建一个“部分签名比特币交易(PSBT)”，它可以被保存下来或被复制出去，然后就可以对它进行签名，比如用离线%1钱包，或是用兼容PSBT的硬件钱包。</translation>
    </message>
    <message>
        <source>Please, review your transaction.</source>
        <extracomment>Text to prompt a user to review the details of the transaction they are attempting to send.</extracomment>
        <translation type="unfinished">請再次確認交易內容。</translation>
    </message>
    <message>
        <source>Transaction fee</source>
        <translation type="unfinished">交易手續費</translation>
    </message>
    <message>
        <source>Not signalling Replace-By-Fee, BIP-125.</source>
        <translation type="unfinished">沒有 BIP-125 手續費追加的標記。</translation>
    </message>
    <message>
        <source>Total Amount</source>
        <translation type="unfinished">總金額</translation>
    </message>
    <message>
        <source>Confirm send coins</source>
        <translation type="unfinished">確認付款金額</translation>
    </message>
    <message>
        <source>Watch-only balance:</source>
        <translation type="unfinished">只能看餘額:</translation>
    </message>
    <message>
        <source>The recipient address is not valid. Please recheck.</source>
        <translation type="unfinished">接受者地址無效。請再檢查看看。</translation>
    </message>
    <message>
        <source>The amount to pay must be larger than 0.</source>
        <translation type="unfinished">付款金額必須大於零。</translation>
    </message>
    <message>
        <source>The amount exceeds your balance.</source>
        <translation type="unfinished">金額超過餘額了。</translation>
    </message>
    <message>
        <source>The total exceeds your balance when the %1 transaction fee is included.</source>
        <translation type="unfinished">包含 %1 的交易手續費後，總金額超過你的餘額了。</translation>
    </message>
    <message>
        <source>Duplicate address found: addresses should only be used once each.</source>
        <translation type="unfinished">發現有重複的地址: 每個地址只能出現一次。</translation>
    </message>
    <message>
        <source>Transaction creation failed!</source>
        <translation type="unfinished">製造交易失敗了！</translation>
    </message>
    <message>
        <source>A fee higher than %1 is considered an absurdly high fee.</source>
        <translation type="unfinished">高於 %1 的手續費會被認為是不合理。</translation>
    </message>
    <message numerus="yes">
        <source>Estimated to begin confirmation within %n block(s).</source>
        <translation type="unfinished">
            <numerusform>预计%n个区块内确认。</numerusform>
        </translation>
    </message>
    <message>
        <source>Warning: Invalid Bitcoin address</source>
        <translation type="unfinished">警告: 比特幣地址無效</translation>
    </message>
    <message>
        <source>Warning: Unknown change address</source>
        <translation type="unfinished">警告: 未知的找零地址</translation>
    </message>
    <message>
        <source>Confirm custom change address</source>
        <translation type="unfinished">確認自訂找零地址</translation>
    </message>
    <message>
        <source>The address you selected for change is not part of this wallet. Any or all funds in your wallet may be sent to this address. Are you sure?</source>
        <translation type="unfinished">選擇的找零地址並不屬於這個錢包。部份或是全部的錢會被送到這個地址去。你確定嗎？</translation>
    </message>
    <message>
        <source>(no label)</source>
        <translation type="unfinished">(無標記)</translation>
    </message>
</context>
<context>
    <name>SendCoinsEntry</name>
    <message>
        <source>A&amp;mount:</source>
        <translation type="unfinished">金額(&amp;M):</translation>
    </message>
    <message>
        <source>Pay &amp;To:</source>
        <translation type="unfinished">付給(&amp;T):</translation>
    </message>
    <message>
        <source>&amp;Label:</source>
        <translation type="unfinished">標記(&amp;L):</translation>
    </message>
    <message>
        <source>Choose previously used address</source>
        <translation type="unfinished">選擇先前使用過的地址</translation>
    </message>
    <message>
        <source>The Bitcoin address to send the payment to</source>
        <translation type="unfinished">將支付發送到的比特幣地址給</translation>
    </message>
    <message>
        <source>Paste address from clipboard</source>
        <translation type="unfinished">貼上剪貼簿裡的地址</translation>
    </message>
    <message>
        <source>Remove this entry</source>
        <translation type="unfinished">刪掉這個項目</translation>
    </message>
    <message>
        <source>The amount to send in the selected unit</source>
        <translation type="unfinished">以所選單位發送的金額</translation>
    </message>
    <message>
        <source>The fee will be deducted from the amount being sent. The recipient will receive less bitcoins than you enter in the amount field. If multiple recipients are selected, the fee is split equally.</source>
        <translation type="unfinished">手續費會從要付款出去的金額中扣掉。因此收款人會收到比輸入的金額還要少的 bitcoin。如果有多個收款人的話，手續費會平均分配來扣除。</translation>
    </message>
    <message>
        <source>S&amp;ubtract fee from amount</source>
        <translation type="unfinished">從付款金額減去手續費(&amp;U)</translation>
    </message>
    <message>
        <source>Use available balance</source>
        <translation type="unfinished">使用全部可用餘額</translation>
    </message>
    <message>
        <source>Message:</source>
        <translation type="unfinished">訊息:</translation>
    </message>
    <message>
        <source>Enter a label for this address to add it to the list of used addresses</source>
        <translation type="unfinished">請輸入這個地址的標籤，來把它加進去已使用過地址清單。</translation>
    </message>
    <message>
        <source>A message that was attached to the bitcoin: URI which will be stored with the transaction for your reference. Note: This message will not be sent over the Bitcoin network.</source>
        <translation type="unfinished">附加在 Bitcoin 付款協議的資源識別碼(URI)中的訊息，會和交易內容一起存起來，給你自己做參考。注意: 這個訊息不會送到 Bitcoin 網路上。</translation>
    </message>
</context>
<context>
    <name>SendConfirmationDialog</name>
    <message>
        <source>Send</source>
        <translation type="unfinished">發</translation>
    </message>
    <message>
        <source>Create Unsigned</source>
        <translation type="unfinished">產生未簽名</translation>
    </message>
</context>
<context>
    <name>SignVerifyMessageDialog</name>
    <message>
        <source>Signatures - Sign / Verify a Message</source>
        <translation type="unfinished">簽章 - 簽署或驗證訊息</translation>
    </message>
    <message>
        <source>&amp;Sign Message</source>
        <translation type="unfinished">簽署訊息(&amp;S)</translation>
    </message>
    <message>
        <source>You can sign messages/agreements with your addresses to prove you can receive bitcoins sent to them. Be careful not to sign anything vague or random, as phishing attacks may try to trick you into signing your identity over to them. Only sign fully-detailed statements you agree to.</source>
        <translation type="unfinished">您可以使用您的地址簽名訊息/協議，以證明您可以接收發送給他們的比特幣。但是請小心，不要簽名語意含糊不清，或隨機產生的內容，因為釣魚式詐騙可能會用騙你簽名的手法來冒充是你。只有簽名您同意的詳細內容。</translation>
    </message>
    <message>
        <source>The Bitcoin address to sign the message with</source>
        <translation type="unfinished">用來簽名訊息的 比特幣地址</translation>
    </message>
    <message>
        <source>Choose previously used address</source>
        <translation type="unfinished">選擇先前使用過的地址</translation>
    </message>
    <message>
        <source>Paste address from clipboard</source>
        <translation type="unfinished">貼上剪貼簿裡的地址</translation>
    </message>
    <message>
        <source>Enter the message you want to sign here</source>
        <translation type="unfinished">請在這裡輸入你想簽署的訊息</translation>
    </message>
    <message>
        <source>Signature</source>
        <translation type="unfinished">簽章</translation>
    </message>
    <message>
        <source>Copy the current signature to the system clipboard</source>
        <translation type="unfinished">複製目前的簽章到系統剪貼簿</translation>
    </message>
    <message>
        <source>Sign the message to prove you own this Bitcoin address</source>
        <translation type="unfinished">簽名這個訊息來證明這個比特幣地址是你的</translation>
    </message>
    <message>
        <source>Sign &amp;Message</source>
        <translation type="unfinished">簽署訊息(&amp;M)</translation>
    </message>
    <message>
        <source>Reset all sign message fields</source>
        <translation type="unfinished">重設所有訊息簽署欄位</translation>
    </message>
    <message>
        <source>Clear &amp;All</source>
        <translation type="unfinished">全部清掉(&amp;A)</translation>
    </message>
    <message>
        <source>&amp;Verify Message</source>
        <translation type="unfinished">驗證訊息(&amp;V)</translation>
    </message>
    <message>
        <source>Enter the receiver's address, message (ensure you copy line breaks, spaces, tabs, etc. exactly) and signature below to verify the message. Be careful not to read more into the signature than what is in the signed message itself, to avoid being tricked by a man-in-the-middle attack. Note that this only proves the signing party receives with the address, it cannot prove sendership of any transaction!</source>
        <translation type="unfinished">請在下面輸入收款人的地址，訊息(請確定完整複製了所包含的換行、空格、tabs...等)，以及簽名，來驗證這個訊息。請小心，除了訊息內容以外，不要對簽名本身過度解讀，以避免被用「中間人攻擊法」詐騙。請注意，通過驗證的簽名只能證明簽名人確實可以從該地址收款，不能證明任何交易中的付款人身份！</translation>
    </message>
    <message>
        <source>The Bitcoin address the message was signed with</source>
        <translation type="unfinished">簽名這個訊息的 比特幣地址</translation>
    </message>
    <message>
        <source>The signed message to verify</source>
        <translation type="unfinished">簽名訊息進行驗證</translation>
    </message>
    <message>
        <source>The signature given when the message was signed</source>
        <translation type="unfinished">簽名訊息時給出的簽名</translation>
    </message>
    <message>
        <source>Verify the message to ensure it was signed with the specified Bitcoin address</source>
        <translation type="unfinished">驗證這個訊息來確定是用指定的比特幣地址簽名的</translation>
    </message>
    <message>
        <source>Verify &amp;Message</source>
        <translation type="unfinished">驗證訊息(&amp;M)</translation>
    </message>
    <message>
        <source>Reset all verify message fields</source>
        <translation type="unfinished">重設所有訊息驗證欄位</translation>
    </message>
    <message>
        <source>Click "Sign Message" to generate signature</source>
        <translation type="unfinished">請按一下「簽署訊息」來產生簽章</translation>
    </message>
    <message>
        <source>The entered address is invalid.</source>
        <translation type="unfinished">輸入的地址無效。</translation>
    </message>
    <message>
        <source>Please check the address and try again.</source>
        <translation type="unfinished">請檢查地址是否正確後再試一次。</translation>
    </message>
    <message>
        <source>The entered address does not refer to a key.</source>
        <translation type="unfinished">輸入的地址沒有對應到你的任何鑰匙。</translation>
    </message>
    <message>
        <source>Wallet unlock was cancelled.</source>
        <translation type="unfinished">錢包解鎖已取消。</translation>
    </message>
    <message>
        <source>No error</source>
        <translation type="unfinished">沒有錯誤</translation>
    </message>
    <message>
        <source>Private key for the entered address is not available.</source>
        <translation type="unfinished">沒有對應輸入地址的私鑰。</translation>
    </message>
    <message>
        <source>Message signing failed.</source>
        <translation type="unfinished">訊息簽署失敗。</translation>
    </message>
    <message>
        <source>Message signed.</source>
        <translation type="unfinished">訊息簽署好了。</translation>
    </message>
    <message>
        <source>The signature could not be decoded.</source>
        <translation type="unfinished">沒辦法把這個簽章解碼。</translation>
    </message>
    <message>
        <source>Please check the signature and try again.</source>
        <translation type="unfinished">請檢查簽章是否正確後再試一次。</translation>
    </message>
    <message>
        <source>The signature did not match the message digest.</source>
        <translation type="unfinished">這個簽章跟訊息的數位摘要不符。</translation>
    </message>
    <message>
        <source>Message verification failed.</source>
        <translation type="unfinished">訊息驗證失敗。</translation>
    </message>
    <message>
        <source>Message verified.</source>
        <translation type="unfinished">訊息驗證沒錯。</translation>
    </message>
</context>
<context>
    <name>SplashScreen</name>
    <message>
        <source>(press q to shutdown and continue later)</source>
        <translation type="unfinished">(請按 q 結束然後待會繼續)</translation>
    </message>
    <message>
        <source>press q to shutdown</source>
        <translation type="unfinished">按q键关闭并退出</translation>
    </message>
</context>
<context>
    <name>TransactionDesc</name>
    <message>
        <source>conflicted with a transaction with %1 confirmations</source>
        <extracomment>Text explaining the current status of a transaction, shown in the status field of the details window for this transaction. This status represents an unconfirmed transaction that conflicts with a confirmed transaction.</extracomment>
        <translation type="unfinished">跟一個目前確認 %1 次的交易互相衝突</translation>
    </message>
    <message>
        <source>0/unconfirmed, in memory pool</source>
        <extracomment>Text explaining the current status of a transaction, shown in the status field of the details window for this transaction. This status represents an unconfirmed transaction that is in the memory pool.</extracomment>
        <translation type="unfinished">0/未确认，在内存池中</translation>
    </message>
    <message>
        <source>0/unconfirmed, not in memory pool</source>
        <extracomment>Text explaining the current status of a transaction, shown in the status field of the details window for this transaction. This status represents an unconfirmed transaction that is not in the memory pool.</extracomment>
        <translation type="unfinished">0/未确认，不在内存池中</translation>
    </message>
    <message>
        <source>abandoned</source>
        <extracomment>Text explaining the current status of a transaction, shown in the status field of the details window for this transaction. This status represents an abandoned transaction.</extracomment>
        <translation type="unfinished">已中止</translation>
    </message>
    <message>
        <source>%1/unconfirmed</source>
        <extracomment>Text explaining the current status of a transaction, shown in the status field of the details window for this transaction. This status represents a transaction confirmed in at least one block, but less than 6 blocks.</extracomment>
        <translation type="unfinished">%1 次/未確認</translation>
    </message>
    <message>
        <source>%1 confirmations</source>
        <extracomment>Text explaining the current status of a transaction, shown in the status field of the details window for this transaction. This status represents a transaction confirmed in 6 or more blocks.</extracomment>
        <translation type="unfinished">確認 %1 次</translation>
    </message>
    <message>
        <source>Status</source>
        <translation type="unfinished">狀態</translation>
    </message>
    <message>
        <source>Date</source>
        <translation type="unfinished">日期</translation>
    </message>
    <message>
        <source>Source</source>
        <translation type="unfinished">來源</translation>
    </message>
    <message>
        <source>Generated</source>
        <translation type="unfinished">生產出來</translation>
    </message>
    <message>
        <source>From</source>
        <translation type="unfinished">來源</translation>
    </message>
    <message>
        <source>unknown</source>
        <translation type="unfinished">未知</translation>
    </message>
    <message>
        <source>To</source>
        <translation type="unfinished">目的</translation>
    </message>
    <message>
        <source>own address</source>
        <translation type="unfinished">自己的地址</translation>
    </message>
    <message>
        <source>watch-only</source>
        <translation type="unfinished">只能看</translation>
    </message>
    <message>
        <source>label</source>
        <translation type="unfinished">標記</translation>
    </message>
    <message>
        <source>Credit</source>
        <translation type="unfinished">入帳</translation>
    </message>
    <message numerus="yes">
        <source>matures in %n more block(s)</source>
        <translation type="unfinished">
            <numerusform>在%n个区块内成熟</numerusform>
        </translation>
    </message>
    <message>
        <source>not accepted</source>
        <translation type="unfinished">不被接受</translation>
    </message>
    <message>
        <source>Debit</source>
        <translation type="unfinished">出帳</translation>
    </message>
    <message>
        <source>Total debit</source>
        <translation type="unfinished">出帳總額</translation>
    </message>
    <message>
        <source>Total credit</source>
        <translation type="unfinished">入帳總額</translation>
    </message>
    <message>
        <source>Transaction fee</source>
        <translation type="unfinished">交易手續費</translation>
    </message>
    <message>
        <source>Net amount</source>
        <translation type="unfinished">淨額</translation>
    </message>
    <message>
        <source>Message</source>
        <translation type="unfinished">訊息</translation>
    </message>
    <message>
        <source>Comment</source>
        <translation type="unfinished">附註</translation>
    </message>
    <message>
        <source>Transaction ID</source>
        <translation type="unfinished">交易識別碼</translation>
    </message>
    <message>
        <source>Transaction total size</source>
        <translation type="unfinished">交易總大小</translation>
    </message>
    <message>
        <source>Transaction virtual size</source>
        <translation type="unfinished">交易擬真大小</translation>
    </message>
    <message>
        <source>Output index</source>
        <translation type="unfinished">輸出索引</translation>
    </message>
    <message>
        <source> (Certificate was not verified)</source>
        <translation type="unfinished">（證書未驗證）</translation>
    </message>
    <message>
        <source>Merchant</source>
        <translation type="unfinished">商家</translation>
    </message>
    <message>
        <source>Generated coins must mature %1 blocks before they can be spent. When you generated this block, it was broadcast to the network to be added to the block chain. If it fails to get into the chain, its state will change to "not accepted" and it won't be spendable. This may occasionally happen if another node generates a block within a few seconds of yours.</source>
        <translation type="unfinished">生產出來的錢要再等 %1 個區塊生出來後才成熟可以用。當區塊生產出來時會公布到網路上，來被加進區塊鏈。如果加失敗了，狀態就會變成「不被接受」，而且不能夠花。如果在你生產出區塊的幾秒鐘內，也有其他節點生產出來的話，就有可能會發生這種情形。</translation>
    </message>
    <message>
        <source>Debug information</source>
        <translation type="unfinished">除錯資訊</translation>
    </message>
    <message>
        <source>Transaction</source>
        <translation type="unfinished">交易</translation>
    </message>
    <message>
        <source>Inputs</source>
        <translation type="unfinished">輸入</translation>
    </message>
    <message>
        <source>Amount</source>
        <translation type="unfinished">金額</translation>
    </message>
    <message>
        <source>true</source>
        <translation type="unfinished">是</translation>
    </message>
    <message>
        <source>false</source>
        <translation type="unfinished">否</translation>
    </message>
</context>
<context>
    <name>TransactionDescDialog</name>
    <message>
        <source>This pane shows a detailed description of the transaction</source>
        <translation type="unfinished">這個版面顯示這次交易的詳細說明</translation>
    </message>
    <message>
        <source>Details for %1</source>
        <translation type="unfinished">交易 %1 的明細</translation>
    </message>
</context>
<context>
    <name>TransactionTableModel</name>
    <message>
        <source>Date</source>
        <translation type="unfinished">日期</translation>
    </message>
    <message>
        <source>Type</source>
        <translation type="unfinished">種類</translation>
    </message>
    <message>
        <source>Label</source>
        <translation type="unfinished">標記:</translation>
    </message>
    <message>
        <source>Unconfirmed</source>
        <translation type="unfinished">未確認</translation>
    </message>
    <message>
        <source>Abandoned</source>
        <translation type="unfinished">已中止</translation>
    </message>
    <message>
        <source>Confirming (%1 of %2 recommended confirmations)</source>
        <translation type="unfinished">確認中(已經 %1 次，建議至少 %2 次)</translation>
    </message>
    <message>
        <source>Confirmed (%1 confirmations)</source>
        <translation type="unfinished">已確認(%1 次)</translation>
    </message>
    <message>
        <source>Conflicted</source>
        <translation type="unfinished">有衝突</translation>
    </message>
    <message>
        <source>Immature (%1 confirmations, will be available after %2)</source>
        <translation type="unfinished">未成熟(確認 %1 次，會在 %2 次後可用)</translation>
    </message>
    <message>
        <source>Generated but not accepted</source>
        <translation type="unfinished">生產出來但是不被接受</translation>
    </message>
    <message>
        <source>Received with</source>
        <translation type="unfinished">收款</translation>
    </message>
    <message>
        <source>Received from</source>
        <translation type="unfinished">收款自</translation>
    </message>
    <message>
        <source>Sent to</source>
        <translation type="unfinished">付款</translation>
    </message>
    <message>
        <source>Payment to yourself</source>
        <translation type="unfinished">付給自己</translation>
    </message>
    <message>
        <source>Mined</source>
        <translation type="unfinished">開採所得</translation>
    </message>
    <message>
        <source>watch-only</source>
        <translation type="unfinished">只能看</translation>
    </message>
    <message>
        <source>(n/a)</source>
        <translation type="unfinished">(不適用)</translation>
    </message>
    <message>
        <source>(no label)</source>
        <translation type="unfinished">(無標記)</translation>
    </message>
    <message>
        <source>Transaction status. Hover over this field to show number of confirmations.</source>
        <translation type="unfinished">交易狀態。把游標停在欄位上會顯示確認次數。</translation>
    </message>
    <message>
        <source>Date and time that the transaction was received.</source>
        <translation type="unfinished">收到交易的日期和時間。</translation>
    </message>
    <message>
        <source>Type of transaction.</source>
        <translation type="unfinished">交易的種類。</translation>
    </message>
    <message>
        <source>Whether or not a watch-only address is involved in this transaction.</source>
        <translation type="unfinished">此交易是否涉及監視地址。</translation>
    </message>
    <message>
        <source>User-defined intent/purpose of the transaction.</source>
        <translation type="unfinished">使用者定義的交易動機或理由。</translation>
    </message>
    <message>
        <source>Amount removed from or added to balance.</source>
        <translation type="unfinished">要減掉或加進餘額的金額。</translation>
    </message>
</context>
<context>
    <name>TransactionView</name>
    <message>
        <source>All</source>
        <translation type="unfinished">全部</translation>
    </message>
    <message>
        <source>Today</source>
        <translation type="unfinished">今天</translation>
    </message>
    <message>
        <source>This week</source>
        <translation type="unfinished">這星期</translation>
    </message>
    <message>
        <source>This month</source>
        <translation type="unfinished">這個月</translation>
    </message>
    <message>
        <source>Last month</source>
        <translation type="unfinished">上個月</translation>
    </message>
    <message>
        <source>This year</source>
        <translation type="unfinished">今年</translation>
    </message>
    <message>
        <source>Received with</source>
        <translation type="unfinished">收款</translation>
    </message>
    <message>
        <source>Sent to</source>
        <translation type="unfinished">付款</translation>
    </message>
    <message>
        <source>To yourself</source>
        <translation type="unfinished">給自己</translation>
    </message>
    <message>
        <source>Mined</source>
        <translation type="unfinished">開採所得</translation>
    </message>
    <message>
        <source>Other</source>
        <translation type="unfinished">其它</translation>
    </message>
    <message>
        <source>Enter address, transaction id, or label to search</source>
        <translation type="unfinished">請輸入要搜尋的地址、交易 ID、或是標記標籤</translation>
    </message>
    <message>
        <source>Min amount</source>
        <translation type="unfinished">最小金額</translation>
    </message>
    <message>
<<<<<<< HEAD
=======
        <source>Range…</source>
        <translation type="unfinished">范围...</translation>
    </message>
    <message>
>>>>>>> 3116ccd7
        <source>&amp;Copy address</source>
        <translation type="unfinished">&amp;复制地址</translation>
    </message>
    <message>
        <source>Copy &amp;label</source>
        <translation type="unfinished">复制和标签</translation>
    </message>
    <message>
        <source>Copy &amp;amount</source>
        <translation type="unfinished">复制和数量</translation>
    </message>
    <message>
        <source>Copy transaction &amp;ID</source>
<<<<<<< HEAD
        <translation type="unfinished">复制交易 &amp;ID</translation>
=======
        <translation type="unfinished">複製交易 &amp;ID</translation>
    </message>
    <message>
        <source>Copy &amp;raw transaction</source>
        <translation type="unfinished">复制原始交易(&amp;R)</translation>
    </message>
    <message>
        <source>Increase transaction &amp;fee</source>
        <translation type="unfinished">增加矿工费(&amp;F)</translation>
    </message>
    <message>
        <source>&amp;Edit address label</source>
        <translation type="unfinished">编辑地址标签(&amp;E)</translation>
    </message>
    <message>
        <source>Show in %1</source>
        <extracomment>Transactions table context menu action to show the selected transaction in a third-party block explorer. %1 is a stand-in argument for the URL of the explorer.</extracomment>
        <translation type="unfinished">在 %1中显示</translation>
>>>>>>> 3116ccd7
    </message>
    <message>
        <source>Export Transaction History</source>
        <translation type="unfinished">匯出交易記錄</translation>
    </message>
    <message>
        <source>Comma separated file</source>
        <extracomment>Expanded name of the CSV file format. See: https://en.wikipedia.org/wiki/Comma-separated_values.</extracomment>
        <translation type="unfinished">逗號分隔文件</translation>
    </message>
    <message>
        <source>Confirmed</source>
        <translation type="unfinished">已確認</translation>
    </message>
    <message>
        <source>Watch-only</source>
        <translation type="unfinished">只能觀看的</translation>
    </message>
    <message>
        <source>Date</source>
        <translation type="unfinished">日期</translation>
    </message>
    <message>
        <source>Type</source>
        <translation type="unfinished">種類</translation>
    </message>
    <message>
        <source>Label</source>
        <translation type="unfinished">標記:</translation>
    </message>
    <message>
        <source>Address</source>
        <translation type="unfinished">地址</translation>
    </message>
    <message>
        <source>ID</source>
        <translation type="unfinished">識別碼</translation>
    </message>
    <message>
        <source>Exporting Failed</source>
        <translation type="unfinished">匯出失敗</translation>
    </message>
    <message>
        <source>There was an error trying to save the transaction history to %1.</source>
        <translation type="unfinished">儲存交易記錄到 %1 時發生錯誤。</translation>
    </message>
    <message>
        <source>Exporting Successful</source>
        <translation type="unfinished">匯出成功</translation>
    </message>
    <message>
        <source>The transaction history was successfully saved to %1.</source>
        <translation type="unfinished">交易記錄已經成功儲存到 %1 了。</translation>
    </message>
    <message>
        <source>Range:</source>
        <translation type="unfinished">範圍:</translation>
    </message>
    <message>
        <source>to</source>
        <translation type="unfinished">到</translation>
    </message>
</context>
<context>
    <name>WalletFrame</name>
    <message>
        <source>No wallet has been loaded.
Go to File &gt; Open Wallet to load a wallet.
- OR -</source>
        <translation type="unfinished">尚未載入任何錢包。
轉到檔案 &gt; 開啟錢包以載入錢包.
- OR -</translation>
    </message>
    <message>
        <source>Create a new wallet</source>
        <translation type="unfinished">創建一個新錢包</translation>
    </message>
    <message>
        <source>Error</source>
        <translation type="unfinished">錯誤</translation>
    </message>
    <message>
        <source>Unable to decode PSBT from clipboard (invalid base64)</source>
        <translation type="unfinished">無法從剪貼板解碼PSBT（無效的base64）</translation>
    </message>
    <message>
        <source>Load Transaction Data</source>
        <translation type="unfinished">載入交易資料</translation>
    </message>
    <message>
        <source>Partially Signed Transaction (*.psbt)</source>
        <translation type="unfinished">簽名部分的交易（* .psbt）</translation>
    </message>
    <message>
        <source>PSBT file must be smaller than 100 MiB</source>
        <translation type="unfinished">PSBT檔案必須小於100 MiB</translation>
    </message>
    <message>
        <source>Unable to decode PSBT</source>
        <translation type="unfinished">無法解碼PSBT</translation>
    </message>
</context>
<context>
    <name>WalletModel</name>
    <message>
        <source>Send Coins</source>
        <translation type="unfinished">付款</translation>
    </message>
    <message>
        <source>Fee bump error</source>
        <translation type="unfinished">手續費提升失敗</translation>
    </message>
    <message>
        <source>Increasing transaction fee failed</source>
        <translation type="unfinished">手續費提高失敗了</translation>
    </message>
    <message>
        <source>Do you want to increase the fee?</source>
        <extracomment>Asks a user if they would like to manually increase the fee of a transaction that has already been created.</extracomment>
        <translation type="unfinished">想要提高手續費嗎？</translation>
    </message>
    <message>
        <source>Current fee:</source>
        <translation type="unfinished">目前費用：</translation>
    </message>
    <message>
        <source>Increase:</source>
        <translation type="unfinished">增加：</translation>
    </message>
    <message>
        <source>New fee:</source>
        <translation type="unfinished">新的費用：</translation>
    </message>
    <message>
        <source>Warning: This may pay the additional fee by reducing change outputs or adding inputs, when necessary. It may add a new change output if one does not already exist. These changes may potentially leak privacy.</source>
        <translation type="unfinished">警告: 因为在必要的时候会减少找零输出个数或增加输入个数，这可能要付出额外的费用。在没有找零输出的情况下可能会新增一个。这些变更可能会导致潜在的隐私泄露。</translation>
    </message>
    <message>
        <source>Confirm fee bump</source>
        <translation type="unfinished">確認手續費提升</translation>
    </message>
    <message>
        <source>Can't draft transaction.</source>
        <translation type="unfinished">無法草擬交易。</translation>
    </message>
    <message>
        <source>PSBT copied</source>
        <translation type="unfinished">PSBT已復制</translation>
    </message>
    <message>
        <source>Can't sign transaction.</source>
        <translation type="unfinished">沒辦法簽署交易。</translation>
    </message>
    <message>
        <source>Could not commit transaction</source>
        <translation type="unfinished">沒辦法提交交易</translation>
    </message>
    <message>
        <source>default wallet</source>
        <translation type="unfinished">默认钱包</translation>
    </message>
</context>
<context>
    <name>WalletView</name>
    <message>
        <source>&amp;Export</source>
        <translation type="unfinished">&amp;匯出</translation>
    </message>
    <message>
        <source>Export the data in the current tab to a file</source>
        <translation type="unfinished">把目前分頁的資料匯出存成檔案</translation>
    </message>
    <message>
        <source>Backup Wallet</source>
        <translation type="unfinished">備份錢包</translation>
    </message>
    <message>
        <source>Wallet Data</source>
        <extracomment>Name of the wallet data file format.</extracomment>
        <translation type="unfinished">錢包資料</translation>
    </message>
    <message>
        <source>Backup Failed</source>
        <translation type="unfinished">備份失敗</translation>
    </message>
    <message>
        <source>There was an error trying to save the wallet data to %1.</source>
        <translation type="unfinished">儲存錢包資料到 %1 時發生錯誤。</translation>
    </message>
    <message>
        <source>Backup Successful</source>
        <translation type="unfinished">備份成功</translation>
    </message>
    <message>
        <source>The wallet data was successfully saved to %1.</source>
        <translation type="unfinished">錢包的資料已經成功儲存到 %1 了。</translation>
    </message>
    <message>
        <source>Cancel</source>
        <translation type="unfinished">取消</translation>
    </message>
</context>
</TS><|MERGE_RESOLUTION|>--- conflicted
+++ resolved
@@ -241,13 +241,10 @@
 <context>
     <name>BitcoinApplication</name>
     <message>
-<<<<<<< HEAD
-=======
         <source>Settings file %1 might be corrupt or invalid.</source>
         <translation type="unfinished">設定檔%1可能已經失效或無效</translation>
     </message>
     <message>
->>>>>>> 3116ccd7
         <source>Runaway exception</source>
         <translation type="unfinished">失控異常</translation>
     </message>
@@ -305,13 +302,10 @@
         <translation type="unfinished">不可路由</translation>
     </message>
     <message>
-<<<<<<< HEAD
-=======
         <source>Internal</source>
         <translation type="unfinished">内部</translation>
     </message>
     <message>
->>>>>>> 3116ccd7
         <source>Inbound</source>
         <extracomment>An inbound connection from a peer. An inbound connection is a connection initiated by a peer.</extracomment>
         <translation type="unfinished">進來</translation>
@@ -895,13 +889,10 @@
         <translation type="unfinished">指定在 -whitelist 的網段無效: '%s'</translation>
     </message>
     <message>
-<<<<<<< HEAD
-=======
         <source>Listening for incoming connections failed (listen returned error %s)</source>
         <translation type="unfinished">监听外部连接失败 (listen函数返回了错误 %s)</translation>
     </message>
     <message>
->>>>>>> 3116ccd7
         <source>Loading P2P addresses…</source>
         <translation type="unfinished">載入P2P地址中...</translation>
     </message>
@@ -932,13 +923,6 @@
     <message>
         <source>No addresses available</source>
         <translation type="unfinished">沒有可用的地址</translation>
-<<<<<<< HEAD
-    </message>
-    <message>
-        <source>No proxy server specified. Use -proxy=&lt;ip&gt; or -proxy=&lt;ip:port&gt;.</source>
-        <translation type="unfinished">未指定代理伺服器。使用-proxy = &lt;ip&gt;或-proxy = &lt;ip:port&gt;。</translation>
-=======
->>>>>>> 3116ccd7
     </message>
     <message>
         <source>Not enough file descriptors available.</source>
@@ -949,10 +933,6 @@
         <translation type="unfinished">修剪值不能設定為負的。</translation>
     </message>
     <message>
-        <source>Prune mode is incompatible with -coinstatsindex.</source>
-        <translation type="unfinished">修剪模式和 -硬幣統計指數 不相容</translation>
-    </message>
-    <message>
         <source>Prune mode is incompatible with -txindex.</source>
         <translation type="unfinished">修剪模式和 -txindex 參數不相容。</translation>
     </message>
@@ -1119,13 +1099,6 @@
     <message>
         <source>Unknown new rules activated (versionbit %i)</source>
         <translation type="unfinished">未知的交易已經有新規則激活 (versionbit %i)</translation>
-<<<<<<< HEAD
-    </message>
-    <message>
-        <source>Unsupported logging category %s=%s.</source>
-        <translation type="unfinished">不支援的紀錄類別 %s=%s。</translation>
-=======
->>>>>>> 3116ccd7
     </message>
     <message>
         <source>Unsupported global logging level -loglevel=%s. Valid values: %s.</source>
@@ -1500,13 +1473,10 @@
         <source>&amp;Hide</source>
         <translation type="unfinished">&amp;躲</translation>
     </message>
-<<<<<<< HEAD
-=======
     <message>
         <source>S&amp;how</source>
         <translation type="unfinished">&amp;顯示</translation>
     </message>
->>>>>>> 3116ccd7
     <message numerus="yes">
         <source>%n active connection(s) to Bitcoin network.</source>
         <extracomment>A substring of the tooltip.</extracomment>
@@ -1535,13 +1505,10 @@
         <translation type="unfinished">關閉網路紀錄</translation>
     </message>
     <message>
-<<<<<<< HEAD
-=======
         <source>Pre-syncing Headers (%1%)…</source>
         <translation type="unfinished">預先同步標頭(%1%)</translation>
     </message>
     <message>
->>>>>>> 3116ccd7
         <source>Error: %1</source>
         <translation type="unfinished">错误：%1</translation>
     </message>
@@ -1712,13 +1679,10 @@
         <translation type="unfinished">复制和数量</translation>
     </message>
     <message>
-<<<<<<< HEAD
-=======
         <source>Copy transaction &amp;ID and output index</source>
         <translation type="unfinished">複製交易&amp;ID與輸出序號</translation>
     </message>
     <message>
->>>>>>> 3116ccd7
         <source>L&amp;ock unspent</source>
         <translation type="unfinished">鎖定未消費金額額</translation>
     </message>
@@ -2802,14 +2766,11 @@
         <translation type="unfinished">同行</translation>
     </message>
     <message>
-<<<<<<< HEAD
-=======
         <source>Age</source>
         <extracomment>Title of Peers Table column which indicates the duration (length of time) since the peer connection started.</extracomment>
         <translation type="unfinished">连接时间</translation>
     </message>
     <message>
->>>>>>> 3116ccd7
         <source>Direction</source>
         <extracomment>Title of Peers Table column which indicates the direction the peer connection was initiated from.</extracomment>
         <translation type="unfinished">方向</translation>
@@ -3167,8 +3128,6 @@
         <translation type="unfinished">去:</translation>
     </message>
     <message>
-<<<<<<< HEAD
-=======
         <source>Inbound: initiated by peer</source>
         <extracomment>Explanatory text for an inbound peer connection.</extracomment>
         <translation type="unfinished">入站: 由对端发起</translation>
@@ -3202,7 +3161,6 @@
         <translation type="unfinished">对端选择了我们用于高带宽转发</translation>
     </message>
     <message>
->>>>>>> 3116ccd7
         <source>&amp;Copy address</source>
         <extracomment>Context menu action to copy the address of a peer.</extracomment>
         <translation type="unfinished">&amp;复制地址</translation>
@@ -3382,13 +3340,10 @@
         <translation type="unfinished">复制和标签</translation>
     </message>
     <message>
-<<<<<<< HEAD
-=======
         <source>Copy &amp;message</source>
         <translation type="unfinished">复制消息(&amp;M)</translation>
     </message>
     <message>
->>>>>>> 3116ccd7
         <source>Copy &amp;amount</source>
         <translation type="unfinished">复制和数量</translation>
     </message>
@@ -4337,13 +4292,10 @@
         <translation type="unfinished">最小金額</translation>
     </message>
     <message>
-<<<<<<< HEAD
-=======
         <source>Range…</source>
         <translation type="unfinished">范围...</translation>
     </message>
     <message>
->>>>>>> 3116ccd7
         <source>&amp;Copy address</source>
         <translation type="unfinished">&amp;复制地址</translation>
     </message>
@@ -4357,9 +4309,6 @@
     </message>
     <message>
         <source>Copy transaction &amp;ID</source>
-<<<<<<< HEAD
-        <translation type="unfinished">复制交易 &amp;ID</translation>
-=======
         <translation type="unfinished">複製交易 &amp;ID</translation>
     </message>
     <message>
@@ -4378,7 +4327,6 @@
         <source>Show in %1</source>
         <extracomment>Transactions table context menu action to show the selected transaction in a third-party block explorer. %1 is a stand-in argument for the URL of the explorer.</extracomment>
         <translation type="unfinished">在 %1中显示</translation>
->>>>>>> 3116ccd7
     </message>
     <message>
         <source>Export Transaction History</source>
