--- conflicted
+++ resolved
@@ -473,17 +473,12 @@
         <translation type="unfinished">Omrežna aktivnost onemogočena.</translation>
     </message>
     <message>
-<<<<<<< HEAD
-        <source>Fee estimation failed. Fallbackfee is disabled. Wait a few blocks or enable -fallbackfee.</source>
-        <translation type="unfinished">Ocena provizije ni uspela. Uporaba nadomestne provizije (fallback fee) je onemogočena. Počakajte nekaj blokov ali omogočite -fallbackfee.</translation>
-=======
         <source>Proxy is &lt;b&gt;enabled&lt;/b&gt;: %1</source>
         <translation type="unfinished">Posredniški strežnik je &lt;b&gt;omogočen&lt;/b&gt;: %1</translation>
     </message>
     <message>
         <source>Send coins to a Bitcoin address</source>
         <translation type="unfinished">Pošljite novce na bitcoin-naslov</translation>
->>>>>>> 7da4ae1f
     </message>
     <message>
         <source>Backup wallet to another location</source>
@@ -526,17 +521,8 @@
         <translation type="unfinished">&amp;Podpiši sporočilo...</translation>
     </message>
     <message>
-<<<<<<< HEAD
-        <source>Prune mode is incompatible with -reindex-chainstate. Use full -reindex instead.</source>
-        <translation type="unfinished">Način obrezovanja ni združljiv z možnostjo -reindex-chainstate. Namesto tega uporabite polni -reindex.</translation>
-    </message>
-    <message>
-        <source>Prune: last wallet synchronisation goes beyond pruned data. You need to -reindex (download the whole blockchain again in case of pruned node)</source>
-        <translation type="unfinished">Obrezovanje: zadnja sinhronizacija denarnice je izven obrezanih podatkov. Izvesti morate -reindex (v primeru obrezanega načina delovanja bo potrebno znova prenesti celotno verigo blokov).</translation>
-=======
         <source>Sign messages with your Bitcoin addresses to prove you own them</source>
         <translation type="unfinished">Podpišite poljubno sporočilo z enim svojih bitcoin-naslovov, da prejemniku sporočila dokažete, da je ta naslov v vaši lasti.</translation>
->>>>>>> 7da4ae1f
     </message>
     <message>
         <source>&amp;Verify message…</source>
@@ -596,21 +582,8 @@
         <translation type="unfinished">Novejše transakcije še ne bodo vidne.</translation>
     </message>
     <message>
-<<<<<<< HEAD
-        <source>Unsupported chainstate database format found. Please restart with -reindex-chainstate. This will rebuild the chainstate database.</source>
-        <translation type="unfinished">Podatkovna baza stanja verige (chainstate) je v formatu, ki ni podprt. Prosimo, ponovno zaženite program z možnostjo -reindex-chainstate. S tem bo baza stanja verige zgrajena ponovno.</translation>
-    </message>
-    <message>
-        <source>Wallet created successfully. The legacy wallet type is being deprecated and support for creating and opening legacy wallets will be removed in the future.</source>
-        <translation type="unfinished">Denarnica uspešno ustvarjena. Podedovani tip denarnice je zastarel in v opuščanju. Podpora za tvorbo in odpiranje denarnic podedovanega tipa bo v prihodnosti odstranjena.</translation>
-    </message>
-    <message>
-        <source>Warning: Dumpfile wallet format "%s" does not match command line specified format "%s".</source>
-        <translation type="unfinished">Opozorilo: oblika izvozne (dump) datoteke "%s" ne ustreza obliki "%s", izbrani v ukazni vrstici.</translation>
-=======
         <source>Error</source>
         <translation type="unfinished">Napaka</translation>
->>>>>>> 7da4ae1f
     </message>
     <message>
         <source>Warning</source>
@@ -657,67 +630,17 @@
         <translation type="unfinished">Odpri denarnico</translation>
     </message>
     <message>
-<<<<<<< HEAD
-        <source>-reindex-chainstate option is not compatible with -blockfilterindex. Please temporarily disable blockfilterindex while using -reindex-chainstate, or replace -reindex-chainstate with -reindex to fully rebuild all indexes.</source>
-        <translation type="unfinished">Možnost -reindex-chainstate ni združljiva z -blockfilterindex. Prosimo, ali začasno onemogočite blockfilterindex in uporabite -reindex-chainstate ali pa namesto reindex-chainstate uporabite -reindex za popolno ponovno tvorbo vseh kazal.</translation>
-    </message>
-    <message>
-        <source>-reindex-chainstate option is not compatible with -coinstatsindex. Please temporarily disable coinstatsindex while using -reindex-chainstate, or replace -reindex-chainstate with -reindex to fully rebuild all indexes.</source>
-        <translation type="unfinished">Možnost -reindex-chainstate option ni združljiva z -coinstatsindex. Prosimo, ali začasno onemogočite coinstatsindex in uporabite -reindex-chainstate ali pa namesto reindex-chainstate uporabite -reindex za popolno ponovno tvorbo vseh kazal.</translation>
-    </message>
-    <message>
-        <source>-reindex-chainstate option is not compatible with -txindex. Please temporarily disable txindex while using -reindex-chainstate, or replace -reindex-chainstate with -reindex to fully rebuild all indexes.</source>
-        <translation type="unfinished">Možnost -reindex-chainstate option ni združljiva s -txindex. Prosimo, ali začasno onemogočite txindex in uporabite -reindex-chainstate ali pa namesto reindex-chainstate uporabite -reindex za popolno ponovno tvorbo vseh kazal.</translation>
-    </message>
-    <message>
-        <source>Assumed-valid: last wallet synchronisation goes beyond available block data. You need to wait for the background validation chain to download more blocks.</source>
-        <translation type="unfinished">Zadnja sinhronizacija denarnice pade izven obdobja blokov, katerih podatki so na voljo. Potrebno je počakati, da preverjanje v ozadju prenese potrebne bloke.</translation>
-    </message>
-    <message>
-        <source>Cannot provide specific connections and have addrman find outgoing connections at the same time.</source>
-        <translation type="unfinished">Nezdružljivi nastavitvi: navedene so specifične povezave in hkrati se uporablja addrman za iskanje izhodnih povezav.</translation>
-=======
         <source>Open a wallet</source>
         <translation type="unfinished">Odpri denarnico</translation>
->>>>>>> 7da4ae1f
     </message>
     <message>
         <source>Close wallet</source>
         <translation type="unfinished">Zapri denarnico</translation>
     </message>
     <message>
-<<<<<<< HEAD
-        <source>Error: Address book data in wallet cannot be identified to belong to migrated wallets</source>
-        <translation type="unfinished">Napaka: podatki iz imenika naslovov v denarnici niso prepoznavni kot del migriranih denarnic</translation>
-    </message>
-    <message>
-        <source>Error: Duplicate descriptors created during migration. Your wallet may be corrupted.</source>
-        <translation type="unfinished">Napak: med migracijo so bili ustvarjeni podvojeni deskriptorji. Denarnica je morda okvarjena.</translation>
-    </message>
-    <message>
-        <source>Failed to rename invalid peers.dat file. Please move or delete it and try again.</source>
-        <translation type="unfinished">Preimenovanje neveljavne datoteke peers.dat je spodletelo. Prosimo, premaknite ali izbrišite jo in poskusite znova.</translation>
-    </message>
-    <message>
-        <source>
-Unable to cleanup failed migration</source>
-        <translation type="unfinished">
-Čiščenje po spodleteli migraciji je spodletelo.</translation>
-    </message>
-    <message>
-        <source>
-Unable to restore backup of wallet.</source>
-        <translation type="unfinished">
-Obnovitev varnostne kopije denarnice ni bila mogoča.</translation>
-    </message>
-    <message>
-        <source>Config setting for %s only applied on %s network when in [%s] section.</source>
-        <translation type="unfinished">Konfiguracijske nastavitve za %s se na omrežju %s upoštevajo le, če so zapisane v odseku [%s].</translation>
-=======
         <source>Restore Wallet…</source>
         <extracomment>Name of the menu item that restores wallet from a backup file.</extracomment>
         <translation type="unfinished">Obnovi denarnico...</translation>
->>>>>>> 7da4ae1f
     </message>
     <message>
         <source>Restore a wallet from a backup file</source>
@@ -803,18 +726,9 @@
         </translation>
     </message>
     <message>
-<<<<<<< HEAD
-        <source>Error: Could not add watchonly tx to watchonly wallet</source>
-        <translation type="unfinished">Napaka: dodajanje opazovane transakcije v opazovano denarnico je spodletelo</translation>
-    </message>
-    <message>
-        <source>Error: Could not delete watchonly transactions</source>
-        <translation type="unfinished">Napaka: brisanje opazovanih transakcij je spodletelo</translation>
-=======
         <source>Click for more actions.</source>
         <extracomment>A substring of the tooltip. "More actions" are available via the context menu.</extracomment>
         <translation type="unfinished">Kliknite za več dejanj.</translation>
->>>>>>> 7da4ae1f
     </message>
     <message>
         <source>Show Peers tab</source>
@@ -832,17 +746,8 @@
         <translation type="unfinished">Omogoči omrežno aktivnost</translation>
     </message>
     <message>
-<<<<<<< HEAD
-        <source>Error: Failed to create new watchonly wallet</source>
-        <translation type="unfinished">Napaka: ustvarjanje nove opazovane denarnice je spodletelo</translation>
-    </message>
-    <message>
-        <source>Error: Got key that was not hex: %s</source>
-        <translation type="unfinished">Napaka: ključ ni heksadecimalen: %s</translation>
-=======
         <source>Pre-syncing Headers (%1%)…</source>
         <translation type="unfinished">Predsinhronizacija zaglavij (%1 %)...</translation>
->>>>>>> 7da4ae1f
     </message>
     <message>
         <source>Error: %1</source>
@@ -865,42 +770,6 @@
 </translation>
     </message>
     <message>
-<<<<<<< HEAD
-        <source>Error: Not all watchonly txs could be deleted</source>
-        <translation type="unfinished">Napaka: nekaterih opazovanih transakcij ni bilo mogoče izbrisati</translation>
-    </message>
-    <message>
-        <source>Error: This wallet already uses SQLite</source>
-        <translation type="unfinished">Napaka: ta denarnica že uporablja SQLite</translation>
-    </message>
-    <message>
-        <source>Error: This wallet is already a descriptor wallet</source>
-        <translation type="unfinished">Napaka: ta denarnica je že deskriptorska denarnica</translation>
-    </message>
-    <message>
-        <source>Error: Unable to begin reading all records in the database</source>
-        <translation type="unfinished">Napaka: ne morem pričeti branja vseh podatkov v podatkovni bazi</translation>
-    </message>
-    <message>
-        <source>Error: Unable to make a backup of your wallet</source>
-        <translation type="unfinished">Napaka: ne morem ustvariti varnostne kopije vaše denarnice</translation>
-    </message>
-    <message>
-        <source>Error: Unable to parse version %u as a uint32_t</source>
-        <translation type="unfinished">Napaka: verzije %u ne morem prebrati kot uint32_t</translation>
-    </message>
-    <message>
-        <source>Error: Unable to read all records in the database</source>
-        <translation type="unfinished">Napaka: ne morem prebrati vseh zapisov v podatkovni bazi</translation>
-    </message>
-    <message>
-        <source>Error: Unable to remove watchonly address book data</source>
-        <translation type="unfinished">Napaka: brisanje opazovanih vnosov v imeniku je spodletelo</translation>
-    </message>
-    <message>
-        <source>Error: Unable to write record to new wallet</source>
-        <translation type="unfinished">Napaka: zapisa ni mogoče zapisati v novo denarnico</translation>
-=======
         <source>Wallet: %1
 </source>
         <translation type="unfinished">Denarnica: %1
@@ -911,7 +780,6 @@
 </source>
         <translation type="unfinished">Vrsta: %1
 </translation>
->>>>>>> 7da4ae1f
     </message>
     <message>
         <source>Label: %1
@@ -1032,34 +900,24 @@
         <translation type="unfinished">Potrditve</translation>
     </message>
     <message>
-<<<<<<< HEAD
-        <source>Not enough file descriptors available.</source>
-        <translation type="unfinished">Na voljo ni dovolj deskriptorjev datotek.</translation>
-=======
         <source>Confirmed</source>
         <translation type="unfinished">Potrjeno</translation>
     </message>
     <message>
         <source>Copy amount</source>
         <translation type="unfinished">Kopiraj znesek</translation>
->>>>>>> 7da4ae1f
     </message>
     <message>
         <source>&amp;Copy address</source>
         <translation type="unfinished">&amp;Kopiraj naslov</translation>
     </message>
     <message>
-<<<<<<< HEAD
-        <source>Prune mode is incompatible with -txindex.</source>
-        <translation type="unfinished">Funkcija obrezovanja ni združljiva z opcijo -txindex.</translation>
-=======
         <source>Copy &amp;label</source>
         <translation type="unfinished">Kopiraj &amp;oznako</translation>
     </message>
     <message>
         <source>Copy &amp;amount</source>
         <translation type="unfinished">Kopiraj &amp;znesek</translation>
->>>>>>> 7da4ae1f
     </message>
     <message>
         <source>Copy transaction &amp;ID and output index</source>
@@ -1192,18 +1050,9 @@
         <translation type="unfinished">Odpri denarnico</translation>
     </message>
     <message>
-<<<<<<< HEAD
-        <source>Unable to allocate memory for -maxsigcachesize: '%s' MiB</source>
-        <translation type="unfinished">Spodletelo je dodeljevanje pomnilnika za -maxsigcachesize: '%s' MiB</translation>
-    </message>
-    <message>
-        <source>Unable to bind to %s on this computer (bind returned error %s)</source>
-        <translation type="unfinished">Na tem računalniku ni bilo mogoče vezati naslova %s (vrnjena napaka: %s)</translation>
-=======
         <source>Opening Wallet &lt;b&gt;%1&lt;/b&gt;…</source>
         <extracomment>Descriptive text of the open wallet progress window which indicates to the user which wallet is currently being opened.</extracomment>
         <translation type="unfinished">Odpiram denarnico &lt;b&gt;%1&lt;/b&gt;...</translation>
->>>>>>> 7da4ae1f
     </message>
 </context>
 <context>
@@ -1219,18 +1068,9 @@
         <translation type="unfinished">Obnavljanje denarnice &lt;b&gt;%1&lt;/b&gt;...</translation>
     </message>
     <message>
-<<<<<<< HEAD
-        <source>Unable to find UTXO for external input</source>
-        <translation type="unfinished">Ne najdem UTXO-ja za zunanji vhod</translation>
-    </message>
-    <message>
-        <source>Unable to generate initial keys</source>
-        <translation type="unfinished">Ne morem ustvariti začetnih ključev</translation>
-=======
         <source>Restore wallet failed</source>
         <extracomment>Title of message box which is displayed when the wallet could not be restored.</extracomment>
         <translation type="unfinished">Obnova denarnice je spodletela</translation>
->>>>>>> 7da4ae1f
     </message>
     <message>
         <source>Restore wallet warning</source>
@@ -1281,17 +1121,12 @@
         <translation type="unfinished">Denarnica</translation>
     </message>
     <message>
-<<<<<<< HEAD
-        <source>User Agent comment (%s) contains unsafe characters.</source>
-        <translation type="unfinished">Komentar uporabniškega agenta (%s) vsebuje nevarne znake.</translation>
-=======
         <source>Encrypt the wallet. The wallet will be encrypted with a passphrase of your choice.</source>
         <translation type="unfinished">Šifriraj denarnico. Denarnica bo šifrirana z geslom, ki ga izberete.</translation>
     </message>
     <message>
         <source>Encrypt Wallet</source>
         <translation type="unfinished">Šifriraj denarnico</translation>
->>>>>>> 7da4ae1f
     </message>
     <message>
         <source>Advanced Options</source>
@@ -1462,53 +1297,10 @@
         <source>Approximately %1 GB of data will be stored in this directory.</source>
         <translation type="unfinished">V tem direktoriju bo shranjenih približno %1 GB podatkov.</translation>
     </message>
-    <message>
-        <source>Open &amp;URI…</source>
-        <translation type="unfinished">Odpri &amp;URI…</translation>
-    </message>
-    <message>
-        <source>Close Wallet…</source>
-        <translation type="unfinished">Zapri denarnico…</translation>
-    </message>
-    <message>
-        <source>Create Wallet…</source>
-        <translation type="unfinished">Ustvari denarnico…</translation>
-    </message>
-    <message>
-        <source>Close All Wallets…</source>
-        <translation type="unfinished">Zapri vse denarnice…</translation>
-    </message>
-    <message>
-        <source>Syncing Headers (%1%)…</source>
-        <translation type="unfinished">Sinhroniziram zaglavja (%1 %)…</translation>
-    </message>
-    <message>
-        <source>Synchronizing with network…</source>
-        <translation type="unfinished">Sinhroniziram z omrežjem...</translation>
-    </message>
-    <message>
-        <source>&amp;Command-line options</source>
-        <translation type="unfinished">&amp;Možnosti iz ukazne vrstice</translation>
-    </message>
     <message numerus="yes">
         <source>(sufficient to restore backups %n day(s) old)</source>
         <extracomment>Explanatory text on the capability of the current prune target.</extracomment>
         <translation type="unfinished">
-<<<<<<< HEAD
-            <numerusform>Obdelan %n blok zgodovine transakcij.</numerusform>
-            <numerusform>Obdelana %n bloka zgodovine transakcij.</numerusform>
-            <numerusform>Obdelani %n bloki zgodovine transakcij.</numerusform>
-            <numerusform>Obdelanih %n blokov zgodovine transakcij.</numerusform>
-        </translation>
-    </message>
-    <message>
-        <source>Load Partially Signed Bitcoin Transaction</source>
-        <translation type="unfinished">Naloži delno podpisano bitcoin-transakcijo</translation>
-    </message>
-    <message>
-        <source>Load PSBT from &amp;clipboard…</source>
-        <translation type="unfinished">Naloži DPBT z &amp;odložišča...</translation>
-=======
             <numerusform>(dovolj za obnovitev varnostnih kopij, starih %n dan)</numerusform>
             <numerusform>(dovolj za obnovitev varnostnih kopij, starih %n dni)</numerusform>
             <numerusform>(dovolj za obnovitev varnostnih kopij, starih %n dni)</numerusform>
@@ -1518,7 +1310,6 @@
     <message>
         <source>%1 will download and store a copy of the Bitcoin block chain.</source>
         <translation type="unfinished">%1 bo prenesel in shranil kopijo verige blokov.</translation>
->>>>>>> 7da4ae1f
     </message>
     <message>
         <source>The wallet will also be stored in this directory.</source>
@@ -1677,23 +1468,8 @@
         <translation type="unfinished">&amp;Glavno</translation>
     </message>
     <message>
-<<<<<<< HEAD
-        <source>Restore Wallet…</source>
-        <extracomment>Name of the menu item that restores wallet from a backup file.</extracomment>
-        <translation type="unfinished">Obnovi denarnico...</translation>
-    </message>
-    <message>
-        <source>Restore a wallet from a backup file</source>
-        <extracomment>Status tip for Restore Wallet menu item</extracomment>
-        <translation type="unfinished">Obnovi denarnico iz datoteke z varnostno kopijo</translation>
-    </message>
-    <message>
-        <source>Close all wallets</source>
-        <translation type="unfinished">Zapri vse denarnice</translation>
-=======
         <source>Automatically start %1 after logging in to the system.</source>
         <translation type="unfinished">Avtomatsko zaženi %1 po prijavi v sistem.</translation>
->>>>>>> 7da4ae1f
     </message>
     <message>
         <source>&amp;Start %1 on system login</source>
@@ -1716,33 +1492,8 @@
         <translation type="unfinished">Polna pot do skripte, združljive z %1 (n.pr. C:\Downloads\hwi.exe ali /Users/you/Downloads/hwi.py). Pozor: zlonamerna programska oprema vam lahko ukrade kovance!</translation>
     </message>
     <message>
-<<<<<<< HEAD
-        <source>Wallet Data</source>
-        <extracomment>Name of the wallet data file format.</extracomment>
-        <translation type="unfinished">Podatki o denarnici</translation>
-    </message>
-    <message>
-        <source>Load Wallet Backup</source>
-        <extracomment>The title for Restore Wallet File Windows</extracomment>
-        <translation type="unfinished">Naloži varnostno kopijo denarnice</translation>
-    </message>
-    <message>
-        <source>Restore Wallet</source>
-        <extracomment>Title of pop-up window shown when the user is attempting to restore a wallet.</extracomment>
-        <translation type="unfinished">Obnovi denarnico</translation>
-    </message>
-    <message>
-        <source>Wallet Name</source>
-        <extracomment>Label of the input field where the name of the wallet is entered.</extracomment>
-        <translation type="unfinished">Ime denarnice</translation>
-    </message>
-    <message>
-        <source>&amp;Window</source>
-        <translation type="unfinished">O&amp;kno</translation>
-=======
         <source>IP address of the proxy (e.g. IPv4: 127.0.0.1 / IPv6: ::1)</source>
         <translation type="unfinished">IP naslov posredniškega strežnika (npr. IPv4: 127.0.0.1 ali IPv6: ::1)</translation>
->>>>>>> 7da4ae1f
     </message>
     <message>
         <source>Shows if the supplied default SOCKS5 proxy is used to reach peers via this network type.</source>
@@ -1752,21 +1503,9 @@
         <source>Minimize instead of exit the application when the window is closed. When this option is enabled, the application will be closed only after selecting Exit in the menu.</source>
         <translation type="unfinished">Ko zaprete glavno okno programa, bo program tekel še naprej, okno pa bo zgolj minimirano. Program v tem primeru ustavite tako, da v meniju izberete ukaz Izhod.</translation>
     </message>
-<<<<<<< HEAD
-    <message numerus="yes">
-        <source>%n active connection(s) to Bitcoin network.</source>
-        <extracomment>A substring of the tooltip.</extracomment>
-        <translation type="unfinished">
-            <numerusform>%n aktivna povezava v omrežje bitcoin. </numerusform>
-            <numerusform>%n aktivni povezavi v omrežje bitcoin.</numerusform>
-            <numerusform>%n aktivne povezave v omrežje bitcoin.</numerusform>
-            <numerusform>%n aktivnih povezav v omrežje bitcoin.</numerusform>
-        </translation>
-=======
     <message>
         <source>Options set in this dialog are overridden by the command line:</source>
         <translation type="unfinished">Možnosti, nastavljene v tem oknu, preglasi ukazna vrstica:</translation>
->>>>>>> 7da4ae1f
     </message>
     <message>
         <source>Open the %1 configuration file from the working directory.</source>
@@ -1785,17 +1524,8 @@
         <translation type="unfinished">&amp;Ponastavi nastavitve</translation>
     </message>
     <message>
-<<<<<<< HEAD
-        <source>Pre-syncing Headers (%1%)…</source>
-        <translation type="unfinished">Predsinhronizacija zaglavij (%1 %)...</translation>
-    </message>
-    <message>
-        <source>Error: %1</source>
-        <translation type="unfinished">Napaka: %1</translation>
-=======
         <source>&amp;Network</source>
         <translation type="unfinished">&amp;Omrežje</translation>
->>>>>>> 7da4ae1f
     </message>
     <message>
         <source>Prune &amp;block storage to</source>
@@ -2154,16 +1884,6 @@
         <source>Mined balance in watch-only addresses that has not yet matured</source>
         <translation type="unfinished">Nedozorelo narudarjeno dobroimetje na opazovanih naslovih</translation>
     </message>
-<<<<<<< HEAD
-    <message>
-        <source>Too many external signers found</source>
-        <translation type="unfinished">Zunanjih podpisnikov je preveč</translation>
-    </message>
-</context>
-<context>
-    <name>LoadWalletsActivity</name>
-=======
->>>>>>> 7da4ae1f
     <message>
         <source>Current total balance in watch-only addresses</source>
         <translation type="unfinished">Trenutno skupno dobroimetje na opazovanih naslovih</translation>
@@ -2191,40 +1911,6 @@
         <source>Copy to Clipboard</source>
         <translation type="unfinished">Kopiraj v odložišče</translation>
     </message>
-<<<<<<< HEAD
-</context>
-<context>
-    <name>RestoreWalletActivity</name>
-    <message>
-        <source>Restore Wallet</source>
-        <extracomment>Title of progress window which is displayed when wallets are being restored.</extracomment>
-        <translation type="unfinished">Obnovi denarnico</translation>
-    </message>
-    <message>
-        <source>Restoring Wallet &lt;b&gt;%1&lt;/b&gt;…</source>
-        <extracomment>Descriptive text of the restore wallets progress window which indicates to the user that wallets are currently being restored.</extracomment>
-        <translation type="unfinished">Obnavljanje denarnice &lt;b&gt;%1&lt;/b&gt;...</translation>
-    </message>
-    <message>
-        <source>Restore wallet failed</source>
-        <extracomment>Title of message box which is displayed when the wallet could not be restored.</extracomment>
-        <translation type="unfinished">Obnova denarnice je spodletela</translation>
-    </message>
-    <message>
-        <source>Restore wallet warning</source>
-        <extracomment>Title of message box which is displayed when the wallet is restored with some warning.</extracomment>
-        <translation type="unfinished">Obnova denarnice - opozorilo</translation>
-    </message>
-    <message>
-        <source>Restore wallet message</source>
-        <extracomment>Title of message box which is displayed when the wallet is successfully restored.</extracomment>
-        <translation type="unfinished">Obnova denarnice - sporočilo</translation>
-    </message>
-</context>
-<context>
-    <name>WalletController</name>
-=======
->>>>>>> 7da4ae1f
     <message>
         <source>Save…</source>
         <translation type="unfinished">Shrani...</translation>
@@ -2406,37 +2092,6 @@
         <extracomment>Title of Peers Table column which indicates the total amount of network information we have sent to the peer.</extracomment>
         <translation type="unfinished">Poslano</translation>
     </message>
-<<<<<<< HEAD
-</context>
-<context>
-    <name>Intro</name>
-    <message numerus="yes">
-        <source>%n GB of space available</source>
-        <translation type="unfinished">
-            <numerusform>%n GB prostora na voljo</numerusform>
-            <numerusform>%n GB prostora na voljo</numerusform>
-            <numerusform>%n GB prostora na voljo</numerusform>
-            <numerusform>%n GB prostora na voljo</numerusform>
-        </translation>
-    </message>
-    <message numerus="yes">
-        <source>(of %n GB needed)</source>
-        <translation type="unfinished">
-            <numerusform>(od potrebnih %n GiB)</numerusform>
-            <numerusform>(od potrebnih %n GiB)</numerusform>
-            <numerusform>(od potrebnih %n GiB)</numerusform>
-            <numerusform>(od potrebnih %n GB)</numerusform>
-        </translation>
-    </message>
-    <message numerus="yes">
-        <source>(%n GB needed for full chain)</source>
-        <translation type="unfinished">
-            <numerusform>(%n GB potreben za celotno verigo blokov)</numerusform>
-            <numerusform>(%n GB potrebna za celotno verigo blokov)</numerusform>
-            <numerusform>(%n GB potrebni za celotno verigo blokov)</numerusform>
-            <numerusform>(%n GB potrebnih za celotno verigo blokov)</numerusform>
-        </translation>
-=======
     <message>
         <source>Received</source>
         <extracomment>Title of Peers Table column which indicates the total amount of network information we have received from the peer.</extracomment>
@@ -2446,7 +2101,6 @@
         <source>Address</source>
         <extracomment>Title of Peers Table column which contains the IP/Onion/I2P address of the connected peer.</extracomment>
         <translation type="unfinished">Naslov</translation>
->>>>>>> 7da4ae1f
     </message>
     <message>
         <source>Type</source>
@@ -2480,17 +2134,12 @@
         <translation type="unfinished">&amp;Kopiraj sliko</translation>
     </message>
     <message>
-<<<<<<< HEAD
-        <source>Welcome</source>
-        <translation type="unfinished">Dobrodošli</translation>
-=======
         <source>Resulting URI too long, try to reduce the text for label / message.</source>
         <translation type="unfinished">Nastali URI je predolg. Skušajte skrajšati besedilo v oznaki/sporočilu.</translation>
     </message>
     <message>
         <source>Error encoding URI into QR Code.</source>
         <translation type="unfinished">Napaka pri kodiranju URI naslova v QR kodo.</translation>
->>>>>>> 7da4ae1f
     </message>
     <message>
         <source>QR code support not available.</source>
@@ -2501,10 +2150,6 @@
         <translation type="unfinished">Shrani QR kodo</translation>
     </message>
     <message>
-<<<<<<< HEAD
-        <source>Limit block chain storage to</source>
-        <translation type="unfinished">Omeji velikost shrambe verige blokov na </translation>
-=======
         <source>PNG Image</source>
         <extracomment>Expanded name of the PNG file format. See: https://en.wikipedia.org/wiki/Portable_Network_Graphics.</extracomment>
         <translation type="unfinished">Slika PNG</translation>
@@ -2515,7 +2160,6 @@
     <message>
         <source>N/A</source>
         <translation type="unfinished">Neznano</translation>
->>>>>>> 7da4ae1f
     </message>
     <message>
         <source>Client version</source>
@@ -2526,17 +2170,8 @@
         <translation type="unfinished">&amp;Informacije</translation>
     </message>
     <message>
-<<<<<<< HEAD
-        <source>When you click OK, %1 will begin to download and process the full %4 block chain (%2 GB) starting with the earliest transactions in %3 when %4 initially launched.</source>
-        <translation type="unfinished">Ko kliknete OK, bo %1 pričel prenašati in obdelovati celotno verigo blokov %4 (%2 GB), začenši s prvimi transakcijami iz %3, ko je bil %4 zagnan.</translation>
-    </message>
-    <message>
-        <source>If you have chosen to limit block chain storage (pruning), the historical data must still be downloaded and processed, but will be deleted afterward to keep your disk usage low.</source>
-        <translation type="unfinished">Če ste se odločili omejiti shranjevanje blokovnih verig (obrezovanje), je treba zgodovinske podatke še vedno prenesti in obdelati, vendar bodo kasneje izbrisani, da bo poraba prostora nizka.</translation>
-=======
         <source>General</source>
         <translation type="unfinished">Splošno</translation>
->>>>>>> 7da4ae1f
     </message>
     <message>
         <source>Datadir</source>
@@ -2618,16 +2253,6 @@
         <source>Select a peer to view detailed information.</source>
         <translation type="unfinished">Izberite soležnika, o katerem si želite ogledati podrobnejše informacije.</translation>
     </message>
-<<<<<<< HEAD
-    <message>
-        <source>Unknown. Pre-syncing Headers (%1, %2%)…</source>
-        <translation type="unfinished">Neznano. Predsinhronizacija zaglavij (%1, %2 %)...</translation>
-    </message>
-</context>
-<context>
-    <name>OpenURIDialog</name>
-=======
->>>>>>> 7da4ae1f
     <message>
         <source>Version</source>
         <translation type="unfinished">Različica</translation>
@@ -2680,18 +2305,9 @@
         <translation type="unfinished">Skupno število obdelanih naslovov, prejetih od tega soležnika (naslovi, ki niso bili sprejeti zaradi omejevanja gostote komunikacije, niso šteti).</translation>
     </message>
     <message>
-<<<<<<< HEAD
-        <source>Options set in this dialog are overridden by the command line:</source>
-        <translation type="unfinished">Možnosti, nastavljene v tem oknu, preglasi ukazna vrstica:</translation>
-    </message>
-    <message>
-        <source>Open the %1 configuration file from the working directory.</source>
-        <translation type="unfinished">Odpri %1 konfiguracijsko datoteko iz delovne podatkovne mape.</translation>
-=======
         <source>The total number of addresses received from this peer that were dropped (not processed) due to rate-limiting.</source>
         <extracomment>Tooltip text for the Addresses Rate-Limited field in the peer details area, which displays the total number of addresses received from this peer that were dropped (not processed) due to rate-limiting.</extracomment>
         <translation type="unfinished">Skupno število naslovov, prejetih od tega soležnika, ki so bili zavrnjeni (niso bili obdelani) zaradi omejevanja gostote komunikacije.</translation>
->>>>>>> 7da4ae1f
     </message>
     <message>
         <source>Addresses Processed</source>
@@ -2921,10 +2537,6 @@
         <translation type="unfinished">Izvajam ukaz brez denarnice</translation>
     </message>
     <message>
-<<<<<<< HEAD
-        <source>&amp;OK</source>
-        <translation type="unfinished">&amp;V redu</translation>
-=======
         <source>Executing command using "%1" wallet</source>
         <translation type="unfinished">Izvajam ukaz v denarnici "%1"</translation>
     </message>
@@ -2944,7 +2556,6 @@
 Za več informacij glede uporabe konzole uporabite ukaz %6.
 
 %7OPOZORILO: Znani so primeri goljufij, kjer goljufi uporabnikom rečejo, naj tu vpišejo določene ukaze, s čimer jim ukradejo vsebino denarnic. To konzolo uporabljajte le, če popolnoma razumete, kaj pomenijo in povzročijo določeni ukazi.%8</translation>
->>>>>>> 7da4ae1f
     </message>
     <message>
         <source>Executing…</source>
@@ -2964,26 +2575,6 @@
         <translation type="unfinished">Da</translation>
     </message>
     <message>
-<<<<<<< HEAD
-        <source>Confirm options reset</source>
-        <extracomment>Window title text of pop-up window shown when the user has chosen to reset options.</extracomment>
-        <translation type="unfinished">Potrdi ponastavitev</translation>
-    </message>
-    <message>
-        <source>Client restart required to activate changes.</source>
-        <extracomment>Text explaining that the settings changed will not come into effect until the client is restarted.</extracomment>
-        <translation type="unfinished">Za udejanjenje sprememb je potreben ponoven zagon programa.</translation>
-    </message>
-    <message>
-        <source>Current settings will be backed up at "%1".</source>
-        <extracomment>Text explaining to the user that the client's current settings will be backed up at a specific location. %1 is a stand-in argument for the backup location's path.</extracomment>
-        <translation type="unfinished">Trenutne nastavitve bodo varnostno shranjene na mesto "%1".</translation>
-    </message>
-    <message>
-        <source>Client will be shut down. Do you want to proceed?</source>
-        <extracomment>Text asking the user to confirm if they would like to proceed with a client shutdown.</extracomment>
-        <translation type="unfinished">Program bo zaustavljen. Želite nadaljevati z izhodom?</translation>
-=======
         <source>No</source>
         <translation type="unfinished">Ne</translation>
     </message>
@@ -2994,7 +2585,6 @@
     <message>
         <source>From</source>
         <translation type="unfinished">Pošiljatelj</translation>
->>>>>>> 7da4ae1f
     </message>
     <message>
         <source>Ban for</source>
@@ -3016,17 +2606,12 @@
         <translation type="unfinished">&amp;Znesek:</translation>
     </message>
     <message>
-<<<<<<< HEAD
-        <source>The configuration file could not be opened.</source>
-        <translation type="unfinished">Konfiguracijske datoteke ni bilo moč odpreti.</translation>
-=======
         <source>&amp;Label:</source>
         <translation type="unfinished">&amp;Oznaka:</translation>
     </message>
     <message>
         <source>&amp;Message:</source>
         <translation type="unfinished">&amp;Sporočilo:</translation>
->>>>>>> 7da4ae1f
     </message>
     <message>
         <source>An optional message to attach to the payment request, which will be displayed when the request is opened. Note: The message will not be sent with the payment over the Bitcoin network.</source>
@@ -3036,19 +2621,6 @@
         <source>An optional label to associate with the new receiving address.</source>
         <translation type="unfinished">Neobvezna oznaka novega sprejemnega naslova.</translation>
     </message>
-<<<<<<< HEAD
-</context>
-<context>
-    <name>OptionsModel</name>
-    <message>
-        <source>Could not read setting "%1", %2.</source>
-        <translation type="unfinished">Branje nastavitve "%1" je spodletelo, %2.</translation>
-    </message>
-</context>
-<context>
-    <name>OverviewPage</name>
-=======
->>>>>>> 7da4ae1f
     <message>
         <source>Use this form to request payments. All fields are &lt;b&gt;optional&lt;/b&gt;.</source>
         <translation type="unfinished">S tem obrazcem ustvarite nov zahtevek za plačilo. Vsa polja so &lt;b&gt;neobvezna&lt;/b&gt;.</translation>
@@ -3303,19 +2875,8 @@
         <translation type="unfinished">Skrij</translation>
     </message>
     <message>
-<<<<<<< HEAD
-        <source>Age</source>
-        <extracomment>Title of Peers Table column which indicates the duration (length of time) since the peer connection started.</extracomment>
-        <translation type="unfinished">Starost</translation>
-    </message>
-    <message>
-        <source>Direction</source>
-        <extracomment>Title of Peers Table column which indicates the direction the peer connection was initiated from.</extracomment>
-        <translation type="unfinished">Smer povezave</translation>
-=======
         <source>Recommended:</source>
         <translation type="unfinished">Priporočena:</translation>
->>>>>>> 7da4ae1f
     </message>
     <message>
         <source>Custom:</source>
@@ -3508,36 +3069,6 @@
         <translation type="unfinished">Provizijo lahko zvišate kasneje (vsebuje Replace-By-Fee, BIP-125).</translation>
     </message>
     <message>
-<<<<<<< HEAD
-        <source>Whether we relay addresses to this peer.</source>
-        <extracomment>Tooltip text for the Address Relay field in the peer details area, which displays whether we relay addresses to this peer (Yes/No).</extracomment>
-        <translation type="unfinished">Ali temu soležniku posredujemo naslove</translation>
-    </message>
-    <message>
-        <source>Address Relay</source>
-        <extracomment>Text title for the Address Relay field in the peer details area, which displays whether we relay addresses to this peer (Yes/No).</extracomment>
-        <translation type="unfinished">Posrednik naslovov</translation>
-    </message>
-    <message>
-        <source>The total number of addresses received from this peer that were processed (excludes addresses that were dropped due to rate-limiting).</source>
-        <extracomment>Tooltip text for the Addresses Processed field in the peer details area, which displays the total number of addresses received from this peer that were processed (excludes addresses that were dropped due to rate-limiting).</extracomment>
-        <translation type="unfinished">Skupno število obdelanih naslovov, prejetih od tega soležnika (naslovi, ki niso bili sprejeti zaradi omejevanja gostote komunikacije, niso šteti).</translation>
-    </message>
-    <message>
-        <source>The total number of addresses received from this peer that were dropped (not processed) due to rate-limiting.</source>
-        <extracomment>Tooltip text for the Addresses Rate-Limited field in the peer details area, which displays the total number of addresses received from this peer that were dropped (not processed) due to rate-limiting.</extracomment>
-        <translation type="unfinished">Skupno število naslovov, prejetih od tega soležnika, ki so bili zavrnjeni (niso bili obdelani) zaradi omejevanja gostote komunikacije.</translation>
-    </message>
-    <message>
-        <source>Addresses Processed</source>
-        <extracomment>Text title for the Addresses Processed field in the peer details area, which displays the total number of addresses received from this peer that were processed (excludes addresses that were dropped due to rate-limiting).</extracomment>
-        <translation type="unfinished">Obdelanih naslovov</translation>
-    </message>
-    <message>
-        <source>Addresses Rate-Limited</source>
-        <extracomment>Text title for the Addresses Rate-Limited field in the peer details area, which displays the total number of addresses received from this peer that were dropped (not processed) due to rate-limiting.</extracomment>
-        <translation type="unfinished">Omejenih naslovov</translation>
-=======
         <source>Please, review your transaction proposal. This will produce a Partially Signed Bitcoin Transaction (PSBT) which you can save or copy and then sign with e.g. an offline %1 wallet, or a PSBT-compatible hardware wallet.</source>
         <extracomment>Text to inform a user attempting to create a transaction of their current options. At this stage, a user can only create a PSBT. This string is displayed when private keys are disabled and an external signer is not available.</extracomment>
         <translation type="unfinished">Prosimo, preglejte predlog za transakcijo. Ustvarjena bo delno podpisana bitcoin-transakcija (DPBT), ki jo lahko shranite ali kopirate in potem podpišete n.pr. z nepovezano (offline) %1 denarnico ali pa s hardversko denarnico, ki podpira DPBT.</translation>
@@ -3564,7 +3095,6 @@
     <message>
         <source>Not signalling Replace-By-Fee, BIP-125.</source>
         <translation type="unfinished">Ne vsebuje Replace-By-Fee, BIP-125</translation>
->>>>>>> 7da4ae1f
     </message>
     <message>
         <source>Total Amount</source>
@@ -4197,17 +3727,12 @@
         <translation type="unfinished">Narudarjeno</translation>
     </message>
     <message>
-<<<<<<< HEAD
-        <source>Copy fee</source>
-        <translation type="unfinished">Kopiraj provizijo</translation>
-=======
         <source>Other</source>
         <translation type="unfinished">Drugo</translation>
     </message>
     <message>
         <source>Enter address, transaction id, or label to search</source>
         <translation type="unfinished">Vnesi naslov, ID transakcije ali oznako za iskanje</translation>
->>>>>>> 7da4ae1f
     </message>
     <message>
         <source>Min amount</source>
@@ -4378,16 +3903,6 @@
         <extracomment>Asks a user if they would like to manually increase the fee of a transaction that has already been created.</extracomment>
         <translation type="unfinished">Ali želite povišati provizijo?</translation>
     </message>
-<<<<<<< HEAD
-    <message numerus="yes">
-        <source>Estimated to begin confirmation within %n block(s).</source>
-        <translation type="unfinished">
-            <numerusform>Predviden pričetek potrjevanja v naslednjem %n bloku.</numerusform>
-            <numerusform>Predviden pričetek potrjevanja v naslednjih %n blokih.</numerusform>
-            <numerusform>Predviden pričetek potrjevanja v naslednjih %n blokih.</numerusform>
-            <numerusform>Predviden pričetek potrjevanja v naslednjih %n blokih.</numerusform>
-        </translation>
-=======
     <message>
         <source>Current fee:</source>
         <translation type="unfinished">Trenutna provizija:</translation>
@@ -4395,7 +3910,6 @@
     <message>
         <source>Increase:</source>
         <translation type="unfinished">Povečanje:</translation>
->>>>>>> 7da4ae1f
     </message>
     <message>
         <source>New fee:</source>
@@ -4482,10 +3996,6 @@
 <context>
     <name>bitcoin-core</name>
     <message>
-<<<<<<< HEAD
-        <source>Enter a label for this address to add it to the list of used addresses</source>
-        <translation type="unfinished">Če vnesete oznako za zgornji naslov, se bo skupaj z naslovom shranila v imenik že uporabljenih naslovov</translation>
-=======
         <source>The %s developers</source>
         <translation type="unfinished">Razvijalci %s</translation>
     </message>
@@ -4496,17 +4006,11 @@
     <message>
         <source>Cannot downgrade wallet from version %i to version %i. Wallet version unchanged.</source>
         <translation type="unfinished">Različice denarnice ne morem znižati z %i na %i. Različica denarnice ostaja nespremenjena.</translation>
->>>>>>> 7da4ae1f
     </message>
     <message>
         <source>Cannot obtain a lock on data directory %s. %s is probably already running.</source>
         <translation type="unfinished">Ne morem zakleniti podatkovne mape %s. %s je verjetno že zagnan.</translation>
     </message>
-<<<<<<< HEAD
-</context>
-<context>
-    <name>SendConfirmationDialog</name>
-=======
     <message>
         <source>Cannot upgrade a non HD split wallet from version %i to version %i without upgrading to support pre-split keypool. Please use version %i or no version specified.</source>
         <translation type="unfinished">Ne morem nadgraditi nerazcepljene ne-HD denarnice z verzije %i na verzijo %i brez nadgradnje za podporo za ključe pred razcepitvijo. Prosim, uporabite verzijo %i ali pa ne izberite nobene verzije.</translation>
@@ -4515,7 +4019,6 @@
         <source>Disk space for %s may not accommodate the block files. Approximately %u GB of data will be stored in this directory.</source>
         <translation type="unfinished">Prostor na disku za %s bo morda premajhen za datoteke z bloki. V tem direktoriju bo shranjenih približno %u GB podatkov.</translation>
     </message>
->>>>>>> 7da4ae1f
     <message>
         <source>Distributed under the MIT software license, see the accompanying file %s or %s</source>
         <translation type="unfinished">Distribuirano v okviru programske licence MIT. Podrobnosti so navedene v  priloženi datoteki %s ali %s</translation>
@@ -4669,36 +4172,6 @@
         <translation type="unfinished">Za vrnitev v neobrezan način morate obnoviti bazo z uporabo -reindex. Potreben bo prenos celotne verige blokov.</translation>
     </message>
     <message>
-<<<<<<< HEAD
-        <source>conflicted with a transaction with %1 confirmations</source>
-        <extracomment>Text explaining the current status of a transaction, shown in the status field of the details window for this transaction. This status represents an unconfirmed transaction that conflicts with a confirmed transaction.</extracomment>
-        <translation type="unfinished">v sporu s transakcijo z %1 potrditvami</translation>
-    </message>
-    <message>
-        <source>0/unconfirmed, in memory pool</source>
-        <extracomment>Text explaining the current status of a transaction, shown in the status field of the details window for this transaction. This status represents an unconfirmed transaction that is in the memory pool.</extracomment>
-        <translation type="unfinished">0 / nepotrjena, v čakalni vrsti</translation>
-    </message>
-    <message>
-        <source>0/unconfirmed, not in memory pool</source>
-        <extracomment>Text explaining the current status of a transaction, shown in the status field of the details window for this transaction. This status represents an unconfirmed transaction that is not in the memory pool.</extracomment>
-        <translation type="unfinished">0 / nepotrjena, ni v čakalni vrsti</translation>
-    </message>
-    <message>
-        <source>abandoned</source>
-        <extracomment>Text explaining the current status of a transaction, shown in the status field of the details window for this transaction. This status represents an abandoned transaction.</extracomment>
-        <translation type="unfinished">opuščena</translation>
-    </message>
-    <message>
-        <source>%1/unconfirmed</source>
-        <extracomment>Text explaining the current status of a transaction, shown in the status field of the details window for this transaction. This status represents a transaction confirmed in at least one block, but less than 6 blocks.</extracomment>
-        <translation type="unfinished">%1/nepotrjena</translation>
-    </message>
-    <message>
-        <source>%1 confirmations</source>
-        <extracomment>Text explaining the current status of a transaction, shown in the status field of the details window for this transaction. This status represents a transaction confirmed in 6 or more blocks.</extracomment>
-        <translation type="unfinished">%1 potrditev</translation>
-=======
         <source>%s is set very high!</source>
         <translation type="unfinished">%s je postavljen zelo visoko!</translation>
     </message>
@@ -4725,7 +4198,6 @@
     <message>
         <source>The -txindex upgrade started by a previous version cannot be completed. Restart with the previous version or run a full -reindex.</source>
         <translation type="unfinished">Nadgradnja -txindex je bila začeta s prejšnjo različico programske opreme in je ni mogoče dokončati. Poskusite ponovno s prejšnjo različico ali pa zaženite poln -reindex.</translation>
->>>>>>> 7da4ae1f
     </message>
     <message>
         <source>-reindex-chainstate option is not compatible with -blockfilterindex. Please temporarily disable blockfilterindex while using -reindex-chainstate, or replace -reindex-chainstate with -reindex to fully rebuild all indexes.</source>
@@ -5076,14 +4548,8 @@
         <translation type="unfinished">Baza SQLite: branje napake pri preverjanju baze je spodletelo: %s</translation>
     </message>
     <message>
-<<<<<<< HEAD
-        <source>Comma separated file</source>
-        <extracomment>Expanded name of the CSV file format. See: https://en.wikipedia.org/wiki/Comma-separated_values.</extracomment>
-        <translation type="unfinished">Vrednosti ločene z vejicami</translation>
-=======
         <source>SQLiteDatabase: Unexpected application id. Expected %u, got %u</source>
         <translation type="unfinished">Baza SQLite: nepričakovan identifikator aplikacije. Pričakovana vrednost je %u, dobljena vrednost je %u.</translation>
->>>>>>> 7da4ae1f
     </message>
     <message>
         <source>Section [%s] is not recognized.</source>
@@ -5142,17 +4608,12 @@
         <translation type="unfinished">To je provizija, ki jo boste plačali, ko pošljete transakcijo.</translation>
     </message>
     <message>
-<<<<<<< HEAD
-        <source>Unable to decode PSBT from clipboard (invalid base64)</source>
-        <translation type="unfinished">Ne morem dekodirati DPBT z odložišča (neveljaven format base64)</translation>
-=======
         <source>Transaction amount too small</source>
         <translation type="unfinished">Znesek transakcije je prenizek</translation>
     </message>
     <message>
         <source>Transaction amounts must not be negative</source>
         <translation type="unfinished">Znesek transakcije ne sme biti negativen</translation>
->>>>>>> 7da4ae1f
     </message>
     <message>
         <source>Transaction change output index out of range</source>
