--- conflicted
+++ resolved
@@ -541,20 +541,8 @@
         // failed, or more signatures are needed.
         if (broadcast) {
             // now send the prepared transaction
-<<<<<<< HEAD
-            WalletModel::SendCoinsReturn sendStatus = model->sendCoins(*m_current_transaction);
-            // process sendStatus and on error generate message shown to user
-            processSendCoinsReturn(sendStatus);
-
-            if (sendStatus.status == WalletModel::OK) {
-                Q_EMIT coinsSent(m_current_transaction->getWtx()->GetHash());
-            } else {
-                send_failure = true;
-            }
-=======
             model->sendCoins(*m_current_transaction);
             Q_EMIT coinsSent(m_current_transaction->getWtx()->GetHash());
->>>>>>> 3116ccd7
         }
     }
     if (!send_failure) {
