QT_TS = \
  qt/locale/bitcoin_am.ts \
  qt/locale/bitcoin_ar.ts \
  qt/locale/bitcoin_az.ts \
  qt/locale/bitcoin_az@latin.ts \
  qt/locale/bitcoin_be.ts \
  qt/locale/bitcoin_bg.ts \
  qt/locale/bitcoin_bn.ts \
  qt/locale/bitcoin_bs.ts \
  qt/locale/bitcoin_ca.ts \
  qt/locale/bitcoin_cmn.ts \
  qt/locale/bitcoin_cs.ts \
  qt/locale/bitcoin_cy.ts \
  qt/locale/bitcoin_da.ts \
  qt/locale/bitcoin_de.ts \
  qt/locale/bitcoin_de_AT.ts \
  qt/locale/bitcoin_de_CH.ts \
  qt/locale/bitcoin_el.ts \
  qt/locale/bitcoin_en.ts \
  qt/locale/bitcoin_eo.ts \
  qt/locale/bitcoin_es.ts \
  qt/locale/bitcoin_es_CL.ts \
  qt/locale/bitcoin_es_CO.ts \
  qt/locale/bitcoin_es_DO.ts \
<<<<<<< HEAD
=======
  qt/locale/bitcoin_es_MX.ts \
  qt/locale/bitcoin_es_SV.ts \
>>>>>>> 3116ccd7
  qt/locale/bitcoin_es_VE.ts \
  qt/locale/bitcoin_et.ts \
  qt/locale/bitcoin_eu.ts \
  qt/locale/bitcoin_fa.ts \
  qt/locale/bitcoin_fi.ts \
  qt/locale/bitcoin_fil.ts \
  qt/locale/bitcoin_fr.ts \
  qt/locale/bitcoin_fr_CM.ts \
  qt/locale/bitcoin_fr_LU.ts \
  qt/locale/bitcoin_ga.ts \
  qt/locale/bitcoin_ga_IE.ts \
  qt/locale/bitcoin_gd.ts \
  qt/locale/bitcoin_gl.ts \
  qt/locale/bitcoin_gl_ES.ts \
  qt/locale/bitcoin_gu.ts \
  qt/locale/bitcoin_ha.ts \
<<<<<<< HEAD
=======
  qt/locale/bitcoin_hak.ts \
>>>>>>> 3116ccd7
  qt/locale/bitcoin_he.ts \
  qt/locale/bitcoin_hi.ts \
  qt/locale/bitcoin_hr.ts \
  qt/locale/bitcoin_hu.ts \
  qt/locale/bitcoin_id.ts \
  qt/locale/bitcoin_is.ts \
  qt/locale/bitcoin_it.ts \
  qt/locale/bitcoin_ja.ts \
  qt/locale/bitcoin_ka.ts \
  qt/locale/bitcoin_kk.ts \
  qt/locale/bitcoin_kl.ts \
  qt/locale/bitcoin_km.ts \
  qt/locale/bitcoin_kn.ts \
  qt/locale/bitcoin_ko.ts \
  qt/locale/bitcoin_ku.ts \
  qt/locale/bitcoin_ku_IQ.ts \
  qt/locale/bitcoin_ky.ts \
  qt/locale/bitcoin_la.ts \
  qt/locale/bitcoin_lt.ts \
  qt/locale/bitcoin_lv.ts \
  qt/locale/bitcoin_mg.ts \
  qt/locale/bitcoin_mk.ts \
  qt/locale/bitcoin_ml.ts \
  qt/locale/bitcoin_mn.ts \
  qt/locale/bitcoin_mr.ts \
  qt/locale/bitcoin_mr_IN.ts \
  qt/locale/bitcoin_ms.ts \
  qt/locale/bitcoin_my.ts \
  qt/locale/bitcoin_nb.ts \
  qt/locale/bitcoin_ne.ts \
  qt/locale/bitcoin_nl.ts \
  qt/locale/bitcoin_no.ts \
  qt/locale/bitcoin_pa.ts \
  qt/locale/bitcoin_pam.ts \
  qt/locale/bitcoin_pl.ts \
  qt/locale/bitcoin_pt.ts \
  qt/locale/bitcoin_pt_BR.ts \
  qt/locale/bitcoin_ro.ts \
  qt/locale/bitcoin_ru.ts \
  qt/locale/bitcoin_sc.ts \
  qt/locale/bitcoin_si.ts \
  qt/locale/bitcoin_sk.ts \
  qt/locale/bitcoin_sl.ts \
  qt/locale/bitcoin_sn.ts \
  qt/locale/bitcoin_so.ts \
  qt/locale/bitcoin_sq.ts \
  qt/locale/bitcoin_sr.ts \
  qt/locale/bitcoin_sr@ijekavianlatin.ts \
  qt/locale/bitcoin_sr@latin.ts \
  qt/locale/bitcoin_sv.ts \
  qt/locale/bitcoin_sw.ts \
  qt/locale/bitcoin_szl.ts \
  qt/locale/bitcoin_ta.ts \
  qt/locale/bitcoin_te.ts \
  qt/locale/bitcoin_th.ts \
  qt/locale/bitcoin_tk.ts \
  qt/locale/bitcoin_tl.ts \
  qt/locale/bitcoin_tr.ts \
  qt/locale/bitcoin_ug.ts \
  qt/locale/bitcoin_uk.ts \
  qt/locale/bitcoin_ur.ts \
  qt/locale/bitcoin_uz.ts \
  qt/locale/bitcoin_uz@Cyrl.ts \
  qt/locale/bitcoin_uz@Latn.ts \
  qt/locale/bitcoin_vi.ts \
  qt/locale/bitcoin_yo.ts \
  qt/locale/bitcoin_yue.ts \
  qt/locale/bitcoin_zh-Hans.ts \
  qt/locale/bitcoin_zh-Hant.ts \
  qt/locale/bitcoin_zh.ts \
  qt/locale/bitcoin_zh_CN.ts \
  qt/locale/bitcoin_zh_HK.ts \
  qt/locale/bitcoin_zh_TW.ts \
  qt/locale/bitcoin_zu.ts<|MERGE_RESOLUTION|>--- conflicted
+++ resolved
@@ -22,11 +22,8 @@
   qt/locale/bitcoin_es_CL.ts \
   qt/locale/bitcoin_es_CO.ts \
   qt/locale/bitcoin_es_DO.ts \
-<<<<<<< HEAD
-=======
   qt/locale/bitcoin_es_MX.ts \
   qt/locale/bitcoin_es_SV.ts \
->>>>>>> 3116ccd7
   qt/locale/bitcoin_es_VE.ts \
   qt/locale/bitcoin_et.ts \
   qt/locale/bitcoin_eu.ts \
@@ -43,12 +40,8 @@
   qt/locale/bitcoin_gl_ES.ts \
   qt/locale/bitcoin_gu.ts \
   qt/locale/bitcoin_ha.ts \
-<<<<<<< HEAD
-=======
   qt/locale/bitcoin_hak.ts \
->>>>>>> 3116ccd7
   qt/locale/bitcoin_he.ts \
-  qt/locale/bitcoin_hi.ts \
   qt/locale/bitcoin_hr.ts \
   qt/locale/bitcoin_hu.ts \
   qt/locale/bitcoin_id.ts \
