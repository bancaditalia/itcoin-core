// Copyright (c) 2017, 2021 Pieter Wuille
<<<<<<< HEAD
=======
// Copyright (c) 2021 The Bitcoin Core developers
>>>>>>> f6a356d2
// Distributed under the MIT software license, see the accompanying
// file COPYING or http://www.opensource.org/licenses/mit-license.php.

#include <bech32.h>
#include <util/vector.h>

#include <array>
#include <assert.h>
#include <numeric>
#include <optional>

namespace bech32
{

namespace bech32
{

namespace
{

typedef std::vector<uint8_t> data;

/** The Bech32 and Bech32m character set for encoding. */
const char* CHARSET = "qpzry9x8gf2tvdw0s3jn54khce6mua7l";

/** The Bech32 and Bech32m character set for decoding. */
const int8_t CHARSET_REV[128] = {
    -1, -1, -1, -1, -1, -1, -1, -1, -1, -1, -1, -1, -1, -1, -1, -1,
    -1, -1, -1, -1, -1, -1, -1, -1, -1, -1, -1, -1, -1, -1, -1, -1,
    -1, -1, -1, -1, -1, -1, -1, -1, -1, -1, -1, -1, -1, -1, -1, -1,
    15, -1, 10, 17, 21, 20, 26, 30,  7,  5, -1, -1, -1, -1, -1, -1,
    -1, 29, -1, 24, 13, 25,  9,  8, 23, -1, 18, 22, 31, 27, 19, -1,
     1,  0,  3, 16, 11, 28, 12, 14,  6,  4,  2, -1, -1, -1, -1, -1,
    -1, 29, -1, 24, 13, 25,  9,  8, 23, -1, 18, 22, 31, 27, 19, -1,
     1,  0,  3, 16, 11, 28, 12, 14,  6,  4,  2, -1, -1, -1, -1, -1
};

<<<<<<< HEAD
=======
/** We work with the finite field GF(1024) defined as a degree 2 extension of the base field GF(32)
 * The defining polynomial of the extension is x^2 + 9x + 23.
 * Let (e) be a root of this defining polynomial. Then (e) is a primitive element of GF(1024),
 * that is, a generator of the field. Every non-zero element of the field can then be represented
 * as (e)^k for some power k.
 * The array GF1024_EXP contains all these powers of (e) - GF1024_EXP[k] = (e)^k in GF(1024).
 * Conversely, GF1024_LOG contains the discrete logarithms of these powers, so
 * GF1024_LOG[GF1024_EXP[k]] == k.
 * The following function generates the two tables GF1024_EXP and GF1024_LOG as constexprs. */
constexpr std::pair<std::array<int16_t, 1023>, std::array<int16_t, 1024>> GenerateGFTables()
{
    // Build table for GF(32).
    // We use these tables to perform arithmetic in GF(32) below, when constructing the
    // tables for GF(1024).
    std::array<int8_t, 31> GF32_EXP{};
    std::array<int8_t, 32> GF32_LOG{};

    // fmod encodes the defining polynomial of GF(32) over GF(2), x^5 + x^3 + 1.
    // Because coefficients in GF(2) are binary digits, the coefficients are packed as 101001.
    const int fmod = 41;

    // Elements of GF(32) are encoded as vectors of length 5 over GF(2), that is,
    // 5 binary digits. Each element (b_4, b_3, b_2, b_1, b_0) encodes a polynomial
    // b_4*x^4 + b_3*x^3 + b_2*x^2 + b_1*x^1 + b_0 (modulo fmod).
    // For example, 00001 = 1 is the multiplicative identity.
    GF32_EXP[0] = 1;
    GF32_LOG[0] = -1;
    GF32_LOG[1] = 0;
    int v = 1;
    for (int i = 1; i < 31; ++i) {
        // Multiplication by x is the same as shifting left by 1, as
        // every coefficient of the polynomial is moved up one place.
        v = v << 1;
        // If the polynomial now has an x^5 term, we subtract fmod from it
        // to remain working modulo fmod. Subtraction is the same as XOR in characteristic
        // 2 fields.
        if (v & 32) v ^= fmod;
        GF32_EXP[i] = v;
        GF32_LOG[v] = i;
    }

    // Build table for GF(1024)
    std::array<int16_t, 1023> GF1024_EXP{};
    std::array<int16_t, 1024> GF1024_LOG{};

    GF1024_EXP[0] = 1;
    GF1024_LOG[0] = -1;
    GF1024_LOG[1] = 0;

    // Each element v of GF(1024) is encoded as a 10 bit integer in the following way:
    // v = v1 || v0 where v0, v1 are 5-bit integers (elements of GF(32)).
    // The element (e) is encoded as 1 || 0, to represent 1*(e) + 0. Every other element
    // a*(e) + b is represented as a || b (a and b are both GF(32) elements). Given (v),
    // we compute (e)*(v) by multiplying in the following way:
    //
    // v0' = 23*v1
    // v1' = 9*v1 + v0
    // e*v = v1' || v0'
    //
    // Where 23, 9 are GF(32) elements encoded as described above. Multiplication in GF(32)
    // is done using the log/exp tables:
    // e^x * e^y = e^(x + y) so a * b = EXP[ LOG[a] + LOG [b] ]
    // for non-zero a and b.

    v = 1;
    for (int i = 1; i < 1023; ++i) {
        int v0 = v & 31;
        int v1 = v >> 5;

        int v0n = v1 ? GF32_EXP.at((GF32_LOG.at(v1) + GF32_LOG.at(23)) % 31) : 0;
        int v1n = (v1 ? GF32_EXP.at((GF32_LOG.at(v1) + GF32_LOG.at(9)) % 31) : 0) ^ v0;

        v = v1n << 5 | v0n;
        GF1024_EXP[i] = v;
        GF1024_LOG[v] = i;
    }

    return std::make_pair(GF1024_EXP, GF1024_LOG);
}

constexpr auto tables = GenerateGFTables();
constexpr const std::array<int16_t, 1023>& GF1024_EXP = tables.first;
constexpr const std::array<int16_t, 1024>& GF1024_LOG = tables.second;

>>>>>>> f6a356d2
/* Determine the final constant to use for the specified encoding. */
uint32_t EncodingConstant(Encoding encoding) {
    assert(encoding == Encoding::BECH32 || encoding == Encoding::BECH32M);
    return encoding == Encoding::BECH32 ? 1 : 0x2bc830a3;
}

/** This function will compute what 6 5-bit values to XOR into the last 6 input values, in order to
 *  make the checksum 0. These 6 values are packed together in a single 30-bit integer. The higher
 *  bits correspond to earlier values. */
uint32_t PolyMod(const data& v)
{
    // The input is interpreted as a list of coefficients of a polynomial over F = GF(32), with an
    // implicit 1 in front. If the input is [v0,v1,v2,v3,v4], that polynomial is v(x) =
    // 1*x^5 + v0*x^4 + v1*x^3 + v2*x^2 + v3*x + v4. The implicit 1 guarantees that
    // [v0,v1,v2,...] has a distinct checksum from [0,v0,v1,v2,...].

    // The output is a 30-bit integer whose 5-bit groups are the coefficients of the remainder of
    // v(x) mod g(x), where g(x) is the Bech32 generator,
    // x^6 + {29}x^5 + {22}x^4 + {20}x^3 + {21}x^2 + {29}x + {18}. g(x) is chosen in such a way
    // that the resulting code is a BCH code, guaranteeing detection of up to 3 errors within a
    // window of 1023 characters. Among the various possible BCH codes, one was selected to in
    // fact guarantee detection of up to 4 errors within a window of 89 characters.

    // Note that the coefficients are elements of GF(32), here represented as decimal numbers
    // between {}. In this finite field, addition is just XOR of the corresponding numbers. For
    // example, {27} + {13} = {27 ^ 13} = {22}. Multiplication is more complicated, and requires
    // treating the bits of values themselves as coefficients of a polynomial over a smaller field,
    // GF(2), and multiplying those polynomials mod a^5 + a^3 + 1. For example, {5} * {26} =
    // (a^2 + 1) * (a^4 + a^3 + a) = (a^4 + a^3 + a) * a^2 + (a^4 + a^3 + a) = a^6 + a^5 + a^4 + a
    // = a^3 + 1 (mod a^5 + a^3 + 1) = {9}.

    // During the course of the loop below, `c` contains the bitpacked coefficients of the
    // polynomial constructed from just the values of v that were processed so far, mod g(x). In
    // the above example, `c` initially corresponds to 1 mod g(x), and after processing 2 inputs of
    // v, it corresponds to x^2 + v0*x + v1 mod g(x). As 1 mod g(x) = 1, that is the starting value
    // for `c`.

    // The following Sage code constructs the generator used:
    //
    // B = GF(2) # Binary field
    // BP.<b> = B[] # Polynomials over the binary field
    // F_mod = b**5 + b**3 + 1
    // F.<f> = GF(32, modulus=F_mod, repr='int') # GF(32) definition
    // FP.<x> = F[] # Polynomials over GF(32)
    // E_mod = x**2 + F.fetch_int(9)*x + F.fetch_int(23)
    // E.<e> = F.extension(E_mod) # GF(1024) extension field definition
    // for p in divisors(E.order() - 1): # Verify e has order 1023.
    //    assert((e**p == 1) == (p % 1023 == 0))
    // G = lcm([(e**i).minpoly() for i in range(997,1000)])
    // print(G) # Print out the generator
    //
    // It demonstrates that g(x) is the least common multiple of the minimal polynomials
    // of 3 consecutive powers (997,998,999) of a primitive element (e) of GF(1024).
    // That guarantees it is, in fact, the generator of a primitive BCH code with cycle
    // length 1023 and distance 4. See https://en.wikipedia.org/wiki/BCH_code for more details.

    uint32_t c = 1;
    for (const auto v_i : v) {
        // We want to update `c` to correspond to a polynomial with one extra term. If the initial
        // value of `c` consists of the coefficients of c(x) = f(x) mod g(x), we modify it to
        // correspond to c'(x) = (f(x) * x + v_i) mod g(x), where v_i is the next input to
        // process. Simplifying:
        // c'(x) = (f(x) * x + v_i) mod g(x)
        //         ((f(x) mod g(x)) * x + v_i) mod g(x)
        //         (c(x) * x + v_i) mod g(x)
        // If c(x) = c0*x^5 + c1*x^4 + c2*x^3 + c3*x^2 + c4*x + c5, we want to compute
        // c'(x) = (c0*x^5 + c1*x^4 + c2*x^3 + c3*x^2 + c4*x + c5) * x + v_i mod g(x)
        //       = c0*x^6 + c1*x^5 + c2*x^4 + c3*x^3 + c4*x^2 + c5*x + v_i mod g(x)
        //       = c0*(x^6 mod g(x)) + c1*x^5 + c2*x^4 + c3*x^3 + c4*x^2 + c5*x + v_i
        // If we call (x^6 mod g(x)) = k(x), this can be written as
        // c'(x) = (c1*x^5 + c2*x^4 + c3*x^3 + c4*x^2 + c5*x + v_i) + c0*k(x)

        // First, determine the value of c0:
        uint8_t c0 = c >> 25;

        // Then compute c1*x^5 + c2*x^4 + c3*x^3 + c4*x^2 + c5*x + v_i:
        c = ((c & 0x1ffffff) << 5) ^ v_i;

        // Finally, for each set bit n in c0, conditionally add {2^n}k(x). These constants can be
        // computed using the following Sage code (continuing the code above):
        //
        // for i in [1,2,4,8,16]: # Print out {1,2,4,8,16}*(g(x) mod x^6), packed in hex integers.
        //     v = 0
        //     for coef in reversed((F.fetch_int(i)*(G % x**6)).coefficients(sparse=True)):
        //         v = v*32 + coef.integer_representation()
        //     print("0x%x" % v)
        //
        if (c0 & 1)  c ^= 0x3b6a57b2; //     k(x) = {29}x^5 + {22}x^4 + {20}x^3 + {21}x^2 + {29}x + {18}
        if (c0 & 2)  c ^= 0x26508e6d; //  {2}k(x) = {19}x^5 +  {5}x^4 +     x^3 +  {3}x^2 + {19}x + {13}
        if (c0 & 4)  c ^= 0x1ea119fa; //  {4}k(x) = {15}x^5 + {10}x^4 +  {2}x^3 +  {6}x^2 + {15}x + {26}
        if (c0 & 8)  c ^= 0x3d4233dd; //  {8}k(x) = {30}x^5 + {20}x^4 +  {4}x^3 + {12}x^2 + {30}x + {29}
        if (c0 & 16) c ^= 0x2a1462b3; // {16}k(x) = {21}x^5 +     x^4 +  {8}x^3 + {24}x^2 + {21}x + {19}

    }
    return c;
}

/** Syndrome computes the values s_j = R(e^j) for j in [997, 998, 999]. As described above, the
 * generator polynomial G is the LCM of the minimal polynomials of (e)^997, (e)^998, and (e)^999.
 *
 * Consider a codeword with errors, of the form R(x) = C(x) + E(x). The residue is the bit-packed
 * result of computing R(x) mod G(X), where G is the generator of the code. Because C(x) is a valid
 * codeword, it is a multiple of G(X), so the residue is in fact just E(x) mod G(x). Note that all
 * of the (e)^j are roots of G(x) by definition, so R((e)^j) = E((e)^j).
 *
 * Let R(x) = r1*x^5 + r2*x^4 + r3*x^3 + r4*x^2 + r5*x + r6
 *
 * To compute R((e)^j), we are really computing:
 * r1*(e)^(j*5) + r2*(e)^(j*4) + r3*(e)^(j*3) + r4*(e)^(j*2) + r5*(e)^j + r6
 *
 * Now note that all of the (e)^(j*i) for i in [5..0] are constants and can be precomputed.
 * But even more than that, we can consider each coefficient as a bit-string.
 * For example, take r5 = (b_5, b_4, b_3, b_2, b_1) written out as 5 bits. Then:
 * r5*(e)^j = b_1*(e)^j + b_2*(2*(e)^j) + b_3*(4*(e)^j) + b_4*(8*(e)^j) + b_5*(16*(e)^j)
 * where all the (2^i*(e)^j) are constants and can be precomputed.
 *
 * Then we just add each of these corresponding constants to our final value based on the
 * bit values b_i. This is exactly what is done in the Syndrome function below.
 */
constexpr std::array<uint32_t, 25> GenerateSyndromeConstants() {
    std::array<uint32_t, 25> SYNDROME_CONSTS{};
    for (int k = 1; k < 6; ++k) {
        for (int shift = 0; shift < 5; ++shift) {
            int16_t b = GF1024_LOG.at(1 << shift);
            int16_t c0 = GF1024_EXP.at((997*k + b) % 1023);
            int16_t c1 = GF1024_EXP.at((998*k + b) % 1023);
            int16_t c2 = GF1024_EXP.at((999*k + b) % 1023);
            uint32_t c = c2 << 20 | c1 << 10 | c0;
            int ind = 5*(k-1) + shift;
            SYNDROME_CONSTS[ind] = c;
        }
    }
    return SYNDROME_CONSTS;
}
constexpr std::array<uint32_t, 25> SYNDROME_CONSTS = GenerateSyndromeConstants();

/**
 * Syndrome returns the three values s_997, s_998, and s_999 described above,
 * packed into a 30-bit integer, where each group of 10 bits encodes one value.
 */
uint32_t Syndrome(const uint32_t residue) {
    // low is the first 5 bits, corresponding to the r6 in the residue
    // (the constant term of the polynomial).
    uint32_t low = residue & 0x1f;

    // We begin by setting s_j = low = r6 for all three values of j, because these are unconditional.
    uint32_t result = low ^ (low << 10) ^ (low << 20);

    // Then for each following bit, we add the corresponding precomputed constant if the bit is 1.
    // For example, 0x31edd3c4 is 1100011110 1101110100 1111000100 when unpacked in groups of 10
    // bits, corresponding exactly to a^999 || a^998 || a^997 (matching the corresponding values in
    // GF1024_EXP above). In this way, we compute all three values of s_j for j in (997, 998, 999)
    // simultaneously. Recall that XOR corresponds to addition in a characteristic 2 field.
    for (int i = 0; i < 25; ++i) {
        result ^= ((residue >> (5+i)) & 1 ? SYNDROME_CONSTS.at(i) : 0);
    }
    return result;
}

/** Convert to lower case. */
inline unsigned char LowerCase(unsigned char c)
{
    return (c >= 'A' && c <= 'Z') ? (c - 'A') + 'a' : c;
}

/** Return indices of invalid characters in a Bech32 string. */
bool CheckCharacters(const std::string& str, std::vector<int>& errors)
{
    bool lower = false, upper = false;
    for (size_t i = 0; i < str.size(); ++i) {
        unsigned char c{(unsigned char)(str[i])};
        if (c >= 'a' && c <= 'z') {
            if (upper) {
                errors.push_back(i);
            } else {
                lower = true;
            }
        } else if (c >= 'A' && c <= 'Z') {
            if (lower) {
                errors.push_back(i);
            } else {
                upper = true;
            }
        } else if (c < 33 || c > 126) {
            errors.push_back(i);
        }
    }
    return errors.empty();
}

/** Expand a HRP for use in checksum computation. */
data ExpandHRP(const std::string& hrp)
{
    data ret;
    ret.reserve(hrp.size() + 90);
    ret.resize(hrp.size() * 2 + 1);
    for (size_t i = 0; i < hrp.size(); ++i) {
        unsigned char c = hrp[i];
        ret[i] = c >> 5;
        ret[i + hrp.size() + 1] = c & 0x1f;
    }
    ret[hrp.size()] = 0;
    return ret;
}

/** Verify a checksum. */
Encoding VerifyChecksum(const std::string& hrp, const data& values)
{
    // PolyMod computes what value to xor into the final values to make the checksum 0. However,
    // if we required that the checksum was 0, it would be the case that appending a 0 to a valid
    // list of values would result in a new valid list. For that reason, Bech32 requires the
<<<<<<< HEAD
    // resulting checksum to be 1 instead. In Bech32m, this constant was amended.
=======
    // resulting checksum to be 1 instead. In Bech32m, this constant was amended. See
    // https://gist.github.com/sipa/14c248c288c3880a3b191f978a34508e for details.
>>>>>>> f6a356d2
    const uint32_t check = PolyMod(Cat(ExpandHRP(hrp), values));
    if (check == EncodingConstant(Encoding::BECH32)) return Encoding::BECH32;
    if (check == EncodingConstant(Encoding::BECH32M)) return Encoding::BECH32M;
    return Encoding::INVALID;
}

/** Create a checksum. */
data CreateChecksum(Encoding encoding, const std::string& hrp, const data& values)
{
    data enc = Cat(ExpandHRP(hrp), values);
    enc.resize(enc.size() + 6); // Append 6 zeroes
    uint32_t mod = PolyMod(enc) ^ EncodingConstant(encoding); // Determine what to XOR into those 6 zeroes.
    data ret(6);
    for (size_t i = 0; i < 6; ++i) {
        // Convert the 5-bit groups in mod to checksum values.
        ret[i] = (mod >> (5 * (5 - i))) & 31;
    }
    return ret;
}

} // namespace

/** Encode a Bech32 or Bech32m string. */
std::string Encode(Encoding encoding, const std::string& hrp, const data& values) {
    // First ensure that the HRP is all lowercase. BIP-173 and BIP350 require an encoder
    // to return a lowercase Bech32/Bech32m string, but if given an uppercase HRP, the
    // result will always be invalid.
    for (const char& c : hrp) assert(c < 'A' || c > 'Z');
    data checksum = CreateChecksum(encoding, hrp, values);
    data combined = Cat(values, checksum);
    std::string ret = hrp + '1';
    ret.reserve(ret.size() + combined.size());
    for (const auto c : combined) {
        ret += CHARSET[c];
    }
    return ret;
}

/** Decode a Bech32 or Bech32m string. */
DecodeResult Decode(const std::string& str) {
<<<<<<< HEAD
    bool lower = false, upper = false;
    for (size_t i = 0; i < str.size(); ++i) {
        unsigned char c = str[i];
        if (c >= 'a' && c <= 'z') lower = true;
        else if (c >= 'A' && c <= 'Z') upper = true;
        else if (c < 33 || c > 126) return {};
    }
    if (lower && upper) return {};
=======
    std::vector<int> errors;
    if (!CheckCharacters(str, errors)) return {};
>>>>>>> f6a356d2
    size_t pos = str.rfind('1');
    if (str.size() > 90 || pos == str.npos || pos == 0 || pos + 7 > str.size()) {
        return {};
    }
    data values(str.size() - 1 - pos);
    for (size_t i = 0; i < str.size() - 1 - pos; ++i) {
        unsigned char c = str[i + pos + 1];
        int8_t rev = CHARSET_REV[c];

        if (rev == -1) {
            return {};
        }
        values[i] = rev;
    }
    std::string hrp;
    for (size_t i = 0; i < pos; ++i) {
        hrp += LowerCase(str[i]);
    }
    Encoding result = VerifyChecksum(hrp, values);
    if (result == Encoding::INVALID) return {};
    return {result, std::move(hrp), data(values.begin(), values.end() - 6)};
<<<<<<< HEAD
=======
}

/** Find index of an incorrect character in a Bech32 string. */
std::pair<std::string, std::vector<int>> LocateErrors(const std::string& str) {
    std::vector<int> error_locations{};

    if (str.size() > 90) {
        error_locations.resize(str.size() - 90);
        std::iota(error_locations.begin(), error_locations.end(), 90);
        return std::make_pair("Bech32 string too long", std::move(error_locations));
    }

    if (!CheckCharacters(str, error_locations)){
        return std::make_pair("Invalid character or mixed case", std::move(error_locations));
    }

    size_t pos = str.rfind('1');
    if (pos == str.npos) {
        return std::make_pair("Missing separator", std::vector<int>{});
    }
    if (pos == 0 || pos + 7 > str.size()) {
        error_locations.push_back(pos);
        return std::make_pair("Invalid separator position", std::move(error_locations));
    }

    std::string hrp;
    for (size_t i = 0; i < pos; ++i) {
        hrp += LowerCase(str[i]);
    }

    size_t length = str.size() - 1 - pos; // length of data part
    data values(length);
    for (size_t i = pos + 1; i < str.size(); ++i) {
        unsigned char c = str[i];
        int8_t rev = CHARSET_REV[c];
        if (rev == -1) {
            error_locations.push_back(i);
            return std::make_pair("Invalid Base 32 character", std::move(error_locations));
        }
        values[i - pos - 1] = rev;
    }

    // We attempt error detection with both bech32 and bech32m, and choose the one with the fewest errors
    // We can't simply use the segwit version, because that may be one of the errors
    std::optional<Encoding> error_encoding;
    for (Encoding encoding : {Encoding::BECH32, Encoding::BECH32M}) {
        std::vector<int> possible_errors;
        // Recall that (ExpandHRP(hrp) ++ values) is interpreted as a list of coefficients of a polynomial
        // over GF(32). PolyMod computes the "remainder" of this polynomial modulo the generator G(x).
        uint32_t residue = PolyMod(Cat(ExpandHRP(hrp), values)) ^ EncodingConstant(encoding);

        // All valid codewords should be multiples of G(x), so this remainder (after XORing with the encoding
        // constant) should be 0 - hence 0 indicates there are no errors present.
        if (residue != 0) {
            // If errors are present, our polynomial must be of the form C(x) + E(x) where C is the valid
            // codeword (a multiple of G(x)), and E encodes the errors.
            uint32_t syn = Syndrome(residue);

            // Unpack the three 10-bit syndrome values
            int s0 = syn & 0x3FF;
            int s1 = (syn >> 10) & 0x3FF;
            int s2 = syn >> 20;

            // Get the discrete logs of these values in GF1024 for more efficient computation
            int l_s0 = GF1024_LOG.at(s0);
            int l_s1 = GF1024_LOG.at(s1);
            int l_s2 = GF1024_LOG.at(s2);

            // First, suppose there is only a single error. Then E(x) = e1*x^p1 for some position p1
            // Then s0 = E((e)^997) = e1*(e)^(997*p1) and s1 = E((e)^998) = e1*(e)^(998*p1)
            // Therefore s1/s0 = (e)^p1, and by the same logic, s2/s1 = (e)^p1 too.
            // Hence, s1^2 == s0*s2, which is exactly the condition we check first:
            if (l_s0 != -1 && l_s1 != -1 && l_s2 != -1 && (2 * l_s1 - l_s2 - l_s0 + 2046) % 1023 == 0) {
                // Compute the error position p1 as l_s1 - l_s0 = p1 (mod 1023)
                size_t p1 = (l_s1 - l_s0 + 1023) % 1023; // the +1023 ensures it is positive
                // Now because s0 = e1*(e)^(997*p1), we get e1 = s0/((e)^(997*p1)). Remember that (e)^1023 = 1,
                // so 1/((e)^997) = (e)^(1023-997).
                int l_e1 = l_s0 + (1023 - 997) * p1;
                // Finally, some sanity checks on the result:
                // - The error position should be within the length of the data
                // - e1 should be in GF(32), which implies that e1 = (e)^(33k) for some k (the 31 non-zero elements
                // of GF(32) form an index 33 subgroup of the 1023 non-zero elements of GF(1024)).
                if (p1 < length && !(l_e1 % 33)) {
                    // Polynomials run from highest power to lowest, so the index p1 is from the right.
                    // We don't return e1 because it is dangerous to suggest corrections to the user,
                    // the user should check the address themselves.
                    possible_errors.push_back(str.size() - p1 - 1);
                }
            // Otherwise, suppose there are two errors. Then E(x) = e1*x^p1 + e2*x^p2.
            } else {
                // For all possible first error positions p1
                for (size_t p1 = 0; p1 < length; ++p1) {
                    // We have guessed p1, and want to solve for p2. Recall that E(x) = e1*x^p1 + e2*x^p2, so
                    // s0 = E((e)^997) = e1*(e)^(997^p1) + e2*(e)^(997*p2), and similar for s1 and s2.
                    //
                    // Consider s2 + s1*(e)^p1
                    //          = 2e1*(e)^(999^p1) + e2*(e)^(999*p2) + e2*(e)^(998*p2)*(e)^p1
                    //          = e2*(e)^(999*p2) + e2*(e)^(998*p2)*(e)^p1
                    //    (Because we are working in characteristic 2.)
                    //          = e2*(e)^(998*p2) ((e)^p2 + (e)^p1)
                    //
                    int s2_s1p1 = s2 ^ (s1 == 0 ? 0 : GF1024_EXP.at((l_s1 + p1) % 1023));
                    if (s2_s1p1 == 0) continue;
                    int l_s2_s1p1 = GF1024_LOG.at(s2_s1p1);

                    // Similarly, s1 + s0*(e)^p1
                    //          = e2*(e)^(997*p2) ((e)^p2 + (e)^p1)
                    int s1_s0p1 = s1 ^ (s0 == 0 ? 0 : GF1024_EXP.at((l_s0 + p1) % 1023));
                    if (s1_s0p1 == 0) continue;
                    int l_s1_s0p1 = GF1024_LOG.at(s1_s0p1);

                    // So, putting these together, we can compute the second error position as
                    // (e)^p2 = (s2 + s1^p1)/(s1 + s0^p1)
                    // p2 = log((e)^p2)
                    size_t p2 = (l_s2_s1p1 - l_s1_s0p1 + 1023) % 1023;

                    // Sanity checks that p2 is a valid position and not the same as p1
                    if (p2 >= length || p1 == p2) continue;

                    // Now we want to compute the error values e1 and e2.
                    // Similar to above, we compute s1 + s0*(e)^p2
                    //          = e1*(e)^(997*p1) ((e)^p1 + (e)^p2)
                    int s1_s0p2 = s1 ^ (s0 == 0 ? 0 : GF1024_EXP.at((l_s0 + p2) % 1023));
                    if (s1_s0p2 == 0) continue;
                    int l_s1_s0p2 = GF1024_LOG.at(s1_s0p2);

                    // And compute (the log of) 1/((e)^p1 + (e)^p2))
                    int inv_p1_p2 = 1023 - GF1024_LOG.at(GF1024_EXP.at(p1) ^ GF1024_EXP.at(p2));

                    // Then (s1 + s0*(e)^p1) * (1/((e)^p1 + (e)^p2)))
                    //         = e2*(e)^(997*p2)
                    // Then recover e2 by dividing by (e)^(997*p2)
                    int l_e2 = l_s1_s0p1 + inv_p1_p2 + (1023 - 997) * p2;
                    // Check that e2 is in GF(32)
                    if (l_e2 % 33) continue;

                    // In the same way, (s1 + s0*(e)^p2) * (1/((e)^p1 + (e)^p2)))
                    //         = e1*(e)^(997*p1)
                    // So recover e1 by dividing by (e)^(997*p1)
                    int l_e1 = l_s1_s0p2 + inv_p1_p2 + (1023 - 997) * p1;
                    // Check that e1 is in GF(32)
                    if (l_e1 % 33) continue;

                    // Again, we do not return e1 or e2 for safety.
                    // Order the error positions from the left of the string and return them
                    if (p1 > p2) {
                        possible_errors.push_back(str.size() - p1 - 1);
                        possible_errors.push_back(str.size() - p2 - 1);
                    } else {
                        possible_errors.push_back(str.size() - p2 - 1);
                        possible_errors.push_back(str.size() - p1 - 1);
                    }
                    break;
                }
            }
        } else {
            // No errors
            return std::make_pair("", std::vector<int>{});
        }

        if (error_locations.empty() || (!possible_errors.empty() && possible_errors.size() < error_locations.size())) {
            error_locations = std::move(possible_errors);
            if (!error_locations.empty()) error_encoding = encoding;
        }
    }
    std::string error_message = error_encoding == Encoding::BECH32M ? "Invalid Bech32m checksum"
                              : error_encoding == Encoding::BECH32 ? "Invalid Bech32 checksum"
                              : "Invalid checksum";

    return std::make_pair(error_message, std::move(error_locations));
>>>>>>> f6a356d2
}

} // namespace bech32<|MERGE_RESOLUTION|>--- conflicted
+++ resolved
@@ -1,8 +1,5 @@
 // Copyright (c) 2017, 2021 Pieter Wuille
-<<<<<<< HEAD
-=======
 // Copyright (c) 2021 The Bitcoin Core developers
->>>>>>> f6a356d2
 // Distributed under the MIT software license, see the accompanying
 // file COPYING or http://www.opensource.org/licenses/mit-license.php.
 
@@ -13,9 +10,6 @@
 #include <assert.h>
 #include <numeric>
 #include <optional>
-
-namespace bech32
-{
 
 namespace bech32
 {
@@ -40,8 +34,6 @@
      1,  0,  3, 16, 11, 28, 12, 14,  6,  4,  2, -1, -1, -1, -1, -1
 };
 
-<<<<<<< HEAD
-=======
 /** We work with the finite field GF(1024) defined as a degree 2 extension of the base field GF(32)
  * The defining polynomial of the extension is x^2 + 9x + 23.
  * Let (e) be a root of this defining polynomial. Then (e) is a primitive element of GF(1024),
@@ -126,7 +118,6 @@
 constexpr const std::array<int16_t, 1023>& GF1024_EXP = tables.first;
 constexpr const std::array<int16_t, 1024>& GF1024_LOG = tables.second;
 
->>>>>>> f6a356d2
 /* Determine the final constant to use for the specified encoding. */
 uint32_t EncodingConstant(Encoding encoding) {
     assert(encoding == Encoding::BECH32 || encoding == Encoding::BECH32M);
@@ -338,12 +329,8 @@
     // PolyMod computes what value to xor into the final values to make the checksum 0. However,
     // if we required that the checksum was 0, it would be the case that appending a 0 to a valid
     // list of values would result in a new valid list. For that reason, Bech32 requires the
-<<<<<<< HEAD
-    // resulting checksum to be 1 instead. In Bech32m, this constant was amended.
-=======
     // resulting checksum to be 1 instead. In Bech32m, this constant was amended. See
     // https://gist.github.com/sipa/14c248c288c3880a3b191f978a34508e for details.
->>>>>>> f6a356d2
     const uint32_t check = PolyMod(Cat(ExpandHRP(hrp), values));
     if (check == EncodingConstant(Encoding::BECH32)) return Encoding::BECH32;
     if (check == EncodingConstant(Encoding::BECH32M)) return Encoding::BECH32M;
@@ -384,19 +371,8 @@
 
 /** Decode a Bech32 or Bech32m string. */
 DecodeResult Decode(const std::string& str) {
-<<<<<<< HEAD
-    bool lower = false, upper = false;
-    for (size_t i = 0; i < str.size(); ++i) {
-        unsigned char c = str[i];
-        if (c >= 'a' && c <= 'z') lower = true;
-        else if (c >= 'A' && c <= 'Z') upper = true;
-        else if (c < 33 || c > 126) return {};
-    }
-    if (lower && upper) return {};
-=======
     std::vector<int> errors;
     if (!CheckCharacters(str, errors)) return {};
->>>>>>> f6a356d2
     size_t pos = str.rfind('1');
     if (str.size() > 90 || pos == str.npos || pos == 0 || pos + 7 > str.size()) {
         return {};
@@ -418,8 +394,6 @@
     Encoding result = VerifyChecksum(hrp, values);
     if (result == Encoding::INVALID) return {};
     return {result, std::move(hrp), data(values.begin(), values.end() - 6)};
-<<<<<<< HEAD
-=======
 }
 
 /** Find index of an incorrect character in a Bech32 string. */
@@ -590,7 +564,6 @@
                               : "Invalid checksum";
 
     return std::make_pair(error_message, std::move(error_locations));
->>>>>>> f6a356d2
 }
 
 } // namespace bech32