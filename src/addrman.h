--- conflicted
+++ resolved
@@ -85,123 +85,7 @@
 class AddrMan
 {
 protected:
-<<<<<<< HEAD
-    //! critical section to protect the inner data structures
-    mutable RecursiveMutex cs;
-
-private:
-    //! Serialization versions.
-    enum Format : uint8_t {
-        V0_HISTORICAL = 0,    //!< historic format, before commit e6b343d88
-        V1_DETERMINISTIC = 1, //!< for pre-asmap files
-        V2_ASMAP = 2,         //!< for files including asmap version
-        V3_BIP155 = 3,        //!< same as V2_ASMAP plus addresses are in BIP155 format
-    };
-
-    //! The maximum format this software knows it can unserialize. Also, we always serialize
-    //! in this format.
-    //! The format (first byte in the serialized stream) can be higher than this and
-    //! still this software may be able to unserialize the file - if the second byte
-    //! (see `lowest_compatible` in `Unserialize()`) is less or equal to this.
-    static constexpr Format FILE_FORMAT = Format::V3_BIP155;
-
-    //! The initial value of a field that is incremented every time an incompatible format
-    //! change is made (such that old software versions would not be able to parse and
-    //! understand the new file format). This is 32 because we overtook the "key size"
-    //! field which was 32 historically.
-    //! @note Don't increment this. Increment `lowest_compatible` in `Serialize()` instead.
-    static constexpr uint8_t INCOMPATIBILITY_BASE = 32;
-
-    //! last used nId
-    int nIdCount TS_ITCOIN_GUARDED_BY(cs);
-
-    //! table with information about all nIds
-    std::map<int, CAddrInfo> mapInfo TS_ITCOIN_GUARDED_BY(cs);
-
-    //! find an nId based on its network address
-    std::map<CNetAddr, int> mapAddr TS_ITCOIN_GUARDED_BY(cs);
-
-    //! randomly-ordered vector of all nIds
-    std::vector<int> vRandom TS_ITCOIN_GUARDED_BY(cs);
-
-    // number of "tried" entries
-    int nTried TS_ITCOIN_GUARDED_BY(cs);
-
-    //! list of "tried" buckets
-    int vvTried[ADDRMAN_TRIED_BUCKET_COUNT][ADDRMAN_BUCKET_SIZE] TS_ITCOIN_GUARDED_BY(cs);
-
-    //! number of (unique) "new" entries
-    int nNew TS_ITCOIN_GUARDED_BY(cs);
-
-    //! list of "new" buckets
-    int vvNew[ADDRMAN_NEW_BUCKET_COUNT][ADDRMAN_BUCKET_SIZE] TS_ITCOIN_GUARDED_BY(cs);
-
-    //! last time Good was called (memory only)
-    int64_t nLastGood TS_ITCOIN_GUARDED_BY(cs);
-
-    //! Holds addrs inserted into tried table that collide with existing entries. Test-before-evict discipline used to resolve these collisions.
-    std::set<int> m_tried_collisions;
-
-protected:
-    //! secret key to randomize bucket select with
-    uint256 nKey;
-
-    //! Source of random numbers for randomization in inner loops
-    FastRandomContext insecure_rand;
-
-    //! Find an entry.
-    CAddrInfo* Find(const CNetAddr& addr, int *pnId = nullptr) TS_ITCOIN_EXCLUSIVE_LOCKS_REQUIRED(cs);
-
-    //! find an entry, creating it if necessary.
-    //! nTime and nServices of the found node are updated, if necessary.
-    CAddrInfo* Create(const CAddress &addr, const CNetAddr &addrSource, int *pnId = nullptr) TS_ITCOIN_EXCLUSIVE_LOCKS_REQUIRED(cs);
-
-    //! Swap two elements in vRandom.
-    void SwapRandom(unsigned int nRandomPos1, unsigned int nRandomPos2) TS_ITCOIN_EXCLUSIVE_LOCKS_REQUIRED(cs);
-
-    //! Move an entry from the "new" table(s) to the "tried" table
-    void MakeTried(CAddrInfo& info, int nId) TS_ITCOIN_EXCLUSIVE_LOCKS_REQUIRED(cs);
-
-    //! Delete an entry. It must not be in tried, and have refcount 0.
-    void Delete(int nId) TS_ITCOIN_EXCLUSIVE_LOCKS_REQUIRED(cs);
-
-    //! Clear a position in a "new" table. This is the only place where entries are actually deleted.
-    void ClearNew(int nUBucket, int nUBucketPos) TS_ITCOIN_EXCLUSIVE_LOCKS_REQUIRED(cs);
-
-    //! Mark an entry "good", possibly moving it from "new" to "tried".
-    void Good_(const CService &addr, bool test_before_evict, int64_t time) TS_ITCOIN_EXCLUSIVE_LOCKS_REQUIRED(cs);
-
-    //! Add an entry to the "new" table.
-    bool Add_(const CAddress &addr, const CNetAddr& source, int64_t nTimePenalty) TS_ITCOIN_EXCLUSIVE_LOCKS_REQUIRED(cs);
-
-    //! Mark an entry as attempted to connect.
-    void Attempt_(const CService &addr, bool fCountFailure, int64_t nTime) TS_ITCOIN_EXCLUSIVE_LOCKS_REQUIRED(cs);
-
-    //! Select an address to connect to, if newOnly is set to true, only the new table is selected from.
-    CAddrInfo Select_(bool newOnly) TS_ITCOIN_EXCLUSIVE_LOCKS_REQUIRED(cs);
-
-    //! See if any to-be-evicted tried table entries have been tested and if so resolve the collisions.
-    void ResolveCollisions_() TS_ITCOIN_EXCLUSIVE_LOCKS_REQUIRED(cs);
-
-    //! Return a random to-be-evicted tried table address.
-    CAddrInfo SelectTriedCollision_() TS_ITCOIN_EXCLUSIVE_LOCKS_REQUIRED(cs);
-
-#ifdef DEBUG_ADDRMAN
-    //! Perform consistency check. Returns an error code or zero.
-    int Check_() EXCLUSIVE_LOCKS_REQUIRED(cs);
-#endif
-
-    //! Select several addresses at once.
-    void GetAddr_(std::vector<CAddress> &vAddr, size_t max_addresses, size_t max_pct) TS_ITCOIN_EXCLUSIVE_LOCKS_REQUIRED(cs);
-
-    //! Mark an entry as currently-connected-to.
-    void Connected_(const CService &addr, int64_t nTime) TS_ITCOIN_EXCLUSIVE_LOCKS_REQUIRED(cs);
-
-    //! Update an entry's service bits.
-    void SetServices_(const CService &addr, ServiceFlags nServices) TS_ITCOIN_EXCLUSIVE_LOCKS_REQUIRED(cs);
-=======
     const std::unique_ptr<AddrManImpl> m_impl;
->>>>>>> f6a356d2
 
 public:
     explicit AddrMan(std::vector<bool> asmap, bool deterministic, int32_t consistency_check_ratio);
