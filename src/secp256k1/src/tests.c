--- conflicted
+++ resolved
@@ -7423,17 +7423,7 @@
 # include "modules/schnorrsig/tests_impl.h"
 #endif
 
-<<<<<<< HEAD
-/* FROST_SPECIFIC - START */
-#ifdef ENABLE_MODULE_FROST
-# include "modules/frost/tests_impl.h"
-#endif
-/* FROST_SPECIFIC - END */
-
-void run_secp256k1_memczero_test(void) {
-=======
 static void run_secp256k1_memczero_test(void) {
->>>>>>> 7da4ae1f
     unsigned char buf1[6] = {1, 2, 3, 4, 5, 6};
     unsigned char buf2[sizeof(buf1)];
 
@@ -7764,12 +7754,6 @@
     run_schnorrsig_tests();
 #endif
 
-/* FROST_SPECIFIC - START */
-#ifdef ENABLE_MODULE_FROST
-    run_frost_tests();
-#endif
-/* FROST_SPECIFIC - END */
-
     /* util tests */
     run_secp256k1_memczero_test();
     run_secp256k1_byteorder_tests();
