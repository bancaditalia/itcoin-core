AC_PREREQ([2.60])

# The package (a.k.a. release) version is based on semantic versioning 2.0.0 of
# the API. All changes in experimental modules are treated as
# backwards-compatible and therefore at most increase the minor version.
define(_PKG_VERSION_MAJOR, 0)
<<<<<<< HEAD
define(_PKG_VERSION_MINOR, 1)
define(_PKG_VERSION_BUILD, 0)
define(_PKG_VERSION_FROST_BUILD, 1) # FROST_SPECIFIC: this field controls the final digit in the version identifier "MAJOR.MINOR.BUILD-frost-FROST_BUILD"
=======
define(_PKG_VERSION_MINOR, 3)
define(_PKG_VERSION_PATCH, 2)
>>>>>>> 7da4ae1f
define(_PKG_VERSION_IS_RELEASE, false)

# The library version is based on libtool versioning of the ABI. The set of
# rules for updating the version can be found here:
# https://www.gnu.org/software/libtool/manual/html_node/Updating-version-info.html
# All changes in experimental modules are treated as if they don't affect the
# interface and therefore only increase the revision.
define(_LIB_VERSION_CURRENT, 2)
define(_LIB_VERSION_REVISION, 2)
define(_LIB_VERSION_AGE, 0)

<<<<<<< HEAD
AC_INIT([libsecp256k1],m4_join([.], _PKG_VERSION_MAJOR, _PKG_VERSION_MINOR, _PKG_VERSION_BUILD)m4_if(_PKG_VERSION_IS_RELEASE, [true], [], [-pre])[-frost-]_PKG_VERSION_FROST_BUILD,[https://github.com/bancaditalia/secp256k1-frost/issues],[libsecp256k1],[https://github.com/bancaditalia/secp256k1-frost]) # FROST_SPECIFIC: added frost build number and replaced URIs with those of Bank of Italy's fork.
=======
AC_INIT([libsecp256k1],m4_join([.], _PKG_VERSION_MAJOR, _PKG_VERSION_MINOR, _PKG_VERSION_PATCH)m4_if(_PKG_VERSION_IS_RELEASE, [true], [], [-dev]),[https://github.com/bitcoin-core/secp256k1/issues],[libsecp256k1],[https://github.com/bitcoin-core/secp256k1])
>>>>>>> 7da4ae1f

AC_CONFIG_AUX_DIR([build-aux])
AC_CONFIG_MACRO_DIR([build-aux/m4])
AC_CANONICAL_HOST

# Require Automake 1.11.2 for AM_PROG_AR
AM_INIT_AUTOMAKE([1.11.2 foreign subdir-objects])

# Make the compilation flags quiet unless V=1 is used.
m4_ifdef([AM_SILENT_RULES], [AM_SILENT_RULES([yes])])

if test "${CFLAGS+set}" = "set"; then
  CFLAGS_overridden=yes
else
  CFLAGS_overridden=no
fi
AC_PROG_CC
AM_PROG_AS
AM_PROG_AR

# Clear some cache variables as a workaround for a bug that appears due to a bad
# interaction between AM_PROG_AR and LT_INIT when combining MSVC's archiver lib.exe.
# https://debbugs.gnu.org/cgi/bugreport.cgi?bug=54421
AS_UNSET(ac_cv_prog_AR)
AS_UNSET(ac_cv_prog_ac_ct_AR)
LT_INIT([win32-dll])

build_windows=no

case $host_os in
  *darwin*)
     if  test x$cross_compiling != xyes; then
       AC_CHECK_PROG([BREW], brew, brew)
       if test x$BREW = xbrew; then
         # These Homebrew packages may be keg-only, meaning that they won't be found
         # in expected paths because they may conflict with system files. Ask
         # Homebrew where each one is located, then adjust paths accordingly.
         if $BREW list --versions valgrind >/dev/null; then
           valgrind_prefix=$($BREW --prefix valgrind 2>/dev/null)
           VALGRIND_CPPFLAGS="-I$valgrind_prefix/include"
         fi
       else
         AC_CHECK_PROG([PORT], port, port)
         # If homebrew isn't installed and macports is, add the macports default paths
         # as a last resort.
         if test x$PORT = xport; then
           CPPFLAGS="$CPPFLAGS -isystem /opt/local/include"
           LDFLAGS="$LDFLAGS -L/opt/local/lib"
         fi
       fi
     fi
   ;;
   cygwin*|mingw*)
     build_windows=yes
   ;;
esac

# Try if some desirable compiler flags are supported and append them to SECP_CFLAGS.
#
# These are our own flags, so we append them to our own SECP_CFLAGS variable (instead of CFLAGS) as
# recommended in the automake manual (Section "Flag Variables Ordering"). CFLAGS belongs to the user
# and we are not supposed to touch it. In the Makefile, we will need to ensure that SECP_CFLAGS
# is prepended to CFLAGS when invoking the compiler so that the user always has the last word (flag).
#
# Another advantage of not touching CFLAGS is that the contents of CFLAGS will be picked up by
# libtool for compiling helper executables. For example, when compiling for Windows, libtool will
# generate entire wrapper executables (instead of simple wrapper scripts as on Unix) to ensure
# proper operation of uninstalled programs linked by libtool against the uninstalled shared library.
# These executables are compiled from C source file for which our flags may not be appropriate,
# e.g., -std=c89 flag has lead to undesirable warnings in the past.
#
# TODO We should analogously not touch CPPFLAGS and LDFLAGS but currently there are no issues.
AC_DEFUN([SECP_TRY_APPEND_DEFAULT_CFLAGS], [
    # GCC and compatible (incl. clang)
    if test "x$GCC" = "xyes"; then
      # Try to append -Werror to CFLAGS temporarily. Otherwise checks for some unsupported
      # flags will succeed.
      # Note that failure to append -Werror does not necessarily mean that -Werror is not
      # supported. The compiler may already be warning about something unrelated, for example
      # about some path issue. If that is the case, -Werror cannot be used because all
      # of those warnings would be turned into errors.
      SECP_TRY_APPEND_DEFAULT_CFLAGS_saved_CFLAGS="$CFLAGS"
      SECP_TRY_APPEND_CFLAGS([-Werror], CFLAGS)

      SECP_TRY_APPEND_CFLAGS([-std=c89 -pedantic -Wno-long-long -Wnested-externs -Wshadow -Wstrict-prototypes -Wundef], $1) # GCC >= 3.0, -Wlong-long is implied by -pedantic.
      SECP_TRY_APPEND_CFLAGS([-Wno-overlength-strings], $1) # GCC >= 4.2, -Woverlength-strings is implied by -pedantic.
      SECP_TRY_APPEND_CFLAGS([-Wall], $1) # GCC >= 2.95 and probably many other compilers
      SECP_TRY_APPEND_CFLAGS([-Wno-unused-function], $1) # GCC >= 3.0, -Wunused-function is implied by -Wall.
      SECP_TRY_APPEND_CFLAGS([-Wextra], $1) # GCC >= 3.4, this is the newer name of -W, which we don't use because older GCCs will warn about unused functions.
      SECP_TRY_APPEND_CFLAGS([-Wcast-align], $1) # GCC >= 2.95
      SECP_TRY_APPEND_CFLAGS([-Wcast-align=strict], $1) # GCC >= 8.0
      SECP_TRY_APPEND_CFLAGS([-Wconditional-uninitialized], $1) # Clang >= 3.0 only
      SECP_TRY_APPEND_CFLAGS([-Wreserved-identifier], $1) # Clang >= 13.0 only
      SECP_TRY_APPEND_CFLAGS([-fvisibility=hidden], $1) # GCC >= 4.0

      CFLAGS="$SECP_TRY_APPEND_DEFAULT_CFLAGS_saved_CFLAGS"
    fi

    # MSVC
    # Assume MSVC if we're building for Windows but not with GCC or compatible;
    # libtool makes the same assumption internally.
    # Note that "/opt" and "-opt" are equivalent for MSVC; we use "-opt" because "/opt" looks like a path.
    if test x"$GCC" != x"yes" && test x"$build_windows" = x"yes"; then
      SECP_TRY_APPEND_CFLAGS([-W2 -wd4146], $1) # Moderate warning level, disable warning C4146 "unary minus operator applied to unsigned type, result still unsigned"
      SECP_TRY_APPEND_CFLAGS([-external:anglebrackets -external:W0], $1) # Suppress warnings from #include <...> files
      # We pass -ignore:4217 to the MSVC linker to suppress warning 4217 when
      # importing variables from a statically linked secp256k1.
      # (See the libtool manual, section "Windows DLLs" for background.)
      # Unfortunately, libtool tries to be too clever and strips "-Xlinker arg"
      # into "arg", so this will be " -Xlinker -ignore:4217" after stripping.
      LDFLAGS="-Xlinker -Xlinker -Xlinker -ignore:4217 $LDFLAGS" 
    fi
])
SECP_TRY_APPEND_DEFAULT_CFLAGS(SECP_CFLAGS)

###
### Define config arguments
###

# In dev mode, we enable all binaries and modules by default but individual options can still be overridden explicitly.
# Check for dev mode first because SECP_SET_DEFAULT needs enable_dev_mode set.
AC_ARG_ENABLE(dev_mode, [], [],
    [enable_dev_mode=no])

AC_ARG_ENABLE(benchmark,
    AS_HELP_STRING([--enable-benchmark],[compile benchmark [default=yes]]), [],
    [SECP_SET_DEFAULT([enable_benchmark], [yes], [yes])])

AC_ARG_ENABLE(coverage,
    AS_HELP_STRING([--enable-coverage],[enable compiler flags to support kcov coverage analysis [default=no]]), [],
    [SECP_SET_DEFAULT([enable_coverage], [no], [no])])

AC_ARG_ENABLE(tests,
    AS_HELP_STRING([--enable-tests],[compile tests [default=yes]]), [],
    [SECP_SET_DEFAULT([enable_tests], [yes], [yes])])

AC_ARG_ENABLE(ctime_tests,
    AS_HELP_STRING([--enable-ctime-tests],[compile constant-time tests [default=yes if valgrind enabled]]), [],
    [SECP_SET_DEFAULT([enable_ctime_tests], [auto], [auto])])

AC_ARG_ENABLE(experimental,
    AS_HELP_STRING([--enable-experimental],[allow experimental configure options [default=no]]), [],
    [SECP_SET_DEFAULT([enable_experimental], [no], [yes])])

AC_ARG_ENABLE(exhaustive_tests,
    AS_HELP_STRING([--enable-exhaustive-tests],[compile exhaustive tests [default=yes]]), [],
    [SECP_SET_DEFAULT([enable_exhaustive_tests], [yes], [yes])])

AC_ARG_ENABLE(examples,
    AS_HELP_STRING([--enable-examples],[compile the examples [default=no]]), [],
    [SECP_SET_DEFAULT([enable_examples], [no], [yes])])

AC_ARG_ENABLE(module_ecdh,
    AS_HELP_STRING([--enable-module-ecdh],[enable ECDH module [default=yes]]), [],
    [SECP_SET_DEFAULT([enable_module_ecdh], [yes], [yes])])

AC_ARG_ENABLE(module_recovery,
    AS_HELP_STRING([--enable-module-recovery],[enable ECDSA pubkey recovery module [default=no]]), [],
    [SECP_SET_DEFAULT([enable_module_recovery], [no], [yes])])

AC_ARG_ENABLE(module_extrakeys,
    AS_HELP_STRING([--enable-module-extrakeys],[enable extrakeys module [default=yes]]), [],
    [SECP_SET_DEFAULT([enable_module_extrakeys], [yes], [yes])])

AC_ARG_ENABLE(module_schnorrsig,
    AS_HELP_STRING([--enable-module-schnorrsig],[enable schnorrsig module [default=yes]]), [],
    [SECP_SET_DEFAULT([enable_module_schnorrsig], [yes], [yes])])

# FROST_SPECIFIC - START
AC_ARG_ENABLE(module_frost,
    AS_HELP_STRING([--enable-module-frost],[enable FROST module (experimental) [default=no]]), [],
    [SECP_SET_DEFAULT([enable_module_frost], [no], [yes])])
# FROST_SPECIFIC - END

AC_ARG_ENABLE(external_default_callbacks,
    AS_HELP_STRING([--enable-external-default-callbacks],[enable external default callback functions [default=no]]), [],
    [SECP_SET_DEFAULT([enable_external_default_callbacks], [no], [no])])

# Test-only override of the (autodetected by the C code) "widemul" setting.
# Legal values are:
#  * int64 (for [u]int64_t),
#  * int128 (for [unsigned] __int128),
#  * int128_struct (for int128 implemented as a structure),
#  *  and auto (the default).
AC_ARG_WITH([test-override-wide-multiply], [] ,[set_widemul=$withval], [set_widemul=auto])

AC_ARG_WITH([asm], [AS_HELP_STRING([--with-asm=x86_64|arm|no|auto],
[assembly optimizations to use (experimental: arm) [default=auto]])],[req_asm=$withval], [req_asm=auto])

AC_ARG_WITH([ecmult-window], [AS_HELP_STRING([--with-ecmult-window=SIZE|auto],
[window size for ecmult precomputation for verification, specified as integer in range [2..24].]
[Larger values result in possibly better performance at the cost of an exponentially larger precomputed table.]
[The table will store 2^(SIZE-1) * 64 bytes of data but can be larger in memory due to platform-specific padding and alignment.]
[A window size larger than 15 will require you delete the prebuilt precomputed_ecmult.c file so that it can be rebuilt.]
[For very large window sizes, use "make -j 1" to reduce memory use during compilation.]
["auto" is a reasonable setting for desktop machines (currently 15). [default=auto]]
)],
[req_ecmult_window=$withval], [req_ecmult_window=auto])

AC_ARG_WITH([ecmult-gen-precision], [AS_HELP_STRING([--with-ecmult-gen-precision=2|4|8|auto],
[Precision bits to tune the precomputed table size for signing.]
[The size of the table is 32kB for 2 bits, 64kB for 4 bits, 512kB for 8 bits of precision.]
[A larger table size usually results in possible faster signing.]
["auto" is a reasonable setting for desktop machines (currently 4). [default=auto]]
)],
[req_ecmult_gen_precision=$withval], [req_ecmult_gen_precision=auto])

AC_ARG_WITH([valgrind], [AS_HELP_STRING([--with-valgrind=yes|no|auto],
[Build with extra checks for running inside Valgrind [default=auto]]
)],
[req_valgrind=$withval], [req_valgrind=auto])

###
### Handle config options (except for modules)
###

if test x"$req_valgrind" = x"no"; then
  enable_valgrind=no
else
  SECP_VALGRIND_CHECK
  if test x"$has_valgrind" != x"yes"; then
    if test x"$req_valgrind" = x"yes"; then
      AC_MSG_ERROR([Valgrind support explicitly requested but valgrind/memcheck.h header not available])
    fi
    enable_valgrind=no
  else
    enable_valgrind=yes
  fi
fi

if test x"$enable_ctime_tests" = x"auto"; then
    enable_ctime_tests=$enable_valgrind
fi

if test x"$enable_coverage" = x"yes"; then
    SECP_CONFIG_DEFINES="$SECP_CONFIG_DEFINES -DCOVERAGE=1"
    SECP_CFLAGS="-O0 --coverage $SECP_CFLAGS"
    # If coverage is enabled, and the user has not overridden CFLAGS,
    # override Autoconf's value "-g -O2" with "-g". Otherwise we'd end up
    # with "-O0 --coverage -g -O2".
    if test "$CFLAGS_overridden" = "no"; then
      CFLAGS="-g"
    fi
    LDFLAGS="--coverage $LDFLAGS"
else
    # Most likely the CFLAGS already contain -O2 because that is autoconf's default.
    # We still add it here because passing it twice is not an issue, and handling
    # this case would just add unnecessary complexity (see #896).
    SECP_CFLAGS="-O2 $SECP_CFLAGS"
fi

if test x"$req_asm" = x"auto"; then
  SECP_64BIT_ASM_CHECK
  if test x"$has_64bit_asm" = x"yes"; then
    set_asm=x86_64
  fi
  if test x"$set_asm" = x; then
    set_asm=no
  fi
else
  set_asm=$req_asm
  case $set_asm in
  x86_64)
    SECP_64BIT_ASM_CHECK
    if test x"$has_64bit_asm" != x"yes"; then
      AC_MSG_ERROR([x86_64 assembly optimization requested but not available])
    fi
    ;;
  arm)
    ;;
  no)
    ;;
  *)
    AC_MSG_ERROR([invalid assembly optimization selection])
    ;;
  esac
fi

# Select assembly optimization
enable_external_asm=no

case $set_asm in
x86_64)
  SECP_CONFIG_DEFINES="$SECP_CONFIG_DEFINES -DUSE_ASM_X86_64=1"
  ;;
arm)
  enable_external_asm=yes
  ;;
no)
  ;;
*)
  AC_MSG_ERROR([invalid assembly optimizations])
  ;;
esac

if test x"$enable_external_asm" = x"yes"; then
  SECP_CONFIG_DEFINES="$SECP_CONFIG_DEFINES -DUSE_EXTERNAL_ASM=1"
fi


# Select wide multiplication implementation
case $set_widemul in
int128_struct)
  SECP_CONFIG_DEFINES="$SECP_CONFIG_DEFINES -DUSE_FORCE_WIDEMUL_INT128_STRUCT=1"
  ;;
int128)
  SECP_CONFIG_DEFINES="$SECP_CONFIG_DEFINES -DUSE_FORCE_WIDEMUL_INT128=1"
  ;;
int64)
  SECP_CONFIG_DEFINES="$SECP_CONFIG_DEFINES -DUSE_FORCE_WIDEMUL_INT64=1"
  ;;
auto)
  ;;
*)
  AC_MSG_ERROR([invalid wide multiplication implementation])
  ;;
esac

# Set ecmult window size
if test x"$req_ecmult_window" = x"auto"; then
  set_ecmult_window=15
else
  set_ecmult_window=$req_ecmult_window
fi

error_window_size=['window size for ecmult precomputation not an integer in range [2..24] or "auto"']
case $set_ecmult_window in
''|*[[!0-9]]*)
  # no valid integer
  AC_MSG_ERROR($error_window_size)
  ;;
*)
  if test "$set_ecmult_window" -lt 2 -o "$set_ecmult_window" -gt 24 ; then
    # not in range
    AC_MSG_ERROR($error_window_size)
  fi
  SECP_CONFIG_DEFINES="$SECP_CONFIG_DEFINES -DECMULT_WINDOW_SIZE=$set_ecmult_window"
  ;;
esac

# Set ecmult gen precision
if test x"$req_ecmult_gen_precision" = x"auto"; then
  set_ecmult_gen_precision=4
else
  set_ecmult_gen_precision=$req_ecmult_gen_precision
fi

case $set_ecmult_gen_precision in
2|4|8)
  SECP_CONFIG_DEFINES="$SECP_CONFIG_DEFINES -DECMULT_GEN_PREC_BITS=$set_ecmult_gen_precision"
  ;;
*)
  AC_MSG_ERROR(['ecmult gen precision not 2, 4, 8 or "auto"'])
  ;;
esac

if test x"$enable_valgrind" = x"yes"; then
  SECP_CONFIG_DEFINES="$SECP_CONFIG_DEFINES $VALGRIND_CPPFLAGS -DVALGRIND"
fi

# Add -Werror and similar flags passed from the outside (for testing, e.g., in CI).
# We don't want to set the user variable CFLAGS in CI because this would disable
# autoconf's logic for setting default CFLAGS, which we would like to test in CI.
SECP_CFLAGS="$SECP_CFLAGS $WERROR_CFLAGS"

###
### Handle module options
###

if test x"$enable_module_ecdh" = x"yes"; then
  SECP_CONFIG_DEFINES="$SECP_CONFIG_DEFINES -DENABLE_MODULE_ECDH=1"
fi

if test x"$enable_module_recovery" = x"yes"; then
  SECP_CONFIG_DEFINES="$SECP_CONFIG_DEFINES -DENABLE_MODULE_RECOVERY=1"
fi

if test x"$enable_module_schnorrsig" = x"yes"; then
  SECP_CONFIG_DEFINES="$SECP_CONFIG_DEFINES -DENABLE_MODULE_SCHNORRSIG=1"
  enable_module_extrakeys=yes
fi

# FROST_SPECIFIC - START
if test x"$enable_module_frost" = x"yes"; then
  AC_DEFINE(ENABLE_MODULE_FROST, 1, [Define this symbol to enable the FROST module])
  enable_module_frost=yes
fi
# FROST_SPECIFIC - END

# Test if extrakeys is set after the schnorrsig module to allow the schnorrsig
# module to set enable_module_extrakeys=yes
if test x"$enable_module_extrakeys" = x"yes"; then
  SECP_CONFIG_DEFINES="$SECP_CONFIG_DEFINES -DENABLE_MODULE_EXTRAKEYS=1"
fi

if test x"$enable_external_default_callbacks" = x"yes"; then
  SECP_CONFIG_DEFINES="$SECP_CONFIG_DEFINES -DUSE_EXTERNAL_DEFAULT_CALLBACKS=1"
fi

###
### Check for --enable-experimental if necessary
###

if test x"$enable_experimental" = x"yes"; then
  AC_MSG_NOTICE([******])
  AC_MSG_NOTICE([WARNING: experimental build])
  AC_MSG_NOTICE([Experimental features do not have stable APIs or properties, and may not be safe for production use.])
  AC_MSG_NOTICE([Building frost module: $enable_module_frost]) # FROST_SPECIFIC
  AC_MSG_NOTICE([******])
else
  # FROST_SPECIFIC - START
  if test x"$enable_module_frost" = x"yes"; then
    AC_MSG_ERROR([frost module is experimental. Use --enable-experimental to allow.])
  fi
  # FROST_SPECIFIC - END
  if test x"$set_asm" = x"arm"; then
    AC_MSG_ERROR([ARM assembly optimization is experimental. Use --enable-experimental to allow.])
  fi
fi

###
### Generate output
###

AC_CONFIG_FILES([Makefile libsecp256k1.pc])
AC_SUBST(SECP_CFLAGS)
AC_SUBST(SECP_CONFIG_DEFINES)
AM_CONDITIONAL([ENABLE_COVERAGE], [test x"$enable_coverage" = x"yes"])
AM_CONDITIONAL([USE_TESTS], [test x"$enable_tests" != x"no"])
AM_CONDITIONAL([USE_CTIME_TESTS], [test x"$enable_ctime_tests" = x"yes"])
AM_CONDITIONAL([USE_EXHAUSTIVE_TESTS], [test x"$enable_exhaustive_tests" != x"no"])
AM_CONDITIONAL([USE_EXAMPLES], [test x"$enable_examples" != x"no"])
AM_CONDITIONAL([USE_BENCHMARK], [test x"$enable_benchmark" = x"yes"])
AM_CONDITIONAL([ENABLE_MODULE_ECDH], [test x"$enable_module_ecdh" = x"yes"])
AM_CONDITIONAL([ENABLE_MODULE_RECOVERY], [test x"$enable_module_recovery" = x"yes"])
AM_CONDITIONAL([ENABLE_MODULE_EXTRAKEYS], [test x"$enable_module_extrakeys" = x"yes"])
AM_CONDITIONAL([ENABLE_MODULE_SCHNORRSIG], [test x"$enable_module_schnorrsig" = x"yes"])
AM_CONDITIONAL([ENABLE_MODULE_FROST], [test x"$enable_module_frost" != x"no"]) # FROST_SPECIFIC
AM_CONDITIONAL([USE_EXTERNAL_ASM], [test x"$enable_external_asm" = x"yes"])
AM_CONDITIONAL([USE_ASM_ARM], [test x"$set_asm" = x"arm"])
AM_CONDITIONAL([BUILD_WINDOWS], [test "$build_windows" = "yes"])
AC_SUBST(LIB_VERSION_CURRENT, _LIB_VERSION_CURRENT)
AC_SUBST(LIB_VERSION_REVISION, _LIB_VERSION_REVISION)
AC_SUBST(LIB_VERSION_AGE, _LIB_VERSION_AGE)

AC_OUTPUT

echo
echo "Build Options:"
echo "  with external callbacks = $enable_external_default_callbacks"
echo "  with benchmarks         = $enable_benchmark"
echo "  with tests              = $enable_tests"
echo "  with ctime tests        = $enable_ctime_tests"
echo "  with coverage           = $enable_coverage"
echo "  with examples           = $enable_examples"
echo "  module ecdh             = $enable_module_ecdh"
echo "  module recovery         = $enable_module_recovery"
echo "  module extrakeys        = $enable_module_extrakeys"
echo "  module schnorrsig       = $enable_module_schnorrsig"
echo "  module frost            = $enable_module_frost" # FROST_SPECIFIC
echo
echo "  asm                     = $set_asm"
echo "  ecmult window size      = $set_ecmult_window"
echo "  ecmult gen prec. bits   = $set_ecmult_gen_precision"
# Hide test-only options unless they're used.
if test x"$set_widemul" != xauto; then
echo "  wide multiplication     = $set_widemul"
fi
echo
echo "  valgrind                = $enable_valgrind"
echo "  CC                      = $CC"
echo "  CPPFLAGS                = $CPPFLAGS"
echo "  SECP_CFLAGS             = $SECP_CFLAGS"
echo "  CFLAGS                  = $CFLAGS"
echo "  LDFLAGS                 = $LDFLAGS"<|MERGE_RESOLUTION|>--- conflicted
+++ resolved
@@ -4,14 +4,8 @@
 # the API. All changes in experimental modules are treated as
 # backwards-compatible and therefore at most increase the minor version.
 define(_PKG_VERSION_MAJOR, 0)
-<<<<<<< HEAD
-define(_PKG_VERSION_MINOR, 1)
-define(_PKG_VERSION_BUILD, 0)
-define(_PKG_VERSION_FROST_BUILD, 1) # FROST_SPECIFIC: this field controls the final digit in the version identifier "MAJOR.MINOR.BUILD-frost-FROST_BUILD"
-=======
 define(_PKG_VERSION_MINOR, 3)
 define(_PKG_VERSION_PATCH, 2)
->>>>>>> 7da4ae1f
 define(_PKG_VERSION_IS_RELEASE, false)
 
 # The library version is based on libtool versioning of the ABI. The set of
@@ -23,11 +17,7 @@
 define(_LIB_VERSION_REVISION, 2)
 define(_LIB_VERSION_AGE, 0)
 
-<<<<<<< HEAD
-AC_INIT([libsecp256k1],m4_join([.], _PKG_VERSION_MAJOR, _PKG_VERSION_MINOR, _PKG_VERSION_BUILD)m4_if(_PKG_VERSION_IS_RELEASE, [true], [], [-pre])[-frost-]_PKG_VERSION_FROST_BUILD,[https://github.com/bancaditalia/secp256k1-frost/issues],[libsecp256k1],[https://github.com/bancaditalia/secp256k1-frost]) # FROST_SPECIFIC: added frost build number and replaced URIs with those of Bank of Italy's fork.
-=======
 AC_INIT([libsecp256k1],m4_join([.], _PKG_VERSION_MAJOR, _PKG_VERSION_MINOR, _PKG_VERSION_PATCH)m4_if(_PKG_VERSION_IS_RELEASE, [true], [], [-dev]),[https://github.com/bitcoin-core/secp256k1/issues],[libsecp256k1],[https://github.com/bitcoin-core/secp256k1])
->>>>>>> 7da4ae1f
 
 AC_CONFIG_AUX_DIR([build-aux])
 AC_CONFIG_MACRO_DIR([build-aux/m4])
@@ -196,12 +186,6 @@
     AS_HELP_STRING([--enable-module-schnorrsig],[enable schnorrsig module [default=yes]]), [],
     [SECP_SET_DEFAULT([enable_module_schnorrsig], [yes], [yes])])
 
-# FROST_SPECIFIC - START
-AC_ARG_ENABLE(module_frost,
-    AS_HELP_STRING([--enable-module-frost],[enable FROST module (experimental) [default=no]]), [],
-    [SECP_SET_DEFAULT([enable_module_frost], [no], [yes])])
-# FROST_SPECIFIC - END
-
 AC_ARG_ENABLE(external_default_callbacks,
     AS_HELP_STRING([--enable-external-default-callbacks],[enable external default callback functions [default=no]]), [],
     [SECP_SET_DEFAULT([enable_external_default_callbacks], [no], [no])])
@@ -410,13 +394,6 @@
   enable_module_extrakeys=yes
 fi
 
-# FROST_SPECIFIC - START
-if test x"$enable_module_frost" = x"yes"; then
-  AC_DEFINE(ENABLE_MODULE_FROST, 1, [Define this symbol to enable the FROST module])
-  enable_module_frost=yes
-fi
-# FROST_SPECIFIC - END
-
 # Test if extrakeys is set after the schnorrsig module to allow the schnorrsig
 # module to set enable_module_extrakeys=yes
 if test x"$enable_module_extrakeys" = x"yes"; then
@@ -435,14 +412,8 @@
   AC_MSG_NOTICE([******])
   AC_MSG_NOTICE([WARNING: experimental build])
   AC_MSG_NOTICE([Experimental features do not have stable APIs or properties, and may not be safe for production use.])
-  AC_MSG_NOTICE([Building frost module: $enable_module_frost]) # FROST_SPECIFIC
   AC_MSG_NOTICE([******])
 else
-  # FROST_SPECIFIC - START
-  if test x"$enable_module_frost" = x"yes"; then
-    AC_MSG_ERROR([frost module is experimental. Use --enable-experimental to allow.])
-  fi
-  # FROST_SPECIFIC - END
   if test x"$set_asm" = x"arm"; then
     AC_MSG_ERROR([ARM assembly optimization is experimental. Use --enable-experimental to allow.])
   fi
@@ -465,7 +436,6 @@
 AM_CONDITIONAL([ENABLE_MODULE_RECOVERY], [test x"$enable_module_recovery" = x"yes"])
 AM_CONDITIONAL([ENABLE_MODULE_EXTRAKEYS], [test x"$enable_module_extrakeys" = x"yes"])
 AM_CONDITIONAL([ENABLE_MODULE_SCHNORRSIG], [test x"$enable_module_schnorrsig" = x"yes"])
-AM_CONDITIONAL([ENABLE_MODULE_FROST], [test x"$enable_module_frost" != x"no"]) # FROST_SPECIFIC
 AM_CONDITIONAL([USE_EXTERNAL_ASM], [test x"$enable_external_asm" = x"yes"])
 AM_CONDITIONAL([USE_ASM_ARM], [test x"$set_asm" = x"arm"])
 AM_CONDITIONAL([BUILD_WINDOWS], [test "$build_windows" = "yes"])
@@ -487,7 +457,6 @@
 echo "  module recovery         = $enable_module_recovery"
 echo "  module extrakeys        = $enable_module_extrakeys"
 echo "  module schnorrsig       = $enable_module_schnorrsig"
-echo "  module frost            = $enable_module_frost" # FROST_SPECIFIC
 echo
 echo "  asm                     = $set_asm"
 echo "  ecmult window size      = $set_ecmult_window"
