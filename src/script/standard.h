// Copyright (c) 2009-2010 Satoshi Nakamoto
// Copyright (c) 2009-2022 The Bitcoin Core developers
// Distributed under the MIT software license, see the accompanying
// file COPYING or http://www.opensource.org/licenses/mit-license.php.

#ifndef BITCOIN_SCRIPT_STANDARD_H
#define BITCOIN_SCRIPT_STANDARD_H

#include <attributes.h>
#include <pubkey.h>
#include <script/interpreter.h>
#include <uint256.h>
#include <util/hash_type.h>

#include <map>
#include <string>
#include <variant>

static const bool DEFAULT_ACCEPT_DATACARRIER = true;

class CKeyID;
class CScript;
struct ScriptHash;

/** A reference to a CScript: the Hash160 of its serialization (see script.h) */
class CScriptID : public BaseHash<uint160>
{
public:
    CScriptID() : BaseHash() {}
    explicit CScriptID(const CScript& in);
    explicit CScriptID(const uint160& in) : BaseHash(in) {}
    explicit CScriptID(const ScriptHash& in);
};

/**
 * Default setting for -datacarriersize. 80 bytes of data, +1 for OP_RETURN,
 * +2 for the pushdata opcodes.
 */
static const unsigned int MAX_OP_RETURN_RELAY = 83;

/**
 * Mandatory script verification flags that all new blocks must comply with for
 * them to be valid. (but old blocks may not comply with) Currently just P2SH,
 * but in the future other flags may be added.
 *
 * Failing one of these tests may trigger a DoS ban - see CheckInputScripts() for
 * details.
 */
static const unsigned int MANDATORY_SCRIPT_VERIFY_FLAGS = SCRIPT_VERIFY_P2SH;

enum class TxoutType {
    NONSTANDARD,
    // 'standard' transaction types:
    PUBKEY,
    PUBKEYHASH,
    SCRIPTHASH,
    MULTISIG,
    NULL_DATA, //!< unspendable OP_RETURN script that carries data
    WITNESS_V0_SCRIPTHASH,
    WITNESS_V0_KEYHASH,
    WITNESS_V1_TAPROOT,
    WITNESS_UNKNOWN, //!< Only for Witness versions not already defined above
};

class CNoDestination {
public:
    friend bool operator==(const CNoDestination &a, const CNoDestination &b) { return true; }
    friend bool operator<(const CNoDestination &a, const CNoDestination &b) { return true; }
};

struct PKHash : public BaseHash<uint160>
{
    PKHash() : BaseHash() {}
    explicit PKHash(const uint160& hash) : BaseHash(hash) {}
    explicit PKHash(const CPubKey& pubkey);
    explicit PKHash(const CKeyID& pubkey_id);
};
CKeyID ToKeyID(const PKHash& key_hash);

struct WitnessV0KeyHash;
struct ScriptHash : public BaseHash<uint160>
{
    ScriptHash() : BaseHash() {}
    // These don't do what you'd expect.
    // Use ScriptHash(GetScriptForDestination(...)) instead.
    explicit ScriptHash(const WitnessV0KeyHash& hash) = delete;
    explicit ScriptHash(const PKHash& hash) = delete;

    explicit ScriptHash(const uint160& hash) : BaseHash(hash) {}
    explicit ScriptHash(const CScript& script);
    explicit ScriptHash(const CScriptID& script);
};

struct WitnessV0ScriptHash : public BaseHash<uint256>
{
    WitnessV0ScriptHash() : BaseHash() {}
    explicit WitnessV0ScriptHash(const uint256& hash) : BaseHash(hash) {}
    explicit WitnessV0ScriptHash(const CScript& script);
};

struct WitnessV0KeyHash : public BaseHash<uint160>
{
    WitnessV0KeyHash() : BaseHash() {}
    explicit WitnessV0KeyHash(const uint160& hash) : BaseHash(hash) {}
    explicit WitnessV0KeyHash(const CPubKey& pubkey);
    explicit WitnessV0KeyHash(const PKHash& pubkey_hash);
};
CKeyID ToKeyID(const WitnessV0KeyHash& key_hash);

struct WitnessV1Taproot : public XOnlyPubKey
{
    WitnessV1Taproot() : XOnlyPubKey() {}
    explicit WitnessV1Taproot(const XOnlyPubKey& xpk) : XOnlyPubKey(xpk) {}
};

//! CTxDestination subtype to encode any future Witness version
struct WitnessUnknown
{
    unsigned int version;
    unsigned int length;
    unsigned char program[40];

    friend bool operator==(const WitnessUnknown& w1, const WitnessUnknown& w2) {
        if (w1.version != w2.version) return false;
        if (w1.length != w2.length) return false;
        return std::equal(w1.program, w1.program + w1.length, w2.program);
    }

    friend bool operator<(const WitnessUnknown& w1, const WitnessUnknown& w2) {
        if (w1.version < w2.version) return true;
        if (w1.version > w2.version) return false;
        if (w1.length < w2.length) return true;
        if (w1.length > w2.length) return false;
        return std::lexicographical_compare(w1.program, w1.program + w1.length, w2.program, w2.program + w2.length);
    }
};

/**
 * A txout script template with a specific destination. It is either:
 *  * CNoDestination: no destination set
 *  * PKHash: TxoutType::PUBKEYHASH destination (P2PKH)
 *  * ScriptHash: TxoutType::SCRIPTHASH destination (P2SH)
 *  * WitnessV0ScriptHash: TxoutType::WITNESS_V0_SCRIPTHASH destination (P2WSH)
 *  * WitnessV0KeyHash: TxoutType::WITNESS_V0_KEYHASH destination (P2WPKH)
 *  * WitnessV1Taproot: TxoutType::WITNESS_V1_TAPROOT destination (P2TR)
 *  * WitnessUnknown: TxoutType::WITNESS_UNKNOWN destination (P2W???)
 *  A CTxDestination is the internal data type encoded in a bitcoin address
 */
using CTxDestination = std::variant<CNoDestination, PKHash, ScriptHash, WitnessV0ScriptHash, WitnessV0KeyHash, WitnessV1Taproot, WitnessUnknown>;

/** Check whether a CTxDestination is a CNoDestination. */
bool IsValidDestination(const CTxDestination& dest);

/** Get the name of a TxoutType as a string */
std::string GetTxnOutputType(TxoutType t);

constexpr bool IsPushdataOp(opcodetype opcode)
{
    return opcode > OP_FALSE && opcode <= OP_PUSHDATA4;
}

/**
 * Parse a scriptPubKey and identify script type for standard scripts. If
 * successful, returns script type and parsed pubkeys or hashes, depending on
 * the type. For example, for a P2SH script, vSolutionsRet will contain the
 * script hash, for P2PKH it will contain the key hash, etc.
 *
 * @param[in]   scriptPubKey   Script to parse
 * @param[out]  vSolutionsRet  Vector of parsed pubkeys and hashes
 * @return                     The script type. TxoutType::NONSTANDARD represents a failed solve.
 */
TxoutType Solver(const CScript& scriptPubKey, std::vector<std::vector<unsigned char>>& vSolutionsRet);

/**
 * Parse a standard scriptPubKey for the destination address. Assigns result to
 * the addressRet parameter and returns true if successful. Currently only works for P2PK,
 * P2PKH, P2SH, P2WPKH, and P2WSH scripts.
 */
bool ExtractDestination(const CScript& scriptPubKey, CTxDestination& addressRet);

/**
 * Generate a Bitcoin scriptPubKey for the given CTxDestination. Returns a P2PKH
 * script for a CKeyID destination, a P2SH script for a CScriptID, and an empty
 * script for CNoDestination.
 */
CScript GetScriptForDestination(const CTxDestination& dest);

/** Generate a P2PK script for the given pubkey. */
CScript GetScriptForRawPubKey(const CPubKey& pubkey);

/** Determine if script is a "multi_a" script. Returns (threshold, keyspans) if so, and nullopt otherwise.
 *  The keyspans refer to bytes in the passed script. */
std::optional<std::pair<int, std::vector<Span<const unsigned char>>>> MatchMultiA(const CScript& script LIFETIMEBOUND);

/** Generate a multisig script. */
CScript GetScriptForMultisig(int nRequired, const std::vector<CPubKey>& keys);

struct ShortestVectorFirstComparator
{
    bool operator()(const std::vector<unsigned char>& a, const std::vector<unsigned char>& b) const
    {
        if (a.size() < b.size()) return true;
        if (a.size() > b.size()) return false;
        return a < b;
    }
};

struct TaprootSpendData
{
    /** The BIP341 internal key. */
    XOnlyPubKey internal_key;
    /** The Merkle root of the script tree (0 if no scripts). */
    uint256 merkle_root;
    /** Map from (script, leaf_version) to (sets of) control blocks.
     *  More than one control block for a given script is only possible if it
     *  appears in multiple branches of the tree. We keep them all so that
     *  inference can reconstruct the full tree. Within each set, the control
     *  blocks are sorted by size, so that the signing logic can easily
     *  prefer the cheapest one. */
    std::map<std::pair<std::vector<unsigned char>, int>, std::set<std::vector<unsigned char>, ShortestVectorFirstComparator>> scripts;
    /** Merge other TaprootSpendData (for the same scriptPubKey) into this. */
    void Merge(TaprootSpendData other);
};

/** Utility class to construct Taproot outputs from internal key and script tree. */
class TaprootBuilder
{
private:
    /** Information about a tracked leaf in the Merkle tree. */
    struct LeafInfo
    {
        std::vector<unsigned char> script;   //!< The script.
        int leaf_version;                    //!< The leaf version for that script.
        std::vector<uint256> merkle_branch;  //!< The hashing partners above this leaf.
    };

    /** Information associated with a node in the Merkle tree. */
    struct NodeInfo
    {
        /** Merkle hash of this node. */
        uint256 hash;
        /** Tracked leaves underneath this node (either from the node itself, or its children).
         *  The merkle_branch field of each is the partners to get to *this* node. */
        std::vector<LeafInfo> leaves;
    };
    /** Whether the builder is in a valid state so far. */
    bool m_valid = true;

    /** The current state of the builder.
     *
     * For each level in the tree, one NodeInfo object may be present. m_branch[0]
     * is information about the root; further values are for deeper subtrees being
     * explored.
     *
     * For every right branch taken to reach the position we're currently
     * working in, there will be a (non-nullopt) entry in m_branch corresponding
     * to the left branch at that level.
     *
     * For example, imagine this tree:     - N0 -
     *                                    /      \
     *                                   N1      N2
     *                                  /  \    /  \
     *                                 A    B  C   N3
     *                                            /  \
     *                                           D    E
     *
     * Initially, m_branch is empty. After processing leaf A, it would become
     * {nullopt, nullopt, A}. When processing leaf B, an entry at level 2 already
     * exists, and it would thus be combined with it to produce a level 1 one,
     * resulting in {nullopt, N1}. Adding C and D takes us to {nullopt, N1, C}
     * and {nullopt, N1, C, D} respectively. When E is processed, it is combined
     * with D, and then C, and then N1, to produce the root, resulting in {N0}.
     *
     * This structure allows processing with just O(log n) overhead if the leaves
     * are computed on the fly.
     *
     * As an invariant, there can never be nullopt entries at the end. There can
     * also not be more than 128 entries (as that would mean more than 128 levels
     * in the tree). The depth of newly added entries will always be at least
     * equal to the current size of m_branch (otherwise it does not correspond
     * to a depth-first traversal of a tree). m_branch is only empty if no entries
     * have ever be processed. m_branch having length 1 corresponds to being done.
     */
    std::vector<std::optional<NodeInfo>> m_branch;

    XOnlyPubKey m_internal_key;  //!< The internal key, set when finalizing.
    XOnlyPubKey m_output_key;    //!< The output key, computed when finalizing.
    bool m_parity;               //!< The tweak parity, computed when finalizing.

    /** Combine information about a parent Merkle tree node from its child nodes. */
    static NodeInfo Combine(NodeInfo&& a, NodeInfo&& b);
    /** Insert information about a node at a certain depth, and propagate information up. */
    void Insert(NodeInfo&& node, int depth);

public:
    /** Add a new script at a certain depth in the tree. Add() operations must be called
     *  in depth-first traversal order of binary tree. If track is true, it will be included in
     *  the GetSpendData() output. */
    TaprootBuilder& Add(int depth, Span<const unsigned char> script, int leaf_version, bool track = true);
    /** Like Add(), but for a Merkle node with a given hash to the tree. */
    TaprootBuilder& AddOmitted(int depth, const uint256& hash);
    /** Finalize the construction. Can only be called when IsComplete() is true.
        internal_key.IsFullyValid() must be true. */
    TaprootBuilder& Finalize(const XOnlyPubKey& internal_key);

    /** Return true if so far all input was valid. */
    bool IsValid() const { return m_valid; }
    /** Return whether there were either no leaves, or the leaves form a Huffman tree. */
    bool IsComplete() const { return m_valid && (m_branch.size() == 0 || (m_branch.size() == 1 && m_branch[0].has_value())); }
    /** Compute scriptPubKey (after Finalize()). */
    WitnessV1Taproot GetOutput();
    /** Check if a list of depths is legal (will lead to IsComplete()). */
    static bool ValidDepths(const std::vector<int>& depths);
    /** Compute spending data (after Finalize()). */
    TaprootSpendData GetSpendData() const;
    /** Returns a vector of tuples representing the depth, leaf version, and script */
<<<<<<< HEAD
    std::vector<std::tuple<uint8_t, uint8_t, CScript>> GetTreeTuples() const;
=======
    std::vector<std::tuple<uint8_t, uint8_t, std::vector<unsigned char>>> GetTreeTuples() const;
>>>>>>> 7da4ae1f
    /** Returns true if there are any tapscripts */
    bool HasScripts() const { return !m_branch.empty(); }
};

/** Given a TaprootSpendData and the output key, reconstruct its script tree.
 *
 * If the output doesn't match the spenddata, or if the data in spenddata is incomplete,
 * std::nullopt is returned. Otherwise, a vector of (depth, script, leaf_ver) tuples is
 * returned, corresponding to a depth-first traversal of the script tree.
 */
std::optional<std::vector<std::tuple<int, std::vector<unsigned char>, int>>> InferTaprootTree(const TaprootSpendData& spenddata, const XOnlyPubKey& output);

#endif // BITCOIN_SCRIPT_STANDARD_H<|MERGE_RESOLUTION|>--- conflicted
+++ resolved
@@ -314,11 +314,7 @@
     /** Compute spending data (after Finalize()). */
     TaprootSpendData GetSpendData() const;
     /** Returns a vector of tuples representing the depth, leaf version, and script */
-<<<<<<< HEAD
-    std::vector<std::tuple<uint8_t, uint8_t, CScript>> GetTreeTuples() const;
-=======
     std::vector<std::tuple<uint8_t, uint8_t, std::vector<unsigned char>>> GetTreeTuples() const;
->>>>>>> 7da4ae1f
     /** Returns true if there are any tapscripts */
     bool HasScripts() const { return !m_branch.empty(); }
 };
