// Copyright (c) 2009-2010 Satoshi Nakamoto
// Copyright (c) 2009-2022 The Bitcoin Core developers
// Distributed under the MIT software license, see the accompanying
// file COPYING or http://www.opensource.org/licenses/mit-license.php.

#if defined(HAVE_CONFIG_H)
#include <config/bitcoin-config.h>
#endif

#include <init.h>

#include <kernel/checks.h>
#include <kernel/mempool_persist.h>
#include <kernel/validation_cache_sizes.h>

#include <addrman.h>
#include <banman.h>
#include <blockfilter.h>
#include <chain.h>
#include <chainparams.h>
#include <consensus/amount.h>
#include <deploymentstatus.h>
#include <hash.h>
#include <httprpc.h>
#include <httpserver.h>
#include <index/blockfilterindex.h>
#include <index/coinstatsindex.h>
#include <index/txindex.h>
#include <init/common.h>
#include <interfaces/chain.h>
#include <interfaces/init.h>
#include <interfaces/node.h>
#include <mapport.h>
#include <net.h>
#include <net_permissions.h>
#include <net_processing.h>
#include <netbase.h>
#include <netgroup.h>
#include <node/blockmanager_args.h>
#include <node/blockstorage.h>
#include <node/caches.h>
#include <node/chainstate.h>
#include <node/chainstatemanager_args.h>
#include <node/context.h>
#include <node/interface_ui.h>
#include <node/mempool_args.h>
#include <node/mempool_persist_args.h>
#include <node/miner.h>
#include <node/txreconciliation.h>
#include <node/validation_cache_args.h>
#include <policy/feerate.h>
#include <policy/fees.h>
#include <policy/fees_args.h>
#include <policy/policy.h>
#include <policy/settings.h>
#include <protocol.h>
#include <rpc/blockchain.h>
#include <rpc/register.h>
#include <rpc/server.h>
#include <rpc/util.h>
#include <scheduler.h>
#include <script/sigcache.h>
#include <script/standard.h>
#include <shutdown.h>
#include <sync.h>
#include <timedata.h>
#include <torcontrol.h>
#include <txdb.h>
#include <txmempool.h>
#include <util/asmap.h>
#include <util/check.h>
#include <util/fs.h>
#include <util/fs_helpers.h>
#include <util/moneystr.h>
#include <util/strencodings.h>
#include <util/string.h>
#include <util/syscall_sandbox.h>
#include <util/syserror.h>
#include <util/system.h>
#include <util/thread.h>
#include <util/threadnames.h>
#include <util/time.h>
#include <util/translation.h>
#include <validation.h>
#include <validationinterface.h>
#include <walletinitinterface.h>

#include <algorithm>
#include <condition_variable>
#include <cstdint>
#include <cstdio>
#include <fstream>
#include <functional>
#include <set>
#include <string>
#include <thread>
#include <vector>

#ifndef WIN32
#include <cerrno>
#include <signal.h>
#include <sys/stat.h>
#endif

#include <boost/signals2/signal.hpp>

#if ENABLE_ZMQ
#include <zmq/zmqabstractnotifier.h>
#include <zmq/zmqnotificationinterface.h>
#include <zmq/zmqrpc.h>
#endif

using kernel::DumpMempool;
using kernel::ValidationCacheSizes;

using node::ApplyArgsManOptions;
using node::CacheSizes;
using node::CalculateCacheSizes;
using node::DEFAULT_PERSIST_MEMPOOL;
using node::DEFAULT_PRINTPRIORITY;
using node::DEFAULT_STOPAFTERBLOCKIMPORT;
using node::LoadChainstate;
using node::MempoolPath;
using node::ShouldPersistMempool;
using node::NodeContext;
using node::ThreadImport;
using node::VerifyLoadedChainstate;
using node::fReindex;

static constexpr bool DEFAULT_PROXYRANDOMIZE{true};
static constexpr bool DEFAULT_REST_ENABLE{false};
static constexpr bool DEFAULT_I2P_ACCEPT_INCOMING{true};

#ifdef WIN32
// Win32 LevelDB doesn't use filedescriptors, and the ones used for
// accessing block files don't count towards the fd_set size limit
// anyway.
#define MIN_CORE_FILEDESCRIPTORS 0
#else
#define MIN_CORE_FILEDESCRIPTORS 150
#endif

static const char* DEFAULT_ASMAP_FILENAME="ip_asn.map";

/**
 * The PID file facilities.
 */
static const char* BITCOIN_PID_FILENAME = "bitcoind.pid";

static fs::path GetPidFile(const ArgsManager& args)
{
    return AbsPathForConfigVal(args, args.GetPathArg("-pid", BITCOIN_PID_FILENAME));
}

[[nodiscard]] static bool CreatePidFile(const ArgsManager& args)
{
    std::ofstream file{GetPidFile(args)};
    if (file) {
#ifdef WIN32
        tfm::format(file, "%d\n", GetCurrentProcessId());
#else
        tfm::format(file, "%d\n", getpid());
#endif
        return true;
    } else {
        return InitError(strprintf(_("Unable to create the PID file '%s': %s"), fs::PathToString(GetPidFile(args)), SysErrorString(errno)));
    }
}

//////////////////////////////////////////////////////////////////////////////
//
// Shutdown
//

//
// Thread management and startup/shutdown:
//
// The network-processing threads are all part of a thread group
// created by AppInit() or the Qt main() function.
//
// A clean exit happens when StartShutdown() or the SIGTERM
// signal handler sets ShutdownRequested(), which makes main thread's
// WaitForShutdown() interrupts the thread group.
// And then, WaitForShutdown() makes all other on-going threads
// in the thread group join the main thread.
// Shutdown() is then called to clean up database connections, and stop other
// threads that should only be stopped after the main network-processing
// threads have exited.
//
// Shutdown for Qt is very similar, only it uses a QTimer to detect
// ShutdownRequested() getting set, and then does the normal Qt
// shutdown thing.
//

#if HAVE_SYSTEM
static void ShutdownNotify(const ArgsManager& args)
{
    std::vector<std::thread> threads;
    for (const auto& cmd : args.GetArgs("-shutdownnotify")) {
        threads.emplace_back(runCommand, cmd);
    }
    for (auto& t : threads) {
        t.join();
    }
}
#endif

void Interrupt(NodeContext& node)
{
#if HAVE_SYSTEM
    ShutdownNotify(*node.args);
#endif
    InterruptHTTPServer();
    InterruptHTTPRPC();
    InterruptRPC();
    InterruptREST();
    InterruptTorControl();
    InterruptMapPort();
    if (node.connman)
        node.connman->Interrupt();
    if (g_txindex) {
        g_txindex->Interrupt();
    }
    ForEachBlockFilterIndex([](BlockFilterIndex& index) { index.Interrupt(); });
    if (g_coin_stats_index) {
        g_coin_stats_index->Interrupt();
    }
}

void Shutdown(NodeContext& node)
{
    static Mutex g_shutdown_mutex;
    TRY_LOCK(g_shutdown_mutex, lock_shutdown);
    if (!lock_shutdown) return;
    LogPrintf("%s: In progress...\n", __func__);
    Assert(node.args);

    /// Note: Shutdown() must be able to handle cases in which initialization failed part of the way,
    /// for example if the data directory was found to be locked.
    /// Be sure that anything that writes files or flushes caches only does this if the respective
    /// module was initialized.
    util::ThreadRename("shutoff");
    if (node.mempool) node.mempool->AddTransactionsUpdated(1);

    StopHTTPRPC();
    StopREST();
    StopRPC();
    StopHTTPServer();
    for (const auto& client : node.chain_clients) {
        client->flush();
    }
    StopMapPort();

    // Because these depend on each-other, we make sure that neither can be
    // using the other before destroying them.
    if (node.peerman) UnregisterValidationInterface(node.peerman.get());
    if (node.connman) node.connman->Stop();

    StopTorControl();

    // After everything has been shut down, but before things get flushed, stop the
    // CScheduler/checkqueue, scheduler and load block thread.
    if (node.scheduler) node.scheduler->stop();
    if (node.chainman && node.chainman->m_load_block.joinable()) node.chainman->m_load_block.join();
    StopScriptCheckWorkerThreads();

    // After the threads that potentially access these pointers have been stopped,
    // destruct and reset all to nullptr.
    node.peerman.reset();
    node.connman.reset();
    node.banman.reset();
    node.addrman.reset();
    node.netgroupman.reset();

    if (node.mempool && node.mempool->GetLoadTried() && ShouldPersistMempool(*node.args)) {
        DumpMempool(*node.mempool, MempoolPath(*node.args));
    }

    // Drop transactions we were still watching, and record fee estimations.
    if (node.fee_estimator) node.fee_estimator->Flush();

    // FlushStateToDisk generates a ChainStateFlushed callback, which we should avoid missing
    if (node.chainman) {
        LOCK(cs_main);
        for (Chainstate* chainstate : node.chainman->GetAll()) {
            if (chainstate->CanFlushToDisk()) {
                chainstate->ForceFlushStateToDisk();
            }
        }
    }

    // After there are no more peers/RPC left to give us new data which may generate
    // CValidationInterface callbacks, flush them...
    GetMainSignals().FlushBackgroundCallbacks();

    // Stop and delete all indexes only after flushing background callbacks.
    if (g_txindex) {
        g_txindex->Stop();
        g_txindex.reset();
    }
    if (g_coin_stats_index) {
        g_coin_stats_index->Stop();
        g_coin_stats_index.reset();
    }
    ForEachBlockFilterIndex([](BlockFilterIndex& index) { index.Stop(); });
    DestroyAllBlockFilterIndexes();

    // Any future callbacks will be dropped. This should absolutely be safe - if
    // missing a callback results in an unrecoverable situation, unclean shutdown
    // would too. The only reason to do the above flushes is to let the wallet catch
    // up with our current chain to avoid any strange pruning edge cases and make
    // next startup faster by avoiding rescan.

    if (node.chainman) {
        LOCK(cs_main);
        for (Chainstate* chainstate : node.chainman->GetAll()) {
            if (chainstate->CanFlushToDisk()) {
                chainstate->ForceFlushStateToDisk();
                chainstate->ResetCoinsViews();
            }
        }
    }
    for (const auto& client : node.chain_clients) {
        client->stop();
    }

#if ENABLE_ZMQ
    if (g_zmq_notification_interface) {
        UnregisterValidationInterface(g_zmq_notification_interface);
        delete g_zmq_notification_interface;
        g_zmq_notification_interface = nullptr;
    }
#endif

    node.chain_clients.clear();
    UnregisterAllValidationInterfaces();
    GetMainSignals().UnregisterBackgroundSignalScheduler();
    node.kernel.reset();
    node.mempool.reset();
    node.fee_estimator.reset();
    node.chainman.reset();
    node.scheduler.reset();

    try {
        if (!fs::remove(GetPidFile(*node.args))) {
            LogPrintf("%s: Unable to remove PID file: File does not exist\n", __func__);
        }
    } catch (const fs::filesystem_error& e) {
        LogPrintf("%s: Unable to remove PID file: %s\n", __func__, fsbridge::get_filesystem_error_message(e));
    }

    LogPrintf("%s: done\n", __func__);
}

/**
 * Signal handlers are very limited in what they are allowed to do.
 * The execution context the handler is invoked in is not guaranteed,
 * so we restrict handler operations to just touching variables:
 */
#ifndef WIN32
static void HandleSIGTERM(int)
{
    StartShutdown();
}

static void HandleSIGHUP(int)
{
    LogInstance().m_reopen_file = true;
}
#else
static BOOL WINAPI consoleCtrlHandler(DWORD dwCtrlType)
{
    StartShutdown();
    Sleep(INFINITE);
    return true;
}
#endif

#ifndef WIN32
static void registerSignalHandler(int signal, void(*handler)(int))
{
    struct sigaction sa;
    sa.sa_handler = handler;
    sigemptyset(&sa.sa_mask);
    sa.sa_flags = 0;
    sigaction(signal, &sa, nullptr);
}
#endif

static boost::signals2::connection rpc_notify_block_change_connection;
static void OnRPCStarted()
{
    rpc_notify_block_change_connection = uiInterface.NotifyBlockTip_connect(std::bind(RPCNotifyBlockChange, std::placeholders::_2));
}

static void OnRPCStopped()
{
    rpc_notify_block_change_connection.disconnect();
    RPCNotifyBlockChange(nullptr);
    g_best_block_cv.notify_all();
    LogPrint(BCLog::RPC, "RPC stopped.\n");
}

void SetupServerArgs(ArgsManager& argsman)
{
    SetupHelpOptions(argsman);
    argsman.AddArg("-help-debug", "Print help message with debugging options and exit", ArgsManager::ALLOW_ANY, OptionsCategory::DEBUG_TEST); // server-only for now

    init::AddLoggingArgs(argsman);

    const auto defaultBaseParams = CreateBaseChainParams(CBaseChainParams::MAIN);
    const auto testnetBaseParams = CreateBaseChainParams(CBaseChainParams::TESTNET);
    const auto signetBaseParams = CreateBaseChainParams(CBaseChainParams::SIGNET);
    const auto regtestBaseParams = CreateBaseChainParams(CBaseChainParams::REGTEST);
    const auto defaultChainParams = CreateChainParams(argsman, CBaseChainParams::MAIN);
    const auto testnetChainParams = CreateChainParams(argsman, CBaseChainParams::TESTNET);
    const auto signetChainParams = CreateChainParams(argsman, CBaseChainParams::SIGNET);
    const auto regtestChainParams = CreateChainParams(argsman, CBaseChainParams::REGTEST);

    // Hidden Options
    std::vector<std::string> hidden_args = {
        "-dbcrashratio", "-forcecompactdb",
        // GUI args. These will be overwritten by SetupUIArgs for the GUI
        "-choosedatadir", "-lang=<lang>", "-min", "-resetguisettings", "-splash", "-uiplatform"};

    argsman.AddArg("-version", "Print version and exit", ArgsManager::ALLOW_ANY, OptionsCategory::OPTIONS);
#if HAVE_SYSTEM
    argsman.AddArg("-alertnotify=<cmd>", "Execute command when an alert is raised (%s in cmd is replaced by message)", ArgsManager::ALLOW_ANY, OptionsCategory::OPTIONS);
#endif
    argsman.AddArg("-assumevalid=<hex>", strprintf("If this block is in the chain assume that it and its ancestors are valid and potentially skip their script verification (0 to verify all, default: %s, testnet: %s, signet: %s)", defaultChainParams->GetConsensus().defaultAssumeValid.GetHex(), testnetChainParams->GetConsensus().defaultAssumeValid.GetHex(), signetChainParams->GetConsensus().defaultAssumeValid.GetHex()), ArgsManager::ALLOW_ANY, OptionsCategory::OPTIONS);
    argsman.AddArg("-blocksdir=<dir>", "Specify directory to hold blocks subdirectory for *.dat files (default: <datadir>)", ArgsManager::ALLOW_ANY, OptionsCategory::OPTIONS);
    argsman.AddArg("-fastprune", "Use smaller block files and lower minimum prune height for testing purposes", ArgsManager::ALLOW_ANY | ArgsManager::DEBUG_ONLY, OptionsCategory::DEBUG_TEST);
#if HAVE_SYSTEM
    argsman.AddArg("-blocknotify=<cmd>", "Execute command when the best block changes (%s in cmd is replaced by block hash)", ArgsManager::ALLOW_ANY, OptionsCategory::OPTIONS);
#endif
    argsman.AddArg("-blockreconstructionextratxn=<n>", strprintf("Extra transactions to keep in memory for compact block reconstructions (default: %u)", DEFAULT_BLOCK_RECONSTRUCTION_EXTRA_TXN), ArgsManager::ALLOW_ANY, OptionsCategory::OPTIONS);
    argsman.AddArg("-blocksonly", strprintf("Whether to reject transactions from network peers. Automatic broadcast and rebroadcast of any transactions from inbound peers is disabled, unless the peer has the 'forcerelay' permission. RPC transactions are not affected. (default: %u)", DEFAULT_BLOCKSONLY), ArgsManager::ALLOW_ANY, OptionsCategory::OPTIONS);
    argsman.AddArg("-coinstatsindex", strprintf("Maintain coinstats index used by the gettxoutsetinfo RPC (default: %u)", DEFAULT_COINSTATSINDEX), ArgsManager::ALLOW_ANY, OptionsCategory::OPTIONS);
    argsman.AddArg("-conf=<file>", strprintf("Specify path to read-only configuration file. Relative paths will be prefixed by datadir location (only useable from command line, not configuration file) (default: %s)", BITCOIN_CONF_FILENAME), ArgsManager::ALLOW_ANY, OptionsCategory::OPTIONS);
    argsman.AddArg("-datadir=<dir>", "Specify data directory", ArgsManager::ALLOW_ANY, OptionsCategory::OPTIONS);
    argsman.AddArg("-dbbatchsize", strprintf("Maximum database write batch size in bytes (default: %u)", nDefaultDbBatchSize), ArgsManager::ALLOW_ANY | ArgsManager::DEBUG_ONLY, OptionsCategory::OPTIONS);
    argsman.AddArg("-dbcache=<n>", strprintf("Maximum database cache size <n> MiB (%d to %d, default: %d). In addition, unused mempool memory is shared for this cache (see -maxmempool).", nMinDbCache, nMaxDbCache, nDefaultDbCache), ArgsManager::ALLOW_ANY, OptionsCategory::OPTIONS);
    argsman.AddArg("-includeconf=<file>", "Specify additional configuration file, relative to the -datadir path (only useable from configuration file, not command line)", ArgsManager::ALLOW_ANY, OptionsCategory::OPTIONS);
    argsman.AddArg("-loadblock=<file>", "Imports blocks from external file on startup", ArgsManager::ALLOW_ANY, OptionsCategory::OPTIONS);
    argsman.AddArg("-maxmempool=<n>", strprintf("Keep the transaction memory pool below <n> megabytes (default: %u)", DEFAULT_MAX_MEMPOOL_SIZE_MB), ArgsManager::ALLOW_ANY, OptionsCategory::OPTIONS);
    argsman.AddArg("-maxorphantx=<n>", strprintf("Keep at most <n> unconnectable transactions in memory (default: %u)", DEFAULT_MAX_ORPHAN_TRANSACTIONS), ArgsManager::ALLOW_ANY, OptionsCategory::OPTIONS);
    argsman.AddArg("-mempoolexpiry=<n>", strprintf("Do not keep transactions in the mempool longer than <n> hours (default: %u)", DEFAULT_MEMPOOL_EXPIRY_HOURS), ArgsManager::ALLOW_ANY, OptionsCategory::OPTIONS);
    argsman.AddArg("-minimumchainwork=<hex>", strprintf("Minimum work assumed to exist on a valid chain in hex (default: %s, testnet: %s, signet: %s)", defaultChainParams->GetConsensus().nMinimumChainWork.GetHex(), testnetChainParams->GetConsensus().nMinimumChainWork.GetHex(), signetChainParams->GetConsensus().nMinimumChainWork.GetHex()), ArgsManager::ALLOW_ANY | ArgsManager::DEBUG_ONLY, OptionsCategory::OPTIONS);
    argsman.AddArg("-par=<n>", strprintf("Set the number of script verification threads (%u to %d, 0 = auto, <0 = leave that many cores free, default: %d)",
        -GetNumCores(), MAX_SCRIPTCHECK_THREADS, DEFAULT_SCRIPTCHECK_THREADS), ArgsManager::ALLOW_ANY, OptionsCategory::OPTIONS);
    argsman.AddArg("-persistmempool", strprintf("Whether to save the mempool on shutdown and load on restart (default: %u)", DEFAULT_PERSIST_MEMPOOL), ArgsManager::ALLOW_ANY, OptionsCategory::OPTIONS);
    argsman.AddArg("-pid=<file>", strprintf("Specify pid file. Relative paths will be prefixed by a net-specific datadir location. (default: %s)", BITCOIN_PID_FILENAME), ArgsManager::ALLOW_ANY, OptionsCategory::OPTIONS);
    argsman.AddArg("-prune=<n>", strprintf("Reduce storage requirements by enabling pruning (deleting) of old blocks. This allows the pruneblockchain RPC to be called to delete specific blocks and enables automatic pruning of old blocks if a target size in MiB is provided. This mode is incompatible with -txindex. "
            "Warning: Reverting this setting requires re-downloading the entire blockchain. "
            "(default: 0 = disable pruning blocks, 1 = allow manual pruning via RPC, >=%u = automatically prune block files to stay under the specified target size in MiB)", MIN_DISK_SPACE_FOR_BLOCK_FILES / 1024 / 1024), ArgsManager::ALLOW_ANY, OptionsCategory::OPTIONS);
    argsman.AddArg("-reindex", "Rebuild chain state and block index from the blk*.dat files on disk. This will also rebuild active optional indexes.", ArgsManager::ALLOW_ANY, OptionsCategory::OPTIONS);
    argsman.AddArg("-reindex-chainstate", "Rebuild chain state from the currently indexed blocks. When in pruning mode or if blocks on disk might be corrupted, use full -reindex instead. Deactivate all optional indexes before running this.", ArgsManager::ALLOW_ANY, OptionsCategory::OPTIONS);
    argsman.AddArg("-settings=<file>", strprintf("Specify path to dynamic settings data file. Can be disabled with -nosettings. File is written at runtime and not meant to be edited by users (use %s instead for custom settings). Relative paths will be prefixed by datadir location. (default: %s)", BITCOIN_CONF_FILENAME, BITCOIN_SETTINGS_FILENAME), ArgsManager::ALLOW_ANY, OptionsCategory::OPTIONS);
#if HAVE_SYSTEM
    argsman.AddArg("-startupnotify=<cmd>", "Execute command on startup.", ArgsManager::ALLOW_ANY, OptionsCategory::OPTIONS);
    argsman.AddArg("-shutdownnotify=<cmd>", "Execute command immediately before beginning shutdown. The need for shutdown may be urgent, so be careful not to delay it long (if the command doesn't require interaction with the server, consider having it fork into the background).", ArgsManager::ALLOW_ANY, OptionsCategory::OPTIONS);
#endif
    argsman.AddArg("-txindex", strprintf("Maintain a full transaction index, used by the getrawtransaction rpc call (default: %u)", DEFAULT_TXINDEX), ArgsManager::ALLOW_ANY, OptionsCategory::OPTIONS);
    argsman.AddArg("-blockfilterindex=<type>",
                 strprintf("Maintain an index of compact filters by block (default: %s, values: %s).", DEFAULT_BLOCKFILTERINDEX, ListBlockFilterTypes()) +
                 " If <type> is not supplied or if <type> = 1, indexes for all known types are enabled.",
                 ArgsManager::ALLOW_ANY, OptionsCategory::OPTIONS);

    argsman.AddArg("-addnode=<ip>", strprintf("Add a node to connect to and attempt to keep the connection open (see the addnode RPC help for more info). This option can be specified multiple times to add multiple nodes; connections are limited to %u at a time and are counted separately from the -maxconnections limit.", MAX_ADDNODE_CONNECTIONS), ArgsManager::ALLOW_ANY | ArgsManager::NETWORK_ONLY, OptionsCategory::CONNECTION);
    argsman.AddArg("-asmap=<file>", strprintf("Specify asn mapping used for bucketing of the peers (default: %s). Relative paths will be prefixed by the net-specific datadir location.", DEFAULT_ASMAP_FILENAME), ArgsManager::ALLOW_ANY, OptionsCategory::CONNECTION);
    argsman.AddArg("-bantime=<n>", strprintf("Default duration (in seconds) of manually configured bans (default: %u)", DEFAULT_MISBEHAVING_BANTIME), ArgsManager::ALLOW_ANY, OptionsCategory::CONNECTION);
    argsman.AddArg("-bind=<addr>[:<port>][=onion]", strprintf("Bind to given address and always listen on it (default: 0.0.0.0). Use [host]:port notation for IPv6. Append =onion to tag any incoming connections to that address and port as incoming Tor connections (default: 127.0.0.1:%u=onion, testnet: 127.0.0.1:%u=onion, signet: 127.0.0.1:%u=onion, regtest: 127.0.0.1:%u=onion)", defaultBaseParams->OnionServiceTargetPort(), testnetBaseParams->OnionServiceTargetPort(), signetBaseParams->OnionServiceTargetPort(), regtestBaseParams->OnionServiceTargetPort()), ArgsManager::ALLOW_ANY | ArgsManager::NETWORK_ONLY, OptionsCategory::CONNECTION);
    argsman.AddArg("-cjdnsreachable", "If set, then this host is configured for CJDNS (connecting to fc00::/8 addresses would lead us to the CJDNS network, see doc/cjdns.md) (default: 0)", ArgsManager::ALLOW_ANY, OptionsCategory::CONNECTION);
    argsman.AddArg("-connect=<ip>", "Connect only to the specified node; -noconnect disables automatic connections (the rules for this peer are the same as for -addnode). This option can be specified multiple times to connect to multiple nodes.", ArgsManager::ALLOW_ANY | ArgsManager::NETWORK_ONLY, OptionsCategory::CONNECTION);
    argsman.AddArg("-discover", "Discover own IP addresses (default: 1 when listening and no -externalip or -proxy)", ArgsManager::ALLOW_ANY, OptionsCategory::CONNECTION);
    argsman.AddArg("-dns", strprintf("Allow DNS lookups for -addnode, -seednode and -connect (default: %u)", DEFAULT_NAME_LOOKUP), ArgsManager::ALLOW_ANY, OptionsCategory::CONNECTION);
    argsman.AddArg("-dnsseed", strprintf("Query for peer addresses via DNS lookup, if low on addresses (default: %u unless -connect used or -maxconnections=0)", DEFAULT_DNSSEED), ArgsManager::ALLOW_ANY, OptionsCategory::CONNECTION);
    argsman.AddArg("-externalip=<ip>", "Specify your own public address", ArgsManager::ALLOW_ANY, OptionsCategory::CONNECTION);
    argsman.AddArg("-fixedseeds", strprintf("Allow fixed seeds if DNS seeds don't provide peers (default: %u)", DEFAULT_FIXEDSEEDS), ArgsManager::ALLOW_ANY, OptionsCategory::CONNECTION);
    argsman.AddArg("-forcednsseed", strprintf("Always query for peer addresses via DNS lookup (default: %u)", DEFAULT_FORCEDNSSEED), ArgsManager::ALLOW_ANY, OptionsCategory::CONNECTION);
    argsman.AddArg("-listen", strprintf("Accept connections from outside (default: %u if no -proxy, -connect or -maxconnections=0)", DEFAULT_LISTEN), ArgsManager::ALLOW_ANY, OptionsCategory::CONNECTION);
    argsman.AddArg("-listenonion", strprintf("Automatically create Tor onion service (default: %d)", DEFAULT_LISTEN_ONION), ArgsManager::ALLOW_ANY, OptionsCategory::CONNECTION);
    argsman.AddArg("-maxconnections=<n>", strprintf("Maintain at most <n> connections to peers (default: %u). This limit does not apply to connections manually added via -addnode or the addnode RPC, which have a separate limit of %u.", DEFAULT_MAX_PEER_CONNECTIONS, MAX_ADDNODE_CONNECTIONS), ArgsManager::ALLOW_ANY, OptionsCategory::CONNECTION);
    argsman.AddArg("-maxreceivebuffer=<n>", strprintf("Maximum per-connection receive buffer, <n>*1000 bytes (default: %u)", DEFAULT_MAXRECEIVEBUFFER), ArgsManager::ALLOW_ANY, OptionsCategory::CONNECTION);
    argsman.AddArg("-maxsendbuffer=<n>", strprintf("Maximum per-connection send buffer, <n>*1000 bytes (default: %u)", DEFAULT_MAXSENDBUFFER), ArgsManager::ALLOW_ANY, OptionsCategory::CONNECTION);
    argsman.AddArg("-maxtimeadjustment", strprintf("Maximum allowed median peer time offset adjustment. Local perspective of time may be influenced by outbound peers forward or backward by this amount (default: %u seconds).", DEFAULT_MAX_TIME_ADJUSTMENT), ArgsManager::ALLOW_ANY, OptionsCategory::CONNECTION);
    argsman.AddArg("-maxuploadtarget=<n>", strprintf("Tries to keep outbound traffic under the given target per 24h. Limit does not apply to peers with 'download' permission or blocks created within past week. 0 = no limit (default: %s). Optional suffix units [k|K|m|M|g|G|t|T] (default: M). Lowercase is 1000 base while uppercase is 1024 base", DEFAULT_MAX_UPLOAD_TARGET), ArgsManager::ALLOW_ANY, OptionsCategory::CONNECTION);
    argsman.AddArg("-onion=<ip:port>", "Use separate SOCKS5 proxy to reach peers via Tor onion services, set -noonion to disable (default: -proxy)", ArgsManager::ALLOW_ANY, OptionsCategory::CONNECTION);
    argsman.AddArg("-i2psam=<ip:port>", "I2P SAM proxy to reach I2P peers and accept I2P connections (default: none)", ArgsManager::ALLOW_ANY, OptionsCategory::CONNECTION);
    argsman.AddArg("-i2pacceptincoming", strprintf("Whether to accept inbound I2P connections (default: %i). Ignored if -i2psam is not set. Listening for inbound I2P connections is done through the SAM proxy, not by binding to a local address and port.", DEFAULT_I2P_ACCEPT_INCOMING), ArgsManager::ALLOW_ANY, OptionsCategory::CONNECTION);
    argsman.AddArg("-onlynet=<net>", "Make automatic outbound connections only to network <net> (" + Join(GetNetworkNames(), ", ") + "). Inbound and manual connections are not affected by this option. It can be specified multiple times to allow multiple networks.", ArgsManager::ALLOW_ANY, OptionsCategory::CONNECTION);
    argsman.AddArg("-peerbloomfilters", strprintf("Support filtering of blocks and transaction with bloom filters (default: %u)", DEFAULT_PEERBLOOMFILTERS), ArgsManager::ALLOW_ANY, OptionsCategory::CONNECTION);
    argsman.AddArg("-peerblockfilters", strprintf("Serve compact block filters to peers per BIP 157 (default: %u)", DEFAULT_PEERBLOCKFILTERS), ArgsManager::ALLOW_ANY, OptionsCategory::CONNECTION);
<<<<<<< HEAD
=======
    argsman.AddArg("-txreconciliation", strprintf("Enable transaction reconciliations per BIP 330 (default: %d)", DEFAULT_TXRECONCILIATION_ENABLE), ArgsManager::ALLOW_ANY | ArgsManager::DEBUG_ONLY, OptionsCategory::CONNECTION);
>>>>>>> 7da4ae1f
    // TODO: remove the sentence "Nodes not using ... incoming connections." once the changes from
    // https://github.com/bitcoin/bitcoin/pull/23542 have become widespread.
    argsman.AddArg("-port=<port>", strprintf("Listen for connections on <port>. Nodes not using the default ports (default: %u, testnet: %u, signet: %u, regtest: %u) are unlikely to get incoming connections. Not relevant for I2P (see doc/i2p.md).", defaultChainParams->GetDefaultPort(), testnetChainParams->GetDefaultPort(), signetChainParams->GetDefaultPort(), regtestChainParams->GetDefaultPort()), ArgsManager::ALLOW_ANY | ArgsManager::NETWORK_ONLY, OptionsCategory::CONNECTION);
    argsman.AddArg("-proxy=<ip:port>", "Connect through SOCKS5 proxy, set -noproxy to disable (default: disabled)", ArgsManager::ALLOW_ANY | ArgsManager::DISALLOW_ELISION, OptionsCategory::CONNECTION);
    argsman.AddArg("-proxyrandomize", strprintf("Randomize credentials for every proxy connection. This enables Tor stream isolation (default: %u)", DEFAULT_PROXYRANDOMIZE), ArgsManager::ALLOW_ANY, OptionsCategory::CONNECTION);
    argsman.AddArg("-seednode=<ip>", "Connect to a node to retrieve peer addresses, and disconnect. This option can be specified multiple times to connect to multiple nodes.", ArgsManager::ALLOW_ANY, OptionsCategory::CONNECTION);
    argsman.AddArg("-networkactive", "Enable all P2P network activity (default: 1). Can be changed by the setnetworkactive RPC command", ArgsManager::ALLOW_ANY, OptionsCategory::CONNECTION);
    argsman.AddArg("-timeout=<n>", strprintf("Specify socket connection timeout in milliseconds. If an initial attempt to connect is unsuccessful after this amount of time, drop it (minimum: 1, default: %d)", DEFAULT_CONNECT_TIMEOUT), ArgsManager::ALLOW_ANY, OptionsCategory::CONNECTION);
    argsman.AddArg("-peertimeout=<n>", strprintf("Specify a p2p connection timeout delay in seconds. After connecting to a peer, wait this amount of time before considering disconnection based on inactivity (minimum: 1, default: %d)", DEFAULT_PEER_CONNECT_TIMEOUT), ArgsManager::ALLOW_ANY | ArgsManager::DEBUG_ONLY, OptionsCategory::CONNECTION);
    argsman.AddArg("-torcontrol=<ip>:<port>", strprintf("Tor control port to use if onion listening enabled (default: %s)", DEFAULT_TOR_CONTROL), ArgsManager::ALLOW_ANY, OptionsCategory::CONNECTION);
    argsman.AddArg("-torpassword=<pass>", "Tor control port password (default: empty)", ArgsManager::ALLOW_ANY | ArgsManager::SENSITIVE, OptionsCategory::CONNECTION);
#ifdef USE_UPNP
#if USE_UPNP
    argsman.AddArg("-upnp", "Use UPnP to map the listening port (default: 1 when listening and no -proxy)", ArgsManager::ALLOW_ANY, OptionsCategory::CONNECTION);
#else
    argsman.AddArg("-upnp", strprintf("Use UPnP to map the listening port (default: %u)", 0), ArgsManager::ALLOW_ANY, OptionsCategory::CONNECTION);
#endif
#else
    hidden_args.emplace_back("-upnp");
#endif
#ifdef USE_NATPMP
    argsman.AddArg("-natpmp", strprintf("Use NAT-PMP to map the listening port (default: %s)", DEFAULT_NATPMP ? "1 when listening and no -proxy" : "0"), ArgsManager::ALLOW_ANY, OptionsCategory::CONNECTION);
#else
    hidden_args.emplace_back("-natpmp");
#endif // USE_NATPMP
    argsman.AddArg("-whitebind=<[permissions@]addr>", "Bind to the given address and add permission flags to the peers connecting to it. "
        "Use [host]:port notation for IPv6. Allowed permissions: " + Join(NET_PERMISSIONS_DOC, ", ") + ". "
        "Specify multiple permissions separated by commas (default: download,noban,mempool,relay). Can be specified multiple times.", ArgsManager::ALLOW_ANY, OptionsCategory::CONNECTION);

    argsman.AddArg("-whitelist=<[permissions@]IP address or network>", "Add permission flags to the peers connecting from the given IP address (e.g. 1.2.3.4) or "
        "CIDR-notated network (e.g. 1.2.3.0/24). Uses the same permissions as "
        "-whitebind. Can be specified multiple times." , ArgsManager::ALLOW_ANY, OptionsCategory::CONNECTION);

    g_wallet_init_interface.AddWalletOptions(argsman);

#if ENABLE_ZMQ
    argsman.AddArg("-zmqpubhashblock=<address>", "Enable publish hash block in <address>", ArgsManager::ALLOW_ANY, OptionsCategory::ZMQ);
    argsman.AddArg("-zmqpubitcoinblock=<address>", "Enable publish hash block, height and time in <address> (ITCOIN_SPECIFIC)", ArgsManager::ALLOW_ANY, OptionsCategory::ZMQ); // ITCOIN_SPECIFIC
    argsman.AddArg("-zmqpubhashtx=<address>", "Enable publish hash transaction in <address>", ArgsManager::ALLOW_ANY, OptionsCategory::ZMQ);
    argsman.AddArg("-zmqpubrawblock=<address>", "Enable publish raw block in <address>", ArgsManager::ALLOW_ANY, OptionsCategory::ZMQ);
    argsman.AddArg("-zmqpubrawtx=<address>", "Enable publish raw transaction in <address>", ArgsManager::ALLOW_ANY, OptionsCategory::ZMQ);
    argsman.AddArg("-zmqpubsequence=<address>", "Enable publish hash block and tx sequence in <address>", ArgsManager::ALLOW_ANY, OptionsCategory::ZMQ);
    argsman.AddArg("-zmqpubhashblockhwm=<n>", strprintf("Set publish hash block outbound message high water mark (default: %d)", CZMQAbstractNotifier::DEFAULT_ZMQ_SNDHWM), ArgsManager::ALLOW_ANY, OptionsCategory::ZMQ);
    argsman.AddArg("-zmqpubitcoinblockhwm=<n>", strprintf("Set publish block hash, height and time outbound message high water mark (default: %d) (ITCOIN_SPECIFIC)", CZMQAbstractNotifier::DEFAULT_ZMQ_SNDHWM), ArgsManager::ALLOW_ANY, OptionsCategory::ZMQ); // ITCOIN_SPECIFIC
    argsman.AddArg("-zmqpubhashtxhwm=<n>", strprintf("Set publish hash transaction outbound message high water mark (default: %d)", CZMQAbstractNotifier::DEFAULT_ZMQ_SNDHWM), ArgsManager::ALLOW_ANY, OptionsCategory::ZMQ);
    argsman.AddArg("-zmqpubrawblockhwm=<n>", strprintf("Set publish raw block outbound message high water mark (default: %d)", CZMQAbstractNotifier::DEFAULT_ZMQ_SNDHWM), ArgsManager::ALLOW_ANY, OptionsCategory::ZMQ);
    argsman.AddArg("-zmqpubrawtxhwm=<n>", strprintf("Set publish raw transaction outbound message high water mark (default: %d)", CZMQAbstractNotifier::DEFAULT_ZMQ_SNDHWM), ArgsManager::ALLOW_ANY, OptionsCategory::ZMQ);
    argsman.AddArg("-zmqpubsequencehwm=<n>", strprintf("Set publish hash sequence message high water mark (default: %d)", CZMQAbstractNotifier::DEFAULT_ZMQ_SNDHWM), ArgsManager::ALLOW_ANY, OptionsCategory::ZMQ);
#else
    hidden_args.emplace_back("-zmqpubhashblock=<address>");
    hidden_args.emplace_back("-zmqpubitcoinblock=<address>"); // ITCOIN_SPECIFIC
    hidden_args.emplace_back("-zmqpubhashtx=<address>");
    hidden_args.emplace_back("-zmqpubrawblock=<address>");
    hidden_args.emplace_back("-zmqpubrawtx=<address>");
    hidden_args.emplace_back("-zmqpubsequence=<n>");
    hidden_args.emplace_back("-zmqpubhashblockhwm=<n>");
    hidden_args.emplace_back("-zmqpubitcoinblockhwm=<n>"); // ITCOIN_SPECIFIC
    hidden_args.emplace_back("-zmqpubhashtxhwm=<n>");
    hidden_args.emplace_back("-zmqpubrawblockhwm=<n>");
    hidden_args.emplace_back("-zmqpubrawtxhwm=<n>");
    hidden_args.emplace_back("-zmqpubsequencehwm=<n>");
#endif

    argsman.AddArg("-checkblocks=<n>", strprintf("How many blocks to check at startup (default: %u, 0 = all)", DEFAULT_CHECKBLOCKS), ArgsManager::ALLOW_ANY | ArgsManager::DEBUG_ONLY, OptionsCategory::DEBUG_TEST);
    argsman.AddArg("-checklevel=<n>", strprintf("How thorough the block verification of -checkblocks is: %s (0-4, default: %u)", Join(CHECKLEVEL_DOC, ", "), DEFAULT_CHECKLEVEL), ArgsManager::ALLOW_ANY | ArgsManager::DEBUG_ONLY, OptionsCategory::DEBUG_TEST);
    argsman.AddArg("-checkblockindex", strprintf("Do a consistency check for the block tree, chainstate, and other validation data structures occasionally. (default: %u, regtest: %u)", defaultChainParams->DefaultConsistencyChecks(), regtestChainParams->DefaultConsistencyChecks()), ArgsManager::ALLOW_ANY | ArgsManager::DEBUG_ONLY, OptionsCategory::DEBUG_TEST);
    argsman.AddArg("-checkaddrman=<n>", strprintf("Run addrman consistency checks every <n> operations. Use 0 to disable. (default: %u)", DEFAULT_ADDRMAN_CONSISTENCY_CHECKS), ArgsManager::ALLOW_ANY | ArgsManager::DEBUG_ONLY, OptionsCategory::DEBUG_TEST);
    argsman.AddArg("-checkmempool=<n>", strprintf("Run mempool consistency checks every <n> transactions. Use 0 to disable. (default: %u, regtest: %u)", defaultChainParams->DefaultConsistencyChecks(), regtestChainParams->DefaultConsistencyChecks()), ArgsManager::ALLOW_ANY | ArgsManager::DEBUG_ONLY, OptionsCategory::DEBUG_TEST);
    argsman.AddArg("-checkpoints", strprintf("Enable rejection of any forks from the known historical chain until block %s (default: %u)", defaultChainParams->Checkpoints().GetHeight(), DEFAULT_CHECKPOINTS_ENABLED), ArgsManager::ALLOW_ANY | ArgsManager::DEBUG_ONLY, OptionsCategory::DEBUG_TEST);
    argsman.AddArg("-deprecatedrpc=<method>", "Allows deprecated RPC method(s) to be used", ArgsManager::ALLOW_ANY | ArgsManager::DEBUG_ONLY, OptionsCategory::DEBUG_TEST);
    argsman.AddArg("-stopafterblockimport", strprintf("Stop running after importing blocks from disk (default: %u)", DEFAULT_STOPAFTERBLOCKIMPORT), ArgsManager::ALLOW_ANY | ArgsManager::DEBUG_ONLY, OptionsCategory::DEBUG_TEST);
    argsman.AddArg("-stopatheight", strprintf("Stop running after reaching the given height in the main chain (default: %u)", DEFAULT_STOPATHEIGHT), ArgsManager::ALLOW_ANY | ArgsManager::DEBUG_ONLY, OptionsCategory::DEBUG_TEST);
    argsman.AddArg("-limitancestorcount=<n>", strprintf("Do not accept transactions if number of in-mempool ancestors is <n> or more (default: %u)", DEFAULT_ANCESTOR_LIMIT), ArgsManager::ALLOW_ANY | ArgsManager::DEBUG_ONLY, OptionsCategory::DEBUG_TEST);
    argsman.AddArg("-limitancestorsize=<n>", strprintf("Do not accept transactions whose size with all in-mempool ancestors exceeds <n> kilobytes (default: %u)", DEFAULT_ANCESTOR_SIZE_LIMIT_KVB), ArgsManager::ALLOW_ANY | ArgsManager::DEBUG_ONLY, OptionsCategory::DEBUG_TEST);
    argsman.AddArg("-limitdescendantcount=<n>", strprintf("Do not accept transactions if any ancestor would have <n> or more in-mempool descendants (default: %u)", DEFAULT_DESCENDANT_LIMIT), ArgsManager::ALLOW_ANY | ArgsManager::DEBUG_ONLY, OptionsCategory::DEBUG_TEST);
    argsman.AddArg("-limitdescendantsize=<n>", strprintf("Do not accept transactions if any ancestor would have more than <n> kilobytes of in-mempool descendants (default: %u).", DEFAULT_DESCENDANT_SIZE_LIMIT_KVB), ArgsManager::ALLOW_ANY | ArgsManager::DEBUG_ONLY, OptionsCategory::DEBUG_TEST);
    argsman.AddArg("-addrmantest", "Allows to test address relay on localhost", ArgsManager::ALLOW_ANY | ArgsManager::DEBUG_ONLY, OptionsCategory::DEBUG_TEST);
    argsman.AddArg("-capturemessages", "Capture all P2P messages to disk", ArgsManager::ALLOW_ANY | ArgsManager::DEBUG_ONLY, OptionsCategory::DEBUG_TEST);
    argsman.AddArg("-mocktime=<n>", "Replace actual time with " + UNIX_EPOCH_TIME + " (default: 0)", ArgsManager::ALLOW_ANY | ArgsManager::DEBUG_ONLY, OptionsCategory::DEBUG_TEST);
    argsman.AddArg("-maxsigcachesize=<n>", strprintf("Limit sum of signature cache and script execution cache sizes to <n> MiB (default: %u)", DEFAULT_MAX_SIG_CACHE_BYTES >> 20), ArgsManager::ALLOW_ANY | ArgsManager::DEBUG_ONLY, OptionsCategory::DEBUG_TEST);
    argsman.AddArg("-maxtipage=<n>",
                   strprintf("Maximum tip age in seconds to consider node in initial block download (default: %u)",
                             Ticks<std::chrono::seconds>(DEFAULT_MAX_TIP_AGE)),
                   ArgsManager::ALLOW_ANY | ArgsManager::DEBUG_ONLY, OptionsCategory::DEBUG_TEST);
    argsman.AddArg("-printpriority", strprintf("Log transaction fee rate in " + CURRENCY_UNIT + "/kvB when mining blocks (default: %u)", DEFAULT_PRINTPRIORITY), ArgsManager::ALLOW_ANY | ArgsManager::DEBUG_ONLY, OptionsCategory::DEBUG_TEST);
    argsman.AddArg("-uacomment=<cmt>", "Append comment to the user agent string", ArgsManager::ALLOW_ANY, OptionsCategory::DEBUG_TEST);

    SetupChainParamsBaseOptions(argsman);

    argsman.AddArg("-acceptnonstdtxn", strprintf("Relay and mine \"non-standard\" transactions (%sdefault: %u)", "testnet/regtest only; ", !testnetChainParams->RequireStandard()), ArgsManager::ALLOW_ANY | ArgsManager::DEBUG_ONLY, OptionsCategory::NODE_RELAY);
    argsman.AddArg("-incrementalrelayfee=<amt>", strprintf("Fee rate (in %s/kvB) used to define cost of relay, used for mempool limiting and replacement policy. (default: %s)", CURRENCY_UNIT, FormatMoney(DEFAULT_INCREMENTAL_RELAY_FEE)), ArgsManager::ALLOW_ANY | ArgsManager::DEBUG_ONLY, OptionsCategory::NODE_RELAY);
    argsman.AddArg("-dustrelayfee=<amt>", strprintf("Fee rate (in %s/kvB) used to define dust, the value of an output such that it will cost more than its value in fees at this fee rate to spend it. (default: %s)", CURRENCY_UNIT, FormatMoney(DUST_RELAY_TX_FEE)), ArgsManager::ALLOW_ANY | ArgsManager::DEBUG_ONLY, OptionsCategory::NODE_RELAY);
    argsman.AddArg("-acceptstalefeeestimates", strprintf("Read fee estimates even if they are stale (%sdefault: %u) fee estimates are considered stale if they are %s hours old", "regtest only; ", DEFAULT_ACCEPT_STALE_FEE_ESTIMATES, Ticks<std::chrono::hours>(MAX_FILE_AGE)), ArgsManager::ALLOW_ANY | ArgsManager::DEBUG_ONLY, OptionsCategory::DEBUG_TEST);
    argsman.AddArg("-bytespersigop", strprintf("Equivalent bytes per sigop in transactions for relay and mining (default: %u)", DEFAULT_BYTES_PER_SIGOP), ArgsManager::ALLOW_ANY, OptionsCategory::NODE_RELAY);
    argsman.AddArg("-datacarrier", strprintf("Relay and mine data carrier transactions (default: %u)", DEFAULT_ACCEPT_DATACARRIER), ArgsManager::ALLOW_ANY, OptionsCategory::NODE_RELAY);
    argsman.AddArg("-datacarriersize", strprintf("Maximum size of data in data carrier transactions we relay and mine (default: %u)", MAX_OP_RETURN_RELAY), ArgsManager::ALLOW_ANY, OptionsCategory::NODE_RELAY);
    argsman.AddArg("-mempoolfullrbf", strprintf("Accept transaction replace-by-fee without requiring replaceability signaling (default: %u)", DEFAULT_MEMPOOL_FULL_RBF), ArgsManager::ALLOW_ANY, OptionsCategory::NODE_RELAY);
    argsman.AddArg("-permitbaremultisig", strprintf("Relay non-P2SH multisig (default: %u)", DEFAULT_PERMIT_BAREMULTISIG), ArgsManager::ALLOW_ANY,
                   OptionsCategory::NODE_RELAY);
    argsman.AddArg("-minrelaytxfee=<amt>", strprintf("Fees (in %s/kvB) smaller than this are considered zero fee for relaying, mining and transaction creation (default: %s)",
        CURRENCY_UNIT, FormatMoney(DEFAULT_MIN_RELAY_TX_FEE)), ArgsManager::ALLOW_ANY, OptionsCategory::NODE_RELAY);
    argsman.AddArg("-whitelistforcerelay", strprintf("Add 'forcerelay' permission to whitelisted inbound peers with default permissions. This will relay transactions even if the transactions were already in the mempool. (default: %d)", DEFAULT_WHITELISTFORCERELAY), ArgsManager::ALLOW_ANY, OptionsCategory::NODE_RELAY);
    argsman.AddArg("-whitelistrelay", strprintf("Add 'relay' permission to whitelisted inbound peers with default permissions. This will accept relayed transactions even when not relaying transactions (default: %d)", DEFAULT_WHITELISTRELAY), ArgsManager::ALLOW_ANY, OptionsCategory::NODE_RELAY);


    argsman.AddArg("-blockmaxweight=<n>", strprintf("Set maximum BIP141 block weight (default: %d)", DEFAULT_BLOCK_MAX_WEIGHT), ArgsManager::ALLOW_ANY, OptionsCategory::BLOCK_CREATION);
    argsman.AddArg("-blockmintxfee=<amt>", strprintf("Set lowest fee rate (in %s/kvB) for transactions to be included in block creation. (default: %s)", CURRENCY_UNIT, FormatMoney(DEFAULT_BLOCK_MIN_TX_FEE)), ArgsManager::ALLOW_ANY, OptionsCategory::BLOCK_CREATION);
    argsman.AddArg("-blockversion=<n>", "Override block version to test forking scenarios", ArgsManager::ALLOW_ANY | ArgsManager::DEBUG_ONLY, OptionsCategory::BLOCK_CREATION);

    // ITCOIN_SPECIFIC
    // ITCOIN, TODO: replace ArgsManager::ALLOW_ANY with ArgsManager::ALLOW_INT when it is implemented (see https://github.com/bitcoin/bitcoin/pull/16545)
    argsman.AddArg("-blocksubsidy=<amt>", "Override block subsidy in btc for signet", ArgsManager::ALLOW_ANY | ArgsManager::DISALLOW_NEGATION, OptionsCategory::BLOCK_CREATION);

    argsman.AddArg("-rest", strprintf("Accept public REST requests (default: %u)", DEFAULT_REST_ENABLE), ArgsManager::ALLOW_ANY, OptionsCategory::RPC);
    argsman.AddArg("-rpcallowip=<ip>", "Allow JSON-RPC connections from specified source. Valid for <ip> are a single IP (e.g. 1.2.3.4), a network/netmask (e.g. 1.2.3.4/255.255.255.0) or a network/CIDR (e.g. 1.2.3.4/24). This option can be specified multiple times", ArgsManager::ALLOW_ANY, OptionsCategory::RPC);
    argsman.AddArg("-rpcauth=<userpw>", "Username and HMAC-SHA-256 hashed password for JSON-RPC connections. The field <userpw> comes in the format: <USERNAME>:<SALT>$<HASH>. A canonical python script is included in share/rpcauth. The client then connects normally using the rpcuser=<USERNAME>/rpcpassword=<PASSWORD> pair of arguments. This option can be specified multiple times", ArgsManager::ALLOW_ANY | ArgsManager::SENSITIVE, OptionsCategory::RPC);
    argsman.AddArg("-rpcbind=<addr>[:port]", "Bind to given address to listen for JSON-RPC connections. Do not expose the RPC server to untrusted networks such as the public internet! This option is ignored unless -rpcallowip is also passed. Port is optional and overrides -rpcport. Use [host]:port notation for IPv6. This option can be specified multiple times (default: 127.0.0.1 and ::1 i.e., localhost)", ArgsManager::ALLOW_ANY | ArgsManager::NETWORK_ONLY, OptionsCategory::RPC);
    argsman.AddArg("-rpcdoccheck", strprintf("Throw a non-fatal error at runtime if the documentation for an RPC is incorrect (default: %u)", DEFAULT_RPC_DOC_CHECK), ArgsManager::ALLOW_ANY | ArgsManager::DEBUG_ONLY, OptionsCategory::RPC);
    argsman.AddArg("-rpccookiefile=<loc>", "Location of the auth cookie. Relative paths will be prefixed by a net-specific datadir location. (default: data dir)", ArgsManager::ALLOW_ANY, OptionsCategory::RPC);
    argsman.AddArg("-rpcpassword=<pw>", "Password for JSON-RPC connections", ArgsManager::ALLOW_ANY | ArgsManager::SENSITIVE, OptionsCategory::RPC);
    argsman.AddArg("-rpcport=<port>", strprintf("Listen for JSON-RPC connections on <port> (default: %u, testnet: %u, signet: %u, regtest: %u)", defaultBaseParams->RPCPort(), testnetBaseParams->RPCPort(), signetBaseParams->RPCPort(), regtestBaseParams->RPCPort()), ArgsManager::ALLOW_ANY | ArgsManager::NETWORK_ONLY, OptionsCategory::RPC);
    argsman.AddArg("-rpcserialversion", strprintf("Sets the serialization of raw transaction or block hex returned in non-verbose mode, non-segwit(0) or segwit(1) (default: %d)", DEFAULT_RPC_SERIALIZE_VERSION), ArgsManager::ALLOW_ANY, OptionsCategory::RPC);
    argsman.AddArg("-rpcservertimeout=<n>", strprintf("Timeout during HTTP requests (default: %d)", DEFAULT_HTTP_SERVER_TIMEOUT), ArgsManager::ALLOW_ANY | ArgsManager::DEBUG_ONLY, OptionsCategory::RPC);
    argsman.AddArg("-rpcthreads=<n>", strprintf("Set the number of threads to service RPC calls (default: %d)", DEFAULT_HTTP_THREADS), ArgsManager::ALLOW_ANY, OptionsCategory::RPC);
    argsman.AddArg("-rpcuser=<user>", "Username for JSON-RPC connections", ArgsManager::ALLOW_ANY | ArgsManager::SENSITIVE, OptionsCategory::RPC);
    argsman.AddArg("-rpcwhitelist=<whitelist>", "Set a whitelist to filter incoming RPC calls for a specific user. The field <whitelist> comes in the format: <USERNAME>:<rpc 1>,<rpc 2>,...,<rpc n>. If multiple whitelists are set for a given user, they are set-intersected. See -rpcwhitelistdefault documentation for information on default whitelist behavior.", ArgsManager::ALLOW_ANY, OptionsCategory::RPC);
    argsman.AddArg("-rpcwhitelistdefault", "Sets default behavior for rpc whitelisting. Unless rpcwhitelistdefault is set to 0, if any -rpcwhitelist is set, the rpc server acts as if all rpc users are subject to empty-unless-otherwise-specified whitelists. If rpcwhitelistdefault is set to 1 and no -rpcwhitelist is set, rpc server acts as if all rpc users are subject to empty whitelists.", ArgsManager::ALLOW_ANY, OptionsCategory::RPC);
    argsman.AddArg("-rpcworkqueue=<n>", strprintf("Set the depth of the work queue to service RPC calls (default: %d)", DEFAULT_HTTP_WORKQUEUE), ArgsManager::ALLOW_ANY | ArgsManager::DEBUG_ONLY, OptionsCategory::RPC);
    argsman.AddArg("-server", "Accept command line and JSON-RPC commands", ArgsManager::ALLOW_ANY, OptionsCategory::RPC);

#if HAVE_DECL_FORK
    argsman.AddArg("-daemon", strprintf("Run in the background as a daemon and accept commands (default: %d)", DEFAULT_DAEMON), ArgsManager::ALLOW_ANY, OptionsCategory::OPTIONS);
    argsman.AddArg("-daemonwait", strprintf("Wait for initialization to be finished before exiting. This implies -daemon (default: %d)", DEFAULT_DAEMONWAIT), ArgsManager::ALLOW_ANY, OptionsCategory::OPTIONS);
#else
    hidden_args.emplace_back("-daemon");
    hidden_args.emplace_back("-daemonwait");
#endif

#if defined(USE_SYSCALL_SANDBOX)
    argsman.AddArg("-sandbox=<mode>", "Use the experimental syscall sandbox in the specified mode (-sandbox=log-and-abort or -sandbox=abort). Allow only expected syscalls to be used by bitcoind. Note that this is an experimental new feature that may cause bitcoind to exit or crash unexpectedly: use with caution. In the \"log-and-abort\" mode the invocation of an unexpected syscall results in a debug handler being invoked which will log the incident and terminate the program (without executing the unexpected syscall). In the \"abort\" mode the invocation of an unexpected syscall results in the entire process being killed immediately by the kernel without executing the unexpected syscall.", ArgsManager::ALLOW_ANY, OptionsCategory::OPTIONS);
#endif // USE_SYSCALL_SANDBOX

    // Add the hidden options
    argsman.AddHiddenArgs(hidden_args);
}

static bool fHaveGenesis = false;
static GlobalMutex g_genesis_wait_mutex;
static std::condition_variable g_genesis_wait_cv;

static void BlockNotifyGenesisWait(const CBlockIndex* pBlockIndex)
{
    if (pBlockIndex != nullptr) {
        {
            LOCK(g_genesis_wait_mutex);
            fHaveGenesis = true;
        }
        g_genesis_wait_cv.notify_all();
    }
}

#if HAVE_SYSTEM
static void StartupNotify(const ArgsManager& args)
{
    std::string cmd = args.GetArg("-startupnotify", "");
    if (!cmd.empty()) {
        std::thread t(runCommand, cmd);
        t.detach(); // thread runs free
    }
}
#endif

static bool AppInitServers(NodeContext& node)
{
    const ArgsManager& args = *Assert(node.args);
    RPCServer::OnStarted(&OnRPCStarted);
    RPCServer::OnStopped(&OnRPCStopped);
    if (!InitHTTPServer())
        return false;
    StartRPC();
    node.rpc_interruption_point = RpcInterruptionPoint;
    if (!StartHTTPRPC(&node))
        return false;
    if (args.GetBoolArg("-rest", DEFAULT_REST_ENABLE)) StartREST(&node);
    StartHTTPServer();
    return true;
}

// Parameter interaction based on rules
void InitParameterInteraction(ArgsManager& args)
{
    // when specifying an explicit binding address, you want to listen on it
    // even when -connect or -proxy is specified
    if (args.IsArgSet("-bind")) {
        if (args.SoftSetBoolArg("-listen", true))
            LogPrintf("%s: parameter interaction: -bind set -> setting -listen=1\n", __func__);
    }
    if (args.IsArgSet("-whitebind")) {
        if (args.SoftSetBoolArg("-listen", true))
            LogPrintf("%s: parameter interaction: -whitebind set -> setting -listen=1\n", __func__);
    }

    if (args.IsArgSet("-connect") || args.GetIntArg("-maxconnections", DEFAULT_MAX_PEER_CONNECTIONS) <= 0) {
        // when only connecting to trusted nodes, do not seed via DNS, or listen by default
        if (args.SoftSetBoolArg("-dnsseed", false))
            LogPrintf("%s: parameter interaction: -connect or -maxconnections=0 set -> setting -dnsseed=0\n", __func__);
        if (args.SoftSetBoolArg("-listen", false))
            LogPrintf("%s: parameter interaction: -connect or -maxconnections=0 set -> setting -listen=0\n", __func__);
    }

    std::string proxy_arg = args.GetArg("-proxy", "");
    if (proxy_arg != "" && proxy_arg != "0") {
        // to protect privacy, do not listen by default if a default proxy server is specified
        if (args.SoftSetBoolArg("-listen", false))
            LogPrintf("%s: parameter interaction: -proxy set -> setting -listen=0\n", __func__);
        // to protect privacy, do not map ports when a proxy is set. The user may still specify -listen=1
        // to listen locally, so don't rely on this happening through -listen below.
        if (args.SoftSetBoolArg("-upnp", false))
            LogPrintf("%s: parameter interaction: -proxy set -> setting -upnp=0\n", __func__);
        if (args.SoftSetBoolArg("-natpmp", false)) {
            LogPrintf("%s: parameter interaction: -proxy set -> setting -natpmp=0\n", __func__);
        }
        // to protect privacy, do not discover addresses by default
        if (args.SoftSetBoolArg("-discover", false))
            LogPrintf("%s: parameter interaction: -proxy set -> setting -discover=0\n", __func__);
    }

    if (!args.GetBoolArg("-listen", DEFAULT_LISTEN)) {
        // do not map ports or try to retrieve public IP when not listening (pointless)
        if (args.SoftSetBoolArg("-upnp", false))
            LogPrintf("%s: parameter interaction: -listen=0 -> setting -upnp=0\n", __func__);
        if (args.SoftSetBoolArg("-natpmp", false)) {
            LogPrintf("%s: parameter interaction: -listen=0 -> setting -natpmp=0\n", __func__);
        }
        if (args.SoftSetBoolArg("-discover", false))
            LogPrintf("%s: parameter interaction: -listen=0 -> setting -discover=0\n", __func__);
        if (args.SoftSetBoolArg("-listenonion", false))
            LogPrintf("%s: parameter interaction: -listen=0 -> setting -listenonion=0\n", __func__);
        if (args.SoftSetBoolArg("-i2pacceptincoming", false)) {
            LogPrintf("%s: parameter interaction: -listen=0 -> setting -i2pacceptincoming=0\n", __func__);
        }
    }

    if (args.IsArgSet("-externalip")) {
        // if an explicit public IP is specified, do not try to find others
        if (args.SoftSetBoolArg("-discover", false))
            LogPrintf("%s: parameter interaction: -externalip set -> setting -discover=0\n", __func__);
    }

    if (args.GetBoolArg("-blocksonly", DEFAULT_BLOCKSONLY)) {
        // disable whitelistrelay in blocksonly mode
        if (args.SoftSetBoolArg("-whitelistrelay", false))
            LogPrintf("%s: parameter interaction: -blocksonly=1 -> setting -whitelistrelay=0\n", __func__);
        // Reduce default mempool size in blocksonly mode to avoid unexpected resource usage
        if (args.SoftSetArg("-maxmempool", ToString(DEFAULT_BLOCKSONLY_MAX_MEMPOOL_SIZE_MB)))
            LogPrintf("%s: parameter interaction: -blocksonly=1 -> setting -maxmempool=%d\n", __func__, DEFAULT_BLOCKSONLY_MAX_MEMPOOL_SIZE_MB);
    }

    // Forcing relay from whitelisted hosts implies we will accept relays from them in the first place.
    if (args.GetBoolArg("-whitelistforcerelay", DEFAULT_WHITELISTFORCERELAY)) {
        if (args.SoftSetBoolArg("-whitelistrelay", true))
            LogPrintf("%s: parameter interaction: -whitelistforcerelay=1 -> setting -whitelistrelay=1\n", __func__);
    }
    if (args.IsArgSet("-onlynet")) {
        const auto onlynets = args.GetArgs("-onlynet");
        bool clearnet_reachable = std::any_of(onlynets.begin(), onlynets.end(), [](const auto& net) {
            const auto n = ParseNetwork(net);
            return n == NET_IPV4 || n == NET_IPV6;
        });
        if (!clearnet_reachable && args.SoftSetBoolArg("-dnsseed", false)) {
            LogPrintf("%s: parameter interaction: -onlynet excludes IPv4 and IPv6 -> setting -dnsseed=0\n", __func__);
        }
    }
}

/**
 * Initialize global loggers.
 *
 * Note that this is called very early in the process lifetime, so you should be
 * careful about what global state you rely on here.
 */
void InitLogging(const ArgsManager& args)
{
    init::SetLoggingOptions(args);
    init::LogPackageVersion();
}

namespace { // Variables internal to initialization process only

int nMaxConnections;
int nUserMaxConnections;
int nFD;
ServiceFlags nLocalServices = ServiceFlags(NODE_NETWORK_LIMITED | NODE_WITNESS);
int64_t peer_connect_timeout;
std::set<BlockFilterType> g_enabled_filter_types;

} // namespace

[[noreturn]] static void new_handler_terminate()
{
    // Rather than throwing std::bad-alloc if allocation fails, terminate
    // immediately to (try to) avoid chain corruption.
    // Since LogPrintf may itself allocate memory, set the handler directly
    // to terminate first.
    std::set_new_handler(std::terminate);
    LogPrintf("Error: Out of memory. Terminating.\n");

    // The log was successful, terminate now.
    std::terminate();
};

bool AppInitBasicSetup(const ArgsManager& args)
{
    // ********************************************************* Step 1: setup
#ifdef _MSC_VER
    // Turn off Microsoft heap dump noise
    _CrtSetReportMode(_CRT_WARN, _CRTDBG_MODE_FILE);
    _CrtSetReportFile(_CRT_WARN, CreateFileA("NUL", GENERIC_WRITE, 0, nullptr, OPEN_EXISTING, 0, 0));
    // Disable confusing "helpful" text message on abort, Ctrl-C
    _set_abort_behavior(0, _WRITE_ABORT_MSG | _CALL_REPORTFAULT);
#endif
#ifdef WIN32
    // Enable heap terminate-on-corruption
    HeapSetInformation(nullptr, HeapEnableTerminationOnCorruption, nullptr, 0);
#endif
    if (!InitShutdownState()) {
        return InitError(Untranslated("Initializing wait-for-shutdown state failed."));
    }

    if (!SetupNetworking()) {
        return InitError(Untranslated("Initializing networking failed."));
    }

#ifndef WIN32
    // Clean shutdown on SIGTERM
    registerSignalHandler(SIGTERM, HandleSIGTERM);
    registerSignalHandler(SIGINT, HandleSIGTERM);

    // Reopen debug.log on SIGHUP
    registerSignalHandler(SIGHUP, HandleSIGHUP);

    // Ignore SIGPIPE, otherwise it will bring the daemon down if the client closes unexpectedly
    signal(SIGPIPE, SIG_IGN);
#else
    SetConsoleCtrlHandler(consoleCtrlHandler, true);
#endif

    std::set_new_handler(new_handler_terminate);

    return true;
}

bool AppInitParameterInteraction(const ArgsManager& args, bool use_syscall_sandbox)
{
    const CChainParams& chainparams = Params();
    // ********************************************************* Step 2: parameter interactions

    // also see: InitParameterInteraction()

    // Error if network-specific options (-addnode, -connect, etc) are
    // specified in default section of config file, but not overridden
    // on the command line or in this network's section of the config file.
    std::string network = args.GetChainName();
    if (network == CBaseChainParams::SIGNET) {
        LogPrintf("Signet derived magic (message start): %s\n", HexStr(chainparams.MessageStart()));
    }
    bilingual_str errors;
    for (const auto& arg : args.GetUnsuitableSectionOnlyArgs()) {
        errors += strprintf(_("Config setting for %s only applied on %s network when in [%s] section.") + Untranslated("\n"), arg, network, network);
    }

    if (!errors.empty()) {
        return InitError(errors);
    }

    // Warn if unrecognized section name are present in the config file.
    bilingual_str warnings;
    for (const auto& section : args.GetUnrecognizedSections()) {
        warnings += strprintf(Untranslated("%s:%i ") + _("Section [%s] is not recognized.") + Untranslated("\n"), section.m_file, section.m_line, section.m_name);
    }

    if (!warnings.empty()) {
        InitWarning(warnings);
    }

    if (!fs::is_directory(args.GetBlocksDirPath())) {
        return InitError(strprintf(_("Specified blocks directory \"%s\" does not exist."), args.GetArg("-blocksdir", "")));
    }

    // parse and validate enabled filter types
    std::string blockfilterindex_value = args.GetArg("-blockfilterindex", DEFAULT_BLOCKFILTERINDEX);
    if (blockfilterindex_value == "" || blockfilterindex_value == "1") {
        g_enabled_filter_types = AllBlockFilterTypes();
    } else if (blockfilterindex_value != "0") {
        const std::vector<std::string> names = args.GetArgs("-blockfilterindex");
        for (const auto& name : names) {
            BlockFilterType filter_type;
            if (!BlockFilterTypeByName(name, filter_type)) {
                return InitError(strprintf(_("Unknown -blockfilterindex value %s."), name));
            }
            g_enabled_filter_types.insert(filter_type);
        }
    }

    // Signal NODE_COMPACT_FILTERS if peerblockfilters and basic filters index are both enabled.
    if (args.GetBoolArg("-peerblockfilters", DEFAULT_PEERBLOCKFILTERS)) {
        if (g_enabled_filter_types.count(BlockFilterType::BASIC) != 1) {
            return InitError(_("Cannot set -peerblockfilters without -blockfilterindex."));
        }

        nLocalServices = ServiceFlags(nLocalServices | NODE_COMPACT_FILTERS);
    }

    if (args.GetIntArg("-prune", 0)) {
        if (args.GetBoolArg("-txindex", DEFAULT_TXINDEX))
            return InitError(_("Prune mode is incompatible with -txindex."));
        if (args.GetBoolArg("-reindex-chainstate", false)) {
            return InitError(_("Prune mode is incompatible with -reindex-chainstate. Use full -reindex instead."));
        }
    }

    // If -forcednsseed is set to true, ensure -dnsseed has not been set to false
    if (args.GetBoolArg("-forcednsseed", DEFAULT_FORCEDNSSEED) && !args.GetBoolArg("-dnsseed", DEFAULT_DNSSEED)){
        return InitError(_("Cannot set -forcednsseed to true when setting -dnsseed to false."));
    }

    // -bind and -whitebind can't be set when not listening
    size_t nUserBind = args.GetArgs("-bind").size() + args.GetArgs("-whitebind").size();
    if (nUserBind != 0 && !args.GetBoolArg("-listen", DEFAULT_LISTEN)) {
        return InitError(Untranslated("Cannot set -bind or -whitebind together with -listen=0"));
    }

    // if listen=0, then disallow listenonion=1
    if (!args.GetBoolArg("-listen", DEFAULT_LISTEN) && args.GetBoolArg("-listenonion", DEFAULT_LISTEN_ONION)) {
        return InitError(Untranslated("Cannot set -listen=0 together with -listenonion=1"));
    }

    // Make sure enough file descriptors are available
    int nBind = std::max(nUserBind, size_t(1));
    nUserMaxConnections = args.GetIntArg("-maxconnections", DEFAULT_MAX_PEER_CONNECTIONS);
    nMaxConnections = std::max(nUserMaxConnections, 0);

    nFD = RaiseFileDescriptorLimit(nMaxConnections + MIN_CORE_FILEDESCRIPTORS + MAX_ADDNODE_CONNECTIONS + nBind + NUM_FDS_MESSAGE_CAPTURE);

#ifdef USE_POLL
    int fd_max = nFD;
#else
    int fd_max = FD_SETSIZE;
#endif
    // Trim requested connection counts, to fit into system limitations
    // <int> in std::min<int>(...) to work around FreeBSD compilation issue described in #2695
    nMaxConnections = std::max(std::min<int>(nMaxConnections, fd_max - nBind - MIN_CORE_FILEDESCRIPTORS - MAX_ADDNODE_CONNECTIONS - NUM_FDS_MESSAGE_CAPTURE), 0);
    if (nFD < MIN_CORE_FILEDESCRIPTORS)
        return InitError(_("Not enough file descriptors available."));
    nMaxConnections = std::min(nFD - MIN_CORE_FILEDESCRIPTORS - MAX_ADDNODE_CONNECTIONS - NUM_FDS_MESSAGE_CAPTURE, nMaxConnections);

    if (nMaxConnections < nUserMaxConnections)
        InitWarning(strprintf(_("Reducing -maxconnections from %d to %d, because of system limitations."), nUserMaxConnections, nMaxConnections));

    // ********************************************************* Step 3: parameter-to-internal-flags
    init::SetLoggingCategories(args);
    init::SetLoggingLevel(args);

    nConnectTimeout = args.GetIntArg("-timeout", DEFAULT_CONNECT_TIMEOUT);
    if (nConnectTimeout <= 0) {
        nConnectTimeout = DEFAULT_CONNECT_TIMEOUT;
    }

    peer_connect_timeout = args.GetIntArg("-peertimeout", DEFAULT_PEER_CONNECT_TIMEOUT);
    if (peer_connect_timeout <= 0) {
        return InitError(Untranslated("peertimeout must be a positive integer."));
    }

    // Sanity check argument for min fee for including tx in block
    // TODO: Harmonize which arguments need sanity checking and where that happens
    if (args.IsArgSet("-blockmintxfee")) {
        if (!ParseMoney(args.GetArg("-blockmintxfee", ""))) {
            return InitError(AmountErrMsg("blockmintxfee", args.GetArg("-blockmintxfee", "")));
        }
    }

    nBytesPerSigOp = args.GetIntArg("-bytespersigop", nBytesPerSigOp);

    if (!g_wallet_init_interface.ParameterInteraction()) return false;

    // Option to startup with mocktime set (used for regression testing):
    SetMockTime(args.GetIntArg("-mocktime", 0)); // SetMockTime(0) is a no-op

    if (args.GetBoolArg("-peerbloomfilters", DEFAULT_PEERBLOOMFILTERS))
        nLocalServices = ServiceFlags(nLocalServices | NODE_BLOOM);

    if (args.GetIntArg("-rpcserialversion", DEFAULT_RPC_SERIALIZE_VERSION) < 0)
        return InitError(Untranslated("rpcserialversion must be non-negative."));

    if (args.GetIntArg("-rpcserialversion", DEFAULT_RPC_SERIALIZE_VERSION) > 1)
        return InitError(Untranslated("Unknown rpcserialversion requested."));

    if (args.GetBoolArg("-reindex-chainstate", false)) {
        // indexes that must be deactivated to prevent index corruption, see #24630
        if (args.GetBoolArg("-coinstatsindex", DEFAULT_COINSTATSINDEX)) {
            return InitError(_("-reindex-chainstate option is not compatible with -coinstatsindex. Please temporarily disable coinstatsindex while using -reindex-chainstate, or replace -reindex-chainstate with -reindex to fully rebuild all indexes."));
        }
        if (g_enabled_filter_types.count(BlockFilterType::BASIC)) {
            return InitError(_("-reindex-chainstate option is not compatible with -blockfilterindex. Please temporarily disable blockfilterindex while using -reindex-chainstate, or replace -reindex-chainstate with -reindex to fully rebuild all indexes."));
        }
        if (args.GetBoolArg("-txindex", DEFAULT_TXINDEX)) {
            return InitError(_("-reindex-chainstate option is not compatible with -txindex. Please temporarily disable txindex while using -reindex-chainstate, or replace -reindex-chainstate with -reindex to fully rebuild all indexes."));
        }
    }

#if defined(USE_SYSCALL_SANDBOX)
    if (args.IsArgSet("-sandbox") && !args.IsArgNegated("-sandbox")) {
        const std::string sandbox_arg{args.GetArg("-sandbox", "")};
        bool log_syscall_violation_before_terminating{false};
        if (sandbox_arg == "log-and-abort") {
            log_syscall_violation_before_terminating = true;
        } else if (sandbox_arg == "abort") {
            // log_syscall_violation_before_terminating is false by default.
        } else {
            return InitError(Untranslated("Unknown syscall sandbox mode (-sandbox=<mode>). Available modes are \"log-and-abort\" and \"abort\"."));
        }
        // execve(...) is not allowed by the syscall sandbox.
        const std::vector<std::string> features_using_execve{
            "-alertnotify",
            "-blocknotify",
            "-signer",
            "-startupnotify",
            "-walletnotify",
        };
        for (const std::string& feature_using_execve : features_using_execve) {
            if (!args.GetArg(feature_using_execve, "").empty()) {
                return InitError(Untranslated(strprintf("The experimental syscall sandbox feature (-sandbox=<mode>) is incompatible with %s (which uses execve).", feature_using_execve)));
            }
        }
        if (!SetupSyscallSandbox(log_syscall_violation_before_terminating)) {
            return InitError(Untranslated("Installation of the syscall sandbox failed."));
        }
        if (use_syscall_sandbox) {
            SetSyscallSandboxPolicy(SyscallSandboxPolicy::INITIALIZATION);
        }
        LogPrintf("Experimental syscall sandbox enabled (-sandbox=%s): bitcoind will terminate if an unexpected (not allowlisted) syscall is invoked.\n", sandbox_arg);
    }
#endif // USE_SYSCALL_SANDBOX

    // Also report errors from parsing before daemonization
    {
        ChainstateManager::Options chainman_opts_dummy{
            .chainparams = chainparams,
            .datadir = args.GetDataDirNet(),
        };
        if (const auto error{ApplyArgsManOptions(args, chainman_opts_dummy)}) {
            return InitError(*error);
        }
        node::BlockManager::Options blockman_opts_dummy{};
        if (const auto error{ApplyArgsManOptions(args, blockman_opts_dummy)}) {
            return InitError(*error);
        }
    }

    return true;
}

static bool LockDataDirectory(bool probeOnly)
{
    // Make sure only a single Bitcoin process is using the data directory.
    const fs::path& datadir = gArgs.GetDataDirNet();
    if (!DirIsWritable(datadir)) {
        return InitError(strprintf(_("Cannot write to data directory '%s'; check permissions."), fs::PathToString(datadir)));
    }
    if (!LockDirectory(datadir, ".lock", probeOnly)) {
        return InitError(strprintf(_("Cannot obtain a lock on data directory %s. %s is probably already running."), fs::PathToString(datadir), PACKAGE_NAME));
    }
    return true;
}

bool AppInitSanityChecks(const kernel::Context& kernel)
{
    // ********************************************************* Step 4: sanity checks
    if (auto error = kernel::SanityChecks(kernel)) {
        InitError(*error);
        return InitError(strprintf(_("Initialization sanity check failed. %s is shutting down."), PACKAGE_NAME));
    }

    // Probe the data directory lock to give an early error message, if possible
    // We cannot hold the data directory lock here, as the forking for daemon() hasn't yet happened,
    // and a fork will cause weird behavior to it.
    return LockDataDirectory(true);
}

bool AppInitLockDataDirectory()
{
    // After daemonization get the data directory lock again and hold on to it until exit
    // This creates a slight window for a race condition to happen, however this condition is harmless: it
    // will at most make us exit without printing a message to console.
    if (!LockDataDirectory(false)) {
        // Detailed error printed inside LockDataDirectory
        return false;
    }
    return true;
}

bool AppInitInterfaces(NodeContext& node)
{
    node.chain = node.init->makeChain();
    return true;
}

bool AppInitMain(NodeContext& node, interfaces::BlockAndHeaderTipInfo* tip_info)
{
    const ArgsManager& args = *Assert(node.args);
    const CChainParams& chainparams = Params();

    auto opt_max_upload = ParseByteUnits(args.GetArg("-maxuploadtarget", DEFAULT_MAX_UPLOAD_TARGET), ByteUnit::M);
    if (!opt_max_upload) {
        return InitError(strprintf(_("Unable to parse -maxuploadtarget: '%s'"), args.GetArg("-maxuploadtarget", "")));
    }

    // ********************************************************* Step 4a: application initialization
    if (!CreatePidFile(args)) {
        // Detailed error printed inside CreatePidFile().
        return false;
    }
    if (!init::StartLogging(args)) {
        // Detailed error printed inside StartLogging().
        return false;
    }

    LogPrintf("Using at most %i automatic connections (%i file descriptors available)\n", nMaxConnections, nFD);

    // Warn about relative -datadir path.
    if (args.IsArgSet("-datadir") && !args.GetPathArg("-datadir").is_absolute()) {
        LogPrintf("Warning: relative datadir option '%s' specified, which will be interpreted relative to the " /* Continued */
                  "current working directory '%s'. This is fragile, because if bitcoin is started in the future "
                  "from a different location, it will be unable to locate the current data files. There could "
                  "also be data loss if bitcoin is started while in a temporary directory.\n",
                  args.GetArg("-datadir", ""), fs::PathToString(fs::current_path()));
    }

    ValidationCacheSizes validation_cache_sizes{};
    ApplyArgsManOptions(args, validation_cache_sizes);
    if (!InitSignatureCache(validation_cache_sizes.signature_cache_bytes)
        || !InitScriptExecutionCache(validation_cache_sizes.script_execution_cache_bytes))
    {
        return InitError(strprintf(_("Unable to allocate memory for -maxsigcachesize: '%s' MiB"), args.GetIntArg("-maxsigcachesize", DEFAULT_MAX_SIG_CACHE_BYTES >> 20)));
    }

    int script_threads = args.GetIntArg("-par", DEFAULT_SCRIPTCHECK_THREADS);
    if (script_threads <= 0) {
        // -par=0 means autodetect (number of cores - 1 script threads)
        // -par=-n means "leave n cores free" (number of cores - n - 1 script threads)
        script_threads += GetNumCores();
    }

    // Subtract 1 because the main thread counts towards the par threads
    script_threads = std::max(script_threads - 1, 0);

    // Number of script-checking threads <= MAX_SCRIPTCHECK_THREADS
    script_threads = std::min(script_threads, MAX_SCRIPTCHECK_THREADS);

    LogPrintf("Script verification uses %d additional threads\n", script_threads);
    if (script_threads >= 1) {
        StartScriptCheckWorkerThreads(script_threads);
    }

    assert(!node.scheduler);
    node.scheduler = std::make_unique<CScheduler>();

    // Start the lightweight task scheduler thread
    node.scheduler->m_service_thread = std::thread(util::TraceThread, "scheduler", [&] { node.scheduler->serviceQueue(); });

    // Gather some entropy once per minute.
    node.scheduler->scheduleEvery([]{
        RandAddPeriodic();
    }, std::chrono::minutes{1});

    GetMainSignals().RegisterBackgroundSignalScheduler(*node.scheduler);

    // Create client interfaces for wallets that are supposed to be loaded
    // according to -wallet and -disablewallet options. This only constructs
    // the interfaces, it doesn't load wallet data. Wallets actually get loaded
    // when load() and start() interface methods are called below.
    g_wallet_init_interface.Construct(node);
    uiInterface.InitWallet();

    /* Register RPC commands regardless of -server setting so they will be
     * available in the GUI RPC console even if external calls are disabled.
     */
    RegisterAllCoreRPCCommands(tableRPC);
    for (const auto& client : node.chain_clients) {
        client->registerRpcs();
    }
#if ENABLE_ZMQ
    RegisterZMQRPCCommands(tableRPC);
#endif

    /* Start the RPC server already.  It will be started in "warmup" mode
     * and not really process calls already (but it will signify connections
     * that the server is there and will be ready later).  Warmup mode will
     * be disabled when initialisation is finished.
     */
    if (args.GetBoolArg("-server", false)) {
        uiInterface.InitMessage_connect(SetRPCWarmupStatus);
        if (!AppInitServers(node))
            return InitError(_("Unable to start HTTP server. See debug log for details."));
    }

    // ********************************************************* Step 5: verify wallet database integrity
    for (const auto& client : node.chain_clients) {
        if (!client->verify()) {
            return false;
        }
    }

    // ********************************************************* Step 6: network initialization
    // Note that we absolutely cannot open any actual connections
    // until the very end ("start node") as the UTXO/block state
    // is not yet setup and may end up being set up twice if we
    // need to reindex later.

    fListen = args.GetBoolArg("-listen", DEFAULT_LISTEN);
    fDiscover = args.GetBoolArg("-discover", true);
    const bool ignores_incoming_txs{args.GetBoolArg("-blocksonly", DEFAULT_BLOCKSONLY)};

    {

        // Read asmap file if configured
        std::vector<bool> asmap;
        if (args.IsArgSet("-asmap")) {
            fs::path asmap_path = args.GetPathArg("-asmap", DEFAULT_ASMAP_FILENAME);
            if (!asmap_path.is_absolute()) {
                asmap_path = args.GetDataDirNet() / asmap_path;
            }
            if (!fs::exists(asmap_path)) {
                InitError(strprintf(_("Could not find asmap file %s"), fs::quoted(fs::PathToString(asmap_path))));
                return false;
            }
            asmap = DecodeAsmap(asmap_path);
            if (asmap.size() == 0) {
                InitError(strprintf(_("Could not parse asmap file %s"), fs::quoted(fs::PathToString(asmap_path))));
                return false;
            }
            const uint256 asmap_version = SerializeHash(asmap);
            LogPrintf("Using asmap version %s for IP bucketing\n", asmap_version.ToString());
        } else {
            LogPrintf("Using /16 prefix for IP bucketing\n");
        }

        // Initialize netgroup manager
        assert(!node.netgroupman);
        node.netgroupman = std::make_unique<NetGroupManager>(std::move(asmap));

        // Initialize addrman
        assert(!node.addrman);
        uiInterface.InitMessage(_("Loading P2P addresses…").translated);
        if (const auto error{LoadAddrman(*node.netgroupman, args, node.addrman)}) {
            return InitError(*error);
        }
    }

    assert(!node.banman);
    node.banman = std::make_unique<BanMan>(args.GetDataDirNet() / "banlist", &uiInterface, args.GetIntArg("-bantime", DEFAULT_MISBEHAVING_BANTIME));
    assert(!node.connman);
    node.connman = std::make_unique<CConnman>(GetRand<uint64_t>(),
                                              GetRand<uint64_t>(),
                                              *node.addrman, *node.netgroupman, args.GetBoolArg("-networkactive", true));

    assert(!node.fee_estimator);
    // Don't initialize fee estimation with old data if we don't relay transactions,
    // as they would never get updated.
    if (!ignores_incoming_txs) {
        bool read_stale_estimates = args.GetBoolArg("-acceptstalefeeestimates", DEFAULT_ACCEPT_STALE_FEE_ESTIMATES);
        if (read_stale_estimates && (chainparams.NetworkIDString() != CBaseChainParams::REGTEST)) {
            return InitError(strprintf(_("acceptstalefeeestimates is not supported on %s chain."), chainparams.NetworkIDString()));
        }
        node.fee_estimator = std::make_unique<CBlockPolicyEstimator>(FeeestPath(args), read_stale_estimates);

        // Flush estimates to disk periodically
        CBlockPolicyEstimator* fee_estimator = node.fee_estimator.get();
        node.scheduler->scheduleEvery([fee_estimator] { fee_estimator->FlushFeeEstimates(); }, FEE_FLUSH_INTERVAL);
    }

    // Check port numbers
    for (const std::string port_option : {
        "-port",
        "-rpcport",
    }) {
        if (args.IsArgSet(port_option)) {
            const std::string port = args.GetArg(port_option, "");
            uint16_t n;
            if (!ParseUInt16(port, &n) || n == 0) {
                return InitError(InvalidPortErrMsg(port_option, port));
            }
        }
    }

    for (const std::string port_option : {
        "-i2psam",
        "-onion",
        "-proxy",
        "-rpcbind",
        "-torcontrol",
        "-whitebind",
        "-zmqpubhashblock",
        "-zmqpubhashtx",
        "-zmqpubrawblock",
        "-zmqpubrawtx",
        "-zmqpubsequence",
    }) {
        for (const std::string& socket_addr : args.GetArgs(port_option)) {
            std::string host_out;
            uint16_t port_out{0};
            if (!SplitHostPort(socket_addr, port_out, host_out)) {
                return InitError(InvalidPortErrMsg(port_option, socket_addr));
            }
        }
    }

    for (const std::string& socket_addr : args.GetArgs("-bind")) {
        std::string host_out;
        uint16_t port_out{0};
        std::string bind_socket_addr = socket_addr.substr(0, socket_addr.rfind('='));
        if (!SplitHostPort(bind_socket_addr, port_out, host_out)) {
            return InitError(InvalidPortErrMsg("-bind", socket_addr));
        }
    }

    // sanitize comments per BIP-0014, format user agent and check total size
    std::vector<std::string> uacomments;
    for (const std::string& cmt : args.GetArgs("-uacomment")) {
        if (cmt != SanitizeString(cmt, SAFE_CHARS_UA_COMMENT))
            return InitError(strprintf(_("User Agent comment (%s) contains unsafe characters."), cmt));
        uacomments.push_back(cmt);
    }
    strSubVersion = FormatSubVersion(CLIENT_NAME, CLIENT_VERSION, uacomments);
    if (strSubVersion.size() > MAX_SUBVERSION_LENGTH) {
        return InitError(strprintf(_("Total length of network version string (%i) exceeds maximum length (%i). Reduce the number or size of uacomments."),
            strSubVersion.size(), MAX_SUBVERSION_LENGTH));
    }

    if (args.IsArgSet("-onlynet")) {
        std::set<enum Network> nets;
        for (const std::string& snet : args.GetArgs("-onlynet")) {
            enum Network net = ParseNetwork(snet);
            if (net == NET_UNROUTABLE)
                return InitError(strprintf(_("Unknown network specified in -onlynet: '%s'"), snet));
            nets.insert(net);
        }
        for (int n = 0; n < NET_MAX; n++) {
            enum Network net = (enum Network)n;
            assert(IsReachable(net));
            if (!nets.count(net))
                SetReachable(net, false);
        }
    }

    if (!args.IsArgSet("-cjdnsreachable")) {
        if (args.IsArgSet("-onlynet") && IsReachable(NET_CJDNS)) {
            return InitError(
                _("Outbound connections restricted to CJDNS (-onlynet=cjdns) but "
                  "-cjdnsreachable is not provided"));
        }
        SetReachable(NET_CJDNS, false);
    }
    // Now IsReachable(NET_CJDNS) is true if:
    // 1. -cjdnsreachable is given and
    // 2.1. -onlynet is not given or
    // 2.2. -onlynet=cjdns is given

    // Requesting DNS seeds entails connecting to IPv4/IPv6, which -onlynet options may prohibit:
    // If -dnsseed=1 is explicitly specified, abort. If it's left unspecified by the user, we skip
    // the DNS seeds by adjusting -dnsseed in InitParameterInteraction.
    if (args.GetBoolArg("-dnsseed") == true && !IsReachable(NET_IPV4) && !IsReachable(NET_IPV6)) {
        return InitError(strprintf(_("Incompatible options: -dnsseed=1 was explicitly specified, but -onlynet forbids connections to IPv4/IPv6")));
    };

    // Check for host lookup allowed before parsing any network related parameters
    fNameLookup = args.GetBoolArg("-dns", DEFAULT_NAME_LOOKUP);

    Proxy onion_proxy;

    bool proxyRandomize = args.GetBoolArg("-proxyrandomize", DEFAULT_PROXYRANDOMIZE);
    // -proxy sets a proxy for all outgoing network traffic
    // -noproxy (or -proxy=0) as well as the empty string can be used to not set a proxy, this is the default
    std::string proxyArg = args.GetArg("-proxy", "");
    if (proxyArg != "" && proxyArg != "0") {
        CService proxyAddr;
        if (!Lookup(proxyArg, proxyAddr, 9050, fNameLookup)) {
            return InitError(strprintf(_("Invalid -proxy address or hostname: '%s'"), proxyArg));
        }

        Proxy addrProxy = Proxy(proxyAddr, proxyRandomize);
        if (!addrProxy.IsValid())
            return InitError(strprintf(_("Invalid -proxy address or hostname: '%s'"), proxyArg));

        SetProxy(NET_IPV4, addrProxy);
        SetProxy(NET_IPV6, addrProxy);
        SetProxy(NET_CJDNS, addrProxy);
        SetNameProxy(addrProxy);
        onion_proxy = addrProxy;
    }

    const bool onlynet_used_with_onion{args.IsArgSet("-onlynet") && IsReachable(NET_ONION)};

    // -onion can be used to set only a proxy for .onion, or override normal proxy for .onion addresses
    // -noonion (or -onion=0) disables connecting to .onion entirely
    // An empty string is used to not override the onion proxy (in which case it defaults to -proxy set above, or none)
    std::string onionArg = args.GetArg("-onion", "");
    if (onionArg != "") {
        if (onionArg == "0") { // Handle -noonion/-onion=0
            onion_proxy = Proxy{};
            if (onlynet_used_with_onion) {
                return InitError(
                    _("Outbound connections restricted to Tor (-onlynet=onion) but the proxy for "
                      "reaching the Tor network is explicitly forbidden: -onion=0"));
            }
        } else {
            CService addr;
            if (!Lookup(onionArg, addr, 9050, fNameLookup) || !addr.IsValid()) {
                return InitError(strprintf(_("Invalid -onion address or hostname: '%s'"), onionArg));
            }
            onion_proxy = Proxy{addr, proxyRandomize};
        }
    }

    if (onion_proxy.IsValid()) {
        SetProxy(NET_ONION, onion_proxy);
    } else {
        // If -listenonion is set, then we will (try to) connect to the Tor control port
        // later from the torcontrol thread and may retrieve the onion proxy from there.
        const bool listenonion_disabled{!args.GetBoolArg("-listenonion", DEFAULT_LISTEN_ONION)};
        if (onlynet_used_with_onion && listenonion_disabled) {
            return InitError(
                _("Outbound connections restricted to Tor (-onlynet=onion) but the proxy for "
                  "reaching the Tor network is not provided: none of -proxy, -onion or "
                  "-listenonion is given"));
        }
        SetReachable(NET_ONION, false);
    }

    for (const std::string& strAddr : args.GetArgs("-externalip")) {
        CService addrLocal;
        if (Lookup(strAddr, addrLocal, GetListenPort(), fNameLookup) && addrLocal.IsValid())
            AddLocal(addrLocal, LOCAL_MANUAL);
        else
            return InitError(ResolveErrMsg("externalip", strAddr));
    }

#if ENABLE_ZMQ
    g_zmq_notification_interface = CZMQNotificationInterface::Create();

    if (g_zmq_notification_interface) {
        RegisterValidationInterface(g_zmq_notification_interface);
    }
#endif

    // ********************************************************* Step 7: load block chain

    fReindex = args.GetBoolArg("-reindex", false);
    bool fReindexChainState = args.GetBoolArg("-reindex-chainstate", false);
    ChainstateManager::Options chainman_opts{
        .chainparams = chainparams,
        .datadir = args.GetDataDirNet(),
        .adjusted_time_callback = GetAdjustedTime,
    };
    Assert(!ApplyArgsManOptions(args, chainman_opts)); // no error can happen, already checked in AppInitParameterInteraction

    node::BlockManager::Options blockman_opts{};
    Assert(!ApplyArgsManOptions(args, blockman_opts)); // no error can happen, already checked in AppInitParameterInteraction

    // cache size calculations
    CacheSizes cache_sizes = CalculateCacheSizes(args, g_enabled_filter_types.size());

    LogPrintf("Cache configuration:\n");
    LogPrintf("* Using %.1f MiB for block index database\n", cache_sizes.block_tree_db * (1.0 / 1024 / 1024));
    if (args.GetBoolArg("-txindex", DEFAULT_TXINDEX)) {
        LogPrintf("* Using %.1f MiB for transaction index database\n", cache_sizes.tx_index * (1.0 / 1024 / 1024));
    }
    for (BlockFilterType filter_type : g_enabled_filter_types) {
        LogPrintf("* Using %.1f MiB for %s block filter index database\n",
                  cache_sizes.filter_index * (1.0 / 1024 / 1024), BlockFilterTypeName(filter_type));
    }
    LogPrintf("* Using %.1f MiB for chain state database\n", cache_sizes.coins_db * (1.0 / 1024 / 1024));

    assert(!node.mempool);
    assert(!node.chainman);

    CTxMemPool::Options mempool_opts{
        .estimator = node.fee_estimator.get(),
        .check_ratio = chainparams.DefaultConsistencyChecks() ? 1 : 0,
    };
    if (const auto err{ApplyArgsManOptions(args, chainparams, mempool_opts)}) {
        return InitError(*err);
    }
    mempool_opts.check_ratio = std::clamp<int>(mempool_opts.check_ratio, 0, 1'000'000);

    int64_t descendant_limit_bytes = mempool_opts.limits.descendant_size_vbytes * 40;
    if (mempool_opts.max_size_bytes < 0 || mempool_opts.max_size_bytes < descendant_limit_bytes) {
        return InitError(strprintf(_("-maxmempool must be at least %d MB"), std::ceil(descendant_limit_bytes / 1'000'000.0)));
    }
    LogPrintf("* Using %.1f MiB for in-memory UTXO set (plus up to %.1f MiB of unused mempool space)\n", cache_sizes.coins * (1.0 / 1024 / 1024), mempool_opts.max_size_bytes * (1.0 / 1024 / 1024));

    for (bool fLoaded = false; !fLoaded && !ShutdownRequested();) {
        node.mempool = std::make_unique<CTxMemPool>(mempool_opts);

        node.chainman = std::make_unique<ChainstateManager>(chainman_opts, blockman_opts);
        ChainstateManager& chainman = *node.chainman;

        node::ChainstateLoadOptions options;
        options.mempool = Assert(node.mempool.get());
        options.reindex = node::fReindex;
        options.reindex_chainstate = fReindexChainState;
        options.prune = chainman.m_blockman.IsPruneMode();
        options.check_blocks = args.GetIntArg("-checkblocks", DEFAULT_CHECKBLOCKS);
        options.check_level = args.GetIntArg("-checklevel", DEFAULT_CHECKLEVEL);
        options.require_full_verification = args.IsArgSet("-checkblocks") || args.IsArgSet("-checklevel");
        options.check_interrupt = ShutdownRequested;
        options.coins_error_cb = [] {
            uiInterface.ThreadSafeMessageBox(
                _("Error reading from database, shutting down."),
                "", CClientUIInterface::MSG_ERROR);
        };

        uiInterface.InitMessage(_("Loading block index…").translated);
        const auto load_block_index_start_time{SteadyClock::now()};
        auto catch_exceptions = [](auto&& f) {
            try {
                return f();
            } catch (const std::exception& e) {
                LogPrintf("%s\n", e.what());
                return std::make_tuple(node::ChainstateLoadStatus::FAILURE, _("Error opening block database"));
            }
        };
        auto [status, error] = catch_exceptions([&]{ return LoadChainstate(chainman, cache_sizes, options); });
        if (status == node::ChainstateLoadStatus::SUCCESS) {
            uiInterface.InitMessage(_("Verifying blocks…").translated);
            if (chainman.m_blockman.m_have_pruned && options.check_blocks > MIN_BLOCKS_TO_KEEP) {
                LogPrintfCategory(BCLog::PRUNE, "pruned datadir may not have more than %d blocks; only checking available blocks\n",
                                  MIN_BLOCKS_TO_KEEP);
            }
            std::tie(status, error) = catch_exceptions([&]{ return VerifyLoadedChainstate(chainman, options);});
            if (status == node::ChainstateLoadStatus::SUCCESS) {
                fLoaded = true;
                LogPrintf(" block index %15dms\n", Ticks<std::chrono::milliseconds>(SteadyClock::now() - load_block_index_start_time));
            }
        }

        if (status == node::ChainstateLoadStatus::FAILURE_INCOMPATIBLE_DB || status == node::ChainstateLoadStatus::FAILURE_INSUFFICIENT_DBCACHE) {
            return InitError(error);
        }

        if (!fLoaded && !ShutdownRequested()) {
            // first suggest a reindex
            if (!options.reindex) {
                bool fRet = uiInterface.ThreadSafeQuestion(
                    error + Untranslated(".\n\n") + _("Do you want to rebuild the block database now?"),
                    error.original + ".\nPlease restart with -reindex or -reindex-chainstate to recover.",
                    "", CClientUIInterface::MSG_ERROR | CClientUIInterface::BTN_ABORT);
                if (fRet) {
                    fReindex = true;
                    AbortShutdown();
                } else {
                    LogPrintf("Aborted block database rebuild. Exiting.\n");
                    return false;
                }
            } else {
                return InitError(error);
            }
        }
    }

    // As LoadBlockIndex can take several minutes, it's possible the user
    // requested to kill the GUI during the last operation. If so, exit.
    // As the program has not fully started yet, Shutdown() is possibly overkill.
    if (ShutdownRequested()) {
        LogPrintf("Shutdown requested. Exiting.\n");
        return false;
    }

    ChainstateManager& chainman = *Assert(node.chainman);

    assert(!node.peerman);
    node.peerman = PeerManager::make(*node.connman, *node.addrman, node.banman.get(),
                                     chainman, *node.mempool, ignores_incoming_txs);
    RegisterValidationInterface(node.peerman.get());

    // ********************************************************* Step 8: start indexers
    if (args.GetBoolArg("-txindex", DEFAULT_TXINDEX)) {
        if (const auto error{WITH_LOCK(cs_main, return CheckLegacyTxindex(*Assert(chainman.m_blockman.m_block_tree_db)))}) {
            return InitError(*error);
        }

        g_txindex = std::make_unique<TxIndex>(interfaces::MakeChain(node), cache_sizes.tx_index, false, fReindex);
        if (!g_txindex->Start()) {
            return false;
        }
    }

    for (const auto& filter_type : g_enabled_filter_types) {
        InitBlockFilterIndex([&]{ return interfaces::MakeChain(node); }, filter_type, cache_sizes.filter_index, false, fReindex);
        if (!GetBlockFilterIndex(filter_type)->Start()) {
            return false;
        }
    }

    if (args.GetBoolArg("-coinstatsindex", DEFAULT_COINSTATSINDEX)) {
        g_coin_stats_index = std::make_unique<CoinStatsIndex>(interfaces::MakeChain(node), /*cache_size=*/0, false, fReindex);
        if (!g_coin_stats_index->Start()) {
            return false;
        }
    }

    // ********************************************************* Step 9: load wallet
    for (const auto& client : node.chain_clients) {
        if (!client->load()) {
            return false;
        }
    }

    // ********************************************************* Step 10: data directory maintenance

    // if pruning, perform the initial blockstore prune
    // after any wallet rescanning has taken place.
    if (chainman.m_blockman.IsPruneMode()) {
        if (!fReindex) {
            LOCK(cs_main);
            for (Chainstate* chainstate : chainman.GetAll()) {
                uiInterface.InitMessage(_("Pruning blockstore…").translated);
                chainstate->PruneAndFlush();
            }
        }
    } else {
        LogPrintf("Setting NODE_NETWORK on non-prune mode\n");
        nLocalServices = ServiceFlags(nLocalServices | NODE_NETWORK);
    }

    // ********************************************************* Step 11: import blocks

    if (!CheckDiskSpace(args.GetDataDirNet())) {
        InitError(strprintf(_("Error: Disk space is low for %s"), fs::quoted(fs::PathToString(args.GetDataDirNet()))));
        return false;
    }
    if (!CheckDiskSpace(args.GetBlocksDirPath())) {
        InitError(strprintf(_("Error: Disk space is low for %s"), fs::quoted(fs::PathToString(args.GetBlocksDirPath()))));
        return false;
    }

    int chain_active_height = WITH_LOCK(cs_main, return chainman.ActiveChain().Height());

    // On first startup, warn on low block storage space
    if (!fReindex && !fReindexChainState && chain_active_height <= 1) {
        uint64_t assumed_chain_bytes{chainparams.AssumedBlockchainSize() * 1024 * 1024 * 1024};
        uint64_t additional_bytes_needed{
            chainman.m_blockman.IsPruneMode() ?
                std::min(chainman.m_blockman.GetPruneTarget(), assumed_chain_bytes) :
                assumed_chain_bytes};

        if (!CheckDiskSpace(args.GetBlocksDirPath(), additional_bytes_needed)) {
            InitWarning(strprintf(_(
                    "Disk space for %s may not accommodate the block files. " \
                    "Approximately %u GB of data will be stored in this directory."
                ),
                fs::quoted(fs::PathToString(args.GetBlocksDirPath())),
                chainparams.AssumedBlockchainSize()
            ));
        }
    }

    // Either install a handler to notify us when genesis activates, or set fHaveGenesis directly.
    // No locking, as this happens before any background thread is started.
    boost::signals2::connection block_notify_genesis_wait_connection;
    if (WITH_LOCK(chainman.GetMutex(), return chainman.ActiveChain().Tip() == nullptr)) {
        block_notify_genesis_wait_connection = uiInterface.NotifyBlockTip_connect(std::bind(BlockNotifyGenesisWait, std::placeholders::_2));
    } else {
        fHaveGenesis = true;
    }

#if HAVE_SYSTEM
    const std::string block_notify = args.GetArg("-blocknotify", "");
    if (!block_notify.empty()) {
        uiInterface.NotifyBlockTip_connect([block_notify](SynchronizationState sync_state, const CBlockIndex* pBlockIndex) {
            if (sync_state != SynchronizationState::POST_INIT || !pBlockIndex) return;
            std::string command = block_notify;
            ReplaceAll(command, "%s", pBlockIndex->GetBlockHash().GetHex());
            std::thread t(runCommand, command);
            t.detach(); // thread runs free
        });
    }
#endif

    std::vector<fs::path> vImportFiles;
    for (const std::string& strFile : args.GetArgs("-loadblock")) {
        vImportFiles.push_back(fs::PathFromString(strFile));
    }

    chainman.m_load_block = std::thread(&util::TraceThread, "loadblk", [=, &chainman, &args] {
        ThreadImport(chainman, vImportFiles, args, ShouldPersistMempool(args) ? MempoolPath(args) : fs::path{});
    });

    // Wait for genesis block to be processed
    {
        WAIT_LOCK(g_genesis_wait_mutex, lock);
        // We previously could hang here if StartShutdown() is called prior to
        // ThreadImport getting started, so instead we just wait on a timer to
        // check ShutdownRequested() regularly.
        while (!fHaveGenesis && !ShutdownRequested()) {
            g_genesis_wait_cv.wait_for(lock, std::chrono::milliseconds(500));
        }
        block_notify_genesis_wait_connection.disconnect();
    }

    if (ShutdownRequested()) {
        return false;
    }

    // ********************************************************* Step 12: start node

    //// debug print
    {
        LOCK(cs_main);
        LogPrintf("block tree size = %u\n", chainman.BlockIndex().size());
        chain_active_height = chainman.ActiveChain().Height();
        if (tip_info) {
            tip_info->block_height = chain_active_height;
            tip_info->block_time = chainman.ActiveChain().Tip() ? chainman.ActiveChain().Tip()->GetBlockTime() : chainman.GetParams().GenesisBlock().GetBlockTime();
            tip_info->verification_progress = GuessVerificationProgress(chainman.GetParams().TxData(), chainman.ActiveChain().Tip());
        }
        if (tip_info && chainman.m_best_header) {
            tip_info->header_height = chainman.m_best_header->nHeight;
            tip_info->header_time = chainman.m_best_header->GetBlockTime();
        }
    }
    LogPrintf("nBestHeight = %d\n", chain_active_height);
    if (node.peerman) node.peerman->SetBestHeight(chain_active_height);

    // Map ports with UPnP or NAT-PMP.
    StartMapPort(args.GetBoolArg("-upnp", DEFAULT_UPNP), args.GetBoolArg("-natpmp", DEFAULT_NATPMP));

    CConnman::Options connOptions;
    connOptions.nLocalServices = nLocalServices;
    connOptions.nMaxConnections = nMaxConnections;
    connOptions.m_max_outbound_full_relay = std::min(MAX_OUTBOUND_FULL_RELAY_CONNECTIONS, connOptions.nMaxConnections);
    connOptions.m_max_outbound_block_relay = std::min(MAX_BLOCK_RELAY_ONLY_CONNECTIONS, connOptions.nMaxConnections-connOptions.m_max_outbound_full_relay);
    connOptions.nMaxAddnode = MAX_ADDNODE_CONNECTIONS;
    connOptions.nMaxFeeler = MAX_FEELER_CONNECTIONS;
    connOptions.uiInterface = &uiInterface;
    connOptions.m_banman = node.banman.get();
    connOptions.m_msgproc = node.peerman.get();
    connOptions.nSendBufferMaxSize = 1000 * args.GetIntArg("-maxsendbuffer", DEFAULT_MAXSENDBUFFER);
    connOptions.nReceiveFloodSize = 1000 * args.GetIntArg("-maxreceivebuffer", DEFAULT_MAXRECEIVEBUFFER);
    connOptions.m_added_nodes = args.GetArgs("-addnode");
    connOptions.nMaxOutboundLimit = *opt_max_upload;
    connOptions.m_peer_connect_timeout = peer_connect_timeout;

    // Port to bind to if `-bind=addr` is provided without a `:port` suffix.
    const uint16_t default_bind_port =
        static_cast<uint16_t>(args.GetIntArg("-port", Params().GetDefaultPort()));

    const auto BadPortWarning = [](const char* prefix, uint16_t port) {
        return strprintf(_("%s request to listen on port %u. This port is considered \"bad\" and "
                           "thus it is unlikely that any peer will connect to it. See "
                           "doc/p2p-bad-ports.md for details and a full list."),
                         prefix,
                         port);
    };

    for (const std::string& bind_arg : args.GetArgs("-bind")) {
        CService bind_addr;
        const size_t index = bind_arg.rfind('=');
        if (index == std::string::npos) {
            if (Lookup(bind_arg, bind_addr, default_bind_port, /*fAllowLookup=*/false)) {
                connOptions.vBinds.push_back(bind_addr);
                if (IsBadPort(bind_addr.GetPort())) {
                    InitWarning(BadPortWarning("-bind", bind_addr.GetPort()));
                }
                continue;
            }
        } else {
            const std::string network_type = bind_arg.substr(index + 1);
            if (network_type == "onion") {
                const std::string truncated_bind_arg = bind_arg.substr(0, index);
                if (Lookup(truncated_bind_arg, bind_addr, BaseParams().OnionServiceTargetPort(), false)) {
                    connOptions.onion_binds.push_back(bind_addr);
                    continue;
                }
            }
        }
        return InitError(ResolveErrMsg("bind", bind_arg));
    }

    for (const std::string& strBind : args.GetArgs("-whitebind")) {
        NetWhitebindPermissions whitebind;
        bilingual_str error;
        if (!NetWhitebindPermissions::TryParse(strBind, whitebind, error)) return InitError(error);
        connOptions.vWhiteBinds.push_back(whitebind);
    }

    // If the user did not specify -bind= or -whitebind= then we bind
    // on any address - 0.0.0.0 (IPv4) and :: (IPv6).
    connOptions.bind_on_any = args.GetArgs("-bind").empty() && args.GetArgs("-whitebind").empty();

    // Emit a warning if a bad port is given to -port= but only if -bind and -whitebind are not
    // given, because if they are, then -port= is ignored.
    if (connOptions.bind_on_any && args.IsArgSet("-port")) {
        const uint16_t port_arg = args.GetIntArg("-port", 0);
        if (IsBadPort(port_arg)) {
            InitWarning(BadPortWarning("-port", port_arg));
        }
    }

    CService onion_service_target;
    if (!connOptions.onion_binds.empty()) {
        onion_service_target = connOptions.onion_binds.front();
    } else {
        onion_service_target = DefaultOnionServiceTarget();
        connOptions.onion_binds.push_back(onion_service_target);
    }

    if (args.GetBoolArg("-listenonion", DEFAULT_LISTEN_ONION)) {
        if (connOptions.onion_binds.size() > 1) {
            InitWarning(strprintf(_("More than one onion bind address is provided. Using %s "
                                    "for the automatically created Tor onion service."),
                                  onion_service_target.ToStringAddrPort()));
        }
        StartTorControl(onion_service_target);
    }

    if (connOptions.bind_on_any) {
        // Only add all IP addresses of the machine if we would be listening on
        // any address - 0.0.0.0 (IPv4) and :: (IPv6).
        Discover();
    }

    for (const auto& net : args.GetArgs("-whitelist")) {
        NetWhitelistPermissions subnet;
        bilingual_str error;
        if (!NetWhitelistPermissions::TryParse(net, subnet, error)) return InitError(error);
        connOptions.vWhitelistedRange.push_back(subnet);
    }

    connOptions.vSeedNodes = args.GetArgs("-seednode");

    // Initiate outbound connections unless connect=0
    connOptions.m_use_addrman_outgoing = !args.IsArgSet("-connect");
    if (!connOptions.m_use_addrman_outgoing) {
        const auto connect = args.GetArgs("-connect");
        if (connect.size() != 1 || connect[0] != "0") {
            connOptions.m_specified_outgoing = connect;
        }
        if (!connOptions.m_specified_outgoing.empty() && !connOptions.vSeedNodes.empty()) {
            LogPrintf("-seednode is ignored when -connect is used\n");
        }

        if (args.IsArgSet("-dnsseed") && args.GetBoolArg("-dnsseed", DEFAULT_DNSSEED) && args.IsArgSet("-proxy")) {
            LogPrintf("-dnsseed is ignored when -connect is used and -proxy is specified\n");
        }
    }

    const std::string& i2psam_arg = args.GetArg("-i2psam", "");
    if (!i2psam_arg.empty()) {
        CService addr;
        if (!Lookup(i2psam_arg, addr, 7656, fNameLookup) || !addr.IsValid()) {
            return InitError(strprintf(_("Invalid -i2psam address or hostname: '%s'"), i2psam_arg));
        }
        SetProxy(NET_I2P, Proxy{addr});
    } else {
        if (args.IsArgSet("-onlynet") && IsReachable(NET_I2P)) {
            return InitError(
                _("Outbound connections restricted to i2p (-onlynet=i2p) but "
                  "-i2psam is not provided"));
        }
        SetReachable(NET_I2P, false);
    }

    connOptions.m_i2p_accept_incoming = args.GetBoolArg("-i2pacceptincoming", DEFAULT_I2P_ACCEPT_INCOMING);

    if (!node.connman->Start(*node.scheduler, connOptions)) {
        return false;
    }

    // ********************************************************* Step 13: finished

    // At this point, the RPC is "started", but still in warmup, which means it
    // cannot yet be called. Before we make it callable, we need to make sure
    // that the RPC's view of the best block is valid and consistent with
    // ChainstateManager's active tip.
    //
    // If we do not do this, RPC's view of the best block will be height=0 and
    // hash=0x0. This will lead to erroroneous responses for things like
    // waitforblockheight.
    RPCNotifyBlockChange(WITH_LOCK(chainman.GetMutex(), return chainman.ActiveTip()));
    SetRPCWarmupFinished();

    uiInterface.InitMessage(_("Done loading").translated);

    for (const auto& client : node.chain_clients) {
        client->start(*node.scheduler);
    }

    BanMan* banman = node.banman.get();
    node.scheduler->scheduleEvery([banman]{
        banman->DumpBanlist();
    }, DUMP_BANS_INTERVAL);

    if (node.peerman) node.peerman->StartScheduledTasks(*node.scheduler);

#if HAVE_SYSTEM
    StartupNotify(args);
#endif

    return true;
}<|MERGE_RESOLUTION|>--- conflicted
+++ resolved
@@ -491,10 +491,7 @@
     argsman.AddArg("-onlynet=<net>", "Make automatic outbound connections only to network <net> (" + Join(GetNetworkNames(), ", ") + "). Inbound and manual connections are not affected by this option. It can be specified multiple times to allow multiple networks.", ArgsManager::ALLOW_ANY, OptionsCategory::CONNECTION);
     argsman.AddArg("-peerbloomfilters", strprintf("Support filtering of blocks and transaction with bloom filters (default: %u)", DEFAULT_PEERBLOOMFILTERS), ArgsManager::ALLOW_ANY, OptionsCategory::CONNECTION);
     argsman.AddArg("-peerblockfilters", strprintf("Serve compact block filters to peers per BIP 157 (default: %u)", DEFAULT_PEERBLOCKFILTERS), ArgsManager::ALLOW_ANY, OptionsCategory::CONNECTION);
-<<<<<<< HEAD
-=======
     argsman.AddArg("-txreconciliation", strprintf("Enable transaction reconciliations per BIP 330 (default: %d)", DEFAULT_TXRECONCILIATION_ENABLE), ArgsManager::ALLOW_ANY | ArgsManager::DEBUG_ONLY, OptionsCategory::CONNECTION);
->>>>>>> 7da4ae1f
     // TODO: remove the sentence "Nodes not using ... incoming connections." once the changes from
     // https://github.com/bitcoin/bitcoin/pull/23542 have become widespread.
     argsman.AddArg("-port=<port>", strprintf("Listen for connections on <port>. Nodes not using the default ports (default: %u, testnet: %u, signet: %u, regtest: %u) are unlikely to get incoming connections. Not relevant for I2P (see doc/i2p.md).", defaultChainParams->GetDefaultPort(), testnetChainParams->GetDefaultPort(), signetChainParams->GetDefaultPort(), regtestChainParams->GetDefaultPort()), ArgsManager::ALLOW_ANY | ArgsManager::NETWORK_ONLY, OptionsCategory::CONNECTION);
