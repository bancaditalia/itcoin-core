--- conflicted
+++ resolved
@@ -2342,23 +2342,16 @@
              Ticks<SecondsDouble>(time_connect),
              Ticks<MillisecondsDouble>(time_connect) / num_blocks_total);
 
-<<<<<<< HEAD
     // ITCOIN_SPECIFIC START
-    if (m_params.GetConsensus().allow_any_block_subsidy) {
+    if (params.GetConsensus().allow_any_block_subsidy) {
         // Do not enforce rules on block subsidy value in the coinbase
     } else {
         // original bitcoin code
-        CAmount blockReward = nFees + GetBlockSubsidy(pindex->nHeight, m_params.GetConsensus());
+        CAmount blockReward = nFees + GetBlockSubsidy(pindex->nHeight, params.GetConsensus());
         if (block.vtx[0]->GetValueOut() > blockReward) {
             LogPrintf("ERROR: ConnectBlock(): coinbase pays too much (actual=%d vs limit=%d)\n", block.vtx[0]->GetValueOut(), blockReward);
             return state.Invalid(BlockValidationResult::BLOCK_CONSENSUS, "bad-cb-amount");
         }
-=======
-    CAmount blockReward = nFees + GetBlockSubsidy(pindex->nHeight, params.GetConsensus());
-    if (block.vtx[0]->GetValueOut() > blockReward) {
-        LogPrintf("ERROR: ConnectBlock(): coinbase pays too much (actual=%d vs limit=%d)\n", block.vtx[0]->GetValueOut(), blockReward);
-        return state.Invalid(BlockValidationResult::BLOCK_CONSENSUS, "bad-cb-amount");
->>>>>>> 7da4ae1f
     }
     // ITCOIN_SPECIFIC END
 
