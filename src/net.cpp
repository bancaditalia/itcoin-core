// Copyright (c) 2009-2010 Satoshi Nakamoto
// Copyright (c) 2009-2021 The Bitcoin Core developers
// Distributed under the MIT software license, see the accompanying
// file COPYING or http://www.opensource.org/licenses/mit-license.php.

#if defined(HAVE_CONFIG_H)
#include <config/bitcoin-config.h>
#endif

#include <net.h>

#include <addrdb.h>
#include <addrman.h>
#include <banman.h>
#include <clientversion.h>
#include <compat/compat.h>
#include <consensus/consensus.h>
#include <crypto/sha256.h>
#include <node/eviction.h>
#include <fs.h>
#include <i2p.h>
#include <net_permissions.h>
#include <netaddress.h>
#include <netbase.h>
#include <node/interface_ui.h>
#include <protocol.h>
#include <random.h>
#include <scheduler.h>
#include <util/sock.h>
#include <util/strencodings.h>
#include <util/syscall_sandbox.h>
#include <util/system.h>
#include <util/thread.h>
#include <util/trace.h>
#include <util/translation.h>

#ifdef WIN32
#include <string.h>
#else
#include <fcntl.h>
#endif

#if HAVE_DECL_GETIFADDRS && HAVE_DECL_FREEIFADDRS
#include <ifaddrs.h>
#endif

#ifdef USE_POLL
#include <poll.h>
#endif

#include <algorithm>
#include <array>
#include <cstdint>
#include <functional>
#include <optional>
#include <unordered_map>

#include <math.h>

/** Maximum number of block-relay-only anchor connections */
static constexpr size_t MAX_BLOCK_RELAY_ONLY_ANCHORS = 2;
static_assert (MAX_BLOCK_RELAY_ONLY_ANCHORS <= static_cast<size_t>(MAX_BLOCK_RELAY_ONLY_CONNECTIONS), "MAX_BLOCK_RELAY_ONLY_ANCHORS must not exceed MAX_BLOCK_RELAY_ONLY_CONNECTIONS.");
/** Anchor IP address database file name */
const char* const ANCHORS_DATABASE_FILENAME = "anchors.dat";

// How often to dump addresses to peers.dat
static constexpr std::chrono::minutes DUMP_PEERS_INTERVAL{15};

/** Number of DNS seeds to query when the number of connections is low. */
static constexpr int DNSSEEDS_TO_QUERY_AT_ONCE = 3;

/** How long to delay before querying DNS seeds
 *
 * If we have more than THRESHOLD entries in addrman, then it's likely
 * that we got those addresses from having previously connected to the P2P
 * network, and that we'll be able to successfully reconnect to the P2P
 * network via contacting one of them. So if that's the case, spend a
 * little longer trying to connect to known peers before querying the
 * DNS seeds.
 */
static constexpr std::chrono::seconds DNSSEEDS_DELAY_FEW_PEERS{11};
static constexpr std::chrono::minutes DNSSEEDS_DELAY_MANY_PEERS{5};
static constexpr int DNSSEEDS_DELAY_PEER_THRESHOLD = 1000; // "many" vs "few" peers

/** The default timeframe for -maxuploadtarget. 1 day. */
static constexpr std::chrono::seconds MAX_UPLOAD_TIMEFRAME{60 * 60 * 24};

// A random time period (0 to 1 seconds) is added to feeler connections to prevent synchronization.
static constexpr auto FEELER_SLEEP_WINDOW{1s};

/** Used to pass flags to the Bind() function */
enum BindFlags {
    BF_NONE         = 0,
    BF_EXPLICIT     = (1U << 0),
    BF_REPORT_ERROR = (1U << 1),
    /**
     * Do not call AddLocal() for our special addresses, e.g., for incoming
     * Tor connections, to prevent gossiping them over the network.
     */
    BF_DONT_ADVERTISE = (1U << 2),
};

// The set of sockets cannot be modified while waiting
// The sleep time needs to be small to avoid new sockets stalling
static const uint64_t SELECT_TIMEOUT_MILLISECONDS = 50;

const std::string NET_MESSAGE_TYPE_OTHER = "*other*";

static const uint64_t RANDOMIZER_ID_NETGROUP = 0x6c0edd8036ef4036ULL; // SHA256("netgroup")[0:8]
static const uint64_t RANDOMIZER_ID_LOCALHOSTNONCE = 0xd93e69e2bbfa5735ULL; // SHA256("localhostnonce")[0:8]
static const uint64_t RANDOMIZER_ID_ADDRCACHE = 0x1cf2e4ddd306dda9ULL; // SHA256("addrcache")[0:8]
//
// Global state variables
//
bool fDiscover = true;
bool fListen = true;
GlobalMutex g_maplocalhost_mutex;
std::map<CNetAddr, LocalServiceInfo> mapLocalHost GUARDED_BY(g_maplocalhost_mutex);
static bool vfLimited[NET_MAX] GUARDED_BY(g_maplocalhost_mutex) = {};
std::string strSubVersion;

void CConnman::AddAddrFetch(const std::string& strDest)
{
    LOCK(m_addr_fetches_mutex);
    m_addr_fetches.push_back(strDest);
}

uint16_t GetListenPort()
{
    // If -bind= is provided with ":port" part, use that (first one if multiple are provided).
    for (const std::string& bind_arg : gArgs.GetArgs("-bind")) {
        CService bind_addr;
        constexpr uint16_t dummy_port = 0;

        if (Lookup(bind_arg, bind_addr, dummy_port, /*fAllowLookup=*/false)) {
            if (bind_addr.GetPort() != dummy_port) {
                return bind_addr.GetPort();
            }
        }
    }

    // Otherwise, if -whitebind= without NetPermissionFlags::NoBan is provided, use that
    // (-whitebind= is required to have ":port").
    for (const std::string& whitebind_arg : gArgs.GetArgs("-whitebind")) {
        NetWhitebindPermissions whitebind;
        bilingual_str error;
        if (NetWhitebindPermissions::TryParse(whitebind_arg, whitebind, error)) {
            if (!NetPermissions::HasFlag(whitebind.m_flags, NetPermissionFlags::NoBan)) {
                return whitebind.m_service.GetPort();
            }
        }
    }

    // Otherwise, if -port= is provided, use that. Otherwise use the default port.
    return static_cast<uint16_t>(gArgs.GetIntArg("-port", Params().GetDefaultPort()));
}

// find 'best' local address for a particular peer
bool GetLocal(CService& addr, const CNetAddr *paddrPeer)
{
    if (!fListen)
        return false;

    int nBestScore = -1;
    int nBestReachability = -1;
    {
        LOCK(g_maplocalhost_mutex);
        for (const auto& entry : mapLocalHost)
        {
            int nScore = entry.second.nScore;
            int nReachability = entry.first.GetReachabilityFrom(paddrPeer);
            if (nReachability > nBestReachability || (nReachability == nBestReachability && nScore > nBestScore))
            {
                addr = CService(entry.first, entry.second.nPort);
                nBestReachability = nReachability;
                nBestScore = nScore;
            }
        }
    }
    return nBestScore >= 0;
}

//! Convert the serialized seeds into usable address objects.
static std::vector<CAddress> ConvertSeeds(const std::vector<uint8_t> &vSeedsIn)
{
    // It'll only connect to one or two seed nodes because once it connects,
    // it'll get a pile of addresses with newer timestamps.
    // Seed nodes are given a random 'last seen time' of between one and two
    // weeks ago.
    const auto one_week{7 * 24h};
    std::vector<CAddress> vSeedsOut;
    FastRandomContext rng;
    CDataStream s(vSeedsIn, SER_NETWORK, PROTOCOL_VERSION | ADDRV2_FORMAT);
    while (!s.eof()) {
        CService endpoint;
        s >> endpoint;
        CAddress addr{endpoint, GetDesirableServiceFlags(NODE_NONE)};
        addr.nTime = rng.rand_uniform_delay(Now<NodeSeconds>() - one_week, -one_week);
        LogPrint(BCLog::NET, "Added hardcoded seed: %s\n", addr.ToString());
        vSeedsOut.push_back(addr);
    }
    return vSeedsOut;
}

// get best local address for a particular peer as a CAddress
// Otherwise, return the unroutable 0.0.0.0 but filled in with
// the normal parameters, since the IP may be changed to a useful
// one by discovery.
CService GetLocalAddress(const CNetAddr& addrPeer)
{
    CService addr;
    if (GetLocal(addr, &addrPeer)) {
        return addr;
    }
    return CService{CNetAddr(), GetListenPort()};
}

static int GetnScore(const CService& addr)
{
    LOCK(g_maplocalhost_mutex);
    const auto it = mapLocalHost.find(addr);
    return (it != mapLocalHost.end()) ? it->second.nScore : 0;
}

// Is our peer's addrLocal potentially useful as an external IP source?
bool IsPeerAddrLocalGood(CNode *pnode)
{
    CService addrLocal = pnode->GetAddrLocal();
    return fDiscover && pnode->addr.IsRoutable() && addrLocal.IsRoutable() &&
           IsReachable(addrLocal.GetNetwork());
}

std::optional<CService> GetLocalAddrForPeer(CNode& node)
{
    CService addrLocal{GetLocalAddress(node.addr)};
    if (gArgs.GetBoolArg("-addrmantest", false)) {
        // use IPv4 loopback during addrmantest
        addrLocal = CService(LookupNumeric("127.0.0.1", GetListenPort()));
    }
    // If discovery is enabled, sometimes give our peer the address it
    // tells us that it sees us as in case it has a better idea of our
    // address than we do.
    FastRandomContext rng;
    if (IsPeerAddrLocalGood(&node) && (!addrLocal.IsRoutable() ||
         rng.randbits((GetnScore(addrLocal) > LOCAL_MANUAL) ? 3 : 1) == 0))
    {
        if (node.IsInboundConn()) {
            // For inbound connections, assume both the address and the port
            // as seen from the peer.
<<<<<<< HEAD
            addrLocal = CAddress{pnode->GetAddrLocal(), addrLocal.nServices, addrLocal.nTime};
=======
            addrLocal = CService{node.GetAddrLocal()};
>>>>>>> 3116ccd7
        } else {
            // For outbound connections, assume just the address as seen from
            // the peer and leave the port in `addrLocal` as returned by
            // `GetLocalAddress()` above. The peer has no way to observe our
            // listening port when we have initiated the connection.
            addrLocal.SetIP(node.GetAddrLocal());
        }
    }
    if (addrLocal.IsRoutable() || gArgs.GetBoolArg("-addrmantest", false))
    {
        LogPrint(BCLog::NET, "Advertising address %s to peer=%d\n", addrLocal.ToString(), node.GetId());
        return addrLocal;
    }
    // Address is unroutable. Don't advertise.
    return std::nullopt;
}

/**
 * If an IPv6 address belongs to the address range used by the CJDNS network and
 * the CJDNS network is reachable (-cjdnsreachable config is set), then change
 * the type from NET_IPV6 to NET_CJDNS.
 * @param[in] service Address to potentially convert.
 * @return a copy of `service` either unmodified or changed to CJDNS.
 */
CService MaybeFlipIPv6toCJDNS(const CService& service)
{
    CService ret{service};
    if (ret.m_net == NET_IPV6 && ret.m_addr[0] == 0xfc && IsReachable(NET_CJDNS)) {
        ret.m_net = NET_CJDNS;
    }
    return ret;
}

// learn a new local address
bool AddLocal(const CService& addr_, int nScore)
{
    CService addr{MaybeFlipIPv6toCJDNS(addr_)};

    if (!addr.IsRoutable())
        return false;

    if (!fDiscover && nScore < LOCAL_MANUAL)
        return false;

    if (!IsReachable(addr))
        return false;

    LogPrintf("AddLocal(%s,%i)\n", addr.ToString(), nScore);

    {
        LOCK(g_maplocalhost_mutex);
        const auto [it, is_newly_added] = mapLocalHost.emplace(addr, LocalServiceInfo());
        LocalServiceInfo &info = it->second;
        if (is_newly_added || nScore >= info.nScore) {
            info.nScore = nScore + (is_newly_added ? 0 : 1);
            info.nPort = addr.GetPort();
        }
    }

    return true;
}

bool AddLocal(const CNetAddr &addr, int nScore)
{
    return AddLocal(CService(addr, GetListenPort()), nScore);
}

void RemoveLocal(const CService& addr)
{
    LOCK(g_maplocalhost_mutex);
    LogPrintf("RemoveLocal(%s)\n", addr.ToString());
    mapLocalHost.erase(addr);
}

void SetReachable(enum Network net, bool reachable)
{
    if (net == NET_UNROUTABLE || net == NET_INTERNAL)
        return;
    LOCK(g_maplocalhost_mutex);
    vfLimited[net] = !reachable;
}

bool IsReachable(enum Network net)
{
    LOCK(g_maplocalhost_mutex);
    return !vfLimited[net];
}

bool IsReachable(const CNetAddr &addr)
{
    return IsReachable(addr.GetNetwork());
}

/** vote for a local address */
bool SeenLocal(const CService& addr)
{
    LOCK(g_maplocalhost_mutex);
    const auto it = mapLocalHost.find(addr);
    if (it == mapLocalHost.end()) return false;
    ++it->second.nScore;
    return true;
}


/** check whether a given address is potentially local */
bool IsLocal(const CService& addr)
{
    LOCK(g_maplocalhost_mutex);
    return mapLocalHost.count(addr) > 0;
}

CNode* CConnman::FindNode(const CNetAddr& ip)
{
    LOCK(m_nodes_mutex);
    for (CNode* pnode : m_nodes) {
      if (static_cast<CNetAddr>(pnode->addr) == ip) {
            return pnode;
        }
    }
    return nullptr;
}

CNode* CConnman::FindNode(const CSubNet& subNet)
{
    LOCK(m_nodes_mutex);
    for (CNode* pnode : m_nodes) {
        if (subNet.Match(static_cast<CNetAddr>(pnode->addr))) {
            return pnode;
        }
    }
    return nullptr;
}

CNode* CConnman::FindNode(const std::string& addrName)
{
    LOCK(m_nodes_mutex);
    for (CNode* pnode : m_nodes) {
        if (pnode->m_addr_name == addrName) {
            return pnode;
        }
    }
    return nullptr;
}

CNode* CConnman::FindNode(const CService& addr)
{
    LOCK(m_nodes_mutex);
    for (CNode* pnode : m_nodes) {
        if (static_cast<CService>(pnode->addr) == addr) {
            return pnode;
        }
    }
    return nullptr;
}

bool CConnman::AlreadyConnectedToAddress(const CAddress& addr)
{
    return FindNode(static_cast<CNetAddr>(addr)) || FindNode(addr.ToStringIPPort());
}

bool CConnman::CheckIncomingNonce(uint64_t nonce)
{
    LOCK(m_nodes_mutex);
    for (const CNode* pnode : m_nodes) {
        if (!pnode->fSuccessfullyConnected && !pnode->IsInboundConn() && pnode->GetLocalNonce() == nonce)
            return false;
    }
    return true;
}

/** Get the bind address for a socket as CAddress */
static CAddress GetBindAddress(const Sock& sock)
{
    CAddress addr_bind;
    struct sockaddr_storage sockaddr_bind;
    socklen_t sockaddr_bind_len = sizeof(sockaddr_bind);
    if (sock.Get() != INVALID_SOCKET) {
        if (!sock.GetSockName((struct sockaddr*)&sockaddr_bind, &sockaddr_bind_len)) {
            addr_bind.SetSockAddr((const struct sockaddr*)&sockaddr_bind);
        } else {
            LogPrintLevel(BCLog::NET, BCLog::Level::Warning, "getsockname failed\n");
        }
    }
    return addr_bind;
}

CNode* CConnman::ConnectNode(CAddress addrConnect, const char *pszDest, bool fCountFailure, ConnectionType conn_type)
{
    AssertLockNotHeld(m_unused_i2p_sessions_mutex);
    assert(conn_type != ConnectionType::INBOUND);

    if (pszDest == nullptr) {
        if (IsLocal(addrConnect))
            return nullptr;

        // Look for an existing connection
        CNode* pnode = FindNode(static_cast<CService>(addrConnect));
        if (pnode)
        {
            LogPrintf("Failed to open new connection, already connected\n");
            return nullptr;
        }
    }

    LogPrintLevel(BCLog::NET, BCLog::Level::Debug, "trying connection %s lastseen=%.1fhrs\n",
        pszDest ? pszDest : addrConnect.ToString(),
        Ticks<HoursDouble>(pszDest ? 0h : Now<NodeSeconds>() - addrConnect.nTime));

    // Resolve
    const uint16_t default_port{pszDest != nullptr ? Params().GetDefaultPort(pszDest) :
                                                     Params().GetDefaultPort()};
    if (pszDest) {
        std::vector<CService> resolved;
        if (Lookup(pszDest, resolved,  default_port, fNameLookup && !HaveNameProxy(), 256) && !resolved.empty()) {
            const CService rnd{resolved[GetRand(resolved.size())]};
            addrConnect = CAddress{MaybeFlipIPv6toCJDNS(rnd), NODE_NONE};
            if (!addrConnect.IsValid()) {
                LogPrint(BCLog::NET, "Resolver returned invalid address %s for %s\n", addrConnect.ToString(), pszDest);
                return nullptr;
            }
            // It is possible that we already have a connection to the IP/port pszDest resolved to.
            // In that case, drop the connection that was just created.
            LOCK(m_nodes_mutex);
            CNode* pnode = FindNode(static_cast<CService>(addrConnect));
            if (pnode) {
                LogPrintf("Failed to open new connection, already connected\n");
                return nullptr;
            }
        }
    }

    // Connect
    bool connected = false;
    std::unique_ptr<Sock> sock;
    Proxy proxy;
    CAddress addr_bind;
    assert(!addr_bind.IsValid());
    std::unique_ptr<i2p::sam::Session> i2p_transient_session;

    if (addrConnect.IsValid()) {
        const bool use_proxy{GetProxy(addrConnect.GetNetwork(), proxy)};
        bool proxyConnectionFailed = false;

        if (addrConnect.GetNetwork() == NET_I2P && use_proxy) {
            i2p::Connection conn;

            if (m_i2p_sam_session) {
                connected = m_i2p_sam_session->Connect(addrConnect, conn, proxyConnectionFailed);
            } else {
                {
                    LOCK(m_unused_i2p_sessions_mutex);
                    if (m_unused_i2p_sessions.empty()) {
                        i2p_transient_session =
                            std::make_unique<i2p::sam::Session>(proxy.proxy, &interruptNet);
                    } else {
                        i2p_transient_session.swap(m_unused_i2p_sessions.front());
                        m_unused_i2p_sessions.pop();
                    }
                }
                connected = i2p_transient_session->Connect(addrConnect, conn, proxyConnectionFailed);
                if (!connected) {
                    LOCK(m_unused_i2p_sessions_mutex);
                    if (m_unused_i2p_sessions.size() < MAX_UNUSED_I2P_SESSIONS_SIZE) {
                        m_unused_i2p_sessions.emplace(i2p_transient_session.release());
                    }
                }
            }

            if (connected) {
                sock = std::move(conn.sock);
                addr_bind = CAddress{conn.me, NODE_NONE};
            }
        } else if (use_proxy) {
            sock = CreateSock(proxy.proxy);
            if (!sock) {
                return nullptr;
            }
            connected = ConnectThroughProxy(proxy, addrConnect.ToStringIP(), addrConnect.GetPort(),
                                            *sock, nConnectTimeout, proxyConnectionFailed);
        } else {
            // no proxy needed (none set for target network)
            sock = CreateSock(addrConnect);
            if (!sock) {
                return nullptr;
            }
            connected = ConnectSocketDirectly(addrConnect, *sock, nConnectTimeout,
                                              conn_type == ConnectionType::MANUAL);
        }
        if (!proxyConnectionFailed) {
            // If a connection to the node was attempted, and failure (if any) is not caused by a problem connecting to
            // the proxy, mark this as an attempt.
            addrman.Attempt(addrConnect, fCountFailure);
        }
    } else if (pszDest && GetNameProxy(proxy)) {
        sock = CreateSock(proxy.proxy);
        if (!sock) {
            return nullptr;
        }
        std::string host;
        uint16_t port{default_port};
        SplitHostPort(std::string(pszDest), port, host);
        bool proxyConnectionFailed;
        connected = ConnectThroughProxy(proxy, host, port, *sock, nConnectTimeout,
                                        proxyConnectionFailed);
    }
    if (!connected) {
        return nullptr;
    }

    // Add node
    NodeId id = GetNewNodeId();
    uint64_t nonce = GetDeterministicRandomizer(RANDOMIZER_ID_LOCALHOSTNONCE).Write(id).Finalize();
    if (!addr_bind.IsValid()) {
        addr_bind = GetBindAddress(*sock);
    }
    CNode* pnode = new CNode(id,
                             std::move(sock),
                             addrConnect,
                             CalculateKeyedNetGroup(addrConnect),
                             nonce,
                             addr_bind,
                             pszDest ? pszDest : "",
                             conn_type,
                             /*inbound_onion=*/false,
                             CNodeOptions{ .i2p_sam_session = std::move(i2p_transient_session) });
    pnode->AddRef();

    // We're making a new connection, harvest entropy from the time (and our peer count)
    RandAddEvent((uint32_t)id);

    return pnode;
}

void CNode::CloseSocketDisconnect()
{
    fDisconnect = true;
    LOCK(m_sock_mutex);
    if (m_sock) {
        LogPrint(BCLog::NET, "disconnecting peer=%d\n", id);
        m_sock.reset();
    }
    m_i2p_sam_session.reset();
}

void CConnman::AddWhitelistPermissionFlags(NetPermissionFlags& flags, const CNetAddr &addr) const {
    for (const auto& subnet : vWhitelistedRange) {
        if (subnet.m_subnet.Match(addr)) NetPermissions::AddFlag(flags, subnet.m_flags);
    }
}

CService CNode::GetAddrLocal() const
{
    AssertLockNotHeld(m_addr_local_mutex);
    LOCK(m_addr_local_mutex);
    return addrLocal;
}

void CNode::SetAddrLocal(const CService& addrLocalIn) {
    AssertLockNotHeld(m_addr_local_mutex);
    LOCK(m_addr_local_mutex);
    if (addrLocal.IsValid()) {
        error("Addr local already set for node: %i. Refusing to change from %s to %s", id, addrLocal.ToString(), addrLocalIn.ToString());
    } else {
        addrLocal = addrLocalIn;
    }
}

Network CNode::ConnectedThroughNetwork() const
{
    return m_inbound_onion ? NET_ONION : addr.GetNetClass();
}

#undef X
#define X(name) stats.name = name
void CNode::CopyStats(CNodeStats& stats)
{
    stats.nodeid = this->GetId();
    X(addr);
    X(addrBind);
    stats.m_network = ConnectedThroughNetwork();
    X(m_last_send);
    X(m_last_recv);
    X(m_last_tx_time);
    X(m_last_block_time);
    X(m_connected);
    X(nTimeOffset);
    X(m_addr_name);
    X(nVersion);
    {
        LOCK(m_subver_mutex);
        X(cleanSubVer);
    }
    stats.fInbound = IsInboundConn();
    X(m_bip152_highbandwidth_to);
    X(m_bip152_highbandwidth_from);
    {
        LOCK(cs_vSend);
        X(mapSendBytesPerMsgType);
        X(nSendBytes);
    }
    {
        LOCK(cs_vRecv);
        X(mapRecvBytesPerMsgType);
        X(nRecvBytes);
    }
    X(m_permission_flags);

    X(m_last_ping_time);
    X(m_min_ping_time);

    // Leave string empty if addrLocal invalid (not filled in yet)
    CService addrLocalUnlocked = GetAddrLocal();
    stats.addrLocal = addrLocalUnlocked.IsValid() ? addrLocalUnlocked.ToString() : "";

    X(m_conn_type);
}
#undef X

bool CNode::ReceiveMsgBytes(Span<const uint8_t> msg_bytes, bool& complete)
{
    complete = false;
    const auto time = GetTime<std::chrono::microseconds>();
    LOCK(cs_vRecv);
    m_last_recv = std::chrono::duration_cast<std::chrono::seconds>(time);
    nRecvBytes += msg_bytes.size();
    while (msg_bytes.size() > 0) {
        // absorb network data
        int handled = m_deserializer->Read(msg_bytes);
        if (handled < 0) {
            // Serious header problem, disconnect from the peer.
            return false;
        }

        if (m_deserializer->Complete()) {
            // decompose a transport agnostic CNetMessage from the deserializer
            bool reject_message{false};
            CNetMessage msg = m_deserializer->GetMessage(time, reject_message);
            if (reject_message) {
                // Message deserialization failed. Drop the message but don't disconnect the peer.
                // store the size of the corrupt message
                mapRecvBytesPerMsgType.at(NET_MESSAGE_TYPE_OTHER) += msg.m_raw_message_size;
                continue;
            }

            // Store received bytes per message type.
            // To prevent a memory DOS, only allow known message types.
            auto i = mapRecvBytesPerMsgType.find(msg.m_type);
            if (i == mapRecvBytesPerMsgType.end()) {
                i = mapRecvBytesPerMsgType.find(NET_MESSAGE_TYPE_OTHER);
            }
            assert(i != mapRecvBytesPerMsgType.end());
            i->second += msg.m_raw_message_size;

            // push the message to the process queue,
            vRecvMsg.push_back(std::move(msg));

            complete = true;
        }
    }

    return true;
}

int V1TransportDeserializer::readHeader(Span<const uint8_t> msg_bytes)
{
    // copy data to temporary parsing buffer
    unsigned int nRemaining = CMessageHeader::HEADER_SIZE - nHdrPos;
    unsigned int nCopy = std::min<unsigned int>(nRemaining, msg_bytes.size());

    memcpy(&hdrbuf[nHdrPos], msg_bytes.data(), nCopy);
    nHdrPos += nCopy;

    // if header incomplete, exit
    if (nHdrPos < CMessageHeader::HEADER_SIZE)
        return nCopy;

    // deserialize to CMessageHeader
    try {
        hdrbuf >> hdr;
    }
    catch (const std::exception&) {
        LogPrint(BCLog::NET, "Header error: Unable to deserialize, peer=%d\n", m_node_id);
        return -1;
    }

    // Check start string, network magic
    if (memcmp(hdr.pchMessageStart, m_chain_params.MessageStart(), CMessageHeader::MESSAGE_START_SIZE) != 0) {
        LogPrint(BCLog::NET, "Header error: Wrong MessageStart %s received, peer=%d\n", HexStr(hdr.pchMessageStart), m_node_id);
        return -1;
    }

    // reject messages larger than MAX_SIZE or MAX_PROTOCOL_MESSAGE_LENGTH
    if (hdr.nMessageSize > MAX_SIZE || hdr.nMessageSize > MAX_PROTOCOL_MESSAGE_LENGTH) {
        LogPrint(BCLog::NET, "Header error: Size too large (%s, %u bytes), peer=%d\n", SanitizeString(hdr.GetCommand()), hdr.nMessageSize, m_node_id);
        return -1;
    }

    // switch state to reading message data
    in_data = true;

    return nCopy;
}

int V1TransportDeserializer::readData(Span<const uint8_t> msg_bytes)
{
    unsigned int nRemaining = hdr.nMessageSize - nDataPos;
    unsigned int nCopy = std::min<unsigned int>(nRemaining, msg_bytes.size());

    if (vRecv.size() < nDataPos + nCopy) {
        // Allocate up to 256 KiB ahead, but never more than the total message size.
        vRecv.resize(std::min(hdr.nMessageSize, nDataPos + nCopy + 256 * 1024));
    }

    hasher.Write(msg_bytes.first(nCopy));
    memcpy(&vRecv[nDataPos], msg_bytes.data(), nCopy);
    nDataPos += nCopy;

    return nCopy;
}

const uint256& V1TransportDeserializer::GetMessageHash() const
{
    assert(Complete());
    if (data_hash.IsNull())
        hasher.Finalize(data_hash);
    return data_hash;
}

CNetMessage V1TransportDeserializer::GetMessage(const std::chrono::microseconds time, bool& reject_message)
{
    // Initialize out parameter
    reject_message = false;
    // decompose a single CNetMessage from the TransportDeserializer
    CNetMessage msg(std::move(vRecv));

    // store message type string, time, and sizes
    msg.m_type = hdr.GetCommand();
    msg.m_time = time;
    msg.m_message_size = hdr.nMessageSize;
    msg.m_raw_message_size = hdr.nMessageSize + CMessageHeader::HEADER_SIZE;

    uint256 hash = GetMessageHash();

    // We just received a message off the wire, harvest entropy from the time (and the message checksum)
    RandAddEvent(ReadLE32(hash.begin()));

    // Check checksum and header message type string
    if (memcmp(hash.begin(), hdr.pchChecksum, CMessageHeader::CHECKSUM_SIZE) != 0) {
        LogPrint(BCLog::NET, "Header error: Wrong checksum (%s, %u bytes), expected %s was %s, peer=%d\n",
                 SanitizeString(msg.m_type), msg.m_message_size,
                 HexStr(Span{hash}.first(CMessageHeader::CHECKSUM_SIZE)),
                 HexStr(hdr.pchChecksum),
                 m_node_id);
        reject_message = true;
    } else if (!hdr.IsCommandValid()) {
        LogPrint(BCLog::NET, "Header error: Invalid message type (%s, %u bytes), peer=%d\n",
                 SanitizeString(hdr.GetCommand()), msg.m_message_size, m_node_id);
        reject_message = true;
    }

    // Always reset the network deserializer (prepare for the next message)
    Reset();
    return msg;
}

void V1TransportSerializer::prepareForTransport(CSerializedNetMsg& msg, std::vector<unsigned char>& header) const
{
    // create dbl-sha256 checksum
    uint256 hash = Hash(msg.data);

    // create header
    CMessageHeader hdr(Params().MessageStart(), msg.m_type.c_str(), msg.data.size());
    memcpy(hdr.pchChecksum, hash.begin(), CMessageHeader::CHECKSUM_SIZE);

    // serialize header
    header.reserve(CMessageHeader::HEADER_SIZE);
    CVectorWriter{SER_NETWORK, INIT_PROTO_VERSION, header, 0, hdr};
}

size_t CConnman::SocketSendData(CNode& node) const
{
    auto it = node.vSendMsg.begin();
    size_t nSentSize = 0;

    while (it != node.vSendMsg.end()) {
        const auto& data = *it;
        assert(data.size() > node.nSendOffset);
        int nBytes = 0;
        {
            LOCK(node.m_sock_mutex);
            if (!node.m_sock) {
                break;
            }
            nBytes = node.m_sock->Send(reinterpret_cast<const char*>(data.data()) + node.nSendOffset, data.size() - node.nSendOffset, MSG_NOSIGNAL | MSG_DONTWAIT);
        }
        if (nBytes > 0) {
            node.m_last_send = GetTime<std::chrono::seconds>();
            node.nSendBytes += nBytes;
            node.nSendOffset += nBytes;
            nSentSize += nBytes;
            if (node.nSendOffset == data.size()) {
                node.nSendOffset = 0;
                node.nSendSize -= data.size();
                node.fPauseSend = node.nSendSize > nSendBufferMaxSize;
                it++;
            } else {
                // could not send full message; stop sending more
                break;
            }
        } else {
            if (nBytes < 0) {
                // error
                int nErr = WSAGetLastError();
                if (nErr != WSAEWOULDBLOCK && nErr != WSAEMSGSIZE && nErr != WSAEINTR && nErr != WSAEINPROGRESS) {
                    LogPrint(BCLog::NET, "socket send error for peer=%d: %s\n", node.GetId(), NetworkErrorString(nErr));
                    node.CloseSocketDisconnect();
                }
            }
            // couldn't send anything at all
            break;
        }
    }

    if (it == node.vSendMsg.end()) {
        assert(node.nSendOffset == 0);
        assert(node.nSendSize == 0);
    }
    node.vSendMsg.erase(node.vSendMsg.begin(), it);
    return nSentSize;
}

/** Try to find a connection to evict when the node is full.
 *  Extreme care must be taken to avoid opening the node to attacker
 *   triggered network partitioning.
 *  The strategy used here is to protect a small number of peers
 *   for each of several distinct characteristics which are difficult
 *   to forge.  In order to partition a node the attacker must be
 *   simultaneously better at all of them than honest peers.
 */
bool CConnman::AttemptToEvictConnection()
{
    std::vector<NodeEvictionCandidate> vEvictionCandidates;
    {

        LOCK(m_nodes_mutex);
        for (const CNode* node : m_nodes) {
            if (node->fDisconnect)
                continue;
            NodeEvictionCandidate candidate{
                .id = node->GetId(),
                .m_connected = node->m_connected,
                .m_min_ping_time = node->m_min_ping_time,
                .m_last_block_time = node->m_last_block_time,
                .m_last_tx_time = node->m_last_tx_time,
                .fRelevantServices = node->m_has_all_wanted_services,
                .m_relay_txs = node->m_relays_txs.load(),
                .fBloomFilter = node->m_bloom_filter_loaded.load(),
                .nKeyedNetGroup = node->nKeyedNetGroup,
                .prefer_evict = node->m_prefer_evict,
                .m_is_local = node->addr.IsLocal(),
                .m_network = node->ConnectedThroughNetwork(),
                .m_noban = node->HasPermission(NetPermissionFlags::NoBan),
                .m_conn_type = node->m_conn_type,
            };
            vEvictionCandidates.push_back(candidate);
        }
    }
    const std::optional<NodeId> node_id_to_evict = SelectNodeToEvict(std::move(vEvictionCandidates));
    if (!node_id_to_evict) {
        return false;
    }
    LOCK(m_nodes_mutex);
    for (CNode* pnode : m_nodes) {
        if (pnode->GetId() == *node_id_to_evict) {
            LogPrint(BCLog::NET, "selected %s connection for eviction peer=%d; disconnecting\n", pnode->ConnectionTypeAsString(), pnode->GetId());
            pnode->fDisconnect = true;
            return true;
        }
    }
    return false;
}

void CConnman::AcceptConnection(const ListenSocket& hListenSocket) {
    struct sockaddr_storage sockaddr;
    socklen_t len = sizeof(sockaddr);
    auto sock = hListenSocket.sock->Accept((struct sockaddr*)&sockaddr, &len);
    CAddress addr;

    if (!sock) {
        const int nErr = WSAGetLastError();
        if (nErr != WSAEWOULDBLOCK) {
            LogPrintf("socket error accept failed: %s\n", NetworkErrorString(nErr));
        }
        return;
    }

    if (!addr.SetSockAddr((const struct sockaddr*)&sockaddr)) {
        LogPrintLevel(BCLog::NET, BCLog::Level::Warning, "Unknown socket family\n");
    } else {
        addr = CAddress{MaybeFlipIPv6toCJDNS(addr), NODE_NONE};
    }

    const CAddress addr_bind{MaybeFlipIPv6toCJDNS(GetBindAddress(*sock)), NODE_NONE};

    NetPermissionFlags permission_flags = NetPermissionFlags::None;
    hListenSocket.AddSocketPermissionFlags(permission_flags);

    CreateNodeFromAcceptedSocket(std::move(sock), permission_flags, addr_bind, addr);
}

void CConnman::CreateNodeFromAcceptedSocket(std::unique_ptr<Sock>&& sock,
                                            NetPermissionFlags permission_flags,
                                            const CAddress& addr_bind,
                                            const CAddress& addr)
{
    int nInbound = 0;
    int nMaxInbound = nMaxConnections - m_max_outbound;

    AddWhitelistPermissionFlags(permission_flags, addr);
    if (NetPermissions::HasFlag(permission_flags, NetPermissionFlags::Implicit)) {
        NetPermissions::ClearFlag(permission_flags, NetPermissionFlags::Implicit);
        if (gArgs.GetBoolArg("-whitelistforcerelay", DEFAULT_WHITELISTFORCERELAY)) NetPermissions::AddFlag(permission_flags, NetPermissionFlags::ForceRelay);
        if (gArgs.GetBoolArg("-whitelistrelay", DEFAULT_WHITELISTRELAY)) NetPermissions::AddFlag(permission_flags, NetPermissionFlags::Relay);
        NetPermissions::AddFlag(permission_flags, NetPermissionFlags::Mempool);
        NetPermissions::AddFlag(permission_flags, NetPermissionFlags::NoBan);
    }

    {
        LOCK(m_nodes_mutex);
        for (const CNode* pnode : m_nodes) {
            if (pnode->IsInboundConn()) nInbound++;
        }
    }

    if (!fNetworkActive) {
        LogPrint(BCLog::NET, "connection from %s dropped: not accepting new connections\n", addr.ToString());
        return;
    }

    if (!IsSelectableSocket(sock->Get()))
    {
        LogPrintf("connection from %s dropped: non-selectable socket\n", addr.ToString());
        return;
    }

    // According to the internet TCP_NODELAY is not carried into accepted sockets
    // on all platforms.  Set it again here just to be sure.
    const int on{1};
    if (sock->SetSockOpt(IPPROTO_TCP, TCP_NODELAY, &on, sizeof(on)) == SOCKET_ERROR) {
        LogPrint(BCLog::NET, "connection from %s: unable to set TCP_NODELAY, continuing anyway\n",
                 addr.ToString());
    }

    // Don't accept connections from banned peers.
    bool banned = m_banman && m_banman->IsBanned(addr);
    if (!NetPermissions::HasFlag(permission_flags, NetPermissionFlags::NoBan) && banned)
    {
        LogPrint(BCLog::NET, "connection from %s dropped (banned)\n", addr.ToString());
        return;
    }

    // Only accept connections from discouraged peers if our inbound slots aren't (almost) full.
    bool discouraged = m_banman && m_banman->IsDiscouraged(addr);
    if (!NetPermissions::HasFlag(permission_flags, NetPermissionFlags::NoBan) && nInbound + 1 >= nMaxInbound && discouraged)
    {
        LogPrint(BCLog::NET, "connection from %s dropped (discouraged)\n", addr.ToString());
        return;
    }

    if (nInbound >= nMaxInbound)
    {
        if (!AttemptToEvictConnection()) {
            // No connection to evict, disconnect the new connection
            LogPrint(BCLog::NET, "failed to find an eviction candidate - connection dropped (full)\n");
            return;
        }
    }

    NodeId id = GetNewNodeId();
    uint64_t nonce = GetDeterministicRandomizer(RANDOMIZER_ID_LOCALHOSTNONCE).Write(id).Finalize();

    ServiceFlags nodeServices = nLocalServices;
    if (NetPermissions::HasFlag(permission_flags, NetPermissionFlags::BloomFilter)) {
        nodeServices = static_cast<ServiceFlags>(nodeServices | NODE_BLOOM);
    }

    const bool inbound_onion = std::find(m_onion_binds.begin(), m_onion_binds.end(), addr_bind) != m_onion_binds.end();
    CNode* pnode = new CNode(id,
                             std::move(sock),
                             addr,
                             CalculateKeyedNetGroup(addr),
                             nonce,
                             addr_bind,
                             /*addrNameIn=*/"",
                             ConnectionType::INBOUND,
                             inbound_onion,
                             CNodeOptions{
                               .permission_flags = permission_flags,
                               .prefer_evict = discouraged,
                             });
    pnode->AddRef();
    m_msgproc->InitializeNode(*pnode, nodeServices);

    LogPrint(BCLog::NET, "connection from %s accepted\n", addr.ToString());

    {
        LOCK(m_nodes_mutex);
        m_nodes.push_back(pnode);
    }

    // We received a new connection, harvest entropy from the time (and our peer count)
    RandAddEvent((uint32_t)id);
}

bool CConnman::AddConnection(const std::string& address, ConnectionType conn_type)
{
    AssertLockNotHeld(m_unused_i2p_sessions_mutex);
    std::optional<int> max_connections;
    switch (conn_type) {
    case ConnectionType::INBOUND:
    case ConnectionType::MANUAL:
        return false;
    case ConnectionType::OUTBOUND_FULL_RELAY:
        max_connections = m_max_outbound_full_relay;
        break;
    case ConnectionType::BLOCK_RELAY:
        max_connections = m_max_outbound_block_relay;
        break;
    // no limit for ADDR_FETCH because -seednode has no limit either
    case ConnectionType::ADDR_FETCH:
        break;
    // no limit for FEELER connections since they're short-lived
    case ConnectionType::FEELER:
        break;
    } // no default case, so the compiler can warn about missing cases

    // Count existing connections
    int existing_connections = WITH_LOCK(m_nodes_mutex,
                                         return std::count_if(m_nodes.begin(), m_nodes.end(), [conn_type](CNode* node) { return node->m_conn_type == conn_type; }););

    // Max connections of specified type already exist
    if (max_connections != std::nullopt && existing_connections >= max_connections) return false;

    // Max total outbound connections already exist
    CSemaphoreGrant grant(*semOutbound, true);
    if (!grant) return false;

    OpenNetworkConnection(CAddress(), false, &grant, address.c_str(), conn_type);
    return true;
}

void CConnman::DisconnectNodes()
{
    {
        LOCK(m_nodes_mutex);

        if (!fNetworkActive) {
            // Disconnect any connected nodes
            for (CNode* pnode : m_nodes) {
                if (!pnode->fDisconnect) {
                    LogPrint(BCLog::NET, "Network not active, dropping peer=%d\n", pnode->GetId());
                    pnode->fDisconnect = true;
                }
            }
        }

        // Disconnect unused nodes
        std::vector<CNode*> nodes_copy = m_nodes;
        for (CNode* pnode : nodes_copy)
        {
            if (pnode->fDisconnect)
            {
                // remove from m_nodes
                m_nodes.erase(remove(m_nodes.begin(), m_nodes.end(), pnode), m_nodes.end());

                // release outbound grant (if any)
                pnode->grantOutbound.Release();

                // close socket and cleanup
                pnode->CloseSocketDisconnect();

                // hold in disconnected pool until all refs are released
                pnode->Release();
                m_nodes_disconnected.push_back(pnode);
            }
        }
    }
    {
        // Delete disconnected nodes
        std::list<CNode*> nodes_disconnected_copy = m_nodes_disconnected;
        for (CNode* pnode : nodes_disconnected_copy)
        {
            // Destroy the object only after other threads have stopped using it.
            if (pnode->GetRefCount() <= 0) {
                m_nodes_disconnected.remove(pnode);
                DeleteNode(pnode);
            }
        }
    }
}

void CConnman::NotifyNumConnectionsChanged()
{
    size_t nodes_size;
    {
        LOCK(m_nodes_mutex);
        nodes_size = m_nodes.size();
    }
    if(nodes_size != nPrevNodeCount) {
        nPrevNodeCount = nodes_size;
        if (m_client_interface) {
            m_client_interface->NotifyNumConnectionsChanged(nodes_size);
        }
    }
}

bool CConnman::ShouldRunInactivityChecks(const CNode& node, std::chrono::seconds now) const
{
    return node.m_connected + m_peer_connect_timeout < now;
}

bool CConnman::InactivityCheck(const CNode& node) const
{
    // Tests that see disconnects after using mocktime can start nodes with a
    // large timeout. For example, -peertimeout=999999999.
    const auto now{GetTime<std::chrono::seconds>()};
    const auto last_send{node.m_last_send.load()};
    const auto last_recv{node.m_last_recv.load()};

    if (!ShouldRunInactivityChecks(node, now)) return false;

    if (last_recv.count() == 0 || last_send.count() == 0) {
        LogPrint(BCLog::NET, "socket no message in first %i seconds, %d %d peer=%d\n", count_seconds(m_peer_connect_timeout), last_recv.count() != 0, last_send.count() != 0, node.GetId());
        return true;
    }

    if (now > last_send + TIMEOUT_INTERVAL) {
        LogPrint(BCLog::NET, "socket sending timeout: %is peer=%d\n", count_seconds(now - last_send), node.GetId());
        return true;
    }

    if (now > last_recv + TIMEOUT_INTERVAL) {
        LogPrint(BCLog::NET, "socket receive timeout: %is peer=%d\n", count_seconds(now - last_recv), node.GetId());
        return true;
    }

    if (!node.fSuccessfullyConnected) {
        LogPrint(BCLog::NET, "version handshake timeout peer=%d\n", node.GetId());
        return true;
    }

    return false;
}

Sock::EventsPerSock CConnman::GenerateWaitSockets(Span<CNode* const> nodes)
{
    Sock::EventsPerSock events_per_sock;

    for (const ListenSocket& hListenSocket : vhListenSocket) {
        events_per_sock.emplace(hListenSocket.sock, Sock::Events{Sock::RECV});
    }

    for (CNode* pnode : nodes) {
        // Implement the following logic:
        // * If there is data to send, select() for sending data. As this only
        //   happens when optimistic write failed, we choose to first drain the
        //   write buffer in this case before receiving more. This avoids
        //   needlessly queueing received data, if the remote peer is not themselves
        //   receiving data. This means properly utilizing TCP flow control signalling.
        // * Otherwise, if there is space left in the receive buffer, select() for
        //   receiving data.
        // * Hand off all complete messages to the processor, to be handled without
        //   blocking here.

        bool select_recv = !pnode->fPauseRecv;
        bool select_send;
        {
            LOCK(pnode->cs_vSend);
            select_send = !pnode->vSendMsg.empty();
        }

        LOCK(pnode->m_sock_mutex);
        if (!pnode->m_sock) {
            continue;
        }

        Sock::Event requested{0};
        if (select_send) {
            requested = Sock::SEND;
        } else if (select_recv) {
            requested = Sock::RECV;
        }

        events_per_sock.emplace(pnode->m_sock, Sock::Events{requested});
    }

    return events_per_sock;
}

void CConnman::SocketHandler()
{
    AssertLockNotHeld(m_total_bytes_sent_mutex);

    Sock::EventsPerSock events_per_sock;

    {
        const NodesSnapshot snap{*this, /*shuffle=*/false};

        const auto timeout = std::chrono::milliseconds(SELECT_TIMEOUT_MILLISECONDS);

        // Check for the readiness of the already connected sockets and the
        // listening sockets in one call ("readiness" as in poll(2) or
        // select(2)). If none are ready, wait for a short while and return
        // empty sets.
        events_per_sock = GenerateWaitSockets(snap.Nodes());
        if (events_per_sock.empty() || !events_per_sock.begin()->first->WaitMany(timeout, events_per_sock)) {
            interruptNet.sleep_for(timeout);
        }

        // Service (send/receive) each of the already connected nodes.
        SocketHandlerConnected(snap.Nodes(), events_per_sock);
    }

    // Accept new connections from listening sockets.
    SocketHandlerListening(events_per_sock);
}

void CConnman::SocketHandlerConnected(const std::vector<CNode*>& nodes,
                                      const Sock::EventsPerSock& events_per_sock)
{
    AssertLockNotHeld(m_total_bytes_sent_mutex);

    for (CNode* pnode : nodes) {
        if (interruptNet)
            return;

        //
        // Receive
        //
        bool recvSet = false;
        bool sendSet = false;
        bool errorSet = false;
        {
            LOCK(pnode->m_sock_mutex);
            if (!pnode->m_sock) {
                continue;
            }
            const auto it = events_per_sock.find(pnode->m_sock);
            if (it != events_per_sock.end()) {
                recvSet = it->second.occurred & Sock::RECV;
                sendSet = it->second.occurred & Sock::SEND;
                errorSet = it->second.occurred & Sock::ERR;
            }
        }
        if (recvSet || errorSet)
        {
            // typical socket buffer is 8K-64K
            uint8_t pchBuf[0x10000];
            int nBytes = 0;
            {
                LOCK(pnode->m_sock_mutex);
                if (!pnode->m_sock) {
                    continue;
                }
                nBytes = pnode->m_sock->Recv(pchBuf, sizeof(pchBuf), MSG_DONTWAIT);
            }
            if (nBytes > 0)
            {
                bool notify = false;
                if (!pnode->ReceiveMsgBytes({pchBuf, (size_t)nBytes}, notify)) {
                    pnode->CloseSocketDisconnect();
                }
                RecordBytesRecv(nBytes);
                if (notify) {
                    size_t nSizeAdded = 0;
                    auto it(pnode->vRecvMsg.begin());
                    for (; it != pnode->vRecvMsg.end(); ++it) {
                        // vRecvMsg contains only completed CNetMessage
                        // the single possible partially deserialized message are held by TransportDeserializer
                        nSizeAdded += it->m_raw_message_size;
                    }
                    {
                        LOCK(pnode->cs_vProcessMsg);
                        pnode->vProcessMsg.splice(pnode->vProcessMsg.end(), pnode->vRecvMsg, pnode->vRecvMsg.begin(), it);
                        pnode->nProcessQueueSize += nSizeAdded;
                        pnode->fPauseRecv = pnode->nProcessQueueSize > nReceiveFloodSize;
                    }
                    WakeMessageHandler();
                }
            }
            else if (nBytes == 0)
            {
                // socket closed gracefully
                if (!pnode->fDisconnect) {
                    LogPrint(BCLog::NET, "socket closed for peer=%d\n", pnode->GetId());
                }
                pnode->CloseSocketDisconnect();
            }
            else if (nBytes < 0)
            {
                // error
                int nErr = WSAGetLastError();
                if (nErr != WSAEWOULDBLOCK && nErr != WSAEMSGSIZE && nErr != WSAEINTR && nErr != WSAEINPROGRESS)
                {
                    if (!pnode->fDisconnect) {
                        LogPrint(BCLog::NET, "socket recv error for peer=%d: %s\n", pnode->GetId(), NetworkErrorString(nErr));
                    }
                    pnode->CloseSocketDisconnect();
                }
            }
        }

        if (sendSet) {
            // Send data
            size_t bytes_sent = WITH_LOCK(pnode->cs_vSend, return SocketSendData(*pnode));
            if (bytes_sent) RecordBytesSent(bytes_sent);
        }

        if (InactivityCheck(*pnode)) pnode->fDisconnect = true;
    }
}

void CConnman::SocketHandlerListening(const Sock::EventsPerSock& events_per_sock)
{
    for (const ListenSocket& listen_socket : vhListenSocket) {
        if (interruptNet) {
            return;
        }
        const auto it = events_per_sock.find(listen_socket.sock);
        if (it != events_per_sock.end() && it->second.occurred & Sock::RECV) {
            AcceptConnection(listen_socket);
        }
    }
}

void CConnman::ThreadSocketHandler()
{
    AssertLockNotHeld(m_total_bytes_sent_mutex);

    SetSyscallSandboxPolicy(SyscallSandboxPolicy::NET);
    while (!interruptNet)
    {
        DisconnectNodes();
        NotifyNumConnectionsChanged();
        SocketHandler();
    }
}

void CConnman::WakeMessageHandler()
{
    {
        LOCK(mutexMsgProc);
        fMsgProcWake = true;
    }
    condMsgProc.notify_one();
}

void CConnman::ThreadDNSAddressSeed()
{
    SetSyscallSandboxPolicy(SyscallSandboxPolicy::INITIALIZATION_DNS_SEED);
    FastRandomContext rng;
    std::vector<std::string> seeds = Params().DNSSeeds();
    Shuffle(seeds.begin(), seeds.end(), rng);
    int seeds_right_now = 0; // Number of seeds left before testing if we have enough connections
    int found = 0;

    if (gArgs.GetBoolArg("-forcednsseed", DEFAULT_FORCEDNSSEED)) {
        // When -forcednsseed is provided, query all.
        seeds_right_now = seeds.size();
    } else if (addrman.size() == 0) {
        // If we have no known peers, query all.
        // This will occur on the first run, or if peers.dat has been
        // deleted.
        seeds_right_now = seeds.size();
    }

    // goal: only query DNS seed if address need is acute
    // * If we have a reasonable number of peers in addrman, spend
    //   some time trying them first. This improves user privacy by
    //   creating fewer identifying DNS requests, reduces trust by
    //   giving seeds less influence on the network topology, and
    //   reduces traffic to the seeds.
    // * When querying DNS seeds query a few at once, this ensures
    //   that we don't give DNS seeds the ability to eclipse nodes
    //   that query them.
    // * If we continue having problems, eventually query all the
    //   DNS seeds, and if that fails too, also try the fixed seeds.
    //   (done in ThreadOpenConnections)
    const std::chrono::seconds seeds_wait_time = (addrman.size() >= DNSSEEDS_DELAY_PEER_THRESHOLD ? DNSSEEDS_DELAY_MANY_PEERS : DNSSEEDS_DELAY_FEW_PEERS);

    for (const std::string& seed : seeds) {
        if (seeds_right_now == 0) {
            seeds_right_now += DNSSEEDS_TO_QUERY_AT_ONCE;

            if (addrman.size() > 0) {
                LogPrintf("Waiting %d seconds before querying DNS seeds.\n", seeds_wait_time.count());
                std::chrono::seconds to_wait = seeds_wait_time;
                while (to_wait.count() > 0) {
                    // if sleeping for the MANY_PEERS interval, wake up
                    // early to see if we have enough peers and can stop
                    // this thread entirely freeing up its resources
                    std::chrono::seconds w = std::min(DNSSEEDS_DELAY_FEW_PEERS, to_wait);
                    if (!interruptNet.sleep_for(w)) return;
                    to_wait -= w;

                    int nRelevant = 0;
                    {
                        LOCK(m_nodes_mutex);
                        for (const CNode* pnode : m_nodes) {
                            if (pnode->fSuccessfullyConnected && pnode->IsFullOutboundConn()) ++nRelevant;
                        }
                    }
                    if (nRelevant >= 2) {
                        if (found > 0) {
                            LogPrintf("%d addresses found from DNS seeds\n", found);
                            LogPrintf("P2P peers available. Finished DNS seeding.\n");
                        } else {
                            LogPrintf("P2P peers available. Skipped DNS seeding.\n");
                        }
                        return;
                    }
                }
            }
        }

        if (interruptNet) return;

        // hold off on querying seeds if P2P network deactivated
        if (!fNetworkActive) {
            LogPrintf("Waiting for network to be reactivated before querying DNS seeds.\n");
            do {
                if (!interruptNet.sleep_for(std::chrono::seconds{1})) return;
            } while (!fNetworkActive);
        }

        LogPrintf("Loading addresses from DNS seed %s\n", seed);
        if (HaveNameProxy()) {
            AddAddrFetch(seed);
        } else {
            std::vector<CNetAddr> vIPs;
            std::vector<CAddress> vAdd;
            ServiceFlags requiredServiceBits = GetDesirableServiceFlags(NODE_NONE);
            std::string host = strprintf("x%x.%s", requiredServiceBits, seed);
            CNetAddr resolveSource;
            if (!resolveSource.SetInternal(host)) {
                continue;
            }
            unsigned int nMaxIPs = 256; // Limits number of IPs learned from a DNS seed
            if (LookupHost(host, vIPs, nMaxIPs, true)) {
                for (const CNetAddr& ip : vIPs) {
                    CAddress addr = CAddress(CService(ip, Params().GetDefaultPort()), requiredServiceBits);
                    addr.nTime = rng.rand_uniform_delay(Now<NodeSeconds>() - 3 * 24h, -4 * 24h); // use a random age between 3 and 7 days old
                    vAdd.push_back(addr);
                    found++;
                }
                addrman.Add(vAdd, resolveSource);
            } else {
                // We now avoid directly using results from DNS Seeds which do not support service bit filtering,
                // instead using them as a addrfetch to get nodes with our desired service bits.
                AddAddrFetch(seed);
            }
        }
        --seeds_right_now;
    }
    LogPrintf("%d addresses found from DNS seeds\n", found);
}

void CConnman::DumpAddresses()
{
    const auto start{SteadyClock::now()};

    DumpPeerAddresses(::gArgs, addrman);

    LogPrint(BCLog::NET, "Flushed %d addresses to peers.dat  %dms\n",
             addrman.size(), Ticks<std::chrono::milliseconds>(SteadyClock::now() - start));
}

void CConnman::ProcessAddrFetch()
{
    AssertLockNotHeld(m_unused_i2p_sessions_mutex);
    std::string strDest;
    {
        LOCK(m_addr_fetches_mutex);
        if (m_addr_fetches.empty())
            return;
        strDest = m_addr_fetches.front();
        m_addr_fetches.pop_front();
    }
    CAddress addr;
    CSemaphoreGrant grant(*semOutbound, true);
    if (grant) {
        OpenNetworkConnection(addr, false, &grant, strDest.c_str(), ConnectionType::ADDR_FETCH);
    }
}

bool CConnman::GetTryNewOutboundPeer() const
{
    return m_try_another_outbound_peer;
}

void CConnman::SetTryNewOutboundPeer(bool flag)
{
    m_try_another_outbound_peer = flag;
    LogPrint(BCLog::NET, "setting try another outbound peer=%s\n", flag ? "true" : "false");
}

void CConnman::StartExtraBlockRelayPeers()
{
    LogPrint(BCLog::NET, "enabling extra block-relay-only peers\n");
    m_start_extra_block_relay_peers = true;
}

// Return the number of peers we have over our outbound connection limit
// Exclude peers that are marked for disconnect, or are going to be
// disconnected soon (eg ADDR_FETCH and FEELER)
// Also exclude peers that haven't finished initial connection handshake yet
// (so that we don't decide we're over our desired connection limit, and then
// evict some peer that has finished the handshake)
int CConnman::GetExtraFullOutboundCount() const
{
    int full_outbound_peers = 0;
    {
        LOCK(m_nodes_mutex);
        for (const CNode* pnode : m_nodes) {
            if (pnode->fSuccessfullyConnected && !pnode->fDisconnect && pnode->IsFullOutboundConn()) {
                ++full_outbound_peers;
            }
        }
    }
    return std::max(full_outbound_peers - m_max_outbound_full_relay, 0);
}

int CConnman::GetExtraBlockRelayCount() const
{
    int block_relay_peers = 0;
    {
        LOCK(m_nodes_mutex);
        for (const CNode* pnode : m_nodes) {
            if (pnode->fSuccessfullyConnected && !pnode->fDisconnect && pnode->IsBlockOnlyConn()) {
                ++block_relay_peers;
            }
        }
    }
    return std::max(block_relay_peers - m_max_outbound_block_relay, 0);
}

void CConnman::ThreadOpenConnections(const std::vector<std::string> connect)
{
    AssertLockNotHeld(m_unused_i2p_sessions_mutex);
    SetSyscallSandboxPolicy(SyscallSandboxPolicy::NET_OPEN_CONNECTION);
    FastRandomContext rng;
    // Connect to specific addresses
    if (!connect.empty())
    {
        for (int64_t nLoop = 0;; nLoop++)
        {
            ProcessAddrFetch();
            for (const std::string& strAddr : connect)
            {
                CAddress addr(CService(), NODE_NONE);
                OpenNetworkConnection(addr, false, nullptr, strAddr.c_str(), ConnectionType::MANUAL);
                for (int i = 0; i < 10 && i < nLoop; i++)
                {
                    if (!interruptNet.sleep_for(std::chrono::milliseconds(500)))
                        return;
                }
            }
            if (!interruptNet.sleep_for(std::chrono::milliseconds(500)))
                return;
        }
    }

    // Initiate network connections
    auto start = GetTime<std::chrono::microseconds>();

    // Minimum time before next feeler connection (in microseconds).
    auto next_feeler = GetExponentialRand(start, FEELER_INTERVAL);
    auto next_extra_block_relay = GetExponentialRand(start, EXTRA_BLOCK_RELAY_ONLY_PEER_INTERVAL);
    const bool dnsseed = gArgs.GetBoolArg("-dnsseed", DEFAULT_DNSSEED);
    bool add_fixed_seeds = gArgs.GetBoolArg("-fixedseeds", DEFAULT_FIXEDSEEDS);

    if (!add_fixed_seeds) {
        LogPrintf("Fixed seeds are disabled\n");
    }

    while (!interruptNet)
    {
        ProcessAddrFetch();

        if (!interruptNet.sleep_for(std::chrono::milliseconds(500)))
            return;

        CSemaphoreGrant grant(*semOutbound);
        if (interruptNet)
            return;

        if (add_fixed_seeds && addrman.size() == 0) {
            // When the node starts with an empty peers.dat, there are a few other sources of peers before
            // we fallback on to fixed seeds: -dnsseed, -seednode, -addnode
            // If none of those are available, we fallback on to fixed seeds immediately, else we allow
            // 60 seconds for any of those sources to populate addrman.
            bool add_fixed_seeds_now = false;
            // It is cheapest to check if enough time has passed first.
            if (GetTime<std::chrono::seconds>() > start + std::chrono::minutes{1}) {
                add_fixed_seeds_now = true;
                LogPrintf("Adding fixed seeds as 60 seconds have passed and addrman is empty\n");
            }

            // Checking !dnsseed is cheaper before locking 2 mutexes.
            if (!add_fixed_seeds_now && !dnsseed) {
                LOCK2(m_addr_fetches_mutex, m_added_nodes_mutex);
                if (m_addr_fetches.empty() && m_added_nodes.empty()) {
                    add_fixed_seeds_now = true;
                    LogPrintf("Adding fixed seeds as -dnsseed=0 (or IPv4/IPv6 connections are disabled via -onlynet), -addnode is not provided and all -seednode(s) attempted\n");
                }
            }

            if (add_fixed_seeds_now) {
                std::vector<CAddress> seed_addrs{ConvertSeeds(Params().FixedSeeds())};
                // We will not make outgoing connections to peers that are unreachable
                // (e.g. because of -onlynet configuration).
                // Therefore, we do not add them to addrman in the first place.
                // Note that if you change -onlynet setting from one network to another,
                // peers.dat will contain only peers of unreachable networks and
                // manual intervention will be needed (either delete peers.dat after
                // configuration change or manually add some reachable peer using addnode),
                // see <https://github.com/bitcoin/bitcoin/issues/26035> for details.
                seed_addrs.erase(std::remove_if(seed_addrs.begin(), seed_addrs.end(),
                                               [](const CAddress& addr) { return !IsReachable(addr); }),
                                seed_addrs.end());
                CNetAddr local;
                local.SetInternal("fixedseeds");
                addrman.Add(seed_addrs, local);
                add_fixed_seeds = false;
                LogPrintf("Added %d fixed seeds from reachable networks.\n", seed_addrs.size());
            }
        }

        //
        // Choose an address to connect to based on most recently seen
        //
        CAddress addrConnect;

        // Only connect out to one peer per network group (/16 for IPv4).
        int nOutboundFullRelay = 0;
        int nOutboundBlockRelay = 0;
        std::set<std::vector<unsigned char> > setConnected;

        {
            LOCK(m_nodes_mutex);
            for (const CNode* pnode : m_nodes) {
                if (pnode->IsFullOutboundConn()) nOutboundFullRelay++;
                if (pnode->IsBlockOnlyConn()) nOutboundBlockRelay++;

                // Netgroups for inbound and manual peers are not excluded because our goal here
                // is to not use multiple of our limited outbound slots on a single netgroup
                // but inbound and manual peers do not use our outbound slots. Inbound peers
                // also have the added issue that they could be attacker controlled and used
                // to prevent us from connecting to particular hosts if we used them here.
                switch (pnode->m_conn_type) {
                    case ConnectionType::INBOUND:
                    case ConnectionType::MANUAL:
                        break;
                    case ConnectionType::OUTBOUND_FULL_RELAY:
                    case ConnectionType::BLOCK_RELAY:
                    case ConnectionType::ADDR_FETCH:
                    case ConnectionType::FEELER:
                        setConnected.insert(m_netgroupman.GetGroup(pnode->addr));
                } // no default case, so the compiler can warn about missing cases
            }
        }

        ConnectionType conn_type = ConnectionType::OUTBOUND_FULL_RELAY;
        auto now = GetTime<std::chrono::microseconds>();
        bool anchor = false;
        bool fFeeler = false;

        // Determine what type of connection to open. Opening
        // BLOCK_RELAY connections to addresses from anchors.dat gets the highest
        // priority. Then we open OUTBOUND_FULL_RELAY priority until we
        // meet our full-relay capacity. Then we open BLOCK_RELAY connection
        // until we hit our block-relay-only peer limit.
        // GetTryNewOutboundPeer() gets set when a stale tip is detected, so we
        // try opening an additional OUTBOUND_FULL_RELAY connection. If none of
        // these conditions are met, check to see if it's time to try an extra
        // block-relay-only peer (to confirm our tip is current, see below) or the next_feeler
        // timer to decide if we should open a FEELER.

        if (!m_anchors.empty() && (nOutboundBlockRelay < m_max_outbound_block_relay)) {
            conn_type = ConnectionType::BLOCK_RELAY;
            anchor = true;
        } else if (nOutboundFullRelay < m_max_outbound_full_relay) {
            // OUTBOUND_FULL_RELAY
        } else if (nOutboundBlockRelay < m_max_outbound_block_relay) {
            conn_type = ConnectionType::BLOCK_RELAY;
        } else if (GetTryNewOutboundPeer()) {
            // OUTBOUND_FULL_RELAY
        } else if (now > next_extra_block_relay && m_start_extra_block_relay_peers) {
            // Periodically connect to a peer (using regular outbound selection
            // methodology from addrman) and stay connected long enough to sync
            // headers, but not much else.
            //
            // Then disconnect the peer, if we haven't learned anything new.
            //
            // The idea is to make eclipse attacks very difficult to pull off,
            // because every few minutes we're finding a new peer to learn headers
            // from.
            //
            // This is similar to the logic for trying extra outbound (full-relay)
            // peers, except:
            // - we do this all the time on an exponential timer, rather than just when
            //   our tip is stale
            // - we potentially disconnect our next-youngest block-relay-only peer, if our
            //   newest block-relay-only peer delivers a block more recently.
            //   See the eviction logic in net_processing.cpp.
            //
            // Because we can promote these connections to block-relay-only
            // connections, they do not get their own ConnectionType enum
            // (similar to how we deal with extra outbound peers).
            next_extra_block_relay = GetExponentialRand(now, EXTRA_BLOCK_RELAY_ONLY_PEER_INTERVAL);
            conn_type = ConnectionType::BLOCK_RELAY;
        } else if (now > next_feeler) {
            next_feeler = GetExponentialRand(now, FEELER_INTERVAL);
            conn_type = ConnectionType::FEELER;
            fFeeler = true;
        } else {
            // skip to next iteration of while loop
            continue;
        }

        addrman.ResolveCollisions();

        const auto current_time{NodeClock::now()};
        int nTries = 0;
        while (!interruptNet)
        {
            if (anchor && !m_anchors.empty()) {
                const CAddress addr = m_anchors.back();
                m_anchors.pop_back();
                if (!addr.IsValid() || IsLocal(addr) || !IsReachable(addr) ||
                    !HasAllDesirableServiceFlags(addr.nServices) ||
                    setConnected.count(m_netgroupman.GetGroup(addr))) continue;
                addrConnect = addr;
                LogPrint(BCLog::NET, "Trying to make an anchor connection to %s\n", addrConnect.ToString());
                break;
            }

            // If we didn't find an appropriate destination after trying 100 addresses fetched from addrman,
            // stop this loop, and let the outer loop run again (which sleeps, adds seed nodes, recalculates
            // already-connected network ranges, ...) before trying new addrman addresses.
            nTries++;
            if (nTries > 100)
                break;

            CAddress addr;
            NodeSeconds addr_last_try{0s};

            if (fFeeler) {
                // First, try to get a tried table collision address. This returns
                // an empty (invalid) address if there are no collisions to try.
                std::tie(addr, addr_last_try) = addrman.SelectTriedCollision();

                if (!addr.IsValid()) {
                    // No tried table collisions. Select a new table address
                    // for our feeler.
                    std::tie(addr, addr_last_try) = addrman.Select(true);
                } else if (AlreadyConnectedToAddress(addr)) {
                    // If test-before-evict logic would have us connect to a
                    // peer that we're already connected to, just mark that
                    // address as Good(). We won't be able to initiate the
                    // connection anyway, so this avoids inadvertently evicting
                    // a currently-connected peer.
                    addrman.Good(addr);
                    // Select a new table address for our feeler instead.
                    std::tie(addr, addr_last_try) = addrman.Select(true);
                }
            } else {
                // Not a feeler
                std::tie(addr, addr_last_try) = addrman.Select();
            }

            // Require outbound connections, other than feelers, to be to distinct network groups
            if (!fFeeler && setConnected.count(m_netgroupman.GetGroup(addr))) {
                break;
            }

            // if we selected an invalid or local address, restart
            if (!addr.IsValid() || IsLocal(addr)) {
                break;
            }

            if (!IsReachable(addr))
                continue;

            // only consider very recently tried nodes after 30 failed attempts
            if (current_time - addr_last_try < 10min && nTries < 30) {
                continue;
            }

            // for non-feelers, require all the services we'll want,
            // for feelers, only require they be a full node (only because most
            // SPV clients don't have a good address DB available)
            if (!fFeeler && !HasAllDesirableServiceFlags(addr.nServices)) {
                continue;
            } else if (fFeeler && !MayHaveUsefulAddressDB(addr.nServices)) {
                continue;
            }

            // Do not connect to bad ports, unless 50 invalid addresses have been selected already.
            if (nTries < 50 && (addr.IsIPv4() || addr.IsIPv6()) && IsBadPort(addr.GetPort())) {
                continue;
            }

            addrConnect = addr;
            break;
        }

        if (addrConnect.IsValid()) {
            if (fFeeler) {
                // Add small amount of random noise before connection to avoid synchronization.
                if (!interruptNet.sleep_for(rng.rand_uniform_duration<CThreadInterrupt::Clock>(FEELER_SLEEP_WINDOW))) {
                    return;
                }
                LogPrint(BCLog::NET, "Making feeler connection to %s\n", addrConnect.ToString());
            }

            OpenNetworkConnection(addrConnect, (int)setConnected.size() >= std::min(nMaxConnections - 1, 2), &grant, nullptr, conn_type);
        }
    }
}

std::vector<CAddress> CConnman::GetCurrentBlockRelayOnlyConns() const
{
    std::vector<CAddress> ret;
    LOCK(m_nodes_mutex);
    for (const CNode* pnode : m_nodes) {
        if (pnode->IsBlockOnlyConn()) {
            ret.push_back(pnode->addr);
        }
    }

    return ret;
}

std::vector<AddedNodeInfo> CConnman::GetAddedNodeInfo() const
{
    std::vector<AddedNodeInfo> ret;

    std::list<std::string> lAddresses(0);
    {
        LOCK(m_added_nodes_mutex);
        ret.reserve(m_added_nodes.size());
        std::copy(m_added_nodes.cbegin(), m_added_nodes.cend(), std::back_inserter(lAddresses));
    }


    // Build a map of all already connected addresses (by IP:port and by name) to inbound/outbound and resolved CService
    std::map<CService, bool> mapConnected;
    std::map<std::string, std::pair<bool, CService>> mapConnectedByName;
    {
        LOCK(m_nodes_mutex);
        for (const CNode* pnode : m_nodes) {
            if (pnode->addr.IsValid()) {
                mapConnected[pnode->addr] = pnode->IsInboundConn();
            }
            std::string addrName{pnode->m_addr_name};
            if (!addrName.empty()) {
                mapConnectedByName[std::move(addrName)] = std::make_pair(pnode->IsInboundConn(), static_cast<const CService&>(pnode->addr));
            }
        }
    }

    for (const std::string& strAddNode : lAddresses) {
        CService service(LookupNumeric(strAddNode, Params().GetDefaultPort(strAddNode)));
        AddedNodeInfo addedNode{strAddNode, CService(), false, false};
        if (service.IsValid()) {
            // strAddNode is an IP:port
            auto it = mapConnected.find(service);
            if (it != mapConnected.end()) {
                addedNode.resolvedAddress = service;
                addedNode.fConnected = true;
                addedNode.fInbound = it->second;
            }
        } else {
            // strAddNode is a name
            auto it = mapConnectedByName.find(strAddNode);
            if (it != mapConnectedByName.end()) {
                addedNode.resolvedAddress = it->second.second;
                addedNode.fConnected = true;
                addedNode.fInbound = it->second.first;
            }
        }
        ret.emplace_back(std::move(addedNode));
    }

    return ret;
}

void CConnman::ThreadOpenAddedConnections()
{
    AssertLockNotHeld(m_unused_i2p_sessions_mutex);
    SetSyscallSandboxPolicy(SyscallSandboxPolicy::NET_ADD_CONNECTION);
    while (true)
    {
        CSemaphoreGrant grant(*semAddnode);
        std::vector<AddedNodeInfo> vInfo = GetAddedNodeInfo();
        bool tried = false;
        for (const AddedNodeInfo& info : vInfo) {
            if (!info.fConnected) {
                if (!grant.TryAcquire()) {
                    // If we've used up our semaphore and need a new one, let's not wait here since while we are waiting
                    // the addednodeinfo state might change.
                    break;
                }
                tried = true;
                CAddress addr(CService(), NODE_NONE);
                OpenNetworkConnection(addr, false, &grant, info.strAddedNode.c_str(), ConnectionType::MANUAL);
                if (!interruptNet.sleep_for(std::chrono::milliseconds(500)))
                    return;
            }
        }
        // Retry every 60 seconds if a connection was attempted, otherwise two seconds
        if (!interruptNet.sleep_for(std::chrono::seconds(tried ? 60 : 2)))
            return;
    }
}

// if successful, this moves the passed grant to the constructed node
void CConnman::OpenNetworkConnection(const CAddress& addrConnect, bool fCountFailure, CSemaphoreGrant *grantOutbound, const char *pszDest, ConnectionType conn_type)
{
    AssertLockNotHeld(m_unused_i2p_sessions_mutex);
    assert(conn_type != ConnectionType::INBOUND);

    //
    // Initiate outbound network connection
    //
    if (interruptNet) {
        return;
    }
    if (!fNetworkActive) {
        return;
    }
    if (!pszDest) {
        bool banned_or_discouraged = m_banman && (m_banman->IsDiscouraged(addrConnect) || m_banman->IsBanned(addrConnect));
        if (IsLocal(addrConnect) || banned_or_discouraged || AlreadyConnectedToAddress(addrConnect)) {
            return;
        }
    } else if (FindNode(std::string(pszDest)))
        return;

    CNode* pnode = ConnectNode(addrConnect, pszDest, fCountFailure, conn_type);

    if (!pnode)
        return;
    if (grantOutbound)
        grantOutbound->MoveTo(pnode->grantOutbound);

    m_msgproc->InitializeNode(*pnode, nLocalServices);
    {
        LOCK(m_nodes_mutex);
        m_nodes.push_back(pnode);
    }
}

void CConnman::ThreadMessageHandler()
{
    SetSyscallSandboxPolicy(SyscallSandboxPolicy::MESSAGE_HANDLER);
    while (!flagInterruptMsgProc)
    {
        bool fMoreWork = false;

        {
            // Randomize the order in which we process messages from/to our peers.
            // This prevents attacks in which an attacker exploits having multiple
            // consecutive connections in the m_nodes list.
            const NodesSnapshot snap{*this, /*shuffle=*/true};

            for (CNode* pnode : snap.Nodes()) {
                if (pnode->fDisconnect)
                    continue;

                // Receive messages
                bool fMoreNodeWork = m_msgproc->ProcessMessages(pnode, flagInterruptMsgProc);
                fMoreWork |= (fMoreNodeWork && !pnode->fPauseSend);
                if (flagInterruptMsgProc)
                    return;
                // Send messages
                {
                    LOCK(pnode->cs_sendProcessing);
                    m_msgproc->SendMessages(pnode);
                }

                if (flagInterruptMsgProc)
                    return;
            }
        }

        WAIT_LOCK(mutexMsgProc, lock);
        if (!fMoreWork) {
            condMsgProc.wait_until(lock, std::chrono::steady_clock::now() + std::chrono::milliseconds(100), [this]() EXCLUSIVE_LOCKS_REQUIRED(mutexMsgProc) { return fMsgProcWake; });
        }
        fMsgProcWake = false;
    }
}

void CConnman::ThreadI2PAcceptIncoming()
{
    static constexpr auto err_wait_begin = 1s;
    static constexpr auto err_wait_cap = 5min;
    auto err_wait = err_wait_begin;

    bool advertising_listen_addr = false;
    i2p::Connection conn;

    while (!interruptNet) {

        if (!m_i2p_sam_session->Listen(conn)) {
            if (advertising_listen_addr && conn.me.IsValid()) {
                RemoveLocal(conn.me);
                advertising_listen_addr = false;
            }

            interruptNet.sleep_for(err_wait);
            if (err_wait < err_wait_cap) {
                err_wait *= 2;
            }

            continue;
        }

        if (!advertising_listen_addr) {
            AddLocal(conn.me, LOCAL_MANUAL);
            advertising_listen_addr = true;
        }

        if (!m_i2p_sam_session->Accept(conn)) {
            continue;
        }

        CreateNodeFromAcceptedSocket(std::move(conn.sock), NetPermissionFlags::None,
                                     CAddress{conn.me, NODE_NONE}, CAddress{conn.peer, NODE_NONE});
    }
}

bool CConnman::BindListenPort(const CService& addrBind, bilingual_str& strError, NetPermissionFlags permissions)
{
    int nOne = 1;

    // Create socket for listening for incoming connections
    struct sockaddr_storage sockaddr;
    socklen_t len = sizeof(sockaddr);
    if (!addrBind.GetSockAddr((struct sockaddr*)&sockaddr, &len))
    {
        strError = strprintf(Untranslated("Bind address family for %s not supported"), addrBind.ToString());
        LogPrintLevel(BCLog::NET, BCLog::Level::Error, "%s\n", strError.original);
        return false;
    }

    std::unique_ptr<Sock> sock = CreateSock(addrBind);
    if (!sock) {
        strError = strprintf(Untranslated("Couldn't open socket for incoming connections (socket returned error %s)"), NetworkErrorString(WSAGetLastError()));
        LogPrintLevel(BCLog::NET, BCLog::Level::Error, "%s\n", strError.original);
        return false;
    }

    // Allow binding if the port is still in TIME_WAIT state after
    // the program was closed and restarted.
    if (sock->SetSockOpt(SOL_SOCKET, SO_REUSEADDR, (sockopt_arg_type)&nOne, sizeof(int)) == SOCKET_ERROR) {
        strError = strprintf(Untranslated("Error setting SO_REUSEADDR on socket: %s, continuing anyway"), NetworkErrorString(WSAGetLastError()));
        LogPrintf("%s\n", strError.original);
    }

    // some systems don't have IPV6_V6ONLY but are always v6only; others do have the option
    // and enable it by default or not. Try to enable it, if possible.
    if (addrBind.IsIPv6()) {
#ifdef IPV6_V6ONLY
        if (sock->SetSockOpt(IPPROTO_IPV6, IPV6_V6ONLY, (sockopt_arg_type)&nOne, sizeof(int)) == SOCKET_ERROR) {
            strError = strprintf(Untranslated("Error setting IPV6_V6ONLY on socket: %s, continuing anyway"), NetworkErrorString(WSAGetLastError()));
            LogPrintf("%s\n", strError.original);
        }
#endif
#ifdef WIN32
        int nProtLevel = PROTECTION_LEVEL_UNRESTRICTED;
        if (sock->SetSockOpt(IPPROTO_IPV6, IPV6_PROTECTION_LEVEL, (const char*)&nProtLevel, sizeof(int)) == SOCKET_ERROR) {
            strError = strprintf(Untranslated("Error setting IPV6_PROTECTION_LEVEL on socket: %s, continuing anyway"), NetworkErrorString(WSAGetLastError()));
            LogPrintf("%s\n", strError.original);
        }
#endif
    }

    if (sock->Bind(reinterpret_cast<struct sockaddr*>(&sockaddr), len) == SOCKET_ERROR) {
        int nErr = WSAGetLastError();
        if (nErr == WSAEADDRINUSE)
            strError = strprintf(_("Unable to bind to %s on this computer. %s is probably already running."), addrBind.ToString(), PACKAGE_NAME);
        else
            strError = strprintf(_("Unable to bind to %s on this computer (bind returned error %s)"), addrBind.ToString(), NetworkErrorString(nErr));
        LogPrintLevel(BCLog::NET, BCLog::Level::Error, "%s\n", strError.original);
        return false;
    }
    LogPrintf("Bound to %s\n", addrBind.ToString());

    // Listen for incoming connections
    if (sock->Listen(SOMAXCONN) == SOCKET_ERROR)
    {
        strError = strprintf(_("Listening for incoming connections failed (listen returned error %s)"), NetworkErrorString(WSAGetLastError()));
        LogPrintLevel(BCLog::NET, BCLog::Level::Error, "%s\n", strError.original);
        return false;
    }

    vhListenSocket.emplace_back(std::move(sock), permissions);
    return true;
}

void Discover()
{
    if (!fDiscover)
        return;

#ifdef WIN32
    // Get local host IP
    char pszHostName[256] = "";
    if (gethostname(pszHostName, sizeof(pszHostName)) != SOCKET_ERROR)
    {
        std::vector<CNetAddr> vaddr;
        if (LookupHost(pszHostName, vaddr, 0, true))
        {
            for (const CNetAddr &addr : vaddr)
            {
                if (AddLocal(addr, LOCAL_IF))
                    LogPrintf("%s: %s - %s\n", __func__, pszHostName, addr.ToString());
            }
        }
    }
#elif (HAVE_DECL_GETIFADDRS && HAVE_DECL_FREEIFADDRS)
    // Get local host ip
    struct ifaddrs* myaddrs;
    if (getifaddrs(&myaddrs) == 0)
    {
        for (struct ifaddrs* ifa = myaddrs; ifa != nullptr; ifa = ifa->ifa_next)
        {
            if (ifa->ifa_addr == nullptr) continue;
            if ((ifa->ifa_flags & IFF_UP) == 0) continue;
            if (strcmp(ifa->ifa_name, "lo") == 0) continue;
            if (strcmp(ifa->ifa_name, "lo0") == 0) continue;
            if (ifa->ifa_addr->sa_family == AF_INET)
            {
                struct sockaddr_in* s4 = (struct sockaddr_in*)(ifa->ifa_addr);
                CNetAddr addr(s4->sin_addr);
                if (AddLocal(addr, LOCAL_IF))
                    LogPrintf("%s: IPv4 %s: %s\n", __func__, ifa->ifa_name, addr.ToString());
            }
            else if (ifa->ifa_addr->sa_family == AF_INET6)
            {
                struct sockaddr_in6* s6 = (struct sockaddr_in6*)(ifa->ifa_addr);
                CNetAddr addr(s6->sin6_addr);
                if (AddLocal(addr, LOCAL_IF))
                    LogPrintf("%s: IPv6 %s: %s\n", __func__, ifa->ifa_name, addr.ToString());
            }
        }
        freeifaddrs(myaddrs);
    }
#endif
}

void CConnman::SetNetworkActive(bool active)
{
    LogPrintf("%s: %s\n", __func__, active);

    if (fNetworkActive == active) {
        return;
    }

    fNetworkActive = active;

    if (m_client_interface) {
        m_client_interface->NotifyNetworkActiveChanged(fNetworkActive);
    }
}

CConnman::CConnman(uint64_t nSeed0In, uint64_t nSeed1In, AddrMan& addrman_in,
                   const NetGroupManager& netgroupman, bool network_active)
    : addrman(addrman_in)
    , m_netgroupman{netgroupman}
    , nSeed0(nSeed0In)
    , nSeed1(nSeed1In)
{
    SetTryNewOutboundPeer(false);

    Options connOptions;
    Init(connOptions);
    SetNetworkActive(network_active);
}

NodeId CConnman::GetNewNodeId()
{
    return nLastNodeId.fetch_add(1, std::memory_order_relaxed);
}


bool CConnman::Bind(const CService& addr_, unsigned int flags, NetPermissionFlags permissions)
{
    const CService addr{MaybeFlipIPv6toCJDNS(addr_)};

    if (!(flags & BF_EXPLICIT) && !IsReachable(addr)) {
        return false;
    }
    bilingual_str strError;
    if (!BindListenPort(addr, strError, permissions)) {
        if ((flags & BF_REPORT_ERROR) && m_client_interface) {
            m_client_interface->ThreadSafeMessageBox(strError, "", CClientUIInterface::MSG_ERROR);
        }
        return false;
    }

    if (addr.IsRoutable() && fDiscover && !(flags & BF_DONT_ADVERTISE) && !NetPermissions::HasFlag(permissions, NetPermissionFlags::NoBan)) {
        AddLocal(addr, LOCAL_BIND);
    }

    return true;
}

bool CConnman::InitBinds(const Options& options)
{
    bool fBound = false;
    for (const auto& addrBind : options.vBinds) {
        fBound |= Bind(addrBind, (BF_EXPLICIT | BF_REPORT_ERROR), NetPermissionFlags::None);
    }
    for (const auto& addrBind : options.vWhiteBinds) {
        fBound |= Bind(addrBind.m_service, (BF_EXPLICIT | BF_REPORT_ERROR), addrBind.m_flags);
    }
    for (const auto& addr_bind : options.onion_binds) {
        fBound |= Bind(addr_bind, BF_EXPLICIT | BF_DONT_ADVERTISE, NetPermissionFlags::None);
    }
    if (options.bind_on_any) {
        struct in_addr inaddr_any;
        inaddr_any.s_addr = htonl(INADDR_ANY);
        struct in6_addr inaddr6_any = IN6ADDR_ANY_INIT;
        fBound |= Bind(CService(inaddr6_any, GetListenPort()), BF_NONE, NetPermissionFlags::None);
        fBound |= Bind(CService(inaddr_any, GetListenPort()), !fBound ? BF_REPORT_ERROR : BF_NONE, NetPermissionFlags::None);
    }
    return fBound;
}

bool CConnman::Start(CScheduler& scheduler, const Options& connOptions)
{
    AssertLockNotHeld(m_total_bytes_sent_mutex);
    Init(connOptions);

    if (fListen && !InitBinds(connOptions)) {
        if (m_client_interface) {
            m_client_interface->ThreadSafeMessageBox(
                _("Failed to listen on any port. Use -listen=0 if you want this."),
                "", CClientUIInterface::MSG_ERROR);
        }
        return false;
    }

    Proxy i2p_sam;
    if (GetProxy(NET_I2P, i2p_sam) && connOptions.m_i2p_accept_incoming) {
        m_i2p_sam_session = std::make_unique<i2p::sam::Session>(gArgs.GetDataDirNet() / "i2p_private_key",
                                                                i2p_sam.proxy, &interruptNet);
    }

    for (const auto& strDest : connOptions.vSeedNodes) {
        AddAddrFetch(strDest);
    }

    if (m_use_addrman_outgoing) {
        // Load addresses from anchors.dat
        m_anchors = ReadAnchors(gArgs.GetDataDirNet() / ANCHORS_DATABASE_FILENAME);
        if (m_anchors.size() > MAX_BLOCK_RELAY_ONLY_ANCHORS) {
            m_anchors.resize(MAX_BLOCK_RELAY_ONLY_ANCHORS);
        }
        LogPrintf("%i block-relay-only anchors will be tried for connections.\n", m_anchors.size());
    }

    if (m_client_interface) {
        m_client_interface->InitMessage(_("Starting network threads…").translated);
    }

    fAddressesInitialized = true;

    if (semOutbound == nullptr) {
        // initialize semaphore
        semOutbound = std::make_unique<CSemaphore>(std::min(m_max_outbound, nMaxConnections));
    }
    if (semAddnode == nullptr) {
        // initialize semaphore
        semAddnode = std::make_unique<CSemaphore>(nMaxAddnode);
    }

    //
    // Start threads
    //
    assert(m_msgproc);
    InterruptSocks5(false);
    interruptNet.reset();
    flagInterruptMsgProc = false;

    {
        LOCK(mutexMsgProc);
        fMsgProcWake = false;
    }

    // Send and receive from sockets, accept connections
    threadSocketHandler = std::thread(&util::TraceThread, "net", [this] { ThreadSocketHandler(); });

    if (!gArgs.GetBoolArg("-dnsseed", DEFAULT_DNSSEED))
        LogPrintf("DNS seeding disabled\n");
    else
        threadDNSAddressSeed = std::thread(&util::TraceThread, "dnsseed", [this] { ThreadDNSAddressSeed(); });

    // Initiate manual connections
    threadOpenAddedConnections = std::thread(&util::TraceThread, "addcon", [this] { ThreadOpenAddedConnections(); });

    if (connOptions.m_use_addrman_outgoing && !connOptions.m_specified_outgoing.empty()) {
        if (m_client_interface) {
            m_client_interface->ThreadSafeMessageBox(
                _("Cannot provide specific connections and have addrman find outgoing connections at the same time."),
                "", CClientUIInterface::MSG_ERROR);
        }
        return false;
    }
    if (connOptions.m_use_addrman_outgoing || !connOptions.m_specified_outgoing.empty()) {
        threadOpenConnections = std::thread(
            &util::TraceThread, "opencon",
            [this, connect = connOptions.m_specified_outgoing] { ThreadOpenConnections(connect); });
    }

    // Process messages
    threadMessageHandler = std::thread(&util::TraceThread, "msghand", [this] { ThreadMessageHandler(); });

    if (m_i2p_sam_session) {
        threadI2PAcceptIncoming =
            std::thread(&util::TraceThread, "i2paccept", [this] { ThreadI2PAcceptIncoming(); });
    }

    // Dump network addresses
    scheduler.scheduleEvery([this] { DumpAddresses(); }, DUMP_PEERS_INTERVAL);

    return true;
}

class CNetCleanup
{
public:
    CNetCleanup() = default;

    ~CNetCleanup()
    {
#ifdef WIN32
        // Shutdown Windows Sockets
        WSACleanup();
#endif
    }
};
static CNetCleanup instance_of_cnetcleanup;

void CConnman::Interrupt()
{
    {
        LOCK(mutexMsgProc);
        flagInterruptMsgProc = true;
    }
    condMsgProc.notify_all();

    interruptNet();
    InterruptSocks5(true);

    if (semOutbound) {
        for (int i=0; i<m_max_outbound; i++) {
            semOutbound->post();
        }
    }

    if (semAddnode) {
        for (int i=0; i<nMaxAddnode; i++) {
            semAddnode->post();
        }
    }
}

void CConnman::StopThreads()
{
    if (threadI2PAcceptIncoming.joinable()) {
        threadI2PAcceptIncoming.join();
    }
    if (threadMessageHandler.joinable())
        threadMessageHandler.join();
    if (threadOpenConnections.joinable())
        threadOpenConnections.join();
    if (threadOpenAddedConnections.joinable())
        threadOpenAddedConnections.join();
    if (threadDNSAddressSeed.joinable())
        threadDNSAddressSeed.join();
    if (threadSocketHandler.joinable())
        threadSocketHandler.join();
}

void CConnman::StopNodes()
{
    if (fAddressesInitialized) {
        DumpAddresses();
        fAddressesInitialized = false;

        if (m_use_addrman_outgoing) {
            // Anchor connections are only dumped during clean shutdown.
            std::vector<CAddress> anchors_to_dump = GetCurrentBlockRelayOnlyConns();
            if (anchors_to_dump.size() > MAX_BLOCK_RELAY_ONLY_ANCHORS) {
                anchors_to_dump.resize(MAX_BLOCK_RELAY_ONLY_ANCHORS);
            }
            DumpAnchors(gArgs.GetDataDirNet() / ANCHORS_DATABASE_FILENAME, anchors_to_dump);
        }
    }

    // Delete peer connections.
    std::vector<CNode*> nodes;
    WITH_LOCK(m_nodes_mutex, nodes.swap(m_nodes));
    for (CNode* pnode : nodes) {
        pnode->CloseSocketDisconnect();
        DeleteNode(pnode);
    }

    for (CNode* pnode : m_nodes_disconnected) {
        DeleteNode(pnode);
    }
    m_nodes_disconnected.clear();
    vhListenSocket.clear();
    semOutbound.reset();
    semAddnode.reset();
}

void CConnman::DeleteNode(CNode* pnode)
{
    assert(pnode);
    m_msgproc->FinalizeNode(*pnode);
    delete pnode;
}

CConnman::~CConnman()
{
    Interrupt();
    Stop();
}

std::vector<CAddress> CConnman::GetAddresses(size_t max_addresses, size_t max_pct, std::optional<Network> network) const
{
    std::vector<CAddress> addresses = addrman.GetAddr(max_addresses, max_pct, network);
    if (m_banman) {
        addresses.erase(std::remove_if(addresses.begin(), addresses.end(),
                        [this](const CAddress& addr){return m_banman->IsDiscouraged(addr) || m_banman->IsBanned(addr);}),
                        addresses.end());
    }
    return addresses;
}

std::vector<CAddress> CConnman::GetAddresses(CNode& requestor, size_t max_addresses, size_t max_pct)
{
    auto local_socket_bytes = requestor.addrBind.GetAddrBytes();
    uint64_t cache_id = GetDeterministicRandomizer(RANDOMIZER_ID_ADDRCACHE)
        .Write(requestor.ConnectedThroughNetwork())
        .Write(local_socket_bytes.data(), local_socket_bytes.size())
        // For outbound connections, the port of the bound address is randomly
        // assigned by the OS and would therefore not be useful for seeding.
        .Write(requestor.IsInboundConn() ? requestor.addrBind.GetPort() : 0)
        .Finalize();
    const auto current_time = GetTime<std::chrono::microseconds>();
    auto r = m_addr_response_caches.emplace(cache_id, CachedAddrResponse{});
    CachedAddrResponse& cache_entry = r.first->second;
    if (cache_entry.m_cache_entry_expiration < current_time) { // If emplace() added new one it has expiration 0.
        cache_entry.m_addrs_response_cache = GetAddresses(max_addresses, max_pct, /*network=*/std::nullopt);
        // Choosing a proper cache lifetime is a trade-off between the privacy leak minimization
        // and the usefulness of ADDR responses to honest users.
        //
        // Longer cache lifetime makes it more difficult for an attacker to scrape
        // enough AddrMan data to maliciously infer something useful.
        // By the time an attacker scraped enough AddrMan records, most of
        // the records should be old enough to not leak topology info by
        // e.g. analyzing real-time changes in timestamps.
        //
        // It takes only several hundred requests to scrape everything from an AddrMan containing 100,000 nodes,
        // so ~24 hours of cache lifetime indeed makes the data less inferable by the time
        // most of it could be scraped (considering that timestamps are updated via
        // ADDR self-announcements and when nodes communicate).
        // We also should be robust to those attacks which may not require scraping *full* victim's AddrMan
        // (because even several timestamps of the same handful of nodes may leak privacy).
        //
        // On the other hand, longer cache lifetime makes ADDR responses
        // outdated and less useful for an honest requestor, e.g. if most nodes
        // in the ADDR response are no longer active.
        //
        // However, the churn in the network is known to be rather low. Since we consider
        // nodes to be "terrible" (see IsTerrible()) if the timestamps are older than 30 days,
        // max. 24 hours of "penalty" due to cache shouldn't make any meaningful difference
        // in terms of the freshness of the response.
        cache_entry.m_cache_entry_expiration = current_time + std::chrono::hours(21) + GetRandMillis(std::chrono::hours(6));
    }
    return cache_entry.m_addrs_response_cache;
}

bool CConnman::AddNode(const std::string& strNode)
{
    LOCK(m_added_nodes_mutex);
    for (const std::string& it : m_added_nodes) {
        if (strNode == it) return false;
    }

    m_added_nodes.push_back(strNode);
    return true;
}

bool CConnman::RemoveAddedNode(const std::string& strNode)
{
    LOCK(m_added_nodes_mutex);
    for(std::vector<std::string>::iterator it = m_added_nodes.begin(); it != m_added_nodes.end(); ++it) {
        if (strNode == *it) {
            m_added_nodes.erase(it);
            return true;
        }
    }
    return false;
}

size_t CConnman::GetNodeCount(ConnectionDirection flags) const
{
    LOCK(m_nodes_mutex);
    if (flags == ConnectionDirection::Both) // Shortcut if we want total
        return m_nodes.size();

    int nNum = 0;
    for (const auto& pnode : m_nodes) {
        if (flags & (pnode->IsInboundConn() ? ConnectionDirection::In : ConnectionDirection::Out)) {
            nNum++;
        }
    }

    return nNum;
}

void CConnman::GetNodeStats(std::vector<CNodeStats>& vstats) const
{
    vstats.clear();
    LOCK(m_nodes_mutex);
    vstats.reserve(m_nodes.size());
    for (CNode* pnode : m_nodes) {
        vstats.emplace_back();
        pnode->CopyStats(vstats.back());
        vstats.back().m_mapped_as = m_netgroupman.GetMappedAS(pnode->addr);
    }
}

bool CConnman::DisconnectNode(const std::string& strNode)
{
    LOCK(m_nodes_mutex);
    if (CNode* pnode = FindNode(strNode)) {
        LogPrint(BCLog::NET, "disconnect by address%s matched peer=%d; disconnecting\n", (fLogIPs ? strprintf("=%s", strNode) : ""), pnode->GetId());
        pnode->fDisconnect = true;
        return true;
    }
    return false;
}

bool CConnman::DisconnectNode(const CSubNet& subnet)
{
    bool disconnected = false;
    LOCK(m_nodes_mutex);
    for (CNode* pnode : m_nodes) {
        if (subnet.Match(pnode->addr)) {
            LogPrint(BCLog::NET, "disconnect by subnet%s matched peer=%d; disconnecting\n", (fLogIPs ? strprintf("=%s", subnet.ToString()) : ""), pnode->GetId());
            pnode->fDisconnect = true;
            disconnected = true;
        }
    }
    return disconnected;
}

bool CConnman::DisconnectNode(const CNetAddr& addr)
{
    return DisconnectNode(CSubNet(addr));
}

bool CConnman::DisconnectNode(NodeId id)
{
    LOCK(m_nodes_mutex);
    for(CNode* pnode : m_nodes) {
        if (id == pnode->GetId()) {
            LogPrint(BCLog::NET, "disconnect by id peer=%d; disconnecting\n", pnode->GetId());
            pnode->fDisconnect = true;
            return true;
        }
    }
    return false;
}

void CConnman::RecordBytesRecv(uint64_t bytes)
{
    nTotalBytesRecv += bytes;
}

void CConnman::RecordBytesSent(uint64_t bytes)
{
    AssertLockNotHeld(m_total_bytes_sent_mutex);
    LOCK(m_total_bytes_sent_mutex);

    nTotalBytesSent += bytes;

    const auto now = GetTime<std::chrono::seconds>();
    if (nMaxOutboundCycleStartTime + MAX_UPLOAD_TIMEFRAME < now)
    {
        // timeframe expired, reset cycle
        nMaxOutboundCycleStartTime = now;
        nMaxOutboundTotalBytesSentInCycle = 0;
    }

    nMaxOutboundTotalBytesSentInCycle += bytes;
}

uint64_t CConnman::GetMaxOutboundTarget() const
{
    AssertLockNotHeld(m_total_bytes_sent_mutex);
    LOCK(m_total_bytes_sent_mutex);
    return nMaxOutboundLimit;
}

std::chrono::seconds CConnman::GetMaxOutboundTimeframe() const
{
    return MAX_UPLOAD_TIMEFRAME;
}

std::chrono::seconds CConnman::GetMaxOutboundTimeLeftInCycle() const
{
    AssertLockNotHeld(m_total_bytes_sent_mutex);
    LOCK(m_total_bytes_sent_mutex);
    return GetMaxOutboundTimeLeftInCycle_();
}

std::chrono::seconds CConnman::GetMaxOutboundTimeLeftInCycle_() const
{
    AssertLockHeld(m_total_bytes_sent_mutex);

    if (nMaxOutboundLimit == 0)
        return 0s;

    if (nMaxOutboundCycleStartTime.count() == 0)
        return MAX_UPLOAD_TIMEFRAME;

    const std::chrono::seconds cycleEndTime = nMaxOutboundCycleStartTime + MAX_UPLOAD_TIMEFRAME;
    const auto now = GetTime<std::chrono::seconds>();
    return (cycleEndTime < now) ? 0s : cycleEndTime - now;
}

bool CConnman::OutboundTargetReached(bool historicalBlockServingLimit) const
{
    AssertLockNotHeld(m_total_bytes_sent_mutex);
    LOCK(m_total_bytes_sent_mutex);
    if (nMaxOutboundLimit == 0)
        return false;

    if (historicalBlockServingLimit)
    {
        // keep a large enough buffer to at least relay each block once
        const std::chrono::seconds timeLeftInCycle = GetMaxOutboundTimeLeftInCycle_();
        const uint64_t buffer = timeLeftInCycle / std::chrono::minutes{10} * MAX_BLOCK_SERIALIZED_SIZE;
        if (buffer >= nMaxOutboundLimit || nMaxOutboundTotalBytesSentInCycle >= nMaxOutboundLimit - buffer)
            return true;
    }
    else if (nMaxOutboundTotalBytesSentInCycle >= nMaxOutboundLimit)
        return true;

    return false;
}

uint64_t CConnman::GetOutboundTargetBytesLeft() const
{
    AssertLockNotHeld(m_total_bytes_sent_mutex);
    LOCK(m_total_bytes_sent_mutex);
    if (nMaxOutboundLimit == 0)
        return 0;

    return (nMaxOutboundTotalBytesSentInCycle >= nMaxOutboundLimit) ? 0 : nMaxOutboundLimit - nMaxOutboundTotalBytesSentInCycle;
}

uint64_t CConnman::GetTotalBytesRecv() const
{
    return nTotalBytesRecv;
}

uint64_t CConnman::GetTotalBytesSent() const
{
    AssertLockNotHeld(m_total_bytes_sent_mutex);
    LOCK(m_total_bytes_sent_mutex);
    return nTotalBytesSent;
}

ServiceFlags CConnman::GetLocalServices() const
{
    return nLocalServices;
}

unsigned int CConnman::GetReceiveFloodSize() const { return nReceiveFloodSize; }

CNode::CNode(NodeId idIn,
             std::shared_ptr<Sock> sock,
             const CAddress& addrIn,
             uint64_t nKeyedNetGroupIn,
             uint64_t nLocalHostNonceIn,
             const CAddress& addrBindIn,
             const std::string& addrNameIn,
             ConnectionType conn_type_in,
             bool inbound_onion,
             CNodeOptions&& node_opts)
    : m_deserializer{std::make_unique<V1TransportDeserializer>(V1TransportDeserializer(Params(), idIn, SER_NETWORK, INIT_PROTO_VERSION))},
      m_serializer{std::make_unique<V1TransportSerializer>(V1TransportSerializer())},
      m_permission_flags{node_opts.permission_flags},
      m_sock{sock},
      m_connected{GetTime<std::chrono::seconds>()},
      addr{addrIn},
      addrBind{addrBindIn},
      m_addr_name{addrNameIn.empty() ? addr.ToStringIPPort() : addrNameIn},
      m_inbound_onion{inbound_onion},
      m_prefer_evict{node_opts.prefer_evict},
      nKeyedNetGroup{nKeyedNetGroupIn},
      id{idIn},
      nLocalHostNonce{nLocalHostNonceIn},
      m_conn_type{conn_type_in},
      m_i2p_sam_session{std::move(node_opts.i2p_sam_session)}
{
    if (inbound_onion) assert(conn_type_in == ConnectionType::INBOUND);

    for (const std::string &msg : getAllNetMessageTypes())
        mapRecvBytesPerMsgType[msg] = 0;
    mapRecvBytesPerMsgType[NET_MESSAGE_TYPE_OTHER] = 0;

    if (fLogIPs) {
        LogPrint(BCLog::NET, "Added connection to %s peer=%d\n", m_addr_name, id);
    } else {
        LogPrint(BCLog::NET, "Added connection peer=%d\n", id);
    }
}

bool CConnman::NodeFullyConnected(const CNode* pnode)
{
    return pnode && pnode->fSuccessfullyConnected && !pnode->fDisconnect;
}

void CConnman::PushMessage(CNode* pnode, CSerializedNetMsg&& msg)
{
    AssertLockNotHeld(m_total_bytes_sent_mutex);
    size_t nMessageSize = msg.data.size();
    LogPrint(BCLog::NET, "sending %s (%d bytes) peer=%d\n", msg.m_type, nMessageSize, pnode->GetId());
    if (gArgs.GetBoolArg("-capturemessages", false)) {
        CaptureMessage(pnode->addr, msg.m_type, msg.data, /*is_incoming=*/false);
    }

    TRACE6(net, outbound_message,
        pnode->GetId(),
        pnode->m_addr_name.c_str(),
        pnode->ConnectionTypeAsString().c_str(),
        msg.m_type.c_str(),
        msg.data.size(),
        msg.data.data()
    );

    // make sure we use the appropriate network transport format
    std::vector<unsigned char> serializedHeader;
    pnode->m_serializer->prepareForTransport(msg, serializedHeader);
    size_t nTotalSize = nMessageSize + serializedHeader.size();

    size_t nBytesSent = 0;
    {
        LOCK(pnode->cs_vSend);
        bool optimisticSend(pnode->vSendMsg.empty());

        //log total amount of bytes per message type
        pnode->mapSendBytesPerMsgType[msg.m_type] += nTotalSize;
        pnode->nSendSize += nTotalSize;

        if (pnode->nSendSize > nSendBufferMaxSize) pnode->fPauseSend = true;
        pnode->vSendMsg.push_back(std::move(serializedHeader));
        if (nMessageSize) pnode->vSendMsg.push_back(std::move(msg.data));

        // If write queue empty, attempt "optimistic write"
        if (optimisticSend) nBytesSent = SocketSendData(*pnode);
    }
    if (nBytesSent) RecordBytesSent(nBytesSent);
}

bool CConnman::ForNode(NodeId id, std::function<bool(CNode* pnode)> func)
{
    CNode* found = nullptr;
    LOCK(m_nodes_mutex);
    for (auto&& pnode : m_nodes) {
        if(pnode->GetId() == id) {
            found = pnode;
            break;
        }
    }
    return found != nullptr && NodeFullyConnected(found) && func(found);
}

CSipHasher CConnman::GetDeterministicRandomizer(uint64_t id) const
{
    return CSipHasher(nSeed0, nSeed1).Write(id);
}

uint64_t CConnman::CalculateKeyedNetGroup(const CAddress& address) const
{
    std::vector<unsigned char> vchNetGroup(m_netgroupman.GetGroup(address));

    return GetDeterministicRandomizer(RANDOMIZER_ID_NETGROUP).Write(vchNetGroup.data(), vchNetGroup.size()).Finalize();
}

void CaptureMessageToFile(const CAddress& addr,
                          const std::string& msg_type,
                          Span<const unsigned char> data,
                          bool is_incoming)
{
    // Note: This function captures the message at the time of processing,
    // not at socket receive/send time.
    // This ensures that the messages are always in order from an application
    // layer (processing) perspective.
    auto now = GetTime<std::chrono::microseconds>();

    // Windows folder names cannot include a colon
    std::string clean_addr = addr.ToString();
    std::replace(clean_addr.begin(), clean_addr.end(), ':', '_');

    fs::path base_path = gArgs.GetDataDirNet() / "message_capture" / fs::u8path(clean_addr);
    fs::create_directories(base_path);

    fs::path path = base_path / (is_incoming ? "msgs_recv.dat" : "msgs_sent.dat");
    AutoFile f{fsbridge::fopen(path, "ab")};

    ser_writedata64(f, now.count());
    f.write(MakeByteSpan(msg_type));
    for (auto i = msg_type.length(); i < CMessageHeader::COMMAND_SIZE; ++i) {
        f << uint8_t{'\0'};
    }
    uint32_t size = data.size();
    ser_writedata32(f, size);
    f.write(AsBytes(data));
}

std::function<void(const CAddress& addr,
                   const std::string& msg_type,
                   Span<const unsigned char> data,
                   bool is_incoming)>
    CaptureMessage = CaptureMessageToFile;<|MERGE_RESOLUTION|>--- conflicted
+++ resolved
@@ -247,11 +247,7 @@
         if (node.IsInboundConn()) {
             // For inbound connections, assume both the address and the port
             // as seen from the peer.
-<<<<<<< HEAD
-            addrLocal = CAddress{pnode->GetAddrLocal(), addrLocal.nServices, addrLocal.nTime};
-=======
             addrLocal = CService{node.GetAddrLocal()};
->>>>>>> 3116ccd7
         } else {
             // For outbound connections, assume just the address as seen from
             // the peer and leave the port in `addrLocal` as returned by
