--- conflicted
+++ resolved
@@ -287,11 +287,7 @@
     int nWalletVersion GUARDED_BY(cs_wallet){FEATURE_BASE};
 
     /** The next scheduled rebroadcast of wallet transactions. */
-<<<<<<< HEAD
-    int64_t m_next_resend{GetDefaultNextResend()};
-=======
     NodeClock::time_point m_next_resend{GetDefaultNextResend()};
->>>>>>> 7da4ae1f
     /** Whether this wallet will submit newly created transactions to the node's mempool and
      * prompt rebroadcasts (see ResendWalletTransactions()). */
     bool fBroadcastTransactions = false;
@@ -386,11 +382,7 @@
      */
     static bool AttachChain(const std::shared_ptr<CWallet>& wallet, interfaces::Chain& chain, const bool rescan_required, bilingual_str& error, std::vector<bilingual_str>& warnings);
 
-<<<<<<< HEAD
-    static int64_t GetDefaultNextResend();
-=======
     static NodeClock::time_point GetDefaultNextResend();
->>>>>>> 7da4ae1f
 
 public:
     /**
@@ -582,11 +574,7 @@
         uint256 last_failed_block;
     };
     ScanResult ScanForWalletTransactions(const uint256& start_block, int start_height, std::optional<int> max_height, const WalletRescanReserver& reserver, bool fUpdate, const bool save_progress);
-<<<<<<< HEAD
-    void transactionRemovedFromMempool(const CTransactionRef& tx, MemPoolRemovalReason reason, uint64_t mempool_sequence) override;
-=======
     void transactionRemovedFromMempool(const CTransactionRef& tx, MemPoolRemovalReason reason) override;
->>>>>>> 7da4ae1f
     /** Set the next time this wallet should resend transactions to 12-36 hours from now, ~1 day on average. */
     void SetNextResend() { m_next_resend = GetDefaultNextResend(); }
     /** Return true if all conditions for periodically resending transactions are met. */
