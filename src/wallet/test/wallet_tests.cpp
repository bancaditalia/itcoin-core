--- conflicted
+++ resolved
@@ -581,11 +581,7 @@
     BOOST_CHECK_EQUAL(list.begin()->second.size(), 101U); // ITCOIN_SPECIFIC: it was 1U, but COINBASE_MATURITY=0 implies that in a 101 blocks chain we have 101 UTXO
 
     // Check initial balance from one mature coinbase transaction.
-<<<<<<< HEAD
-    BOOST_CHECK_EQUAL(5050 * COIN, GetAvailableBalance(*wallet)); // ITCOIN_SPECIFIC: it was 50, but COINBASE_MATURITY=0 implies that in a 101 blocks chain we have 5050 * COIN balance
-=======
-    BOOST_CHECK_EQUAL(50 * COIN, WITH_LOCK(wallet->cs_wallet, return AvailableCoins(*wallet).GetTotalAmount()));
->>>>>>> 7da4ae1f
+    BOOST_CHECK_EQUAL(5050 * COIN, WITH_LOCK(wallet->cs_wallet, return AvailableCoins(*wallet).GetTotalAmount())); // ITCOIN_SPECIFIC: it was 50, but COINBASE_MATURITY=0 implies that in a 101 blocks chain we have 5050 * COIN balance
 
     // Add a transaction creating a change address, and confirm ListCoins still
     // returns the coin associated with the change address underneath the
