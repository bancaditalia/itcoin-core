--- conflicted
+++ resolved
@@ -2027,20 +2027,12 @@
 
     // Do this infrequently and randomly to avoid giving away
     // that these are our transactions.
-<<<<<<< HEAD
-    if (GetTime() < m_next_resend) return false;
-=======
     if (NodeClock::now() < m_next_resend) return false;
->>>>>>> 7da4ae1f
 
     return true;
 }
 
-<<<<<<< HEAD
-int64_t CWallet::GetDefaultNextResend() { return GetTime() + (12 * 60 * 60) + GetRand(24 * 60 * 60); }
-=======
 NodeClock::time_point CWallet::GetDefaultNextResend() { return FastRandomContext{}.rand_uniform_delay(NodeClock::now() + 12h, 24h); }
->>>>>>> 7da4ae1f
 
 // Resubmit transactions from the wallet to the mempool, optionally asking the
 // mempool to relay them. On startup, we will do this for all unconfirmed
@@ -3422,11 +3414,7 @@
         return false;
 
     {
-<<<<<<< HEAD
-        LOCK(cs_wallet);
-=======
         LOCK2(m_relock_mutex, cs_wallet);
->>>>>>> 7da4ae1f
         if (!vMasterKey.empty()) {
             memory_cleanse(vMasterKey.data(), vMasterKey.size() * sizeof(decltype(vMasterKey)::value_type));
             vMasterKey.clear();
@@ -4066,18 +4054,10 @@
         WalletBatch batch{wallet.GetDatabase()};
         for (const auto& [destination, addr_book_data] : wallet.m_address_book) {
             auto address{EncodeDestination(destination)};
-<<<<<<< HEAD
-            auto purpose{addr_book_data.purpose};
-            auto label{addr_book_data.GetLabel()};
-            // don't bother writing default values (unknown purpose, empty label)
-            if (purpose != "unknown") batch.WritePurpose(address, purpose);
-            if (!label.empty()) batch.WriteName(address, label);
-=======
             std::optional<std::string> label = addr_book_data.IsChange() ? std::nullopt : std::make_optional(addr_book_data.GetLabel());
             // don't bother writing default values (unknown purpose)
             if (addr_book_data.purpose) batch.WritePurpose(address, PurposeToString(*addr_book_data.purpose));
             if (label) batch.WriteName(address, *label);
->>>>>>> 7da4ae1f
         }
     };
     if (data.watchonly_wallet) persist_address_book(*data.watchonly_wallet);
