// Copyright (c) 2021-2022 The Bitcoin Core developers
// Distributed under the MIT software license, see the accompanying
// file COPYING or http://www.opensource.org/licenses/mit-license.php.

#ifndef BITCOIN_WALLET_SPEND_H
#define BITCOIN_WALLET_SPEND_H

#include <consensus/amount.h>
#include <policy/fees.h> // for FeeCalculation
#include <util/result.h>
#include <wallet/coinselection.h>
#include <wallet/transaction.h>
#include <wallet/wallet.h>

#include <optional>

namespace wallet {
/** Get the marginal bytes if spending the specified output from this transaction.
 * Use CoinControl to determine whether to expect signature grinding when calculating the size of the input spend. */
int CalculateMaximumSignedInputSize(const CTxOut& txout, const CWallet* pwallet, const CCoinControl* coin_control);
int CalculateMaximumSignedInputSize(const CTxOut& txout, const COutPoint outpoint, const SigningProvider* pwallet, bool can_grind_r, const CCoinControl* coin_control);
struct TxSize {
    int64_t vsize{-1};
    int64_t weight{-1};
};

/** Calculate the size of the transaction using CoinControl to determine
 * whether to expect signature grinding when calculating the size of the input spend. */
TxSize CalculateMaximumSignedTxSize(const CTransaction& tx, const CWallet* wallet, const std::vector<CTxOut>& txouts, const CCoinControl* coin_control = nullptr);
TxSize CalculateMaximumSignedTxSize(const CTransaction& tx, const CWallet* wallet, const CCoinControl* coin_control = nullptr) EXCLUSIVE_LOCKS_REQUIRED(wallet->cs_wallet);

/**
 * COutputs available for spending, stored by OutputType.
 * This struct is really just a wrapper around OutputType vectors with a convenient
 * method for concatenating and returning all COutputs as one vector.
 *
 * Size(), Clear(), Erase(), Shuffle(), and Add() methods are implemented to
 * allow easy interaction with the struct.
 */
struct CoinsResult {
    std::map<OutputType, std::vector<COutput>> coins;

    /** Concatenate and return all COutputs as one vector */
    std::vector<COutput> All() const;

    /** The following methods are provided so that CoinsResult can mimic a vector,
     * i.e., methods can work with individual OutputType vectors or on the entire object */
    size_t Size() const;
    /** Return how many different output types this struct stores */
    size_t TypesCount() const { return coins.size(); }
    void Clear();
<<<<<<< HEAD
    void Erase(const std::set<COutPoint>& coins_to_remove);
=======
    void Erase(const std::unordered_set<COutPoint, SaltedOutpointHasher>& coins_to_remove);
>>>>>>> 7da4ae1f
    void Shuffle(FastRandomContext& rng_fast);
    void Add(OutputType type, const COutput& out);

    CAmount GetTotalAmount() { return total_amount; }
    std::optional<CAmount> GetEffectiveTotalAmount() {return total_effective_amount; }

private:
    /** Sum of all available coins raw value */
    CAmount total_amount{0};
    /** Sum of all available coins effective value (each output value minus fees required to spend it) */
    std::optional<CAmount> total_effective_amount{0};
};

struct CoinFilterParams {
    // Outputs below the minimum amount will not get selected
    CAmount min_amount{1};
    // Outputs above the maximum amount will not get selected
    CAmount max_amount{MAX_MONEY};
    // Return outputs until the minimum sum amount is covered
    CAmount min_sum_amount{MAX_MONEY};
    // Maximum number of outputs that can be returned
    uint64_t max_count{0};
    // By default, return only spendable outputs
    bool only_spendable{true};
    // By default, do not include immature coinbase outputs
    bool include_immature_coinbase{false};
    // By default, skip locked UTXOs
    bool skip_locked{true};
};

/**
 * Populate the CoinsResult struct with vectors of available COutputs, organized by OutputType.
 */
CoinsResult AvailableCoins(const CWallet& wallet,
                           const CCoinControl* coinControl = nullptr,
                           std::optional<CFeeRate> feerate = std::nullopt,
                           const CoinFilterParams& params = {}) EXCLUSIVE_LOCKS_REQUIRED(wallet.cs_wallet);

/**
 * Wrapper function for AvailableCoins which skips the `feerate` and `CoinFilterParams::only_spendable` parameters. Use this function
 * to list all available coins (e.g. listunspent RPC) while not intending to fund a transaction.
 */
CoinsResult AvailableCoinsListUnspent(const CWallet& wallet, const CCoinControl* coinControl = nullptr, CoinFilterParams params = {}) EXCLUSIVE_LOCKS_REQUIRED(wallet.cs_wallet);

/**
 * Find non-change parent output.
 */
const CTxOut& FindNonChangeParentOutput(const CWallet& wallet, const COutPoint& outpoint) EXCLUSIVE_LOCKS_REQUIRED(wallet.cs_wallet);

/**
 * Return list of available coins and locked coins grouped by non-change output address.
 */
std::map<CTxDestination, std::vector<COutput>> ListCoins(const CWallet& wallet) EXCLUSIVE_LOCKS_REQUIRED(wallet.cs_wallet);

struct SelectionFilter {
    CoinEligibilityFilter filter;
    bool allow_mixed_output_types{true};
};

/**
* Group coins by the provided filters.
*/
FilteredOutputGroups GroupOutputs(const CWallet& wallet,
                          const CoinsResult& coins,
                          const CoinSelectionParams& coin_sel_params,
                          const std::vector<SelectionFilter>& filters);

/**
 * Attempt to find a valid input set that preserves privacy by not mixing OutputTypes.
 * `ChooseSelectionResult()` will be called on each OutputType individually and the best
 * the solution (according to the waste metric) will be chosen. If a valid input cannot be found from any
 * single OutputType, fallback to running `ChooseSelectionResult()` over all available coins.
 *
 * param@[in]  nTargetValue              The target value
 * param@[in]  groups                    The grouped outputs mapped by coin eligibility filters
 * param@[in]  coin_selection_params     Parameters for the coin selection
 * param@[in]  allow_mixed_output_types  Relax restriction that SelectionResults must be of the same OutputType
 * returns                               If successful, a SelectionResult containing the input set
 *                                       If failed, returns (1) an empty error message if the target was not reached (general "Insufficient funds")
 *                                                  or (2) an specific error message if there was something particularly wrong (e.g. a selection
 *                                                  result that surpassed the tx max weight size).
 */
util::Result<SelectionResult> AttemptSelection(const CAmount& nTargetValue, OutputGroupTypeMap& groups,
                        const CoinSelectionParams& coin_selection_params, bool allow_mixed_output_types);

/**
 * Attempt to find a valid input set that meets the provided eligibility filter and target.
 * Multiple coin selection algorithms will be run and the input set that produces the least waste
 * (according to the waste metric) will be chosen.
 *
 * param@[in]  nTargetValue              The target value
 * param@[in]  groups                    The struct containing the outputs grouped by script and divided by (1) positive only outputs and (2) all outputs (positive + negative).
 * param@[in]  coin_selection_params     Parameters for the coin selection
 * returns                               If successful, a SelectionResult containing the input set
 *                                       If failed, returns (1) an empty error message if the target was not reached (general "Insufficient funds")
 *                                                  or (2) an specific error message if there was something particularly wrong (e.g. a selection
 *                                                  result that surpassed the tx max weight size).
 */
util::Result<SelectionResult> ChooseSelectionResult(const CAmount& nTargetValue, Groups& groups, const CoinSelectionParams& coin_selection_params);

// User manually selected inputs that must be part of the transaction
struct PreSelectedInputs
{
    std::set<std::shared_ptr<COutput>> coins;
    // If subtract fee from outputs is disabled, the 'total_amount'
    // will be the sum of each output effective value
    // instead of the sum of the outputs amount
    CAmount total_amount{0};

    void Insert(const COutput& output, bool subtract_fee_outputs)
    {
        if (subtract_fee_outputs) {
            total_amount += output.txout.nValue;
        } else {
            total_amount += output.GetEffectiveValue();
        }
        coins.insert(std::make_shared<COutput>(output));
    }
};

/**
 * Fetch and validate coin control selected inputs.
 * Coins could be internal (from the wallet) or external.
*/
util::Result<PreSelectedInputs> FetchSelectedInputs(const CWallet& wallet, const CCoinControl& coin_control,
                                                    const CoinSelectionParams& coin_selection_params) EXCLUSIVE_LOCKS_REQUIRED(wallet.cs_wallet);

/**
 * Select a set of coins such that nTargetValue is met; never select unconfirmed coins if they are not ours
 * param@[in]   wallet                 The wallet which provides data necessary to spend the selected coins
 * param@[in]   available_coins        The struct of coins, organized by OutputType, available for selection prior to filtering
 * param@[in]   nTargetValue           The target value
 * param@[in]   coin_selection_params  Parameters for this coin selection such as feerates, whether to avoid partial spends,
 *                                     and whether to subtract the fee from the outputs.
 * returns                             If successful, a SelectionResult containing the selected coins
 *                                     If failed, returns (1) an empty error message if the target was not reached (general "Insufficient funds")
 *                                                or (2) an specific error message if there was something particularly wrong (e.g. a selection
 *                                                result that surpassed the tx max weight size).
 */
util::Result<SelectionResult> AutomaticCoinSelection(const CWallet& wallet, CoinsResult& available_coins, const CAmount& nTargetValue,
                 const CoinSelectionParams& coin_selection_params) EXCLUSIVE_LOCKS_REQUIRED(wallet.cs_wallet);

/**
 * Select all coins from coin_control, and if coin_control 'm_allow_other_inputs=true', call 'AutomaticCoinSelection' to
 * select a set of coins such that nTargetValue - pre_set_inputs.total_amount is met.
 */
util::Result<SelectionResult> SelectCoins(const CWallet& wallet, CoinsResult& available_coins, const PreSelectedInputs& pre_set_inputs,
                                          const CAmount& nTargetValue, const CCoinControl& coin_control,
                                          const CoinSelectionParams& coin_selection_params) EXCLUSIVE_LOCKS_REQUIRED(wallet.cs_wallet);

struct CreatedTransactionResult
{
    CTransactionRef tx;
    CAmount fee;
    FeeCalculation fee_calc;
    int change_pos;

    CreatedTransactionResult(CTransactionRef _tx, CAmount _fee, int _change_pos, const FeeCalculation& _fee_calc)
        : tx(_tx), fee(_fee), fee_calc(_fee_calc), change_pos(_change_pos) {}
};

/**
 * Create a new transaction paying the recipients with a set of coins
 * selected by SelectCoins(); Also create the change output, when needed
 * @note passing change_pos as -1 will result in setting a random position
 */
util::Result<CreatedTransactionResult> CreateTransaction(CWallet& wallet, const std::vector<CRecipient>& vecSend, int change_pos, const CCoinControl& coin_control, bool sign = true);

/**
 * Insert additional inputs into the transaction by
 * calling CreateTransaction();
 */
bool FundTransaction(CWallet& wallet, CMutableTransaction& tx, CAmount& nFeeRet, int& nChangePosInOut, bilingual_str& error, bool lockUnspents, const std::set<int>& setSubtractFeeFromOutputs, CCoinControl);
} // namespace wallet

#endif // BITCOIN_WALLET_SPEND_H<|MERGE_RESOLUTION|>--- conflicted
+++ resolved
@@ -49,11 +49,7 @@
     /** Return how many different output types this struct stores */
     size_t TypesCount() const { return coins.size(); }
     void Clear();
-<<<<<<< HEAD
-    void Erase(const std::set<COutPoint>& coins_to_remove);
-=======
     void Erase(const std::unordered_set<COutPoint, SaltedOutpointHasher>& coins_to_remove);
->>>>>>> 7da4ae1f
     void Shuffle(FastRandomContext& rng_fast);
     void Add(OutputType type, const COutput& out);
 
