// Copyright (c) 2009-2022 The Bitcoin Core developers
// Distributed under the MIT software license, see the accompanying
// file COPYING or http://www.opensource.org/licenses/mit-license.php.

#include <chain.h>
#include <clientversion.h>
#include <core_io.h>
#include <hash.h>
#include <interfaces/chain.h>
#include <key_io.h>
#include <merkleblock.h>
#include <rpc/util.h>
#include <script/descriptor.h>
#include <script/script.h>
#include <script/standard.h>
#include <sync.h>
#include <uint256.h>
#include <util/bip32.h>
#include <util/fs.h>
#include <util/time.h>
#include <util/translation.h>
#include <wallet/rpc/util.h>
#include <wallet/wallet.h>

#include <cstdint>
#include <fstream>
#include <tuple>
#include <string>

#include <univalue.h>



using interfaces::FoundBlock;

namespace wallet {
std::string static EncodeDumpString(const std::string &str) {
    std::stringstream ret;
    for (const unsigned char c : str) {
        if (c <= 32 || c >= 128 || c == '%') {
            ret << '%' << HexStr({&c, 1});
        } else {
            ret << c;
        }
    }
    return ret.str();
}

static std::string DecodeDumpString(const std::string &str) {
    std::stringstream ret;
    for (unsigned int pos = 0; pos < str.length(); pos++) {
        unsigned char c = str[pos];
        if (c == '%' && pos+2 < str.length()) {
            c = (((str[pos+1]>>6)*9+((str[pos+1]-'0')&15)) << 4) |
                ((str[pos+2]>>6)*9+((str[pos+2]-'0')&15));
            pos += 2;
        }
        ret << c;
    }
    return ret.str();
}

static bool GetWalletAddressesForKey(const LegacyScriptPubKeyMan* spk_man, const CWallet& wallet, const CKeyID& keyid, std::string& strAddr, std::string& strLabel) EXCLUSIVE_LOCKS_REQUIRED(wallet.cs_wallet)
{
    bool fLabelFound = false;
    CKey key;
    spk_man->GetKey(keyid, key);
    for (const auto& dest : GetAllDestinationsForKey(key.GetPubKey())) {
        const auto* address_book_entry = wallet.FindAddressBookEntry(dest);
        if (address_book_entry) {
            if (!strAddr.empty()) {
                strAddr += ",";
            }
            strAddr += EncodeDestination(dest);
            strLabel = EncodeDumpString(address_book_entry->GetLabel());
            fLabelFound = true;
        }
    }
    if (!fLabelFound) {
        strAddr = EncodeDestination(GetDestinationForKey(key.GetPubKey(), wallet.m_default_address_type));
    }
    return fLabelFound;
}

static const int64_t TIMESTAMP_MIN = 0;

static void RescanWallet(CWallet& wallet, const WalletRescanReserver& reserver, int64_t time_begin = TIMESTAMP_MIN, bool update = true)
{
    int64_t scanned_time = wallet.RescanFromTime(time_begin, reserver, update);
    if (wallet.IsAbortingRescan()) {
        throw JSONRPCError(RPC_MISC_ERROR, "Rescan aborted by user.");
    } else if (scanned_time > time_begin) {
        throw JSONRPCError(RPC_WALLET_ERROR, "Rescan was unable to fully rescan the blockchain. Some transactions may be missing.");
    }
}

static void EnsureBlockDataFromTime(const CWallet& wallet, int64_t timestamp)
{
    auto& chain{wallet.chain()};
    if (!chain.havePruned()) {
        return;
    }

    int height{0};
    const bool found{chain.findFirstBlockWithTimeAndHeight(timestamp - TIMESTAMP_WINDOW, 0, FoundBlock().height(height))};

    uint256 tip_hash{WITH_LOCK(wallet.cs_wallet, return wallet.GetLastBlockHash())};
    if (found && !chain.hasBlocks(tip_hash, height)) {
        throw JSONRPCError(RPC_WALLET_ERROR, strprintf("Pruned blocks from height %d required to import keys. Use RPC call getblockchaininfo to determine your pruned height.", height));
    }
}

RPCHelpMan importprivkey()
{
    return RPCHelpMan{"importprivkey",
                "\nAdds a private key (as returned by dumpprivkey) to your wallet. Requires a new wallet backup.\n"
                "Hint: use importmulti to import more than one private key.\n"
            "\nNote: This call can take over an hour to complete if rescan is true, during that time, other rpc calls\n"
            "may report that the imported key exists but related transactions are still missing, leading to temporarily incorrect/bogus balances and unspent outputs until rescan completes.\n"
            "The rescan parameter can be set to false if the key was never used to create transactions. If it is set to false,\n"
            "but the key was used to create transactions, rescanblockchain needs to be called with the appropriate block range.\n"
            "Note: Use \"getwalletinfo\" to query the scanning progress.\n",
                {
                    {"privkey", RPCArg::Type::STR, RPCArg::Optional::NO, "The private key (see dumpprivkey)"},
                    {"label", RPCArg::Type::STR, RPCArg::DefaultHint{"current label if address exists, otherwise \"\""}, "An optional label"},
                    {"rescan", RPCArg::Type::BOOL, RPCArg::Default{true}, "Scan the chain and mempool for wallet transactions."},
                },
                RPCResult{RPCResult::Type::NONE, "", ""},
                RPCExamples{
            "\nDump a private key\n"
            + HelpExampleCli("dumpprivkey", "\"myaddress\"") +
            "\nImport the private key with rescan\n"
            + HelpExampleCli("importprivkey", "\"mykey\"") +
            "\nImport using a label and without rescan\n"
            + HelpExampleCli("importprivkey", "\"mykey\" \"testing\" false") +
            "\nImport using default blank label and without rescan\n"
            + HelpExampleCli("importprivkey", "\"mykey\" \"\" false") +
            "\nAs a JSON-RPC call\n"
            + HelpExampleRpc("importprivkey", "\"mykey\", \"testing\", false")
                },
        [&](const RPCHelpMan& self, const JSONRPCRequest& request) -> UniValue
{
    std::shared_ptr<CWallet> const pwallet = GetWalletForJSONRPCRequest(request);
    if (!pwallet) return UniValue::VNULL;

    if (pwallet->IsWalletFlagSet(WALLET_FLAG_DISABLE_PRIVATE_KEYS)) {
        throw JSONRPCError(RPC_WALLET_ERROR, "Cannot import private keys to a wallet with private keys disabled");
    }

    EnsureLegacyScriptPubKeyMan(*pwallet, true);

    WalletRescanReserver reserver(*pwallet);
    bool fRescan = true;
    {
        LOCK(pwallet->cs_wallet);

        EnsureWalletIsUnlocked(*pwallet);

        std::string strSecret = request.params[0].get_str();
        const std::string strLabel{LabelFromValue(request.params[1])};

        // Whether to perform rescan after import
        if (!request.params[2].isNull())
            fRescan = request.params[2].get_bool();

        if (fRescan && pwallet->chain().havePruned()) {
            // Exit early and print an error.
            // If a block is pruned after this check, we will import the key(s),
            // but fail the rescan with a generic error.
            throw JSONRPCError(RPC_WALLET_ERROR, "Rescan is disabled when blocks are pruned");
        }

        if (fRescan && !reserver.reserve()) {
            throw JSONRPCError(RPC_WALLET_ERROR, "Wallet is currently rescanning. Abort existing rescan or wait.");
        }

        CKey key = DecodeSecret(strSecret);
        if (!key.IsValid()) throw JSONRPCError(RPC_INVALID_ADDRESS_OR_KEY, "Invalid private key encoding");

        CPubKey pubkey = key.GetPubKey();
        CHECK_NONFATAL(key.VerifyPubKey(pubkey));
        CKeyID vchAddress = pubkey.GetID();
        {
            pwallet->MarkDirty();

            // We don't know which corresponding address will be used;
            // label all new addresses, and label existing addresses if a
            // label was passed.
            for (const auto& dest : GetAllDestinationsForKey(pubkey)) {
                if (!request.params[1].isNull() || !pwallet->FindAddressBookEntry(dest)) {
                    pwallet->SetAddressBook(dest, strLabel, AddressPurpose::RECEIVE);
                }
            }

            // Use timestamp of 1 to scan the whole chain
            if (!pwallet->ImportPrivKeys({{vchAddress, key}}, 1)) {
                throw JSONRPCError(RPC_WALLET_ERROR, "Error adding key to wallet");
            }

            // Add the wpkh script for this key if possible
            if (pubkey.IsCompressed()) {
                pwallet->ImportScripts({GetScriptForDestination(WitnessV0KeyHash(vchAddress))}, /*timestamp=*/0);
            }
        }
    }
    if (fRescan) {
        RescanWallet(*pwallet, reserver);
    }

    return UniValue::VNULL;
},
    };
}

RPCHelpMan importaddress()
{
    return RPCHelpMan{"importaddress",
            "\nAdds an address or script (in hex) that can be watched as if it were in your wallet but cannot be used to spend. Requires a new wallet backup.\n"
            "\nNote: This call can take over an hour to complete if rescan is true, during that time, other rpc calls\n"
            "may report that the imported address exists but related transactions are still missing, leading to temporarily incorrect/bogus balances and unspent outputs until rescan completes.\n"
            "The rescan parameter can be set to false if the key was never used to create transactions. If it is set to false,\n"
            "but the key was used to create transactions, rescanblockchain needs to be called with the appropriate block range.\n"
            "If you have the full public key, you should call importpubkey instead of this.\n"
            "Hint: use importmulti to import more than one address.\n"
            "\nNote: If you import a non-standard raw script in hex form, outputs sending to it will be treated\n"
            "as change, and not show up in many RPCs.\n"
            "Note: Use \"getwalletinfo\" to query the scanning progress.\n"
            "Note: This command is only compatible with legacy wallets. Use \"importdescriptors\" with \"addr(X)\" for descriptor wallets.\n",
                {
                    {"address", RPCArg::Type::STR, RPCArg::Optional::NO, "The Bitcoin address (or hex-encoded script)"},
                    {"label", RPCArg::Type::STR, RPCArg::Default{""}, "An optional label"},
                    {"rescan", RPCArg::Type::BOOL, RPCArg::Default{true}, "Scan the chain and mempool for wallet transactions."},
                    {"p2sh", RPCArg::Type::BOOL, RPCArg::Default{false}, "Add the P2SH version of the script as well"},
                },
                RPCResult{RPCResult::Type::NONE, "", ""},
                RPCExamples{
            "\nImport an address with rescan\n"
            + HelpExampleCli("importaddress", "\"myaddress\"") +
            "\nImport using a label without rescan\n"
            + HelpExampleCli("importaddress", "\"myaddress\" \"testing\" false") +
            "\nAs a JSON-RPC call\n"
            + HelpExampleRpc("importaddress", "\"myaddress\", \"testing\", false")
                },
        [&](const RPCHelpMan& self, const JSONRPCRequest& request) -> UniValue
{
    std::shared_ptr<CWallet> const pwallet = GetWalletForJSONRPCRequest(request);
    if (!pwallet) return UniValue::VNULL;

    EnsureLegacyScriptPubKeyMan(*pwallet, true);

    const std::string strLabel{LabelFromValue(request.params[1])};

    // Whether to perform rescan after import
    bool fRescan = true;
    if (!request.params[2].isNull())
        fRescan = request.params[2].get_bool();

    if (fRescan && pwallet->chain().havePruned()) {
        // Exit early and print an error.
        // If a block is pruned after this check, we will import the key(s),
        // but fail the rescan with a generic error.
        throw JSONRPCError(RPC_WALLET_ERROR, "Rescan is disabled when blocks are pruned");
    }

    WalletRescanReserver reserver(*pwallet);
    if (fRescan && !reserver.reserve()) {
        throw JSONRPCError(RPC_WALLET_ERROR, "Wallet is currently rescanning. Abort existing rescan or wait.");
    }

    // Whether to import a p2sh version, too
    bool fP2SH = false;
    if (!request.params[3].isNull())
        fP2SH = request.params[3].get_bool();

    {
        LOCK(pwallet->cs_wallet);

        CTxDestination dest = DecodeDestination(request.params[0].get_str());
        if (IsValidDestination(dest)) {
            if (fP2SH) {
                throw JSONRPCError(RPC_INVALID_ADDRESS_OR_KEY, "Cannot use the p2sh flag with an address - use a script instead");
            }
            if (OutputTypeFromDestination(dest) == OutputType::BECH32M) {
                throw JSONRPCError(RPC_INVALID_ADDRESS_OR_KEY, "Bech32m addresses cannot be imported into legacy wallets");
            }

            pwallet->MarkDirty();

            pwallet->ImportScriptPubKeys(strLabel, {GetScriptForDestination(dest)}, /*have_solving_data=*/false, /*apply_label=*/true, /*timestamp=*/1);
        } else if (IsHex(request.params[0].get_str())) {
            std::vector<unsigned char> data(ParseHex(request.params[0].get_str()));
            CScript redeem_script(data.begin(), data.end());

            std::set<CScript> scripts = {redeem_script};
            pwallet->ImportScripts(scripts, /*timestamp=*/0);

            if (fP2SH) {
                scripts.insert(GetScriptForDestination(ScriptHash(redeem_script)));
            }

            pwallet->ImportScriptPubKeys(strLabel, scripts, /*have_solving_data=*/false, /*apply_label=*/true, /*timestamp=*/1);
        } else {
            throw JSONRPCError(RPC_INVALID_ADDRESS_OR_KEY, "Invalid Bitcoin address or script");
        }
    }
    if (fRescan)
    {
        RescanWallet(*pwallet, reserver);
        pwallet->ResubmitWalletTransactions(/*relay=*/false, /*force=*/true);
    }

    return UniValue::VNULL;
},
    };
}

RPCHelpMan importprunedfunds()
{
    return RPCHelpMan{"importprunedfunds",
                "\nImports funds without rescan. Corresponding address or script must previously be included in wallet. Aimed towards pruned wallets. The end-user is responsible to import additional transactions that subsequently spend the imported outputs or rescan after the point in the blockchain the transaction is included.\n",
                {
                    {"rawtransaction", RPCArg::Type::STR_HEX, RPCArg::Optional::NO, "A raw transaction in hex funding an already-existing address in wallet"},
                    {"txoutproof", RPCArg::Type::STR_HEX, RPCArg::Optional::NO, "The hex output from gettxoutproof that contains the transaction"},
                },
                RPCResult{RPCResult::Type::NONE, "", ""},
                RPCExamples{""},
        [&](const RPCHelpMan& self, const JSONRPCRequest& request) -> UniValue
{
    std::shared_ptr<CWallet> const pwallet = GetWalletForJSONRPCRequest(request);
    if (!pwallet) return UniValue::VNULL;

    CMutableTransaction tx;
    if (!DecodeHexTx(tx, request.params[0].get_str())) {
        throw JSONRPCError(RPC_DESERIALIZATION_ERROR, "TX decode failed. Make sure the tx has at least one input.");
    }
    uint256 hashTx = tx.GetHash();

    DataStream ssMB{ParseHexV(request.params[1], "proof")};
    CMerkleBlock merkleBlock;
    ssMB >> merkleBlock;

    //Search partial merkle tree in proof for our transaction and index in valid block
    std::vector<uint256> vMatch;
    std::vector<unsigned int> vIndex;
    if (merkleBlock.txn.ExtractMatches(vMatch, vIndex) != merkleBlock.header.hashMerkleRoot) {
        throw JSONRPCError(RPC_INVALID_ADDRESS_OR_KEY, "Something wrong with merkleblock");
    }

    LOCK(pwallet->cs_wallet);
    int height;
    if (!pwallet->chain().findAncestorByHash(pwallet->GetLastBlockHash(), merkleBlock.header.GetHash(), FoundBlock().height(height))) {
        throw JSONRPCError(RPC_INVALID_ADDRESS_OR_KEY, "Block not found in chain");
    }

    std::vector<uint256>::const_iterator it;
    if ((it = std::find(vMatch.begin(), vMatch.end(), hashTx)) == vMatch.end()) {
        throw JSONRPCError(RPC_INVALID_ADDRESS_OR_KEY, "Transaction given doesn't exist in proof");
    }

    unsigned int txnIndex = vIndex[it - vMatch.begin()];

    CTransactionRef tx_ref = MakeTransactionRef(tx);
    if (pwallet->IsMine(*tx_ref)) {
        pwallet->AddToWallet(std::move(tx_ref), TxStateConfirmed{merkleBlock.header.GetHash(), height, static_cast<int>(txnIndex)});
        return UniValue::VNULL;
    }

    throw JSONRPCError(RPC_INVALID_ADDRESS_OR_KEY, "No addresses in wallet correspond to included transaction");
},
    };
}

RPCHelpMan removeprunedfunds()
{
    return RPCHelpMan{"removeprunedfunds",
                "\nDeletes the specified transaction from the wallet. Meant for use with pruned wallets and as a companion to importprunedfunds. This will affect wallet balances.\n",
                {
                    {"txid", RPCArg::Type::STR_HEX, RPCArg::Optional::NO, "The hex-encoded id of the transaction you are deleting"},
                },
                RPCResult{RPCResult::Type::NONE, "", ""},
                RPCExamples{
                    HelpExampleCli("removeprunedfunds", "\"a8d0c0184dde994a09ec054286f1ce581bebf46446a512166eae7628734ea0a5\"") +
            "\nAs a JSON-RPC call\n"
            + HelpExampleRpc("removeprunedfunds", "\"a8d0c0184dde994a09ec054286f1ce581bebf46446a512166eae7628734ea0a5\"")
                },
        [&](const RPCHelpMan& self, const JSONRPCRequest& request) -> UniValue
{
    std::shared_ptr<CWallet> const pwallet = GetWalletForJSONRPCRequest(request);
    if (!pwallet) return UniValue::VNULL;

    LOCK(pwallet->cs_wallet);

    uint256 hash(ParseHashV(request.params[0], "txid"));
    std::vector<uint256> vHash;
    vHash.push_back(hash);
    std::vector<uint256> vHashOut;

    if (pwallet->ZapSelectTx(vHash, vHashOut) != DBErrors::LOAD_OK) {
        throw JSONRPCError(RPC_WALLET_ERROR, "Could not properly delete the transaction.");
    }

    if(vHashOut.empty()) {
        throw JSONRPCError(RPC_INVALID_PARAMETER, "Transaction does not exist in wallet.");
    }

    return UniValue::VNULL;
},
    };
}

RPCHelpMan importpubkey()
{
    return RPCHelpMan{"importpubkey",
                "\nAdds a public key (in hex) that can be watched as if it were in your wallet but cannot be used to spend. Requires a new wallet backup.\n"
                "Hint: use importmulti to import more than one public key.\n"
            "\nNote: This call can take over an hour to complete if rescan is true, during that time, other rpc calls\n"
            "may report that the imported pubkey exists but related transactions are still missing, leading to temporarily incorrect/bogus balances and unspent outputs until rescan completes.\n"
            "The rescan parameter can be set to false if the key was never used to create transactions. If it is set to false,\n"
            "but the key was used to create transactions, rescanblockchain needs to be called with the appropriate block range.\n"
            "Note: Use \"getwalletinfo\" to query the scanning progress.\n",
                {
                    {"pubkey", RPCArg::Type::STR, RPCArg::Optional::NO, "The hex-encoded public key"},
                    {"label", RPCArg::Type::STR, RPCArg::Default{""}, "An optional label"},
                    {"rescan", RPCArg::Type::BOOL, RPCArg::Default{true}, "Scan the chain and mempool for wallet transactions."},
                },
                RPCResult{RPCResult::Type::NONE, "", ""},
                RPCExamples{
            "\nImport a public key with rescan\n"
            + HelpExampleCli("importpubkey", "\"mypubkey\"") +
            "\nImport using a label without rescan\n"
            + HelpExampleCli("importpubkey", "\"mypubkey\" \"testing\" false") +
            "\nAs a JSON-RPC call\n"
            + HelpExampleRpc("importpubkey", "\"mypubkey\", \"testing\", false")
                },
        [&](const RPCHelpMan& self, const JSONRPCRequest& request) -> UniValue
{
    std::shared_ptr<CWallet> const pwallet = GetWalletForJSONRPCRequest(request);
    if (!pwallet) return UniValue::VNULL;

    EnsureLegacyScriptPubKeyMan(*pwallet, true);

    const std::string strLabel{LabelFromValue(request.params[1])};

    // Whether to perform rescan after import
    bool fRescan = true;
    if (!request.params[2].isNull())
        fRescan = request.params[2].get_bool();

    if (fRescan && pwallet->chain().havePruned()) {
        // Exit early and print an error.
        // If a block is pruned after this check, we will import the key(s),
        // but fail the rescan with a generic error.
        throw JSONRPCError(RPC_WALLET_ERROR, "Rescan is disabled when blocks are pruned");
    }

    WalletRescanReserver reserver(*pwallet);
    if (fRescan && !reserver.reserve()) {
        throw JSONRPCError(RPC_WALLET_ERROR, "Wallet is currently rescanning. Abort existing rescan or wait.");
    }

    if (!IsHex(request.params[0].get_str()))
        throw JSONRPCError(RPC_INVALID_ADDRESS_OR_KEY, "Pubkey must be a hex string");
    std::vector<unsigned char> data(ParseHex(request.params[0].get_str()));
    CPubKey pubKey(data);
    if (!pubKey.IsFullyValid())
        throw JSONRPCError(RPC_INVALID_ADDRESS_OR_KEY, "Pubkey is not a valid public key");

    {
        LOCK(pwallet->cs_wallet);

        std::set<CScript> script_pub_keys;
        for (const auto& dest : GetAllDestinationsForKey(pubKey)) {
            script_pub_keys.insert(GetScriptForDestination(dest));
        }

        pwallet->MarkDirty();

        pwallet->ImportScriptPubKeys(strLabel, script_pub_keys, /*have_solving_data=*/true, /*apply_label=*/true, /*timestamp=*/1);

        pwallet->ImportPubKeys({pubKey.GetID()}, {{pubKey.GetID(), pubKey}} , /*key_origins=*/{}, /*add_keypool=*/false, /*internal=*/false, /*timestamp=*/1);
    }
    if (fRescan)
    {
        RescanWallet(*pwallet, reserver);
        pwallet->ResubmitWalletTransactions(/*relay=*/false, /*force=*/true);
    }

    return UniValue::VNULL;
},
    };
}


RPCHelpMan importwallet()
{
    return RPCHelpMan{"importwallet",
                "\nImports keys from a wallet dump file (see dumpwallet). Requires a new wallet backup to include imported keys.\n"
                "Note: Blockchain and Mempool will be rescanned after a successful import. Use \"getwalletinfo\" to query the scanning progress.\n",
                {
                    {"filename", RPCArg::Type::STR, RPCArg::Optional::NO, "The wallet file"},
                },
                RPCResult{RPCResult::Type::NONE, "", ""},
                RPCExamples{
            "\nDump the wallet\n"
            + HelpExampleCli("dumpwallet", "\"test\"") +
            "\nImport the wallet\n"
            + HelpExampleCli("importwallet", "\"test\"") +
            "\nImport using the json rpc call\n"
            + HelpExampleRpc("importwallet", "\"test\"")
                },
        [&](const RPCHelpMan& self, const JSONRPCRequest& request) -> UniValue
{
    std::shared_ptr<CWallet> const pwallet = GetWalletForJSONRPCRequest(request);
    if (!pwallet) return UniValue::VNULL;

    EnsureLegacyScriptPubKeyMan(*pwallet, true);

    WalletRescanReserver reserver(*pwallet);
    if (!reserver.reserve()) {
        throw JSONRPCError(RPC_WALLET_ERROR, "Wallet is currently rescanning. Abort existing rescan or wait.");
    }

    int64_t nTimeBegin = 0;
    bool fGood = true;
    {
        LOCK(pwallet->cs_wallet);

        EnsureWalletIsUnlocked(*pwallet);

        std::ifstream file;
        file.open(fs::u8path(request.params[0].get_str()), std::ios::in | std::ios::ate);
        if (!file.is_open()) {
            throw JSONRPCError(RPC_INVALID_PARAMETER, "Cannot open wallet dump file");
        }
        CHECK_NONFATAL(pwallet->chain().findBlock(pwallet->GetLastBlockHash(), FoundBlock().time(nTimeBegin)));

        int64_t nFilesize = std::max((int64_t)1, (int64_t)file.tellg());
        file.seekg(0, file.beg);

        // Use uiInterface.ShowProgress instead of pwallet.ShowProgress because pwallet.ShowProgress has a cancel button tied to AbortRescan which
        // we don't want for this progress bar showing the import progress. uiInterface.ShowProgress does not have a cancel button.
        pwallet->chain().showProgress(strprintf("%s " + _("Importing…").translated, pwallet->GetDisplayName()), 0, false); // show progress dialog in GUI
        std::vector<std::tuple<CKey, int64_t, bool, std::string>> keys;
        std::vector<std::pair<CScript, int64_t>> scripts;
        while (file.good()) {
            pwallet->chain().showProgress("", std::max(1, std::min(50, (int)(((double)file.tellg() / (double)nFilesize) * 100))), false);
            std::string line;
            std::getline(file, line);
            if (line.empty() || line[0] == '#')
                continue;

            std::vector<std::string> vstr = SplitString(line, ' ');
            if (vstr.size() < 2)
                continue;
            CKey key = DecodeSecret(vstr[0]);
            if (key.IsValid()) {
                int64_t nTime = ParseISO8601DateTime(vstr[1]);
                std::string strLabel;
                bool fLabel = true;
                for (unsigned int nStr = 2; nStr < vstr.size(); nStr++) {
                    if (vstr[nStr].front() == '#')
                        break;
                    if (vstr[nStr] == "change=1")
                        fLabel = false;
                    if (vstr[nStr] == "reserve=1")
                        fLabel = false;
                    if (vstr[nStr].substr(0,6) == "label=") {
                        strLabel = DecodeDumpString(vstr[nStr].substr(6));
                        fLabel = true;
                    }
                }
                nTimeBegin = std::min(nTimeBegin, nTime);
                keys.push_back(std::make_tuple(key, nTime, fLabel, strLabel));
            } else if(IsHex(vstr[0])) {
                std::vector<unsigned char> vData(ParseHex(vstr[0]));
                CScript script = CScript(vData.begin(), vData.end());
                int64_t birth_time = ParseISO8601DateTime(vstr[1]);
                if (birth_time > 0) nTimeBegin = std::min(nTimeBegin, birth_time);
                scripts.push_back(std::pair<CScript, int64_t>(script, birth_time));
            }
        }
        file.close();
        EnsureBlockDataFromTime(*pwallet, nTimeBegin);
        // We now know whether we are importing private keys, so we can error if private keys are disabled
        if (keys.size() > 0 && pwallet->IsWalletFlagSet(WALLET_FLAG_DISABLE_PRIVATE_KEYS)) {
            pwallet->chain().showProgress("", 100, false); // hide progress dialog in GUI
            throw JSONRPCError(RPC_WALLET_ERROR, "Importing wallets is disabled when private keys are disabled");
        }
        double total = (double)(keys.size() + scripts.size());
        double progress = 0;
        for (const auto& key_tuple : keys) {
            pwallet->chain().showProgress("", std::max(50, std::min(75, (int)((progress / total) * 100) + 50)), false);
            const CKey& key = std::get<0>(key_tuple);
            int64_t time = std::get<1>(key_tuple);
            bool has_label = std::get<2>(key_tuple);
            std::string label = std::get<3>(key_tuple);

            CPubKey pubkey = key.GetPubKey();
            CHECK_NONFATAL(key.VerifyPubKey(pubkey));
            CKeyID keyid = pubkey.GetID();

            pwallet->WalletLogPrintf("Importing %s...\n", EncodeDestination(PKHash(keyid)));

            if (!pwallet->ImportPrivKeys({{keyid, key}}, time)) {
                pwallet->WalletLogPrintf("Error importing key for %s\n", EncodeDestination(PKHash(keyid)));
                fGood = false;
                continue;
            }

            if (has_label)
                pwallet->SetAddressBook(PKHash(keyid), label, AddressPurpose::RECEIVE);
            progress++;
        }
        for (const auto& script_pair : scripts) {
            pwallet->chain().showProgress("", std::max(50, std::min(75, (int)((progress / total) * 100) + 50)), false);
            const CScript& script = script_pair.first;
            int64_t time = script_pair.second;

            if (!pwallet->ImportScripts({script}, time)) {
                pwallet->WalletLogPrintf("Error importing script %s\n", HexStr(script));
                fGood = false;
                continue;
            }

            progress++;
        }
        pwallet->chain().showProgress("", 100, false); // hide progress dialog in GUI
    }
    pwallet->chain().showProgress("", 100, false); // hide progress dialog in GUI
    RescanWallet(*pwallet, reserver, nTimeBegin, /*update=*/false);
    pwallet->MarkDirty();

    if (!fGood)
        throw JSONRPCError(RPC_WALLET_ERROR, "Error adding some keys/scripts to wallet");

    return UniValue::VNULL;
},
    };
}

RPCHelpMan dumpprivkey()
{
    return RPCHelpMan{"dumpprivkey",
                "\nReveals the private key corresponding to 'address'.\n"
                "Then the importprivkey can be used with this output\n",
                {
                    {"address", RPCArg::Type::STR, RPCArg::Optional::NO, "The bitcoin address for the private key"},
                },
                RPCResult{
                    RPCResult::Type::STR, "key", "The private key"
                },
                RPCExamples{
                    HelpExampleCli("dumpprivkey", "\"myaddress\"")
            + HelpExampleCli("importprivkey", "\"mykey\"")
            + HelpExampleRpc("dumpprivkey", "\"myaddress\"")
                },
        [&](const RPCHelpMan& self, const JSONRPCRequest& request) -> UniValue
{
    const std::shared_ptr<const CWallet> pwallet = GetWalletForJSONRPCRequest(request);
    if (!pwallet) return UniValue::VNULL;

    const LegacyScriptPubKeyMan& spk_man = EnsureConstLegacyScriptPubKeyMan(*pwallet);

    LOCK2(pwallet->cs_wallet, spk_man.cs_KeyStore);

    EnsureWalletIsUnlocked(*pwallet);

    std::string strAddress = request.params[0].get_str();
    CTxDestination dest = DecodeDestination(strAddress);
    if (!IsValidDestination(dest)) {
        throw JSONRPCError(RPC_INVALID_ADDRESS_OR_KEY, "Invalid Bitcoin address");
    }
    auto keyid = GetKeyForDestination(spk_man, dest);
    if (keyid.IsNull()) {
        throw JSONRPCError(RPC_TYPE_ERROR, "Address does not refer to a key");
    }
    CKey vchSecret;
    if (!spk_man.GetKey(keyid, vchSecret)) {
        throw JSONRPCError(RPC_WALLET_ERROR, "Private key for address " + strAddress + " is not known");
    }
    return EncodeSecret(vchSecret);
},
    };
}


RPCHelpMan dumpwallet()
{
    return RPCHelpMan{"dumpwallet",
                "\nDumps all wallet keys in a human-readable format to a server-side file. This does not allow overwriting existing files.\n"
                "Imported scripts are included in the dumpfile, but corresponding BIP173 addresses, etc. may not be added automatically by importwallet.\n"
                "Note that if your wallet contains keys which are not derived from your HD seed (e.g. imported keys), these are not covered by\n"
                "only backing up the seed itself, and must be backed up too (e.g. ensure you back up the whole dumpfile).\n",
                {
                    {"filename", RPCArg::Type::STR, RPCArg::Optional::NO, "The filename with path (absolute path recommended)"},
                },
                RPCResult{
                    RPCResult::Type::OBJ, "", "",
                    {
                        {RPCResult::Type::STR, "filename", "The filename with full absolute path"},
                    }
                },
                RPCExamples{
                    HelpExampleCli("dumpwallet", "\"test\"")
            + HelpExampleRpc("dumpwallet", "\"test\"")
                },
        [&](const RPCHelpMan& self, const JSONRPCRequest& request) -> UniValue
{
    const std::shared_ptr<const CWallet> pwallet = GetWalletForJSONRPCRequest(request);
    if (!pwallet) return UniValue::VNULL;

    const CWallet& wallet = *pwallet;
    const LegacyScriptPubKeyMan& spk_man = EnsureConstLegacyScriptPubKeyMan(wallet);

    // Make sure the results are valid at least up to the most recent block
    // the user could have gotten from another RPC command prior to now
    wallet.BlockUntilSyncedToCurrentChain();

    LOCK(wallet.cs_wallet);

    EnsureWalletIsUnlocked(wallet);

    fs::path filepath = fs::u8path(request.params[0].get_str());
    filepath = fs::absolute(filepath);

    /* Prevent arbitrary files from being overwritten. There have been reports
     * that users have overwritten wallet files this way:
     * https://github.com/bitcoin/bitcoin/issues/9934
     * It may also avoid other security issues.
     */
    if (fs::exists(filepath)) {
        throw JSONRPCError(RPC_INVALID_PARAMETER, filepath.u8string() + " already exists. If you are sure this is what you want, move it out of the way first");
    }

    std::ofstream file;
    file.open(filepath);
    if (!file.is_open())
        throw JSONRPCError(RPC_INVALID_PARAMETER, "Cannot open wallet dump file");

    std::map<CKeyID, int64_t> mapKeyBirth;
    wallet.GetKeyBirthTimes(mapKeyBirth);

    int64_t block_time = 0;
    CHECK_NONFATAL(wallet.chain().findBlock(wallet.GetLastBlockHash(), FoundBlock().time(block_time)));

    // Note: To avoid a lock order issue, access to cs_main must be locked before cs_KeyStore.
    // So we do the two things in this function that lock cs_main first: GetKeyBirthTimes, and findBlock.
    LOCK(spk_man.cs_KeyStore);

    const std::map<CKeyID, int64_t>& mapKeyPool = spk_man.GetAllReserveKeys();
    std::set<CScriptID> scripts = spk_man.GetCScripts();

    // sort time/key pairs
    std::vector<std::pair<int64_t, CKeyID> > vKeyBirth;
    vKeyBirth.reserve(mapKeyBirth.size());
    for (const auto& entry : mapKeyBirth) {
        vKeyBirth.push_back(std::make_pair(entry.second, entry.first));
    }
    mapKeyBirth.clear();
    std::sort(vKeyBirth.begin(), vKeyBirth.end());

    // produce output
    file << strprintf("# Wallet dump created by %s %s\n", PACKAGE_NAME, FormatFullVersion());
    file << strprintf("# * Created on %s\n", FormatISO8601DateTime(GetTime()));
    file << strprintf("# * Best block at time of backup was %i (%s),\n", wallet.GetLastBlockHeight(), wallet.GetLastBlockHash().ToString());
    file << strprintf("#   mined on %s\n", FormatISO8601DateTime(block_time));
    file << "\n";

    // add the base58check encoded extended master if the wallet uses HD
    CKeyID seed_id = spk_man.GetHDChain().seed_id;
    if (!seed_id.IsNull())
    {
        CKey seed;
        if (spk_man.GetKey(seed_id, seed)) {
            CExtKey masterKey;
            masterKey.SetSeed(seed);

            file << "# extended private masterkey: " << EncodeExtKey(masterKey) << "\n\n";
        }
    }
    for (std::vector<std::pair<int64_t, CKeyID> >::const_iterator it = vKeyBirth.begin(); it != vKeyBirth.end(); it++) {
        const CKeyID &keyid = it->second;
        std::string strTime = FormatISO8601DateTime(it->first);
        std::string strAddr;
        std::string strLabel;
        CKey key;
        if (spk_man.GetKey(keyid, key)) {
            CKeyMetadata metadata;
            const auto it{spk_man.mapKeyMetadata.find(keyid)};
            if (it != spk_man.mapKeyMetadata.end()) metadata = it->second;
            file << strprintf("%s %s ", EncodeSecret(key), strTime);
            if (GetWalletAddressesForKey(&spk_man, wallet, keyid, strAddr, strLabel)) {
                file << strprintf("label=%s", strLabel);
            } else if (keyid == seed_id) {
                file << "hdseed=1";
            } else if (mapKeyPool.count(keyid)) {
                file << "reserve=1";
            } else if (metadata.hdKeypath == "s") {
                file << "inactivehdseed=1";
            } else {
                file << "change=1";
            }
            file << strprintf(" # addr=%s%s\n", strAddr, (metadata.has_key_origin ? " hdkeypath="+WriteHDKeypath(metadata.key_origin.path) : ""));
        }
    }
    file << "\n";
    for (const CScriptID &scriptid : scripts) {
        CScript script;
        std::string create_time = "0";
        std::string address = EncodeDestination(ScriptHash(scriptid));
        // get birth times for scripts with metadata
        auto it = spk_man.m_script_metadata.find(scriptid);
        if (it != spk_man.m_script_metadata.end()) {
            create_time = FormatISO8601DateTime(it->second.nCreateTime);
        }
        if(spk_man.GetCScript(scriptid, script)) {
            file << strprintf("%s %s script=1", HexStr(script), create_time);
            file << strprintf(" # addr=%s\n", address);
        }
    }
    file << "\n";
    file << "# End of dump\n";
    file.close();

    UniValue reply(UniValue::VOBJ);
    reply.pushKV("filename", filepath.u8string());

    return reply;
},
    };
}

struct ImportData
{
    // Input data
    std::unique_ptr<CScript> redeemscript; //!< Provided redeemScript; will be moved to `import_scripts` if relevant.
    std::unique_ptr<CScript> witnessscript; //!< Provided witnessScript; will be moved to `import_scripts` if relevant.

    // Output data
    std::set<CScript> import_scripts;
    std::map<CKeyID, bool> used_keys; //!< Import these private keys if available (the value indicates whether if the key is required for solvability)
    std::map<CKeyID, std::pair<CPubKey, KeyOriginInfo>> key_origins;
};

enum class ScriptContext
{
    TOP, //!< Top-level scriptPubKey
    P2SH, //!< P2SH redeemScript
    WITNESS_V0, //!< P2WSH witnessScript
};

// Analyse the provided scriptPubKey, determining which keys and which redeem scripts from the ImportData struct are needed to spend it, and mark them as used.
// Returns an error string, or the empty string for success.
static std::string RecurseImportData(const CScript& script, ImportData& import_data, const ScriptContext script_ctx)
{
    // Use Solver to obtain script type and parsed pubkeys or hashes:
    std::vector<std::vector<unsigned char>> solverdata;
    TxoutType script_type = Solver(script, solverdata);

    switch (script_type) {
    case TxoutType::PUBKEY: {
        CPubKey pubkey(solverdata[0]);
        import_data.used_keys.emplace(pubkey.GetID(), false);
        return "";
    }
    case TxoutType::PUBKEYHASH: {
        CKeyID id = CKeyID(uint160(solverdata[0]));
        import_data.used_keys[id] = true;
        return "";
    }
    case TxoutType::SCRIPTHASH: {
        if (script_ctx == ScriptContext::P2SH) throw JSONRPCError(RPC_INVALID_ADDRESS_OR_KEY, "Trying to nest P2SH inside another P2SH");
        if (script_ctx == ScriptContext::WITNESS_V0) throw JSONRPCError(RPC_INVALID_ADDRESS_OR_KEY, "Trying to nest P2SH inside a P2WSH");
        CHECK_NONFATAL(script_ctx == ScriptContext::TOP);
        CScriptID id = CScriptID(uint160(solverdata[0]));
        auto subscript = std::move(import_data.redeemscript); // Remove redeemscript from import_data to check for superfluous script later.
        if (!subscript) return "missing redeemscript";
        if (CScriptID(*subscript) != id) return "redeemScript does not match the scriptPubKey";
        import_data.import_scripts.emplace(*subscript);
        return RecurseImportData(*subscript, import_data, ScriptContext::P2SH);
    }
    case TxoutType::MULTISIG: {
        for (size_t i = 1; i + 1< solverdata.size(); ++i) {
            CPubKey pubkey(solverdata[i]);
            import_data.used_keys.emplace(pubkey.GetID(), false);
        }
        return "";
    }
    case TxoutType::WITNESS_V0_SCRIPTHASH: {
        if (script_ctx == ScriptContext::WITNESS_V0) throw JSONRPCError(RPC_INVALID_ADDRESS_OR_KEY, "Trying to nest P2WSH inside another P2WSH");
        CScriptID id{RIPEMD160(solverdata[0])};
        auto subscript = std::move(import_data.witnessscript); // Remove redeemscript from import_data to check for superfluous script later.
        if (!subscript) return "missing witnessscript";
        if (CScriptID(*subscript) != id) return "witnessScript does not match the scriptPubKey or redeemScript";
        if (script_ctx == ScriptContext::TOP) {
            import_data.import_scripts.emplace(script); // Special rule for IsMine: native P2WSH requires the TOP script imported (see script/ismine.cpp)
        }
        import_data.import_scripts.emplace(*subscript);
        return RecurseImportData(*subscript, import_data, ScriptContext::WITNESS_V0);
    }
    case TxoutType::WITNESS_V0_KEYHASH: {
        if (script_ctx == ScriptContext::WITNESS_V0) throw JSONRPCError(RPC_INVALID_ADDRESS_OR_KEY, "Trying to nest P2WPKH inside P2WSH");
        CKeyID id = CKeyID(uint160(solverdata[0]));
        import_data.used_keys[id] = true;
        if (script_ctx == ScriptContext::TOP) {
            import_data.import_scripts.emplace(script); // Special rule for IsMine: native P2WPKH requires the TOP script imported (see script/ismine.cpp)
        }
        return "";
    }
    case TxoutType::NULL_DATA:
        return "unspendable script";
    case TxoutType::NONSTANDARD:
    case TxoutType::WITNESS_UNKNOWN:
    case TxoutType::WITNESS_V1_TAPROOT:
        return "unrecognized script";
    } // no default case, so the compiler can warn about missing cases
    NONFATAL_UNREACHABLE();
}

static UniValue ProcessImportLegacy(ImportData& import_data, std::map<CKeyID, CPubKey>& pubkey_map, std::map<CKeyID, CKey>& privkey_map, std::set<CScript>& script_pub_keys, bool& have_solving_data, const UniValue& data, std::vector<CKeyID>& ordered_pubkeys)
{
    UniValue warnings(UniValue::VARR);

    // First ensure scriptPubKey has either a script or JSON with "address" string
    const UniValue& scriptPubKey = data["scriptPubKey"];
    bool isScript = scriptPubKey.getType() == UniValue::VSTR;
    if (!isScript && !(scriptPubKey.getType() == UniValue::VOBJ && scriptPubKey.exists("address"))) {
        throw JSONRPCError(RPC_INVALID_PARAMETER, "scriptPubKey must be string with script or JSON with address string");
    }
    const std::string& output = isScript ? scriptPubKey.get_str() : scriptPubKey["address"].get_str();

    // Optional fields.
    const std::string& strRedeemScript = data.exists("redeemscript") ? data["redeemscript"].get_str() : "";
    const std::string& witness_script_hex = data.exists("witnessscript") ? data["witnessscript"].get_str() : "";
    const UniValue& pubKeys = data.exists("pubkeys") ? data["pubkeys"].get_array() : UniValue();
    const UniValue& keys = data.exists("keys") ? data["keys"].get_array() : UniValue();
    const bool internal = data.exists("internal") ? data["internal"].get_bool() : false;
    const bool watchOnly = data.exists("watchonly") ? data["watchonly"].get_bool() : false;

    if (data.exists("range")) {
        throw JSONRPCError(RPC_INVALID_PARAMETER, "Range should not be specified for a non-descriptor import");
    }

    // Generate the script and destination for the scriptPubKey provided
    CScript script;
    if (!isScript) {
        CTxDestination dest = DecodeDestination(output);
        if (!IsValidDestination(dest)) {
            throw JSONRPCError(RPC_INVALID_ADDRESS_OR_KEY, "Invalid address \"" + output + "\"");
        }
        if (OutputTypeFromDestination(dest) == OutputType::BECH32M) {
            throw JSONRPCError(RPC_INVALID_ADDRESS_OR_KEY, "Bech32m addresses cannot be imported into legacy wallets");
        }
        script = GetScriptForDestination(dest);
    } else {
        if (!IsHex(output)) {
            throw JSONRPCError(RPC_INVALID_ADDRESS_OR_KEY, "Invalid scriptPubKey \"" + output + "\"");
        }
        std::vector<unsigned char> vData(ParseHex(output));
        script = CScript(vData.begin(), vData.end());
        CTxDestination dest;
        if (!ExtractDestination(script, dest) && !internal) {
            throw JSONRPCError(RPC_INVALID_PARAMETER, "Internal must be set to true for nonstandard scriptPubKey imports.");
        }
    }
    script_pub_keys.emplace(script);

    // Parse all arguments
    if (strRedeemScript.size()) {
        if (!IsHex(strRedeemScript)) {
            throw JSONRPCError(RPC_INVALID_ADDRESS_OR_KEY, "Invalid redeem script \"" + strRedeemScript + "\": must be hex string");
        }
        auto parsed_redeemscript = ParseHex(strRedeemScript);
        import_data.redeemscript = std::make_unique<CScript>(parsed_redeemscript.begin(), parsed_redeemscript.end());
    }
    if (witness_script_hex.size()) {
        if (!IsHex(witness_script_hex)) {
            throw JSONRPCError(RPC_INVALID_ADDRESS_OR_KEY, "Invalid witness script \"" + witness_script_hex + "\": must be hex string");
        }
        auto parsed_witnessscript = ParseHex(witness_script_hex);
        import_data.witnessscript = std::make_unique<CScript>(parsed_witnessscript.begin(), parsed_witnessscript.end());
    }
    for (size_t i = 0; i < pubKeys.size(); ++i) {
        const auto& str = pubKeys[i].get_str();
        if (!IsHex(str)) {
            throw JSONRPCError(RPC_INVALID_ADDRESS_OR_KEY, "Pubkey \"" + str + "\" must be a hex string");
        }
        auto parsed_pubkey = ParseHex(str);
        CPubKey pubkey(parsed_pubkey);
        if (!pubkey.IsFullyValid()) {
            throw JSONRPCError(RPC_INVALID_ADDRESS_OR_KEY, "Pubkey \"" + str + "\" is not a valid public key");
        }
        pubkey_map.emplace(pubkey.GetID(), pubkey);
        ordered_pubkeys.push_back(pubkey.GetID());
    }
    for (size_t i = 0; i < keys.size(); ++i) {
        const auto& str = keys[i].get_str();
        CKey key = DecodeSecret(str);
        if (!key.IsValid()) {
            throw JSONRPCError(RPC_INVALID_ADDRESS_OR_KEY, "Invalid private key encoding");
        }
        CPubKey pubkey = key.GetPubKey();
        CKeyID id = pubkey.GetID();
        if (pubkey_map.count(id)) {
            pubkey_map.erase(id);
        }
        privkey_map.emplace(id, key);
    }


    // Verify and process input data
    have_solving_data = import_data.redeemscript || import_data.witnessscript || pubkey_map.size() || privkey_map.size();
    if (have_solving_data) {
        // Match up data in import_data with the scriptPubKey in script.
        auto error = RecurseImportData(script, import_data, ScriptContext::TOP);

        // Verify whether the watchonly option corresponds to the availability of private keys.
        bool spendable = std::all_of(import_data.used_keys.begin(), import_data.used_keys.end(), [&](const std::pair<CKeyID, bool>& used_key){ return privkey_map.count(used_key.first) > 0; });
        if (!watchOnly && !spendable) {
            warnings.push_back("Some private keys are missing, outputs will be considered watchonly. If this is intentional, specify the watchonly flag.");
        }
        if (watchOnly && spendable) {
            warnings.push_back("All private keys are provided, outputs will be considered spendable. If this is intentional, do not specify the watchonly flag.");
        }

        // Check that all required keys for solvability are provided.
        if (error.empty()) {
            for (const auto& require_key : import_data.used_keys) {
                if (!require_key.second) continue; // Not a required key
                if (pubkey_map.count(require_key.first) == 0 && privkey_map.count(require_key.first) == 0) {
                    error = "some required keys are missing";
                }
            }
        }

        if (!error.empty()) {
            warnings.push_back("Importing as non-solvable: " + error + ". If this is intentional, don't provide any keys, pubkeys, witnessscript, or redeemscript.");
            import_data = ImportData();
            pubkey_map.clear();
            privkey_map.clear();
            have_solving_data = false;
        } else {
            // RecurseImportData() removes any relevant redeemscript/witnessscript from import_data, so we can use that to discover if a superfluous one was provided.
            if (import_data.redeemscript) warnings.push_back("Ignoring redeemscript as this is not a P2SH script.");
            if (import_data.witnessscript) warnings.push_back("Ignoring witnessscript as this is not a (P2SH-)P2WSH script.");
            for (auto it = privkey_map.begin(); it != privkey_map.end(); ) {
                auto oldit = it++;
                if (import_data.used_keys.count(oldit->first) == 0) {
                    warnings.push_back("Ignoring irrelevant private key.");
                    privkey_map.erase(oldit);
                }
            }
            for (auto it = pubkey_map.begin(); it != pubkey_map.end(); ) {
                auto oldit = it++;
                auto key_data_it = import_data.used_keys.find(oldit->first);
                if (key_data_it == import_data.used_keys.end() || !key_data_it->second) {
                    warnings.push_back("Ignoring public key \"" + HexStr(oldit->first) + "\" as it doesn't appear inside P2PKH or P2WPKH.");
                    pubkey_map.erase(oldit);
                }
            }
        }
    }

    return warnings;
}

static UniValue ProcessImportDescriptor(ImportData& import_data, std::map<CKeyID, CPubKey>& pubkey_map, std::map<CKeyID, CKey>& privkey_map, std::set<CScript>& script_pub_keys, bool& have_solving_data, const UniValue& data, std::vector<CKeyID>& ordered_pubkeys)
{
    UniValue warnings(UniValue::VARR);

    const std::string& descriptor = data["desc"].get_str();
    FlatSigningProvider keys;
    std::string error;
    auto parsed_desc = Parse(descriptor, keys, error, /* require_checksum = */ true);
    if (!parsed_desc) {
        throw JSONRPCError(RPC_INVALID_ADDRESS_OR_KEY, error);
    }
    if (parsed_desc->GetOutputType() == OutputType::BECH32M) {
        throw JSONRPCError(RPC_INVALID_ADDRESS_OR_KEY, "Bech32m descriptors cannot be imported into legacy wallets");
    }

    have_solving_data = parsed_desc->IsSolvable();
    const bool watch_only = data.exists("watchonly") ? data["watchonly"].get_bool() : false;

    int64_t range_start = 0, range_end = 0;
    if (!parsed_desc->IsRange() && data.exists("range")) {
        throw JSONRPCError(RPC_INVALID_PARAMETER, "Range should not be specified for an un-ranged descriptor");
    } else if (parsed_desc->IsRange()) {
        if (!data.exists("range")) {
            throw JSONRPCError(RPC_INVALID_PARAMETER, "Descriptor is ranged, please specify the range");
        }
        std::tie(range_start, range_end) = ParseDescriptorRange(data["range"]);
    }

    const UniValue& priv_keys = data.exists("keys") ? data["keys"].get_array() : UniValue();

    // Expand all descriptors to get public keys and scripts, and private keys if available.
    for (int i = range_start; i <= range_end; ++i) {
        FlatSigningProvider out_keys;
        std::vector<CScript> scripts_temp;
        parsed_desc->Expand(i, keys, scripts_temp, out_keys);
        std::copy(scripts_temp.begin(), scripts_temp.end(), std::inserter(script_pub_keys, script_pub_keys.end()));
        for (const auto& key_pair : out_keys.pubkeys) {
            ordered_pubkeys.push_back(key_pair.first);
        }

        for (const auto& x : out_keys.scripts) {
            import_data.import_scripts.emplace(x.second);
        }

        parsed_desc->ExpandPrivate(i, keys, out_keys);

        std::copy(out_keys.pubkeys.begin(), out_keys.pubkeys.end(), std::inserter(pubkey_map, pubkey_map.end()));
        std::copy(out_keys.keys.begin(), out_keys.keys.end(), std::inserter(privkey_map, privkey_map.end()));
        import_data.key_origins.insert(out_keys.origins.begin(), out_keys.origins.end());
    }

    for (size_t i = 0; i < priv_keys.size(); ++i) {
        const auto& str = priv_keys[i].get_str();
        CKey key = DecodeSecret(str);
        if (!key.IsValid()) {
            throw JSONRPCError(RPC_INVALID_ADDRESS_OR_KEY, "Invalid private key encoding");
        }
        CPubKey pubkey = key.GetPubKey();
        CKeyID id = pubkey.GetID();

        // Check if this private key corresponds to a public key from the descriptor
        if (!pubkey_map.count(id)) {
            warnings.push_back("Ignoring irrelevant private key.");
        } else {
            privkey_map.emplace(id, key);
        }
    }

    // Check if all the public keys have corresponding private keys in the import for spendability.
    // This does not take into account threshold multisigs which could be spendable without all keys.
    // Thus, threshold multisigs without all keys will be considered not spendable here, even if they are,
    // perhaps triggering a false warning message. This is consistent with the current wallet IsMine check.
    bool spendable = std::all_of(pubkey_map.begin(), pubkey_map.end(),
        [&](const std::pair<CKeyID, CPubKey>& used_key) {
            return privkey_map.count(used_key.first) > 0;
        }) && std::all_of(import_data.key_origins.begin(), import_data.key_origins.end(),
        [&](const std::pair<CKeyID, std::pair<CPubKey, KeyOriginInfo>>& entry) {
            return privkey_map.count(entry.first) > 0;
        });
    if (!watch_only && !spendable) {
        warnings.push_back("Some private keys are missing, outputs will be considered watchonly. If this is intentional, specify the watchonly flag.");
    }
    if (watch_only && spendable) {
        warnings.push_back("All private keys are provided, outputs will be considered spendable. If this is intentional, do not specify the watchonly flag.");
    }

    return warnings;
}

static UniValue ProcessImport(CWallet& wallet, const UniValue& data, const int64_t timestamp) EXCLUSIVE_LOCKS_REQUIRED(wallet.cs_wallet)
{
    UniValue warnings(UniValue::VARR);
    UniValue result(UniValue::VOBJ);

    try {
        const bool internal = data.exists("internal") ? data["internal"].get_bool() : false;
        // Internal addresses should not have a label
        if (internal && data.exists("label")) {
            throw JSONRPCError(RPC_INVALID_PARAMETER, "Internal addresses should not have a label");
        }
        const std::string label{LabelFromValue(data["label"])};
        const bool add_keypool = data.exists("keypool") ? data["keypool"].get_bool() : false;

        // Add to keypool only works with privkeys disabled
        if (add_keypool && !wallet.IsWalletFlagSet(WALLET_FLAG_DISABLE_PRIVATE_KEYS)) {
            throw JSONRPCError(RPC_INVALID_PARAMETER, "Keys can only be imported to the keypool when private keys are disabled");
        }

        ImportData import_data;
        std::map<CKeyID, CPubKey> pubkey_map;
        std::map<CKeyID, CKey> privkey_map;
        std::set<CScript> script_pub_keys;
        std::vector<CKeyID> ordered_pubkeys;
        bool have_solving_data;

        if (data.exists("scriptPubKey") && data.exists("desc")) {
            throw JSONRPCError(RPC_INVALID_PARAMETER, "Both a descriptor and a scriptPubKey should not be provided.");
        } else if (data.exists("scriptPubKey")) {
            warnings = ProcessImportLegacy(import_data, pubkey_map, privkey_map, script_pub_keys, have_solving_data, data, ordered_pubkeys);
        } else if (data.exists("desc")) {
            warnings = ProcessImportDescriptor(import_data, pubkey_map, privkey_map, script_pub_keys, have_solving_data, data, ordered_pubkeys);
        } else {
            throw JSONRPCError(RPC_INVALID_PARAMETER, "Either a descriptor or scriptPubKey must be provided.");
        }

        // If private keys are disabled, abort if private keys are being imported
        if (wallet.IsWalletFlagSet(WALLET_FLAG_DISABLE_PRIVATE_KEYS) && !privkey_map.empty()) {
            throw JSONRPCError(RPC_WALLET_ERROR, "Cannot import private keys to a wallet with private keys disabled");
        }

        // Check whether we have any work to do
        for (const CScript& script : script_pub_keys) {
            if (wallet.IsMine(script) & ISMINE_SPENDABLE) {
                throw JSONRPCError(RPC_WALLET_ERROR, "The wallet already contains the private key for this address or script (\"" + HexStr(script) + "\")");
            }
        }

        // All good, time to import
        wallet.MarkDirty();
        if (!wallet.ImportScripts(import_data.import_scripts, timestamp)) {
            throw JSONRPCError(RPC_WALLET_ERROR, "Error adding script to wallet");
        }
        if (!wallet.ImportPrivKeys(privkey_map, timestamp)) {
            throw JSONRPCError(RPC_WALLET_ERROR, "Error adding key to wallet");
        }
        if (!wallet.ImportPubKeys(ordered_pubkeys, pubkey_map, import_data.key_origins, add_keypool, internal, timestamp)) {
            throw JSONRPCError(RPC_WALLET_ERROR, "Error adding address to wallet");
        }
        if (!wallet.ImportScriptPubKeys(label, script_pub_keys, have_solving_data, !internal, timestamp)) {
            throw JSONRPCError(RPC_WALLET_ERROR, "Error adding address to wallet");
        }

        result.pushKV("success", UniValue(true));
    } catch (const UniValue& e) {
        result.pushKV("success", UniValue(false));
        result.pushKV("error", e);
    } catch (...) {
        result.pushKV("success", UniValue(false));

        result.pushKV("error", JSONRPCError(RPC_MISC_ERROR, "Missing required fields"));
    }
    PushWarnings(warnings, result);
    return result;
}

static int64_t GetImportTimestamp(const UniValue& data, int64_t now)
{
    if (data.exists("timestamp")) {
        const UniValue& timestamp = data["timestamp"];
        if (timestamp.isNum()) {
            return timestamp.getInt<int64_t>();
        } else if (timestamp.isStr() && timestamp.get_str() == "now") {
            return now;
        }
        throw JSONRPCError(RPC_TYPE_ERROR, strprintf("Expected number or \"now\" timestamp value for key. got type %s", uvTypeName(timestamp.type())));
    }
    throw JSONRPCError(RPC_TYPE_ERROR, "Missing required timestamp field for key");
}

RPCHelpMan importmulti()
{
    return RPCHelpMan{"importmulti",
                "\nImport addresses/scripts (with private or public keys, redeem script (P2SH)), optionally rescanning the blockchain from the earliest creation time of the imported scripts. Requires a new wallet backup.\n"
                "If an address/script is imported without all of the private keys required to spend from that address, it will be watchonly. The 'watchonly' option must be set to true in this case or a warning will be returned.\n"
                "Conversely, if all the private keys are provided and the address/script is spendable, the watchonly option must be set to false, or a warning will be returned.\n"
            "\nNote: This call can take over an hour to complete if rescan is true, during that time, other rpc calls\n"
            "may report that the imported keys, addresses or scripts exist but related transactions are still missing.\n"
            "The rescan parameter can be set to false if the key was never used to create transactions. If it is set to false,\n"
            "but the key was used to create transactions, rescanblockchain needs to be called with the appropriate block range.\n"
            "Note: Use \"getwalletinfo\" to query the scanning progress.\n",
                {
                    {"requests", RPCArg::Type::ARR, RPCArg::Optional::NO, "Data to be imported",
                        {
                            {"", RPCArg::Type::OBJ, RPCArg::Optional::OMITTED, "",
                                {
                                    {"desc", RPCArg::Type::STR, RPCArg::Optional::OMITTED, "Descriptor to import. If using descriptor, do not also provide address/scriptPubKey, scripts, or pubkeys"},
                                    {"scriptPubKey", RPCArg::Type::STR, RPCArg::Optional::NO, "Type of scriptPubKey (string for script, json for address). Should not be provided if using a descriptor",
                                        RPCArgOptions{.type_str={"\"<script>\" | { \"address\":\"<address>\" }", "string / json"}}
                                    },
                                    {"timestamp", RPCArg::Type::NUM, RPCArg::Optional::NO, "Creation time of the key expressed in " + UNIX_EPOCH_TIME + ",\n"
                                        "or the string \"now\" to substitute the current synced blockchain time. The timestamp of the oldest\n"
                                        "key will determine how far back blockchain rescans need to begin for missing wallet transactions.\n"
                                        "\"now\" can be specified to bypass scanning, for keys which are known to never have been used, and\n"
                                        "0 can be specified to scan the entire blockchain. Blocks up to 2 hours before the earliest key\n"
                                        "creation time of all keys being imported by the importmulti call will be scanned.",
                                        RPCArgOptions{.type_str={"timestamp | \"now\"", "integer / string"}}
                                    },
                                    {"redeemscript", RPCArg::Type::STR, RPCArg::Optional::OMITTED, "Allowed only if the scriptPubKey is a P2SH or P2SH-P2WSH address/scriptPubKey"},
                                    {"witnessscript", RPCArg::Type::STR, RPCArg::Optional::OMITTED, "Allowed only if the scriptPubKey is a P2SH-P2WSH or P2WSH address/scriptPubKey"},
                                    {"pubkeys", RPCArg::Type::ARR, RPCArg::Default{UniValue::VARR}, "Array of strings giving pubkeys to import. They must occur in P2PKH or P2WPKH scripts. They are not required when the private key is also provided (see the \"keys\" argument).",
                                        {
                                            {"pubKey", RPCArg::Type::STR, RPCArg::Optional::OMITTED, ""},
                                        }
                                    },
                                    {"keys", RPCArg::Type::ARR, RPCArg::Default{UniValue::VARR}, "Array of strings giving private keys to import. The corresponding public keys must occur in the output or redeemscript.",
                                        {
                                            {"key", RPCArg::Type::STR, RPCArg::Optional::OMITTED, ""},
                                        }
                                    },
                                    {"range", RPCArg::Type::RANGE, RPCArg::Optional::OMITTED, "If a ranged descriptor is used, this specifies the end or the range (in the form [begin,end]) to import"},
                                    {"internal", RPCArg::Type::BOOL, RPCArg::Default{false}, "Stating whether matching outputs should be treated as not incoming payments (also known as change)"},
                                    {"watchonly", RPCArg::Type::BOOL, RPCArg::Default{false}, "Stating whether matching outputs should be considered watchonly."},
                                    {"label", RPCArg::Type::STR, RPCArg::Default{""}, "Label to assign to the address, only allowed with internal=false"},
                                    {"keypool", RPCArg::Type::BOOL, RPCArg::Default{false}, "Stating whether imported public keys should be added to the keypool for when users request new addresses. Only allowed when wallet private keys are disabled"},
                                },
                            },
                        },
                        RPCArgOptions{.oneline_description="\"requests\""}},
                    {"options", RPCArg::Type::OBJ, RPCArg::Optional::OMITTED, "",
                        {
                            {"rescan", RPCArg::Type::BOOL, RPCArg::Default{true}, "Scan the chain and mempool for wallet transactions after all imports."},
                        },
                        RPCArgOptions{.oneline_description="\"options\""}},
                },
                RPCResult{
                    RPCResult::Type::ARR, "", "Response is an array with the same size as the input that has the execution result",
                    {
                        {RPCResult::Type::OBJ, "", "",
                        {
                            {RPCResult::Type::BOOL, "success", ""},
                            {RPCResult::Type::ARR, "warnings", /*optional=*/true, "",
                            {
                                {RPCResult::Type::STR, "", ""},
                            }},
                            {RPCResult::Type::OBJ, "error", /*optional=*/true, "",
                            {
                                {RPCResult::Type::ELISION, "", "JSONRPC error"},
                            }},
                        }},
                    }
                },
                RPCExamples{
                    HelpExampleCli("importmulti", "'[{ \"scriptPubKey\": { \"address\": \"<my address>\" }, \"timestamp\":1455191478 }, "
                                          "{ \"scriptPubKey\": { \"address\": \"<my 2nd address>\" }, \"label\": \"example 2\", \"timestamp\": 1455191480 }]'") +
                    HelpExampleCli("importmulti", "'[{ \"scriptPubKey\": { \"address\": \"<my address>\" }, \"timestamp\":1455191478 }]' '{ \"rescan\": false}'")
                },
        [&](const RPCHelpMan& self, const JSONRPCRequest& mainRequest) -> UniValue
{
    std::shared_ptr<CWallet> const pwallet = GetWalletForJSONRPCRequest(mainRequest);
    if (!pwallet) return UniValue::VNULL;
    CWallet& wallet{*pwallet};

    // Make sure the results are valid at least up to the most recent block
    // the user could have gotten from another RPC command prior to now
    wallet.BlockUntilSyncedToCurrentChain();

    EnsureLegacyScriptPubKeyMan(*pwallet, true);

    const UniValue& requests = mainRequest.params[0];

    //Default options
    bool fRescan = true;

    if (!mainRequest.params[1].isNull()) {
        const UniValue& options = mainRequest.params[1];

        if (options.exists("rescan")) {
            fRescan = options["rescan"].get_bool();
        }
    }

    WalletRescanReserver reserver(*pwallet);
    if (fRescan && !reserver.reserve()) {
        throw JSONRPCError(RPC_WALLET_ERROR, "Wallet is currently rescanning. Abort existing rescan or wait.");
    }

    int64_t now = 0;
    bool fRunScan = false;
    int64_t nLowestTimestamp = 0;
    UniValue response(UniValue::VARR);
    {
        LOCK(pwallet->cs_wallet);

        // Check all requests are watchonly
        bool is_watchonly{true};
        for (size_t i = 0; i < requests.size(); ++i) {
            const UniValue& request = requests[i];
            if (!request.exists("watchonly") || !request["watchonly"].get_bool()) {
                is_watchonly = false;
                break;
            }
        }
        // Wallet does not need to be unlocked if all requests are watchonly
        if (!is_watchonly) EnsureWalletIsUnlocked(wallet);

        // Verify all timestamps are present before importing any keys.
        CHECK_NONFATAL(pwallet->chain().findBlock(pwallet->GetLastBlockHash(), FoundBlock().time(nLowestTimestamp).mtpTime(now)));
        for (const UniValue& data : requests.getValues()) {
            GetImportTimestamp(data, now);
        }

        const int64_t minimumTimestamp = 1;

        for (const UniValue& data : requests.getValues()) {
            const int64_t timestamp = std::max(GetImportTimestamp(data, now), minimumTimestamp);
            const UniValue result = ProcessImport(*pwallet, data, timestamp);
            response.push_back(result);

            if (!fRescan) {
                continue;
            }

            // If at least one request was successful then allow rescan.
            if (result["success"].get_bool()) {
                fRunScan = true;
            }

            // Get the lowest timestamp.
            if (timestamp < nLowestTimestamp) {
                nLowestTimestamp = timestamp;
            }
        }
    }
    if (fRescan && fRunScan && requests.size()) {
<<<<<<< HEAD
        int64_t scannedTime = pwallet->RescanFromTime(nLowestTimestamp, reserver, true /* update */);
=======
        int64_t scannedTime = pwallet->RescanFromTime(nLowestTimestamp, reserver, /*update=*/true);
>>>>>>> 7da4ae1f
        pwallet->ResubmitWalletTransactions(/*relay=*/false, /*force=*/true);

        if (pwallet->IsAbortingRescan()) {
            throw JSONRPCError(RPC_MISC_ERROR, "Rescan aborted by user.");
        }
        if (scannedTime > nLowestTimestamp) {
            std::vector<UniValue> results = response.getValues();
            response.clear();
            response.setArray();
            size_t i = 0;
            for (const UniValue& request : requests.getValues()) {
                // If key creation date is within the successfully scanned
                // range, or if the import result already has an error set, let
                // the result stand unmodified. Otherwise replace the result
                // with an error message.
                if (scannedTime <= GetImportTimestamp(request, now) || results.at(i).exists("error")) {
                    response.push_back(results.at(i));
                } else {
                    UniValue result = UniValue(UniValue::VOBJ);
                    result.pushKV("success", UniValue(false));
                    result.pushKV(
                        "error",
                        JSONRPCError(
                            RPC_MISC_ERROR,
                            strprintf("Rescan failed for key with creation timestamp %d. There was an error reading a "
                                      "block from time %d, which is after or within %d seconds of key creation, and "
                                      "could contain transactions pertaining to the key. As a result, transactions "
                                      "and coins using this key may not appear in the wallet. This error could be "
                                      "caused by pruning or data corruption (see bitcoind log for details) and could "
                                      "be dealt with by downloading and rescanning the relevant blocks (see -reindex "
                                      "option and rescanblockchain RPC).",
                                GetImportTimestamp(request, now), scannedTime - TIMESTAMP_WINDOW - 1, TIMESTAMP_WINDOW)));
                    response.push_back(std::move(result));
                }
                ++i;
            }
        }
    }

    return response;
},
    };
}

static UniValue ProcessDescriptorImport(CWallet& wallet, const UniValue& data, const int64_t timestamp) EXCLUSIVE_LOCKS_REQUIRED(wallet.cs_wallet)
{
    UniValue warnings(UniValue::VARR);
    UniValue result(UniValue::VOBJ);

    try {
        if (!data.exists("desc")) {
            throw JSONRPCError(RPC_INVALID_PARAMETER, "Descriptor not found.");
        }

        const std::string& descriptor = data["desc"].get_str();
        const bool active = data.exists("active") ? data["active"].get_bool() : false;
        const bool internal = data.exists("internal") ? data["internal"].get_bool() : false;
        const std::string label{LabelFromValue(data["label"])};

        // Parse descriptor string
        FlatSigningProvider keys;
        std::string error;
        auto parsed_desc = Parse(descriptor, keys, error, /* require_checksum = */ true);
        if (!parsed_desc) {
            throw JSONRPCError(RPC_INVALID_ADDRESS_OR_KEY, error);
        }

        // Range check
        int64_t range_start = 0, range_end = 1, next_index = 0;
        if (!parsed_desc->IsRange() && data.exists("range")) {
            throw JSONRPCError(RPC_INVALID_PARAMETER, "Range should not be specified for an un-ranged descriptor");
        } else if (parsed_desc->IsRange()) {
            if (data.exists("range")) {
                auto range = ParseDescriptorRange(data["range"]);
                range_start = range.first;
                range_end = range.second + 1; // Specified range end is inclusive, but we need range end as exclusive
            } else {
                warnings.push_back("Range not given, using default keypool range");
                range_start = 0;
                range_end = wallet.m_keypool_size;
            }
            next_index = range_start;

            if (data.exists("next_index")) {
                next_index = data["next_index"].getInt<int64_t>();
                // bound checks
                if (next_index < range_start || next_index >= range_end) {
                    throw JSONRPCError(RPC_INVALID_PARAMETER, "next_index is out of range");
                }
            }
        }

        // Active descriptors must be ranged
        if (active && !parsed_desc->IsRange()) {
            throw JSONRPCError(RPC_INVALID_PARAMETER, "Active descriptors must be ranged");
        }

        // Ranged descriptors should not have a label
        if (data.exists("range") && data.exists("label")) {
            throw JSONRPCError(RPC_INVALID_PARAMETER, "Ranged descriptors should not have a label");
        }

        // Internal addresses should not have a label either
        if (internal && data.exists("label")) {
            throw JSONRPCError(RPC_INVALID_PARAMETER, "Internal addresses should not have a label");
        }

        // Combo descriptor check
        if (active && !parsed_desc->IsSingleType()) {
            throw JSONRPCError(RPC_WALLET_ERROR, "Combo descriptors cannot be set to active");
        }

        // If the wallet disabled private keys, abort if private keys exist
        if (wallet.IsWalletFlagSet(WALLET_FLAG_DISABLE_PRIVATE_KEYS) && !keys.keys.empty()) {
            throw JSONRPCError(RPC_WALLET_ERROR, "Cannot import private keys to a wallet with private keys disabled");
        }

        // Need to ExpandPrivate to check if private keys are available for all pubkeys
        FlatSigningProvider expand_keys;
        std::vector<CScript> scripts;
        if (!parsed_desc->Expand(0, keys, scripts, expand_keys)) {
            throw JSONRPCError(RPC_WALLET_ERROR, "Cannot expand descriptor. Probably because of hardened derivations without private keys provided");
        }
        parsed_desc->ExpandPrivate(0, keys, expand_keys);

        // Check if all private keys are provided
        bool have_all_privkeys = !expand_keys.keys.empty();
        for (const auto& entry : expand_keys.origins) {
            const CKeyID& key_id = entry.first;
            CKey key;
            if (!expand_keys.GetKey(key_id, key)) {
                have_all_privkeys = false;
                break;
            }
        }

        // If private keys are enabled, check some things.
        if (!wallet.IsWalletFlagSet(WALLET_FLAG_DISABLE_PRIVATE_KEYS)) {
           if (keys.keys.empty()) {
                throw JSONRPCError(RPC_WALLET_ERROR, "Cannot import descriptor without private keys to a wallet with private keys enabled");
           }
           if (!have_all_privkeys) {
               warnings.push_back("Not all private keys provided. Some wallet functionality may return unexpected errors");
           }
        }

        WalletDescriptor w_desc(std::move(parsed_desc), timestamp, range_start, range_end, next_index);

        // Check if the wallet already contains the descriptor
        auto existing_spk_manager = wallet.GetDescriptorScriptPubKeyMan(w_desc);
        if (existing_spk_manager) {
            if (!existing_spk_manager->CanUpdateToWalletDescriptor(w_desc, error)) {
                throw JSONRPCError(RPC_INVALID_PARAMETER, error);
            }
        }

        // Add descriptor to the wallet
        auto spk_manager = wallet.AddWalletDescriptor(w_desc, keys, label, internal);
        if (spk_manager == nullptr) {
            throw JSONRPCError(RPC_WALLET_ERROR, strprintf("Could not add descriptor '%s'", descriptor));
        }

        // Set descriptor as active if necessary
        if (active) {
            if (!w_desc.descriptor->GetOutputType()) {
                warnings.push_back("Unknown output type, cannot set descriptor to active.");
            } else {
                wallet.AddActiveScriptPubKeyMan(spk_manager->GetID(), *w_desc.descriptor->GetOutputType(), internal);
            }
        } else {
            if (w_desc.descriptor->GetOutputType()) {
                wallet.DeactivateScriptPubKeyMan(spk_manager->GetID(), *w_desc.descriptor->GetOutputType(), internal);
            }
        }

        result.pushKV("success", UniValue(true));
    } catch (const UniValue& e) {
        result.pushKV("success", UniValue(false));
        result.pushKV("error", e);
    }
    PushWarnings(warnings, result);
    return result;
}

RPCHelpMan importdescriptors()
{
    return RPCHelpMan{"importdescriptors",
                "\nImport descriptors. This will trigger a rescan of the blockchain based on the earliest timestamp of all descriptors being imported. Requires a new wallet backup.\n"
            "\nNote: This call can take over an hour to complete if using an early timestamp; during that time, other rpc calls\n"
            "may report that the imported keys, addresses or scripts exist but related transactions are still missing.\n"
            "The rescan is significantly faster if block filters are available (using startup option \"-blockfilterindex=1\").\n",
                {
                    {"requests", RPCArg::Type::ARR, RPCArg::Optional::NO, "Data to be imported",
                        {
                            {"", RPCArg::Type::OBJ, RPCArg::Optional::OMITTED, "",
                                {
                                    {"desc", RPCArg::Type::STR, RPCArg::Optional::NO, "Descriptor to import."},
                                    {"active", RPCArg::Type::BOOL, RPCArg::Default{false}, "Set this descriptor to be the active descriptor for the corresponding output type/externality"},
                                    {"range", RPCArg::Type::RANGE, RPCArg::Optional::OMITTED, "If a ranged descriptor is used, this specifies the end or the range (in the form [begin,end]) to import"},
                                    {"next_index", RPCArg::Type::NUM, RPCArg::Optional::OMITTED, "If a ranged descriptor is set to active, this specifies the next index to generate addresses from"},
                                    {"timestamp", RPCArg::Type::NUM, RPCArg::Optional::NO, "Time from which to start rescanning the blockchain for this descriptor, in " + UNIX_EPOCH_TIME + "\n"
                                        "Use the string \"now\" to substitute the current synced blockchain time.\n"
                                        "\"now\" can be specified to bypass scanning, for outputs which are known to never have been used, and\n"
                                        "0 can be specified to scan the entire blockchain. Blocks up to 2 hours before the earliest timestamp\n"
                                        "of all descriptors being imported will be scanned as well as the mempool.",
                                        RPCArgOptions{.type_str={"timestamp | \"now\"", "integer / string"}}
                                    },
                                    {"internal", RPCArg::Type::BOOL, RPCArg::Default{false}, "Whether matching outputs should be treated as not incoming payments (e.g. change)"},
                                    {"label", RPCArg::Type::STR, RPCArg::Default{""}, "Label to assign to the address, only allowed with internal=false. Disabled for ranged descriptors"},
                                },
                            },
                        },
                        RPCArgOptions{.oneline_description="\"requests\""}},
                },
                RPCResult{
                    RPCResult::Type::ARR, "", "Response is an array with the same size as the input that has the execution result",
                    {
                        {RPCResult::Type::OBJ, "", "",
                        {
                            {RPCResult::Type::BOOL, "success", ""},
                            {RPCResult::Type::ARR, "warnings", /*optional=*/true, "",
                            {
                                {RPCResult::Type::STR, "", ""},
                            }},
                            {RPCResult::Type::OBJ, "error", /*optional=*/true, "",
                            {
                                {RPCResult::Type::ELISION, "", "JSONRPC error"},
                            }},
                        }},
                    }
                },
                RPCExamples{
                    HelpExampleCli("importdescriptors", "'[{ \"desc\": \"<my descriptor>\", \"timestamp\":1455191478, \"internal\": true }, "
                                          "{ \"desc\": \"<my descriptor 2>\", \"label\": \"example 2\", \"timestamp\": 1455191480 }]'") +
                    HelpExampleCli("importdescriptors", "'[{ \"desc\": \"<my descriptor>\", \"timestamp\":1455191478, \"active\": true, \"range\": [0,100], \"label\": \"<my bech32 wallet>\" }]'")
                },
        [&](const RPCHelpMan& self, const JSONRPCRequest& main_request) -> UniValue
{
    std::shared_ptr<CWallet> const pwallet = GetWalletForJSONRPCRequest(main_request);
    if (!pwallet) return UniValue::VNULL;
    CWallet& wallet{*pwallet};

    // Make sure the results are valid at least up to the most recent block
    // the user could have gotten from another RPC command prior to now
    wallet.BlockUntilSyncedToCurrentChain();

    //  Make sure wallet is a descriptor wallet
    if (!pwallet->IsWalletFlagSet(WALLET_FLAG_DESCRIPTORS)) {
        throw JSONRPCError(RPC_WALLET_ERROR, "importdescriptors is not available for non-descriptor wallets");
    }

    WalletRescanReserver reserver(*pwallet);
    if (!reserver.reserve(/*with_passphrase=*/true)) {
        throw JSONRPCError(RPC_WALLET_ERROR, "Wallet is currently rescanning. Abort existing rescan or wait.");
    }

    // Ensure that the wallet is not locked for the remainder of this RPC, as
    // the passphrase is used to top up the keypool.
    LOCK(pwallet->m_relock_mutex);

    const UniValue& requests = main_request.params[0];
    const int64_t minimum_timestamp = 1;
    int64_t now = 0;
    int64_t lowest_timestamp = 0;
    bool rescan = false;
    UniValue response(UniValue::VARR);
    {
        LOCK(pwallet->cs_wallet);
        EnsureWalletIsUnlocked(*pwallet);

        CHECK_NONFATAL(pwallet->chain().findBlock(pwallet->GetLastBlockHash(), FoundBlock().time(lowest_timestamp).mtpTime(now)));

        // Get all timestamps and extract the lowest timestamp
        for (const UniValue& request : requests.getValues()) {
            // This throws an error if "timestamp" doesn't exist
            const int64_t timestamp = std::max(GetImportTimestamp(request, now), minimum_timestamp);
            const UniValue result = ProcessDescriptorImport(*pwallet, request, timestamp);
            response.push_back(result);

            if (lowest_timestamp > timestamp ) {
                lowest_timestamp = timestamp;
            }

            // If we know the chain tip, and at least one request was successful then allow rescan
            if (!rescan && result["success"].get_bool()) {
                rescan = true;
            }
        }
        pwallet->ConnectScriptPubKeyManNotifiers();
    }

    // Rescan the blockchain using the lowest timestamp
    if (rescan) {
<<<<<<< HEAD
        int64_t scanned_time = pwallet->RescanFromTime(lowest_timestamp, reserver, true /* update */);
=======
        int64_t scanned_time = pwallet->RescanFromTime(lowest_timestamp, reserver, /*update=*/true);
>>>>>>> 7da4ae1f
        pwallet->ResubmitWalletTransactions(/*relay=*/false, /*force=*/true);

        if (pwallet->IsAbortingRescan()) {
            throw JSONRPCError(RPC_MISC_ERROR, "Rescan aborted by user.");
        }

        if (scanned_time > lowest_timestamp) {
            std::vector<UniValue> results = response.getValues();
            response.clear();
            response.setArray();

            // Compose the response
            for (unsigned int i = 0; i < requests.size(); ++i) {
                const UniValue& request = requests.getValues().at(i);

                // If the descriptor timestamp is within the successfully scanned
                // range, or if the import result already has an error set, let
                // the result stand unmodified. Otherwise replace the result
                // with an error message.
                if (scanned_time <= GetImportTimestamp(request, now) || results.at(i).exists("error")) {
                    response.push_back(results.at(i));
                } else {
                    UniValue result = UniValue(UniValue::VOBJ);
                    result.pushKV("success", UniValue(false));
                    result.pushKV(
                        "error",
                        JSONRPCError(
                            RPC_MISC_ERROR,
                            strprintf("Rescan failed for descriptor with timestamp %d. There was an error reading a "
                                      "block from time %d, which is after or within %d seconds of key creation, and "
                                      "could contain transactions pertaining to the desc. As a result, transactions "
                                      "and coins using this desc may not appear in the wallet. This error could be "
                                      "caused by pruning or data corruption (see bitcoind log for details) and could "
                                      "be dealt with by downloading and rescanning the relevant blocks (see -reindex "
                                      "option and rescanblockchain RPC).",
                                GetImportTimestamp(request, now), scanned_time - TIMESTAMP_WINDOW - 1, TIMESTAMP_WINDOW)));
                    response.push_back(std::move(result));
                }
            }
        }
    }

    return response;
},
    };
}

RPCHelpMan listdescriptors()
{
    return RPCHelpMan{
        "listdescriptors",
        "\nList descriptors imported into a descriptor-enabled wallet.\n",
        {
            {"private", RPCArg::Type::BOOL, RPCArg::Default{false}, "Show private descriptors."}
        },
        RPCResult{RPCResult::Type::OBJ, "", "", {
            {RPCResult::Type::STR, "wallet_name", "Name of wallet this operation was performed on"},
            {RPCResult::Type::ARR, "descriptors", "Array of descriptor objects (sorted by descriptor string representation)",
            {
                {RPCResult::Type::OBJ, "", "", {
                    {RPCResult::Type::STR, "desc", "Descriptor string representation"},
                    {RPCResult::Type::NUM, "timestamp", "The creation time of the descriptor"},
                    {RPCResult::Type::BOOL, "active", "Whether this descriptor is currently used to generate new addresses"},
                    {RPCResult::Type::BOOL, "internal", /*optional=*/true, "True if this descriptor is used to generate change addresses. False if this descriptor is used to generate receiving addresses; defined only for active descriptors"},
                    {RPCResult::Type::ARR_FIXED, "range", /*optional=*/true, "Defined only for ranged descriptors", {
                        {RPCResult::Type::NUM, "", "Range start inclusive"},
                        {RPCResult::Type::NUM, "", "Range end inclusive"},
                    }},
                    {RPCResult::Type::NUM, "next", /*optional=*/true, "Same as next_index field. Kept for compatibility reason."},
                    {RPCResult::Type::NUM, "next_index", /*optional=*/true, "The next index to generate addresses from; defined only for ranged descriptors"},
                }},
            }}
        }},
        RPCExamples{
            HelpExampleCli("listdescriptors", "") + HelpExampleRpc("listdescriptors", "")
            + HelpExampleCli("listdescriptors", "true") + HelpExampleRpc("listdescriptors", "true")
        },
        [&](const RPCHelpMan& self, const JSONRPCRequest& request) -> UniValue
{
    const std::shared_ptr<const CWallet> wallet = GetWalletForJSONRPCRequest(request);
    if (!wallet) return UniValue::VNULL;

    if (!wallet->IsWalletFlagSet(WALLET_FLAG_DESCRIPTORS)) {
        throw JSONRPCError(RPC_WALLET_ERROR, "listdescriptors is not available for non-descriptor wallets");
    }

    const bool priv = !request.params[0].isNull() && request.params[0].get_bool();
    if (priv) {
        EnsureWalletIsUnlocked(*wallet);
    }

    LOCK(wallet->cs_wallet);

    const auto active_spk_mans = wallet->GetActiveScriptPubKeyMans();

    struct WalletDescInfo {
        std::string descriptor;
        uint64_t creation_time;
        bool active;
        std::optional<bool> internal;
        std::optional<std::pair<int64_t,int64_t>> range;
        int64_t next_index;
    };

    std::vector<WalletDescInfo> wallet_descriptors;
    for (const auto& spk_man : wallet->GetAllScriptPubKeyMans()) {
        const auto desc_spk_man = dynamic_cast<DescriptorScriptPubKeyMan*>(spk_man);
        if (!desc_spk_man) {
            throw JSONRPCError(RPC_WALLET_ERROR, "Unexpected ScriptPubKey manager type.");
        }
        LOCK(desc_spk_man->cs_desc_man);
        const auto& wallet_descriptor = desc_spk_man->GetWalletDescriptor();
        std::string descriptor;
        if (!desc_spk_man->GetDescriptorString(descriptor, priv)) {
            throw JSONRPCError(RPC_WALLET_ERROR, "Can't get descriptor string.");
        }
        const bool is_range = wallet_descriptor.descriptor->IsRange();
        wallet_descriptors.push_back({
            descriptor,
            wallet_descriptor.creation_time,
            active_spk_mans.count(desc_spk_man) != 0,
            wallet->IsInternalScriptPubKeyMan(desc_spk_man),
            is_range ? std::optional(std::make_pair(wallet_descriptor.range_start, wallet_descriptor.range_end)) : std::nullopt,
            wallet_descriptor.next_index
        });
    }

    std::sort(wallet_descriptors.begin(), wallet_descriptors.end(), [](const auto& a, const auto& b) {
        return a.descriptor < b.descriptor;
    });

    UniValue descriptors(UniValue::VARR);
    for (const WalletDescInfo& info : wallet_descriptors) {
        UniValue spk(UniValue::VOBJ);
        spk.pushKV("desc", info.descriptor);
        spk.pushKV("timestamp", info.creation_time);
        spk.pushKV("active", info.active);
        if (info.internal.has_value()) {
            spk.pushKV("internal", info.internal.value());
        }
        if (info.range.has_value()) {
            UniValue range(UniValue::VARR);
            range.push_back(info.range->first);
            range.push_back(info.range->second - 1);
            spk.pushKV("range", range);
            spk.pushKV("next", info.next_index);
            spk.pushKV("next_index", info.next_index);
        }
        descriptors.push_back(spk);
    }

    UniValue response(UniValue::VOBJ);
    response.pushKV("wallet_name", wallet->GetName());
    response.pushKV("descriptors", descriptors);

    return response;
},
    };
}

RPCHelpMan backupwallet()
{
    return RPCHelpMan{"backupwallet",
                "\nSafely copies current wallet file to destination, which can be a directory or a path with filename.\n",
                {
                    {"destination", RPCArg::Type::STR, RPCArg::Optional::NO, "The destination directory or file"},
                },
                RPCResult{RPCResult::Type::NONE, "", ""},
                RPCExamples{
                    HelpExampleCli("backupwallet", "\"backup.dat\"")
            + HelpExampleRpc("backupwallet", "\"backup.dat\"")
                },
        [&](const RPCHelpMan& self, const JSONRPCRequest& request) -> UniValue
{
    const std::shared_ptr<const CWallet> pwallet = GetWalletForJSONRPCRequest(request);
    if (!pwallet) return UniValue::VNULL;

    // Make sure the results are valid at least up to the most recent block
    // the user could have gotten from another RPC command prior to now
    pwallet->BlockUntilSyncedToCurrentChain();

    LOCK(pwallet->cs_wallet);

    std::string strDest = request.params[0].get_str();
    if (!pwallet->BackupWallet(strDest)) {
        throw JSONRPCError(RPC_WALLET_ERROR, "Error: Wallet backup failed!");
    }

    return UniValue::VNULL;
},
    };
}


RPCHelpMan restorewallet()
{
    return RPCHelpMan{
        "restorewallet",
        "\nRestore and loads a wallet from backup.\n"
        "\nThe rescan is significantly faster if a descriptor wallet is restored"
        "\nand block filters are available (using startup option \"-blockfilterindex=1\").\n",
        {
            {"wallet_name", RPCArg::Type::STR, RPCArg::Optional::NO, "The name that will be applied to the restored wallet"},
            {"backup_file", RPCArg::Type::STR, RPCArg::Optional::NO, "The backup file that will be used to restore the wallet."},
            {"load_on_startup", RPCArg::Type::BOOL, RPCArg::Optional::OMITTED, "Save wallet name to persistent settings and load on startup. True to add wallet to startup list, false to remove, null to leave unchanged."},
        },
        RPCResult{
            RPCResult::Type::OBJ, "", "",
            {
                {RPCResult::Type::STR, "name", "The wallet name if restored successfully."},
<<<<<<< HEAD
                {RPCResult::Type::STR, "warning", "Warning messages, if any, related to restoring the wallet. Multiple messages will be delimited by newlines."},
=======
                {RPCResult::Type::STR, "warning", /*optional=*/true, "Warning messages, if any, related to restoring the wallet. Multiple messages will be delimited by newlines. (DEPRECATED, returned only if config option -deprecatedrpc=walletwarningfield is passed.)"},
                {RPCResult::Type::ARR, "warnings", /*optional=*/true, "Warning messages, if any, related to restoring the wallet.",
                {
                    {RPCResult::Type::STR, "", ""},
                }},
>>>>>>> 7da4ae1f
            }
        },
        RPCExamples{
            HelpExampleCli("restorewallet", "\"testwallet\" \"home\\backups\\backup-file.bak\"")
            + HelpExampleRpc("restorewallet", "\"testwallet\" \"home\\backups\\backup-file.bak\"")
            + HelpExampleCliNamed("restorewallet", {{"wallet_name", "testwallet"}, {"backup_file", "home\\backups\\backup-file.bak\""}, {"load_on_startup", true}})
            + HelpExampleRpcNamed("restorewallet", {{"wallet_name", "testwallet"}, {"backup_file", "home\\backups\\backup-file.bak\""}, {"load_on_startup", true}})
        },
        [&](const RPCHelpMan& self, const JSONRPCRequest& request) -> UniValue
{

    WalletContext& context = EnsureWalletContext(request.context);

    auto backup_file = fs::u8path(request.params[1].get_str());

    std::string wallet_name = request.params[0].get_str();

    std::optional<bool> load_on_start = request.params[2].isNull() ? std::nullopt : std::optional<bool>(request.params[2].get_bool());

    DatabaseStatus status;
    bilingual_str error;
    std::vector<bilingual_str> warnings;

    const std::shared_ptr<CWallet> wallet = RestoreWallet(context, backup_file, wallet_name, load_on_start, status, error, warnings);

    HandleWalletError(wallet, status, error);

    UniValue obj(UniValue::VOBJ);
    obj.pushKV("name", wallet->GetName());
    if (wallet->chain().rpcEnableDeprecated("walletwarningfield")) {
        obj.pushKV("warning", Join(warnings, Untranslated("\n")).original);
    }
    PushWarnings(warnings, obj);

    return obj;

},
    };
}
} // namespace wallet<|MERGE_RESOLUTION|>--- conflicted
+++ resolved
@@ -1398,11 +1398,7 @@
         }
     }
     if (fRescan && fRunScan && requests.size()) {
-<<<<<<< HEAD
-        int64_t scannedTime = pwallet->RescanFromTime(nLowestTimestamp, reserver, true /* update */);
-=======
         int64_t scannedTime = pwallet->RescanFromTime(nLowestTimestamp, reserver, /*update=*/true);
->>>>>>> 7da4ae1f
         pwallet->ResubmitWalletTransactions(/*relay=*/false, /*force=*/true);
 
         if (pwallet->IsAbortingRescan()) {
@@ -1696,11 +1692,7 @@
 
     // Rescan the blockchain using the lowest timestamp
     if (rescan) {
-<<<<<<< HEAD
-        int64_t scanned_time = pwallet->RescanFromTime(lowest_timestamp, reserver, true /* update */);
-=======
         int64_t scanned_time = pwallet->RescanFromTime(lowest_timestamp, reserver, /*update=*/true);
->>>>>>> 7da4ae1f
         pwallet->ResubmitWalletTransactions(/*relay=*/false, /*force=*/true);
 
         if (pwallet->IsAbortingRescan()) {
@@ -1911,15 +1903,11 @@
             RPCResult::Type::OBJ, "", "",
             {
                 {RPCResult::Type::STR, "name", "The wallet name if restored successfully."},
-<<<<<<< HEAD
-                {RPCResult::Type::STR, "warning", "Warning messages, if any, related to restoring the wallet. Multiple messages will be delimited by newlines."},
-=======
                 {RPCResult::Type::STR, "warning", /*optional=*/true, "Warning messages, if any, related to restoring the wallet. Multiple messages will be delimited by newlines. (DEPRECATED, returned only if config option -deprecatedrpc=walletwarningfield is passed.)"},
                 {RPCResult::Type::ARR, "warnings", /*optional=*/true, "Warning messages, if any, related to restoring the wallet.",
                 {
                     {RPCResult::Type::STR, "", ""},
                 }},
->>>>>>> 7da4ae1f
             }
         },
         RPCExamples{
