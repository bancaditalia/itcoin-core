--- conflicted
+++ resolved
@@ -216,15 +216,11 @@
                     RPCResult::Type::OBJ, "", "",
                     {
                         {RPCResult::Type::STR, "name", "The wallet name if loaded successfully."},
-<<<<<<< HEAD
-                        {RPCResult::Type::STR, "warning", "Warning messages, if any, related to loading the wallet. Multiple messages will be delimited by newlines."},
-=======
                         {RPCResult::Type::STR, "warning", /*optional=*/true, "Warning messages, if any, related to loading the wallet. Multiple messages will be delimited by newlines. (DEPRECATED, returned only if config option -deprecatedrpc=walletwarningfield is passed.)"},
                         {RPCResult::Type::ARR, "warnings", /*optional=*/true, "Warning messages, if any, related to loading the wallet.",
                         {
                             {RPCResult::Type::STR, "", ""},
                         }},
->>>>>>> 7da4ae1f
                     }
                 },
                 RPCExamples{
@@ -355,15 +351,11 @@
             RPCResult::Type::OBJ, "", "",
             {
                 {RPCResult::Type::STR, "name", "The wallet name if created successfully. If the wallet was created using a full path, the wallet_name will be the full path."},
-<<<<<<< HEAD
-                {RPCResult::Type::STR, "warning", "Warning messages, if any, related to creating the wallet. Multiple messages will be delimited by newlines."},
-=======
                 {RPCResult::Type::STR, "warning", /*optional=*/true, "Warning messages, if any, related to creating the wallet. Multiple messages will be delimited by newlines. (DEPRECATED, returned only if config option -deprecatedrpc=walletwarningfield is passed.)"},
                 {RPCResult::Type::ARR, "warnings", /*optional=*/true, "Warning messages, if any, related to creating the wallet.",
                 {
                     {RPCResult::Type::STR, "", ""},
                 }},
->>>>>>> 7da4ae1f
             }
         },
         RPCExamples{
@@ -453,15 +445,11 @@
                     {"load_on_startup", RPCArg::Type::BOOL, RPCArg::Optional::OMITTED, "Save wallet name to persistent settings and load on startup. True to add wallet to startup list, false to remove, null to leave unchanged."},
                 },
                 RPCResult{RPCResult::Type::OBJ, "", "", {
-<<<<<<< HEAD
-                    {RPCResult::Type::STR, "warning", "Warning messages, if any, related to unloading the wallet. Multiple messages will be delimited by newlines."},
-=======
                     {RPCResult::Type::STR, "warning", /*optional=*/true, "Warning messages, if any, related to unloading the wallet. Multiple messages will be delimited by newlines. (DEPRECATED, returned only if config option -deprecatedrpc=walletwarningfield is passed.)"},
                     {RPCResult::Type::ARR, "warnings", /*optional=*/true, "Warning messages, if any, related to unloading the wallet.",
                     {
                         {RPCResult::Type::STR, "", ""},
                     }},
->>>>>>> 7da4ae1f
                 }},
                 RPCExamples{
                     HelpExampleCli("unloadwallet", "wallet_name")
