// Copyright (c) 2021-2022 The Bitcoin Core developers
// Distributed under the MIT software license, see the accompanying
// file COPYING or http://www.opensource.org/licenses/mit-license.php.

#include <algorithm>
#include <consensus/amount.h>
#include <consensus/validation.h>
#include <interfaces/chain.h>
#include <numeric>
#include <policy/policy.h>
#include <primitives/transaction.h>
#include <script/signingprovider.h>
#include <util/check.h>
#include <util/fees.h>
#include <util/moneystr.h>
#include <util/rbf.h>
#include <util/trace.h>
#include <util/translation.h>
#include <wallet/coincontrol.h>
#include <wallet/fees.h>
#include <wallet/receive.h>
#include <wallet/spend.h>
#include <wallet/transaction.h>
#include <wallet/wallet.h>

#include <cmath>

using interfaces::FoundBlock;

namespace wallet {
static constexpr size_t OUTPUT_GROUP_MAX_ENTRIES{100};

int CalculateMaximumSignedInputSize(const CTxOut& txout, const COutPoint outpoint, const SigningProvider* provider, bool can_grind_r, const CCoinControl* coin_control)
{
    CMutableTransaction txn;
    txn.vin.push_back(CTxIn(outpoint));
    if (!provider || !DummySignInput(*provider, txn.vin[0], txout, can_grind_r, coin_control)) {
        return -1;
    }
    return GetVirtualTransactionInputSize(txn.vin[0]);
}

int CalculateMaximumSignedInputSize(const CTxOut& txout, const CWallet* wallet, const CCoinControl* coin_control)
{
    const std::unique_ptr<SigningProvider> provider = wallet->GetSolvingProvider(txout.scriptPubKey);
    return CalculateMaximumSignedInputSize(txout, COutPoint(), provider.get(), wallet->CanGrindR(), coin_control);
}

// txouts needs to be in the order of tx.vin
TxSize CalculateMaximumSignedTxSize(const CTransaction &tx, const CWallet *wallet, const std::vector<CTxOut>& txouts, const CCoinControl* coin_control)
{
    CMutableTransaction txNew(tx);
    if (!wallet->DummySignTx(txNew, txouts, coin_control)) {
        return TxSize{-1, -1};
    }
    CTransaction ctx(txNew);
    int64_t vsize = GetVirtualTransactionSize(ctx);
    int64_t weight = GetTransactionWeight(ctx);
    return TxSize{vsize, weight};
}

TxSize CalculateMaximumSignedTxSize(const CTransaction &tx, const CWallet *wallet, const CCoinControl* coin_control)
{
    std::vector<CTxOut> txouts;
    // Look up the inputs. The inputs are either in the wallet, or in coin_control.
    for (const CTxIn& input : tx.vin) {
        const auto mi = wallet->mapWallet.find(input.prevout.hash);
        // Can not estimate size without knowing the input details
        if (mi != wallet->mapWallet.end()) {
            assert(input.prevout.n < mi->second.tx->vout.size());
            txouts.emplace_back(mi->second.tx->vout.at(input.prevout.n));
        } else if (coin_control) {
            CTxOut txout;
            if (!coin_control->GetExternalOutput(input.prevout, txout)) {
                return TxSize{-1, -1};
            }
            txouts.emplace_back(txout);
        } else {
            return TxSize{-1, -1};
        }
    }
    return CalculateMaximumSignedTxSize(tx, wallet, txouts, coin_control);
}

size_t CoinsResult::Size() const
{
    size_t size{0};
    for (const auto& it : coins) {
        size += it.second.size();
    }
    return size;
}

std::vector<COutput> CoinsResult::All() const
{
    std::vector<COutput> all;
    all.reserve(coins.size());
    for (const auto& it : coins) {
        all.insert(all.end(), it.second.begin(), it.second.end());
    }
    return all;
}

void CoinsResult::Clear() {
    coins.clear();
}

<<<<<<< HEAD
void CoinsResult::Erase(const std::set<COutPoint>& coins_to_remove)
{
    for (auto& [type, vec] : coins) {
        auto remove_it = std::remove_if(vec.begin(), vec.end(), [&](const COutput& coin) {
            return coins_to_remove.count(coin.outpoint) == 1;
=======
void CoinsResult::Erase(const std::unordered_set<COutPoint, SaltedOutpointHasher>& coins_to_remove)
{
    for (auto& [type, vec] : coins) {
        auto remove_it = std::remove_if(vec.begin(), vec.end(), [&](const COutput& coin) {
            // remove it if it's on the set
            if (coins_to_remove.count(coin.outpoint) == 0) return false;

            // update cached amounts
            total_amount -= coin.txout.nValue;
            if (coin.HasEffectiveValue()) total_effective_amount = *total_effective_amount - coin.GetEffectiveValue();
            return true;
>>>>>>> 7da4ae1f
        });
        vec.erase(remove_it, vec.end());
    }
}

void CoinsResult::Shuffle(FastRandomContext& rng_fast)
{
    for (auto& it : coins) {
        ::Shuffle(it.second.begin(), it.second.end(), rng_fast);
    }
}

void CoinsResult::Add(OutputType type, const COutput& out)
{
    coins[type].emplace_back(out);
    total_amount += out.txout.nValue;
    if (out.HasEffectiveValue()) {
        total_effective_amount = total_effective_amount.has_value() ?
                *total_effective_amount + out.GetEffectiveValue() : out.GetEffectiveValue();
    }
}

static OutputType GetOutputType(TxoutType type, bool is_from_p2sh)
{
    switch (type) {
        case TxoutType::WITNESS_V1_TAPROOT:
            return OutputType::BECH32M;
        case TxoutType::WITNESS_V0_KEYHASH:
        case TxoutType::WITNESS_V0_SCRIPTHASH:
            if (is_from_p2sh) return OutputType::P2SH_SEGWIT;
            else return OutputType::BECH32;
        case TxoutType::SCRIPTHASH:
        case TxoutType::PUBKEYHASH:
            return OutputType::LEGACY;
        default:
            return OutputType::UNKNOWN;
    }
}

// Fetch and validate the coin control selected inputs.
// Coins could be internal (from the wallet) or external.
util::Result<PreSelectedInputs> FetchSelectedInputs(const CWallet& wallet, const CCoinControl& coin_control,
                                            const CoinSelectionParams& coin_selection_params) EXCLUSIVE_LOCKS_REQUIRED(wallet.cs_wallet)
{
    PreSelectedInputs result;
    std::vector<COutPoint> vPresetInputs;
    coin_control.ListSelected(vPresetInputs);
    const bool can_grind_r = wallet.CanGrindR();
    for (const COutPoint& outpoint : vPresetInputs) {
        int input_bytes = -1;
        CTxOut txout;
        if (auto ptr_wtx = wallet.GetWalletTx(outpoint.hash)) {
            // Clearly invalid input, fail
            if (ptr_wtx->tx->vout.size() <= outpoint.n) {
                return util::Error{strprintf(_("Invalid pre-selected input %s"), outpoint.ToString())};
            }
            txout = ptr_wtx->tx->vout.at(outpoint.n);
            input_bytes = CalculateMaximumSignedInputSize(txout, &wallet, &coin_control);
        } else {
            // The input is external. We did not find the tx in mapWallet.
            if (!coin_control.GetExternalOutput(outpoint, txout)) {
                return util::Error{strprintf(_("Not found pre-selected input %s"), outpoint.ToString())};
            }
        }

        if (input_bytes == -1) {
            input_bytes = CalculateMaximumSignedInputSize(txout, outpoint, &coin_control.m_external_provider, can_grind_r, &coin_control);
        }

        // If available, override calculated size with coin control specified size
        if (coin_control.HasInputWeight(outpoint)) {
            input_bytes = GetVirtualTransactionSize(coin_control.GetInputWeight(outpoint), 0, 0);
        }

        if (input_bytes == -1) {
            return util::Error{strprintf(_("Not solvable pre-selected input %s"), outpoint.ToString())}; // Not solvable, can't estimate size for fee
        }

        /* Set some defaults for depth, spendable, solvable, safe, time, and from_me as these don't matter for preset inputs since no selection is being done. */
        COutput output(outpoint, txout, /*depth=*/ 0, input_bytes, /*spendable=*/ true, /*solvable=*/ true, /*safe=*/ true, /*time=*/ 0, /*from_me=*/ false, coin_selection_params.m_effective_feerate);
        result.Insert(output, coin_selection_params.m_subtract_fee_outputs);
    }
    return result;
}

CoinsResult AvailableCoins(const CWallet& wallet,
                           const CCoinControl* coinControl,
                           std::optional<CFeeRate> feerate,
                           const CoinFilterParams& params)
{
    AssertLockHeld(wallet.cs_wallet);

    CoinsResult result;
    // Either the WALLET_FLAG_AVOID_REUSE flag is not set (in which case we always allow), or we default to avoiding, and only in the case where
    // a coin control object is provided, and has the avoid address reuse flag set to false, do we allow already used addresses
    bool allow_used_addresses = !wallet.IsWalletFlagSet(WALLET_FLAG_AVOID_REUSE) || (coinControl && !coinControl->m_avoid_address_reuse);
    const int min_depth = {coinControl ? coinControl->m_min_depth : DEFAULT_MIN_DEPTH};
    const int max_depth = {coinControl ? coinControl->m_max_depth : DEFAULT_MAX_DEPTH};
    const bool only_safe = {coinControl ? !coinControl->m_include_unsafe_inputs : true};
    const bool can_grind_r = wallet.CanGrindR();

    std::set<uint256> trusted_parents;
    for (const auto& entry : wallet.mapWallet)
    {
        const uint256& wtxid = entry.first;
        const CWalletTx& wtx = entry.second;

        if (wallet.IsTxImmatureCoinBase(wtx) && !params.include_immature_coinbase)
            continue;

        int nDepth = wallet.GetTxDepthInMainChain(wtx);
        if (nDepth < 0)
            continue;

        // We should not consider coins which aren't at least in our mempool
        // It's possible for these to be conflicted via ancestors which we may never be able to detect
        if (nDepth == 0 && !wtx.InMempool())
            continue;

        bool safeTx = CachedTxIsTrusted(wallet, wtx, trusted_parents);

        // We should not consider coins from transactions that are replacing
        // other transactions.
        //
        // Example: There is a transaction A which is replaced by bumpfee
        // transaction B. In this case, we want to prevent creation of
        // a transaction B' which spends an output of B.
        //
        // Reason: If transaction A were initially confirmed, transactions B
        // and B' would no longer be valid, so the user would have to create
        // a new transaction C to replace B'. However, in the case of a
        // one-block reorg, transactions B' and C might BOTH be accepted,
        // when the user only wanted one of them. Specifically, there could
        // be a 1-block reorg away from the chain where transactions A and C
        // were accepted to another chain where B, B', and C were all
        // accepted.
        if (nDepth == 0 && wtx.mapValue.count("replaces_txid")) {
            safeTx = false;
        }

        // Similarly, we should not consider coins from transactions that
        // have been replaced. In the example above, we would want to prevent
        // creation of a transaction A' spending an output of A, because if
        // transaction B were initially confirmed, conflicting with A and
        // A', we wouldn't want to the user to create a transaction D
        // intending to replace A', but potentially resulting in a scenario
        // where A, A', and D could all be accepted (instead of just B and
        // D, or just A and A' like the user would want).
        if (nDepth == 0 && wtx.mapValue.count("replaced_by_txid")) {
            safeTx = false;
        }

        if (only_safe && !safeTx) {
            continue;
        }

        if (nDepth < min_depth || nDepth > max_depth) {
            continue;
        }

        bool tx_from_me = CachedTxIsFromMe(wallet, wtx, ISMINE_ALL);

        for (unsigned int i = 0; i < wtx.tx->vout.size(); i++) {
            const CTxOut& output = wtx.tx->vout[i];
            const COutPoint outpoint(wtxid, i);

            if (output.nValue < params.min_amount || output.nValue > params.max_amount)
                continue;

            // Skip manually selected coins (the caller can fetch them directly)
            if (coinControl && coinControl->HasSelected() && coinControl->IsSelected(outpoint))
                continue;

            if (wallet.IsLockedCoin(outpoint) && params.skip_locked)
                continue;

            if (wallet.IsSpent(outpoint))
                continue;

            isminetype mine = wallet.IsMine(output);

            if (mine == ISMINE_NO) {
                continue;
            }

            if (!allow_used_addresses && wallet.IsSpentKey(output.scriptPubKey)) {
                continue;
            }

            std::unique_ptr<SigningProvider> provider = wallet.GetSolvingProvider(output.scriptPubKey);

            int input_bytes = CalculateMaximumSignedInputSize(output, COutPoint(), provider.get(), can_grind_r, coinControl);
            bool solvable = provider ? InferDescriptor(output.scriptPubKey, *provider)->IsSolvable() : false;
            bool spendable = ((mine & ISMINE_SPENDABLE) != ISMINE_NO) || (((mine & ISMINE_WATCH_ONLY) != ISMINE_NO) && (coinControl && coinControl->fAllowWatchOnly && solvable));

            // Filter by spendable outputs only
            if (!spendable && params.only_spendable) continue;

            // Obtain script type
            std::vector<std::vector<uint8_t>> script_solutions;
            TxoutType type = Solver(output.scriptPubKey, script_solutions);

            // If the output is P2SH and solvable, we want to know if it is
            // a P2SH (legacy) or one of P2SH-P2WPKH, P2SH-P2WSH (P2SH-Segwit). We can determine
            // this from the redeemScript. If the output is not solvable, it will be classified
            // as a P2SH (legacy), since we have no way of knowing otherwise without the redeemScript
            bool is_from_p2sh{false};
            if (type == TxoutType::SCRIPTHASH && solvable) {
                CScript script;
                if (!provider->GetCScript(CScriptID(uint160(script_solutions[0])), script)) continue;
                type = Solver(script, script_solutions);
                is_from_p2sh = true;
            }

            result.Add(GetOutputType(type, is_from_p2sh),
                       COutput(outpoint, output, nDepth, input_bytes, spendable, solvable, safeTx, wtx.GetTxTime(), tx_from_me, feerate));

            // Checks the sum amount of all UTXO's.
            if (params.min_sum_amount != MAX_MONEY) {
                if (result.GetTotalAmount() >= params.min_sum_amount) {
                    return result;
                }
            }

            // Checks the maximum number of UTXO's.
            if (params.max_count > 0 && result.Size() >= params.max_count) {
                return result;
            }
        }
    }

    return result;
}

CoinsResult AvailableCoinsListUnspent(const CWallet& wallet, const CCoinControl* coinControl, CoinFilterParams params)
{
    params.only_spendable = false;
    return AvailableCoins(wallet, coinControl, /*feerate=*/ std::nullopt, params);
}

const CTxOut& FindNonChangeParentOutput(const CWallet& wallet, const COutPoint& outpoint)
{
    AssertLockHeld(wallet.cs_wallet);
    const CWalletTx* wtx{Assert(wallet.GetWalletTx(outpoint.hash))};

    const CTransaction* ptx = wtx->tx.get();
    int n = outpoint.n;
    while (OutputIsChange(wallet, ptx->vout[n]) && ptx->vin.size() > 0) {
        const COutPoint& prevout = ptx->vin[0].prevout;
        const CWalletTx* it = wallet.GetWalletTx(prevout.hash);
        if (!it || it->tx->vout.size() <= prevout.n ||
            !wallet.IsMine(it->tx->vout[prevout.n])) {
            break;
        }
        ptx = it->tx.get();
        n = prevout.n;
    }
    return ptx->vout[n];
}

std::map<CTxDestination, std::vector<COutput>> ListCoins(const CWallet& wallet)
{
    AssertLockHeld(wallet.cs_wallet);

    std::map<CTxDestination, std::vector<COutput>> result;

    CCoinControl coin_control;
    // Include watch-only for LegacyScriptPubKeyMan wallets without private keys
    coin_control.fAllowWatchOnly = wallet.GetLegacyScriptPubKeyMan() && wallet.IsWalletFlagSet(WALLET_FLAG_DISABLE_PRIVATE_KEYS);
    CoinFilterParams coins_params;
    coins_params.only_spendable = false;
    coins_params.skip_locked = false;
    for (const COutput& coin : AvailableCoins(wallet, &coin_control, /*feerate=*/std::nullopt, coins_params).All()) {
        CTxDestination address;
        if ((coin.spendable || (wallet.IsWalletFlagSet(WALLET_FLAG_DISABLE_PRIVATE_KEYS) && coin.solvable)) &&
            ExtractDestination(FindNonChangeParentOutput(wallet, coin.outpoint).scriptPubKey, address)) {
            result[address].emplace_back(coin);
        }
    }
    return result;
}

FilteredOutputGroups GroupOutputs(const CWallet& wallet,
                          const CoinsResult& coins,
                          const CoinSelectionParams& coin_sel_params,
                          const std::vector<SelectionFilter>& filters,
                          std::vector<OutputGroup>& ret_discarded_groups)
{
    FilteredOutputGroups filtered_groups;

    if (!coin_sel_params.m_avoid_partial_spends) {
        // Allowing partial spends means no grouping. Each COutput gets its own OutputGroup
        for (const auto& [type, outputs] : coins.coins) {
            for (const COutput& output : outputs) {
                // Get mempool info
                size_t ancestors, descendants;
                wallet.chain().getTransactionAncestry(output.outpoint.hash, ancestors, descendants);

                // Create a new group per output and add it to the all groups vector
                OutputGroup group(coin_sel_params);
                group.Insert(std::make_shared<COutput>(output), ancestors, descendants);

                // Each filter maps to a different set of groups
                bool accepted = false;
                for (const auto& sel_filter : filters) {
                    const auto& filter = sel_filter.filter;
                    if (!group.EligibleForSpending(filter)) continue;
                    filtered_groups[filter].Push(group, type, /*insert_positive=*/true, /*insert_mixed=*/true);
                    accepted = true;
                }
                if (!accepted) ret_discarded_groups.emplace_back(group);
            }
        }
        return filtered_groups;
    }

    // We want to combine COutputs that have the same scriptPubKey into single OutputGroups
    // except when there are more than OUTPUT_GROUP_MAX_ENTRIES COutputs grouped in an OutputGroup.
    // To do this, we maintain a map where the key is the scriptPubKey and the value is a vector of OutputGroups.
    // For each COutput, we check if the scriptPubKey is in the map, and if it is, the COutput is added
    // to the last OutputGroup in the vector for the scriptPubKey. When the last OutputGroup has
    // OUTPUT_GROUP_MAX_ENTRIES COutputs, a new OutputGroup is added to the end of the vector.
    typedef std::map<std::pair<CScript, OutputType>, std::vector<OutputGroup>> ScriptPubKeyToOutgroup;
    const auto& insert_output = [&](
            const std::shared_ptr<COutput>& output, OutputType type, size_t ancestors, size_t descendants,
            ScriptPubKeyToOutgroup& groups_map) {
        std::vector<OutputGroup>& groups = groups_map[std::make_pair(output->txout.scriptPubKey,type)];

        if (groups.size() == 0) {
            // No OutputGroups for this scriptPubKey yet, add one
            groups.emplace_back(coin_sel_params);
        }

        // Get the last OutputGroup in the vector so that we can add the COutput to it
        // A pointer is used here so that group can be reassigned later if it is full.
        OutputGroup* group = &groups.back();

        // Check if this OutputGroup is full. We limit to OUTPUT_GROUP_MAX_ENTRIES when using -avoidpartialspends
        // to avoid surprising users with very high fees.
        if (group->m_outputs.size() >= OUTPUT_GROUP_MAX_ENTRIES) {
            // The last output group is full, add a new group to the vector and use that group for the insertion
            groups.emplace_back(coin_sel_params);
            group = &groups.back();
        }

        group->Insert(output, ancestors, descendants);
    };

    ScriptPubKeyToOutgroup spk_to_groups_map;
    ScriptPubKeyToOutgroup spk_to_positive_groups_map;
    for (const auto& [type, outs] : coins.coins) {
        for (const COutput& output : outs) {
            size_t ancestors, descendants;
            wallet.chain().getTransactionAncestry(output.outpoint.hash, ancestors, descendants);

            const auto& shared_output = std::make_shared<COutput>(output);
            // Filter for positive only before adding the output
            if (output.GetEffectiveValue() > 0) {
                insert_output(shared_output, type, ancestors, descendants, spk_to_positive_groups_map);
            }

            // 'All' groups
            insert_output(shared_output, type, ancestors, descendants, spk_to_groups_map);
        }
    }

    // Now we go through the entire maps and pull out the OutputGroups
    const auto& push_output_groups = [&](const ScriptPubKeyToOutgroup& groups_map, bool positive_only) {
        for (const auto& [script, groups] : groups_map) {
            // Go through the vector backwards. This allows for the first item we deal with being the partial group.
            for (auto group_it = groups.rbegin(); group_it != groups.rend(); group_it++) {
                const OutputGroup& group = *group_it;

                // Each filter maps to a different set of groups
                bool accepted = false;
                for (const auto& sel_filter : filters) {
                    const auto& filter = sel_filter.filter;
                    if (!group.EligibleForSpending(filter)) continue;

                    // Don't include partial groups if there are full groups too and we don't want partial groups
                    if (group_it == groups.rbegin() && groups.size() > 1 && !filter.m_include_partial_groups) {
                        continue;
                    }

                    OutputType type = script.second;
                    // Either insert the group into the positive-only groups or the mixed ones.
                    filtered_groups[filter].Push(group, type, positive_only, /*insert_mixed=*/!positive_only);
                    accepted = true;
                }
                if (!accepted) ret_discarded_groups.emplace_back(group);
            }
        }
    };

    push_output_groups(spk_to_groups_map, /*positive_only=*/ false);
    push_output_groups(spk_to_positive_groups_map, /*positive_only=*/ true);

    return filtered_groups;
}

FilteredOutputGroups GroupOutputs(const CWallet& wallet,
                                  const CoinsResult& coins,
                                  const CoinSelectionParams& params,
                                  const std::vector<SelectionFilter>& filters)
{
    std::vector<OutputGroup> unused;
    return GroupOutputs(wallet, coins, params, filters, unused);
}

// Returns true if the result contains an error and the message is not empty
static bool HasErrorMsg(const util::Result<SelectionResult>& res) { return !util::ErrorString(res).empty(); }

util::Result<SelectionResult> AttemptSelection(const CAmount& nTargetValue, OutputGroupTypeMap& groups,
                               const CoinSelectionParams& coin_selection_params, bool allow_mixed_output_types)
{
    // Run coin selection on each OutputType and compute the Waste Metric
    std::vector<SelectionResult> results;
    for (auto& [type, group] : groups.groups_by_type) {
        auto result{ChooseSelectionResult(nTargetValue, group, coin_selection_params)};
        // If any specific error message appears here, then something particularly wrong happened.
        if (HasErrorMsg(result)) return result; // So let's return the specific error.
        // Append the favorable result.
        if (result) results.push_back(*result);
    }
    // If we have at least one solution for funding the transaction without mixing, choose the minimum one according to waste metric
    // and return the result
    if (results.size() > 0) return *std::min_element(results.begin(), results.end());

    // If we can't fund the transaction from any individual OutputType, run coin selection one last time
    // over all available coins, which would allow mixing.
    // If TypesCount() <= 1, there is nothing to mix.
    if (allow_mixed_output_types && groups.TypesCount() > 1) {
        return ChooseSelectionResult(nTargetValue, groups.all_groups, coin_selection_params);
    }
    // Either mixing is not allowed and we couldn't find a solution from any single OutputType, or mixing was allowed and we still couldn't
    // find a solution using all available coins
    return util::Error();
};

util::Result<SelectionResult> ChooseSelectionResult(const CAmount& nTargetValue, Groups& groups, const CoinSelectionParams& coin_selection_params)
{
    // Vector of results. We will choose the best one based on waste.
    std::vector<SelectionResult> results;

    if (auto bnb_result{SelectCoinsBnB(groups.positive_group, nTargetValue, coin_selection_params.m_cost_of_change)}) {
        results.push_back(*bnb_result);
    }

    // The knapsack solver has some legacy behavior where it will spend dust outputs. We retain this behavior, so don't filter for positive only here.
    if (auto knapsack_result{KnapsackSolver(groups.mixed_group, nTargetValue, coin_selection_params.m_min_change_target, coin_selection_params.rng_fast)}) {
        knapsack_result->ComputeAndSetWaste(coin_selection_params.min_viable_change, coin_selection_params.m_cost_of_change, coin_selection_params.m_change_fee);
        results.push_back(*knapsack_result);
    }

    if (auto srd_result{SelectCoinsSRD(groups.positive_group, nTargetValue, coin_selection_params.rng_fast)}) {
        srd_result->ComputeAndSetWaste(coin_selection_params.min_viable_change, coin_selection_params.m_cost_of_change, coin_selection_params.m_change_fee);
        results.push_back(*srd_result);
    }

    if (results.empty()) {
        // No solution found
        return util::Error();
    }

    std::vector<SelectionResult> eligible_results;
    std::copy_if(results.begin(), results.end(), std::back_inserter(eligible_results), [coin_selection_params](const SelectionResult& result) {
        const auto initWeight{coin_selection_params.tx_noinputs_size * WITNESS_SCALE_FACTOR};
        return initWeight + result.GetWeight() <= static_cast<int>(MAX_STANDARD_TX_WEIGHT);
    });

    if (eligible_results.empty()) {
        return util::Error{_("The inputs size exceeds the maximum weight. "
                             "Please try sending a smaller amount or manually consolidating your wallet's UTXOs")};
    }

    // Choose the result with the least waste
    // If the waste is the same, choose the one which spends more inputs.
    auto& best_result = *std::min_element(eligible_results.begin(), eligible_results.end());
    return best_result;
}

util::Result<SelectionResult> SelectCoins(const CWallet& wallet, CoinsResult& available_coins, const PreSelectedInputs& pre_set_inputs,
                                          const CAmount& nTargetValue, const CCoinControl& coin_control,
                                          const CoinSelectionParams& coin_selection_params)
{
    // Deduct preset inputs amount from the search target
    CAmount selection_target = nTargetValue - pre_set_inputs.total_amount;

    // Return if automatic coin selection is disabled, and we don't cover the selection target
    if (!coin_control.m_allow_other_inputs && selection_target > 0) {
        return util::Error{_("The preselected coins total amount does not cover the transaction target. "
                             "Please allow other inputs to be automatically selected or include more coins manually")};
    }

    // Return if we can cover the target only with the preset inputs
    if (selection_target <= 0) {
        SelectionResult result(nTargetValue, SelectionAlgorithm::MANUAL);
<<<<<<< HEAD
        result.AddInput(preset_inputs);

        if (!coin_selection_params.m_subtract_fee_outputs && result.GetSelectedEffectiveValue() < nTargetValue) {
            return std::nullopt;
        } else if (result.GetSelectedValue() < nTargetValue) {
            return std::nullopt;
        }

=======
        result.AddInputs(pre_set_inputs.coins, coin_selection_params.m_subtract_fee_outputs);
>>>>>>> 7da4ae1f
        result.ComputeAndSetWaste(coin_selection_params.min_viable_change, coin_selection_params.m_cost_of_change, coin_selection_params.m_change_fee);
        return result;
    }

    // Return early if we cannot cover the target with the wallet's UTXO.
    // We use the total effective value if we are not subtracting fee from outputs and 'available_coins' contains the data.
    CAmount available_coins_total_amount = coin_selection_params.m_subtract_fee_outputs ? available_coins.GetTotalAmount() :
            (available_coins.GetEffectiveTotalAmount().has_value() ? *available_coins.GetEffectiveTotalAmount() : 0);
    if (selection_target > available_coins_total_amount) {
        return util::Error(); // Insufficient funds
    }

    // Start wallet Coin Selection procedure
    auto op_selection_result = AutomaticCoinSelection(wallet, available_coins, selection_target, coin_selection_params);
    if (!op_selection_result) return op_selection_result;

    // If needed, add preset inputs to the automatic coin selection result
    if (!pre_set_inputs.coins.empty()) {
        SelectionResult preselected(pre_set_inputs.total_amount, SelectionAlgorithm::MANUAL);
        preselected.AddInputs(pre_set_inputs.coins, coin_selection_params.m_subtract_fee_outputs);
        op_selection_result->Merge(preselected);
        op_selection_result->ComputeAndSetWaste(coin_selection_params.min_viable_change,
                                                coin_selection_params.m_cost_of_change,
                                                coin_selection_params.m_change_fee);
    }
    return op_selection_result;
}

util::Result<SelectionResult> AutomaticCoinSelection(const CWallet& wallet, CoinsResult& available_coins, const CAmount& value_to_select, const CoinSelectionParams& coin_selection_params)
{
    unsigned int limit_ancestor_count = 0;
    unsigned int limit_descendant_count = 0;
    wallet.chain().getPackageLimits(limit_ancestor_count, limit_descendant_count);
    const size_t max_ancestors = (size_t)std::max<int64_t>(1, limit_ancestor_count);
    const size_t max_descendants = (size_t)std::max<int64_t>(1, limit_descendant_count);
    const bool fRejectLongChains = gArgs.GetBoolArg("-walletrejectlongchains", DEFAULT_WALLET_REJECT_LONG_CHAINS);

    // Cases where we have 101+ outputs all pointing to the same destination may result in
    // privacy leaks as they will potentially be deterministically sorted. We solve that by
    // explicitly shuffling the outputs before processing
    if (coin_selection_params.m_avoid_partial_spends && available_coins.Size() > OUTPUT_GROUP_MAX_ENTRIES) {
        available_coins.Shuffle(coin_selection_params.rng_fast);
    }

    // Coin Selection attempts to select inputs from a pool of eligible UTXOs to fund the
    // transaction at a target feerate. If an attempt fails, more attempts may be made using a more
    // permissive CoinEligibilityFilter.
    util::Result<SelectionResult> res = [&] {
        // Place coins eligibility filters on a scope increasing order.
        std::vector<SelectionFilter> ordered_filters{
                // If possible, fund the transaction with confirmed UTXOs only. Prefer at least six
                // confirmations on outputs received from other wallets and only spend confirmed change.
                {CoinEligibilityFilter(1, 6, 0), /*allow_mixed_output_types=*/false},
                {CoinEligibilityFilter(1, 1, 0)},
        };
        // Fall back to using zero confirmation change (but with as few ancestors in the mempool as
        // possible) if we cannot fund the transaction otherwise.
        if (wallet.m_spend_zero_conf_change) {
            ordered_filters.push_back({CoinEligibilityFilter(0, 1, 2)});
            ordered_filters.push_back({CoinEligibilityFilter(0, 1, std::min(size_t{4}, max_ancestors/3), std::min(size_t{4}, max_descendants/3))});
            ordered_filters.push_back({CoinEligibilityFilter(0, 1, max_ancestors/2, max_descendants/2)});
            // If partial groups are allowed, relax the requirement of spending OutputGroups (groups
            // of UTXOs sent to the same address, which are obviously controlled by a single wallet)
            // in their entirety.
            ordered_filters.push_back({CoinEligibilityFilter(0, 1, max_ancestors-1, max_descendants-1, /*include_partial=*/true)});
            // Try with unsafe inputs if they are allowed. This may spend unconfirmed outputs
            // received from other wallets.
            if (coin_selection_params.m_include_unsafe_inputs) {
                ordered_filters.push_back({CoinEligibilityFilter(/*conf_mine=*/0, /*conf_theirs*/0, max_ancestors-1, max_descendants-1, /*include_partial=*/true)});
            }
            // Try with unlimited ancestors/descendants. The transaction will still need to meet
            // mempool ancestor/descendant policy to be accepted to mempool and broadcasted, but
            // OutputGroups use heuristics that may overestimate ancestor/descendant counts.
            if (!fRejectLongChains) {
                ordered_filters.push_back({CoinEligibilityFilter(0, 1, std::numeric_limits<uint64_t>::max(),
                                                                   std::numeric_limits<uint64_t>::max(),
                                                                   /*include_partial=*/true)});
            }
        }

        // Group outputs and map them by coin eligibility filter
        std::vector<OutputGroup> discarded_groups;
        FilteredOutputGroups filtered_groups = GroupOutputs(wallet, available_coins, coin_selection_params, ordered_filters, discarded_groups);

        // Check if we still have enough balance after applying filters (some coins might be discarded)
        CAmount total_discarded = 0;
        CAmount total_unconf_long_chain = 0;
        for (const auto& group : discarded_groups) {
            total_discarded += group.GetSelectionAmount();
            if (group.m_ancestors >= max_ancestors || group.m_descendants >= max_descendants) total_unconf_long_chain += group.GetSelectionAmount();
        }

        if (CAmount total_amount = available_coins.GetTotalAmount() - total_discarded < value_to_select) {
            // Special case, too-long-mempool cluster.
            if (total_amount + total_unconf_long_chain > value_to_select) {
                return util::Result<SelectionResult>({_("Unconfirmed UTXOs are available, but spending them creates a chain of transactions that will be rejected by the mempool")});
            }
            return util::Result<SelectionResult>(util::Error()); // General "Insufficient Funds"
        }

        // Walk-through the filters until the solution gets found.
        // If no solution is found, return the first detailed error (if any).
        // future: add "error level" so the worst one can be picked instead.
        std::vector<util::Result<SelectionResult>> res_detailed_errors;
        for (const auto& select_filter : ordered_filters) {
            auto it = filtered_groups.find(select_filter.filter);
            if (it == filtered_groups.end()) continue;
            if (auto res{AttemptSelection(value_to_select, it->second,
                                          coin_selection_params, select_filter.allow_mixed_output_types)}) {
                return res; // result found
            } else {
                // If any specific error message appears here, then something particularly wrong might have happened.
                // Save the error and continue the selection process. So if no solutions gets found, we can return
                // the detailed error to the upper layers.
                if (HasErrorMsg(res)) res_detailed_errors.emplace_back(res);
            }
        }

        // Return right away if we have a detailed error
        if (!res_detailed_errors.empty()) return res_detailed_errors.front();


        // General "Insufficient Funds"
        return util::Result<SelectionResult>(util::Error());
    }();

    return res;
}

static bool IsCurrentForAntiFeeSniping(interfaces::Chain& chain, const uint256& block_hash)
{
    if (chain.isInitialBlockDownload()) {
        return false;
    }
    constexpr int64_t MAX_ANTI_FEE_SNIPING_TIP_AGE = 8 * 60 * 60; // in seconds
    int64_t block_time;
    CHECK_NONFATAL(chain.findBlock(block_hash, FoundBlock().time(block_time)));
    if (block_time < (GetTime() - MAX_ANTI_FEE_SNIPING_TIP_AGE)) {
        return false;
    }
    return true;
}

/**
 * Set a height-based locktime for new transactions (uses the height of the
 * current chain tip unless we are not synced with the current chain
 */
static void DiscourageFeeSniping(CMutableTransaction& tx, FastRandomContext& rng_fast,
                                 interfaces::Chain& chain, const uint256& block_hash, int block_height)
{
    // All inputs must be added by now
    assert(!tx.vin.empty());
    // Discourage fee sniping.
    //
    // For a large miner the value of the transactions in the best block and
    // the mempool can exceed the cost of deliberately attempting to mine two
    // blocks to orphan the current best block. By setting nLockTime such that
    // only the next block can include the transaction, we discourage this
    // practice as the height restricted and limited blocksize gives miners
    // considering fee sniping fewer options for pulling off this attack.
    //
    // A simple way to think about this is from the wallet's point of view we
    // always want the blockchain to move forward. By setting nLockTime this
    // way we're basically making the statement that we only want this
    // transaction to appear in the next block; we don't want to potentially
    // encourage reorgs by allowing transactions to appear at lower heights
    // than the next block in forks of the best chain.
    //
    // Of course, the subsidy is high enough, and transaction volume low
    // enough, that fee sniping isn't a problem yet, but by implementing a fix
    // now we ensure code won't be written that makes assumptions about
    // nLockTime that preclude a fix later.
    if (IsCurrentForAntiFeeSniping(chain, block_hash)) {
        tx.nLockTime = block_height;

        // Secondly occasionally randomly pick a nLockTime even further back, so
        // that transactions that are delayed after signing for whatever reason,
        // e.g. high-latency mix networks and some CoinJoin implementations, have
        // better privacy.
        if (rng_fast.randrange(10) == 0) {
            tx.nLockTime = std::max(0, int(tx.nLockTime) - int(rng_fast.randrange(100)));
        }
    } else {
        // If our chain is lagging behind, we can't discourage fee sniping nor help
        // the privacy of high-latency transactions. To avoid leaking a potentially
        // unique "nLockTime fingerprint", set nLockTime to a constant.
        tx.nLockTime = 0;
    }
    // Sanity check all values
    assert(tx.nLockTime < LOCKTIME_THRESHOLD); // Type must be block height
    assert(tx.nLockTime <= uint64_t(block_height));
    for (const auto& in : tx.vin) {
        // Can not be FINAL for locktime to work
        assert(in.nSequence != CTxIn::SEQUENCE_FINAL);
        // May be MAX NONFINAL to disable both BIP68 and BIP125
        if (in.nSequence == CTxIn::MAX_SEQUENCE_NONFINAL) continue;
        // May be MAX BIP125 to disable BIP68 and enable BIP125
        if (in.nSequence == MAX_BIP125_RBF_SEQUENCE) continue;
        // The wallet does not support any other sequence-use right now.
        assert(false);
    }
}

static util::Result<CreatedTransactionResult> CreateTransactionInternal(
        CWallet& wallet,
        const std::vector<CRecipient>& vecSend,
        int change_pos,
        const CCoinControl& coin_control,
        bool sign) EXCLUSIVE_LOCKS_REQUIRED(wallet.cs_wallet)
{
    AssertLockHeld(wallet.cs_wallet);

    // out variables, to be packed into returned result structure
    int nChangePosInOut = change_pos;

    FastRandomContext rng_fast;
    CMutableTransaction txNew; // The resulting transaction that we make

    CoinSelectionParams coin_selection_params{rng_fast}; // Parameters for coin selection, init with dummy
    coin_selection_params.m_avoid_partial_spends = coin_control.m_avoid_partial_spends;
    coin_selection_params.m_include_unsafe_inputs = coin_control.m_include_unsafe_inputs;

    // Set the long term feerate estimate to the wallet's consolidate feerate
    coin_selection_params.m_long_term_feerate = wallet.m_consolidate_feerate;

    CAmount recipients_sum = 0;
    const OutputType change_type = wallet.TransactionChangeType(coin_control.m_change_type ? *coin_control.m_change_type : wallet.m_default_change_type, vecSend);
    ReserveDestination reservedest(&wallet, change_type);
    unsigned int outputs_to_subtract_fee_from = 0; // The number of outputs which we are subtracting the fee from
    for (const auto& recipient : vecSend) {
        recipients_sum += recipient.nAmount;

        if (recipient.fSubtractFeeFromAmount) {
            outputs_to_subtract_fee_from++;
            coin_selection_params.m_subtract_fee_outputs = true;
        }
    }

    // Create change script that will be used if we need change
    CScript scriptChange;
    bilingual_str error; // possible error str

    // coin control: send change to custom address
    if (!std::get_if<CNoDestination>(&coin_control.destChange)) {
        scriptChange = GetScriptForDestination(coin_control.destChange);
    } else { // no coin control: send change to newly generated address
        // Note: We use a new key here to keep it from being obvious which side is the change.
        //  The drawback is that by not reusing a previous key, the change may be lost if a
        //  backup is restored, if the backup doesn't have the new private key for the change.
        //  If we reused the old key, it would be possible to add code to look for and
        //  rediscover unknown transactions that were written with keys of ours to recover
        //  post-backup change.

        // Reserve a new key pair from key pool. If it fails, provide a dummy
        // destination in case we don't need change.
        CTxDestination dest;
        auto op_dest = reservedest.GetReservedDestination(true);
        if (!op_dest) {
            error = _("Transaction needs a change address, but we can't generate it.") + Untranslated(" ") + util::ErrorString(op_dest);
        } else {
            dest = *op_dest;
            scriptChange = GetScriptForDestination(dest);
        }
        // A valid destination implies a change script (and
        // vice-versa). An empty change script will abort later, if the
        // change keypool ran out, but change is required.
        CHECK_NONFATAL(IsValidDestination(dest) != scriptChange.empty());
    }
    CTxOut change_prototype_txout(0, scriptChange);
    coin_selection_params.change_output_size = GetSerializeSize(change_prototype_txout);

    // Get size of spending the change output
    int change_spend_size = CalculateMaximumSignedInputSize(change_prototype_txout, &wallet, /*coin_control=*/nullptr);
    // If the wallet doesn't know how to sign change output, assume p2sh-p2wpkh
    // as lower-bound to allow BnB to do it's thing
    if (change_spend_size == -1) {
        coin_selection_params.change_spend_size = DUMMY_NESTED_P2WPKH_INPUT_SIZE;
    } else {
        coin_selection_params.change_spend_size = (size_t)change_spend_size;
    }

    // Set discard feerate
    coin_selection_params.m_discard_feerate = GetDiscardRate(wallet);

    // Get the fee rate to use effective values in coin selection
    FeeCalculation feeCalc;
    coin_selection_params.m_effective_feerate = GetMinimumFeeRate(wallet, coin_control, &feeCalc);
    // Do not, ever, assume that it's fine to change the fee rate if the user has explicitly
    // provided one
    if (coin_control.m_feerate && coin_selection_params.m_effective_feerate > *coin_control.m_feerate) {
        return util::Error{strprintf(_("Fee rate (%s) is lower than the minimum fee rate setting (%s)"), coin_control.m_feerate->ToString(FeeEstimateMode::SAT_VB), coin_selection_params.m_effective_feerate.ToString(FeeEstimateMode::SAT_VB))};
    }
    if (feeCalc.reason == FeeReason::FALLBACK && !wallet.m_allow_fallback_fee) {
        // eventually allow a fallback fee
        return util::Error{strprintf(_("Fee estimation failed. Fallbackfee is disabled. Wait a few blocks or enable %s."), "-fallbackfee")};
    }

    // Calculate the cost of change
    // Cost of change is the cost of creating the change output + cost of spending the change output in the future.
    // For creating the change output now, we use the effective feerate.
    // For spending the change output in the future, we use the discard feerate for now.
    // So cost of change = (change output size * effective feerate) + (size of spending change output * discard feerate)
    coin_selection_params.m_change_fee = coin_selection_params.m_effective_feerate.GetFee(coin_selection_params.change_output_size);
    coin_selection_params.m_cost_of_change = coin_selection_params.m_discard_feerate.GetFee(coin_selection_params.change_spend_size) + coin_selection_params.m_change_fee;

    coin_selection_params.m_min_change_target = GenerateChangeTarget(std::floor(recipients_sum / vecSend.size()), coin_selection_params.m_change_fee, rng_fast);

    // The smallest change amount should be:
    // 1. at least equal to dust threshold
    // 2. at least 1 sat greater than fees to spend it at m_discard_feerate
    const auto dust = GetDustThreshold(change_prototype_txout, coin_selection_params.m_discard_feerate);
    const auto change_spend_fee = coin_selection_params.m_discard_feerate.GetFee(coin_selection_params.change_spend_size);
    coin_selection_params.min_viable_change = std::max(change_spend_fee + 1, dust);

    // Static vsize overhead + outputs vsize. 4 nVersion, 4 nLocktime, 1 input count, 1 witness overhead (dummy, flag, stack size)
    coin_selection_params.tx_noinputs_size = 10 + GetSizeOfCompactSize(vecSend.size()); // bytes for output count

    // vouts to the payees
    for (const auto& recipient : vecSend)
    {
        CTxOut txout(recipient.nAmount, recipient.scriptPubKey);

        // Include the fee cost for outputs.
        coin_selection_params.tx_noinputs_size += ::GetSerializeSize(txout, PROTOCOL_VERSION);

        if (IsDust(txout, wallet.chain().relayDustFee())) {
            return util::Error{_("Transaction amount too small")};
        }
        txNew.vout.push_back(txout);
    }

    // Include the fees for things that aren't inputs, excluding the change output
    const CAmount not_input_fees = coin_selection_params.m_effective_feerate.GetFee(coin_selection_params.m_subtract_fee_outputs ? 0 : coin_selection_params.tx_noinputs_size);
    CAmount selection_target = recipients_sum + not_input_fees;

    // This can only happen if feerate is 0, and requested destinations are value of 0 (e.g. OP_RETURN)
    // and no pre-selected inputs. This will result in 0-input transaction, which is consensus-invalid anyways
    if (selection_target == 0 && !coin_control.HasSelected()) {
        return util::Error{_("Transaction requires one destination of non-0 value, a non-0 feerate, or a pre-selected input")};
    }

    // Fetch manually selected coins
    PreSelectedInputs preset_inputs;
    if (coin_control.HasSelected()) {
        auto res_fetch_inputs = FetchSelectedInputs(wallet, coin_control, coin_selection_params);
        if (!res_fetch_inputs) return util::Error{util::ErrorString(res_fetch_inputs)};
        preset_inputs = *res_fetch_inputs;
    }

    // Fetch wallet available coins if "other inputs" are
    // allowed (coins automatically selected by the wallet)
    CoinsResult available_coins;
    if (coin_control.m_allow_other_inputs) {
        available_coins = AvailableCoins(wallet, &coin_control, coin_selection_params.m_effective_feerate);
    }

    // Choose coins to use
    auto select_coins_res = SelectCoins(wallet, available_coins, preset_inputs, /*nTargetValue=*/selection_target, coin_control, coin_selection_params);
    if (!select_coins_res) {
        // 'SelectCoins' either returns a specific error message or, if empty, means a general "Insufficient funds".
        const bilingual_str& err = util::ErrorString(select_coins_res);
        return util::Error{err.empty() ?_("Insufficient funds") : err};
    }
    const SelectionResult& result = *select_coins_res;
    TRACE5(coin_selection, selected_coins, wallet.GetName().c_str(), GetAlgorithmName(result.GetAlgo()).c_str(), result.GetTarget(), result.GetWaste(), result.GetSelectedValue());

    const CAmount change_amount = result.GetChange(coin_selection_params.min_viable_change, coin_selection_params.m_change_fee);
    if (change_amount > 0) {
        CTxOut newTxOut(change_amount, scriptChange);
        if (nChangePosInOut == -1) {
            // Insert change txn at random position:
            nChangePosInOut = rng_fast.randrange(txNew.vout.size() + 1);
        } else if ((unsigned int)nChangePosInOut > txNew.vout.size()) {
            return util::Error{_("Transaction change output index out of range")};
        }
        txNew.vout.insert(txNew.vout.begin() + nChangePosInOut, newTxOut);
    } else {
        nChangePosInOut = -1;
    }

    // Shuffle selected coins and fill in final vin
    std::vector<std::shared_ptr<COutput>> selected_coins = result.GetShuffledInputVector();

    // The sequence number is set to non-maxint so that DiscourageFeeSniping
    // works.
    //
    // BIP125 defines opt-in RBF as any nSequence < maxint-1, so
    // we use the highest possible value in that range (maxint-2)
    // to avoid conflicting with other possible uses of nSequence,
    // and in the spirit of "smallest possible change from prior
    // behavior."
    const uint32_t nSequence{coin_control.m_signal_bip125_rbf.value_or(wallet.m_signal_rbf) ? MAX_BIP125_RBF_SEQUENCE : CTxIn::MAX_SEQUENCE_NONFINAL};
    for (const auto& coin : selected_coins) {
        txNew.vin.push_back(CTxIn(coin->outpoint, CScript(), nSequence));
    }
    DiscourageFeeSniping(txNew, rng_fast, wallet.chain(), wallet.GetLastBlockHash(), wallet.GetLastBlockHeight());

    // Calculate the transaction fee
    TxSize tx_sizes = CalculateMaximumSignedTxSize(CTransaction(txNew), &wallet, &coin_control);
    int nBytes = tx_sizes.vsize;
    if (nBytes == -1) {
        return util::Error{_("Missing solving data for estimating transaction size")};
    }
    CAmount fee_needed = coin_selection_params.m_effective_feerate.GetFee(nBytes);
    const CAmount output_value = CalculateOutputValue(txNew);
    Assume(recipients_sum + change_amount == output_value);
    CAmount current_fee = result.GetSelectedValue() - output_value;

    // Sanity check that the fee cannot be negative as that means we have more output value than input value
    if (current_fee < 0) {
        return util::Error{Untranslated(STR_INTERNAL_BUG("Fee paid < 0"))};
    }

    // If there is a change output and we overpay the fees then increase the change to match the fee needed
    if (nChangePosInOut != -1 && fee_needed < current_fee) {
        auto& change = txNew.vout.at(nChangePosInOut);
        change.nValue += current_fee - fee_needed;
        current_fee = result.GetSelectedValue() - CalculateOutputValue(txNew);
        if (fee_needed != current_fee) {
            return util::Error{Untranslated(STR_INTERNAL_BUG("Change adjustment: Fee needed != fee paid"))};
        }
    }

    // Reduce output values for subtractFeeFromAmount
    if (coin_selection_params.m_subtract_fee_outputs) {
        CAmount to_reduce = fee_needed - current_fee;
        int i = 0;
        bool fFirst = true;
        for (const auto& recipient : vecSend)
        {
            if (i == nChangePosInOut) {
                ++i;
            }
            CTxOut& txout = txNew.vout[i];

            if (recipient.fSubtractFeeFromAmount)
            {
                txout.nValue -= to_reduce / outputs_to_subtract_fee_from; // Subtract fee equally from each selected recipient

                if (fFirst) // first receiver pays the remainder not divisible by output count
                {
                    fFirst = false;
                    txout.nValue -= to_reduce % outputs_to_subtract_fee_from;
                }

                // Error if this output is reduced to be below dust
                if (IsDust(txout, wallet.chain().relayDustFee())) {
                    if (txout.nValue < 0) {
                        return util::Error{_("The transaction amount is too small to pay the fee")};
                    } else {
                        return util::Error{_("The transaction amount is too small to send after the fee has been deducted")};
                    }
                }
            }
            ++i;
        }
        current_fee = result.GetSelectedValue() - CalculateOutputValue(txNew);
        if (fee_needed != current_fee) {
            return util::Error{Untranslated(STR_INTERNAL_BUG("SFFO: Fee needed != fee paid"))};
        }
    }

    // fee_needed should now always be less than or equal to the current fees that we pay.
    // If it is not, it is a bug.
    if (fee_needed > current_fee) {
        return util::Error{Untranslated(STR_INTERNAL_BUG("Fee needed > fee paid"))};
    }

    // Give up if change keypool ran out and change is required
    if (scriptChange.empty() && nChangePosInOut != -1) {
        return util::Error{error};
    }

    if (sign && !wallet.SignTransaction(txNew)) {
        return util::Error{_("Signing transaction failed")};
    }

    // Return the constructed transaction data.
    CTransactionRef tx = MakeTransactionRef(std::move(txNew));

    // Limit size
    if ((sign && GetTransactionWeight(*tx) > MAX_STANDARD_TX_WEIGHT) ||
        (!sign && tx_sizes.weight > MAX_STANDARD_TX_WEIGHT))
    {
        return util::Error{_("Transaction too large")};
    }

    if (current_fee > wallet.m_default_max_tx_fee) {
        return util::Error{TransactionErrorString(TransactionError::MAX_FEE_EXCEEDED)};
    }

    if (gArgs.GetBoolArg("-walletrejectlongchains", DEFAULT_WALLET_REJECT_LONG_CHAINS)) {
        // Lastly, ensure this tx will pass the mempool's chain limits
        if (!wallet.chain().checkChainLimits(tx)) {
            return util::Error{_("Transaction has too long of a mempool chain")};
        }
    }

    // Before we return success, we assume any change key will be used to prevent
    // accidental re-use.
    reservedest.KeepDestination();

    wallet.WalletLogPrintf("Fee Calculation: Fee:%d Bytes:%u Tgt:%d (requested %d) Reason:\"%s\" Decay %.5f: Estimation: (%g - %g) %.2f%% %.1f/(%.1f %d mem %.1f out) Fail: (%g - %g) %.2f%% %.1f/(%.1f %d mem %.1f out)\n",
              current_fee, nBytes, feeCalc.returnedTarget, feeCalc.desiredTarget, StringForFeeReason(feeCalc.reason), feeCalc.est.decay,
              feeCalc.est.pass.start, feeCalc.est.pass.end,
              (feeCalc.est.pass.totalConfirmed + feeCalc.est.pass.inMempool + feeCalc.est.pass.leftMempool) > 0.0 ? 100 * feeCalc.est.pass.withinTarget / (feeCalc.est.pass.totalConfirmed + feeCalc.est.pass.inMempool + feeCalc.est.pass.leftMempool) : 0.0,
              feeCalc.est.pass.withinTarget, feeCalc.est.pass.totalConfirmed, feeCalc.est.pass.inMempool, feeCalc.est.pass.leftMempool,
              feeCalc.est.fail.start, feeCalc.est.fail.end,
              (feeCalc.est.fail.totalConfirmed + feeCalc.est.fail.inMempool + feeCalc.est.fail.leftMempool) > 0.0 ? 100 * feeCalc.est.fail.withinTarget / (feeCalc.est.fail.totalConfirmed + feeCalc.est.fail.inMempool + feeCalc.est.fail.leftMempool) : 0.0,
              feeCalc.est.fail.withinTarget, feeCalc.est.fail.totalConfirmed, feeCalc.est.fail.inMempool, feeCalc.est.fail.leftMempool);
    return CreatedTransactionResult(tx, current_fee, nChangePosInOut, feeCalc);
}

util::Result<CreatedTransactionResult> CreateTransaction(
        CWallet& wallet,
        const std::vector<CRecipient>& vecSend,
        int change_pos,
        const CCoinControl& coin_control,
        bool sign)
{
    if (vecSend.empty()) {
        return util::Error{_("Transaction must have at least one recipient")};
    }

    if (std::any_of(vecSend.cbegin(), vecSend.cend(), [](const auto& recipient){ return recipient.nAmount < 0; })) {
        return util::Error{_("Transaction amounts must not be negative")};
    }

    LOCK(wallet.cs_wallet);

    auto res = CreateTransactionInternal(wallet, vecSend, change_pos, coin_control, sign);
    TRACE4(coin_selection, normal_create_tx_internal, wallet.GetName().c_str(), bool(res),
           res ? res->fee : 0, res ? res->change_pos : 0);
    if (!res) return res;
    const auto& txr_ungrouped = *res;
    // try with avoidpartialspends unless it's enabled already
    if (txr_ungrouped.fee > 0 /* 0 means non-functional fee rate estimation */ && wallet.m_max_aps_fee > -1 && !coin_control.m_avoid_partial_spends) {
        TRACE1(coin_selection, attempting_aps_create_tx, wallet.GetName().c_str());
        CCoinControl tmp_cc = coin_control;
        tmp_cc.m_avoid_partial_spends = true;

        // Re-use the change destination from the first creation attempt to avoid skipping BIP44 indexes
        const int ungrouped_change_pos = txr_ungrouped.change_pos;
        if (ungrouped_change_pos != -1) {
            ExtractDestination(txr_ungrouped.tx->vout[ungrouped_change_pos].scriptPubKey, tmp_cc.destChange);
        }

        auto txr_grouped = CreateTransactionInternal(wallet, vecSend, change_pos, tmp_cc, sign);
        // if fee of this alternative one is within the range of the max fee, we use this one
        const bool use_aps{txr_grouped.has_value() ? (txr_grouped->fee <= txr_ungrouped.fee + wallet.m_max_aps_fee) : false};
        TRACE5(coin_selection, aps_create_tx_internal, wallet.GetName().c_str(), use_aps, txr_grouped.has_value(),
               txr_grouped.has_value() ? txr_grouped->fee : 0, txr_grouped.has_value() ? txr_grouped->change_pos : 0);
        if (txr_grouped) {
            wallet.WalletLogPrintf("Fee non-grouped = %lld, grouped = %lld, using %s\n",
                txr_ungrouped.fee, txr_grouped->fee, use_aps ? "grouped" : "non-grouped");
            if (use_aps) return txr_grouped;
        }
    }
    return res;
}

bool FundTransaction(CWallet& wallet, CMutableTransaction& tx, CAmount& nFeeRet, int& nChangePosInOut, bilingual_str& error, bool lockUnspents, const std::set<int>& setSubtractFeeFromOutputs, CCoinControl coinControl)
{
    std::vector<CRecipient> vecSend;

    // Turn the txout set into a CRecipient vector.
    for (size_t idx = 0; idx < tx.vout.size(); idx++) {
        const CTxOut& txOut = tx.vout[idx];
        CRecipient recipient = {txOut.scriptPubKey, txOut.nValue, setSubtractFeeFromOutputs.count(idx) == 1};
        vecSend.push_back(recipient);
    }

    // Acquire the locks to prevent races to the new locked unspents between the
    // CreateTransaction call and LockCoin calls (when lockUnspents is true).
    LOCK(wallet.cs_wallet);

    // Fetch specified UTXOs from the UTXO set to get the scriptPubKeys and values of the outputs being selected
    // and to match with the given solving_data. Only used for non-wallet outputs.
    std::map<COutPoint, Coin> coins;
    for (const CTxIn& txin : tx.vin) {
        coins[txin.prevout]; // Create empty map entry keyed by prevout.
    }
    wallet.chain().findCoins(coins);

    for (const CTxIn& txin : tx.vin) {
        const auto& outPoint = txin.prevout;
        if (wallet.IsMine(outPoint)) {
            // The input was found in the wallet, so select as internal
            coinControl.Select(outPoint);
        } else if (coins[outPoint].out.IsNull()) {
            error = _("Unable to find UTXO for external input");
            return false;
        } else {
            // The input was not in the wallet, but is in the UTXO set, so select as external
            coinControl.SelectExternal(outPoint, coins[outPoint].out);
        }
    }

    auto res = CreateTransaction(wallet, vecSend, nChangePosInOut, coinControl, false);
    if (!res) {
        error = util::ErrorString(res);
        return false;
    }
    const auto& txr = *res;
    CTransactionRef tx_new = txr.tx;
    nFeeRet = txr.fee;
    nChangePosInOut = txr.change_pos;

    if (nChangePosInOut != -1) {
        tx.vout.insert(tx.vout.begin() + nChangePosInOut, tx_new->vout[nChangePosInOut]);
    }

    // Copy output sizes from new transaction; they may have had the fee
    // subtracted from them.
    for (unsigned int idx = 0; idx < tx.vout.size(); idx++) {
        tx.vout[idx].nValue = tx_new->vout[idx].nValue;
    }

    // Add new txins while keeping original txin scriptSig/order.
    for (const CTxIn& txin : tx_new->vin) {
        if (!coinControl.IsSelected(txin.prevout)) {
            tx.vin.push_back(txin);

        }
        if (lockUnspents) {
            wallet.LockCoin(txin.prevout);
        }

    }

    return true;
}
} // namespace wallet<|MERGE_RESOLUTION|>--- conflicted
+++ resolved
@@ -105,13 +105,6 @@
     coins.clear();
 }
 
-<<<<<<< HEAD
-void CoinsResult::Erase(const std::set<COutPoint>& coins_to_remove)
-{
-    for (auto& [type, vec] : coins) {
-        auto remove_it = std::remove_if(vec.begin(), vec.end(), [&](const COutput& coin) {
-            return coins_to_remove.count(coin.outpoint) == 1;
-=======
 void CoinsResult::Erase(const std::unordered_set<COutPoint, SaltedOutpointHasher>& coins_to_remove)
 {
     for (auto& [type, vec] : coins) {
@@ -123,7 +116,6 @@
             total_amount -= coin.txout.nValue;
             if (coin.HasEffectiveValue()) total_effective_amount = *total_effective_amount - coin.GetEffectiveValue();
             return true;
->>>>>>> 7da4ae1f
         });
         vec.erase(remove_it, vec.end());
     }
@@ -621,18 +613,7 @@
     // Return if we can cover the target only with the preset inputs
     if (selection_target <= 0) {
         SelectionResult result(nTargetValue, SelectionAlgorithm::MANUAL);
-<<<<<<< HEAD
-        result.AddInput(preset_inputs);
-
-        if (!coin_selection_params.m_subtract_fee_outputs && result.GetSelectedEffectiveValue() < nTargetValue) {
-            return std::nullopt;
-        } else if (result.GetSelectedValue() < nTargetValue) {
-            return std::nullopt;
-        }
-
-=======
         result.AddInputs(pre_set_inputs.coins, coin_selection_params.m_subtract_fee_outputs);
->>>>>>> 7da4ae1f
         result.ComputeAndSetWaste(coin_selection_params.min_viable_change, coin_selection_params.m_cost_of_change, coin_selection_params.m_change_fee);
         return result;
     }
