The MIT License (MIT)

<<<<<<< HEAD
Copyright (c) 2009-2022 The Bitcoin Core developers
Copyright (c) 2009-2022 Bitcoin Developers
Copyright (c) 2019-2023 Bank of Italy
=======
Copyright (c) 2009-2023 The Bitcoin Core developers
Copyright (c) 2009-2023 Bitcoin Developers
>>>>>>> 7da4ae1f

Permission is hereby granted, free of charge, to any person obtaining a copy
of this software and associated documentation files (the "Software"), to deal
in the Software without restriction, including without limitation the rights
to use, copy, modify, merge, publish, distribute, sublicense, and/or sell
copies of the Software, and to permit persons to whom the Software is
furnished to do so, subject to the following conditions:

The above copyright notice and this permission notice shall be included in
all copies or substantial portions of the Software.

THE SOFTWARE IS PROVIDED "AS IS", WITHOUT WARRANTY OF ANY KIND, EXPRESS OR
IMPLIED, INCLUDING BUT NOT LIMITED TO THE WARRANTIES OF MERCHANTABILITY,
FITNESS FOR A PARTICULAR PURPOSE AND NONINFRINGEMENT. IN NO EVENT SHALL THE
AUTHORS OR COPYRIGHT HOLDERS BE LIABLE FOR ANY CLAIM, DAMAGES OR OTHER
LIABILITY, WHETHER IN AN ACTION OF CONTRACT, TORT OR OTHERWISE, ARISING FROM,
OUT OF OR IN CONNECTION WITH THE SOFTWARE OR THE USE OR OTHER DEALINGS IN
THE SOFTWARE.<|MERGE_RESOLUTION|>--- conflicted
+++ resolved
@@ -1,13 +1,8 @@
 The MIT License (MIT)
 
-<<<<<<< HEAD
-Copyright (c) 2009-2022 The Bitcoin Core developers
-Copyright (c) 2009-2022 Bitcoin Developers
-Copyright (c) 2019-2023 Bank of Italy
-=======
 Copyright (c) 2009-2023 The Bitcoin Core developers
 Copyright (c) 2009-2023 Bitcoin Developers
->>>>>>> 7da4ae1f
+Copyright (c) 2019-2023 Bank of Italy
 
 Permission is hereby granted, free of charge, to any person obtaining a copy
 of this software and associated documentation files (the "Software"), to deal
