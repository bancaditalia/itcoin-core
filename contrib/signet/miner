--- conflicted
+++ resolved
@@ -15,12 +15,7 @@
 import time
 import subprocess
 
-<<<<<<< HEAD
-from io import BytesIO
 from typing import Tuple # ITCOIN_SPECIFIC
-
-=======
->>>>>>> 3116ccd7
 PATH_BASE_CONTRIB_SIGNET = os.path.abspath(os.path.dirname(os.path.realpath(__file__)))
 PATH_BASE_TEST_FUNCTIONAL = os.path.abspath(os.path.join(PATH_BASE_CONTRIB_SIGNET, "..", "..", "test", "functional"))
 
@@ -643,7 +638,6 @@
         # mine block
         logging.debug("Mining block delta=%s start=%s mine=%s", seconds_to_hms(mine_time-bestheader["time"]), mine_time, is_mine)
         mined_blocks += 1
-<<<<<<< HEAD
         signed_block = do_sign_block(args, block, tmpl["signet_challenge"])
         # psbt = generate_psbt(tmpl, reward_spk, blocktime=mine_time)
         # input_stream = os.linesep.join([psbt, "true", "ALL"]).encode('utf8')
@@ -654,17 +648,6 @@
         #     return 1
         # block, signet_solution = do_decode_psbt(psbt_signed["psbt"])
         # block = finish_block(block, signet_solution, args.grind_cmd)
-=======
-        psbt = generate_psbt(tmpl, reward_spk, blocktime=mine_time)
-        input_stream = os.linesep.join([psbt, "true", "ALL"]).encode('utf8')
-        psbt_signed = json.loads(args.bcli("-stdin", "walletprocesspsbt", input=input_stream))
-        if not psbt_signed.get("complete",False):
-            logging.debug("Generated PSBT: %s" % (psbt,))
-            sys.stderr.write("PSBT signing failed\n")
-            return 1
-        block, signet_solution = do_decode_psbt(psbt_signed["psbt"])
-        block = finish_block(block, signet_solution, args.grind_cmd)
->>>>>>> 3116ccd7
 
         # submit block
         # r = args.bcli("-stdin", "submitblock", input=block.serialize().hex().encode('utf8'))
