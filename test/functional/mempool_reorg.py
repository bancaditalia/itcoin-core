#!/usr/bin/env python3
# Copyright (c) 2014-2022 The Bitcoin Core developers
# Distributed under the MIT software license, see the accompanying
# file COPYING or http://www.opensource.org/licenses/mit-license.php.
"""Test mempool re-org scenarios.

Test re-org scenarios with a mempool that contains transactions
that spend (directly or indirectly) coinbase transactions.
"""

from test_framework.test_framework import BitcoinTestFramework
from test_framework.util import assert_equal, assert_raises_rpc_error
from test_framework.wallet import MiniWallet

class MempoolCoinbaseTest(BitcoinTestFramework):
    def set_test_params(self):
        self.num_nodes = 2
        self.extra_args = [
            [
                '-whitelist=noban@127.0.0.1',  # immediate tx relay
            ],
            []
        ]

    def run_test(self):
        wallet = MiniWallet(self.nodes[0])

        # Start with a 200 block chain
        assert_equal(self.nodes[0].getblockcount(), 200)

        self.log.info("Add 4 coinbase utxos to the miniwallet")
<<<<<<< HEAD
        # Block 112 contains the first spendable coinbase txs. ITCOIN_SPECIFIC: it was 76
        first_block = 112  # ITCOIN_SPECIFIC: it was 76. This depends on how the 200 blocks blockchain is generated in _initialize_chain() of test_framework.py
        wallet.rescan_utxos()
=======
        # Block 76 contains the first spendable coinbase txs.
        first_block = 76
>>>>>>> 7da4ae1f

        # Three scenarios for re-orging coinbase spends in the memory pool:
        # 1. Direct coinbase spend  :  spend_1
        # 2. Indirect (coinbase spend in chain, child in mempool) : spend_2 and spend_2_1
        # 3. Indirect (coinbase and child both in chain) : spend_3 and spend_3_1
        # Use invalidateblock to make all of the above coinbase spends invalid (immature coinbase),
        # and make sure the mempool code behaves correctly.
        b = [self.nodes[0].getblockhash(n) for n in range(first_block, first_block+4)]
        coinbase_txids = [self.nodes[0].getblock(h)['tx'][0] for h in b]
        utxo_1 = wallet.get_utxo(txid=coinbase_txids[1])
        utxo_2 = wallet.get_utxo(txid=coinbase_txids[2])
        utxo_3 = wallet.get_utxo(txid=coinbase_txids[3])
        self.log.info("Create three transactions spending from coinbase utxos: spend_1, spend_2, spend_3")
        spend_1 = wallet.create_self_transfer(utxo_to_spend=utxo_1)
        spend_2 = wallet.create_self_transfer(utxo_to_spend=utxo_2)
        spend_3 = wallet.create_self_transfer(utxo_to_spend=utxo_3)

        self.log.info("Create another transaction which is time-locked to two blocks in the future")
        utxo = wallet.get_utxo(txid=coinbase_txids[0])
        timelock_tx = wallet.create_self_transfer(
            utxo_to_spend=utxo,
            locktime=self.nodes[0].getblockcount() + 2,
        )['hex']

        self.log.info("Check that the time-locked transaction is too immature to spend")
        assert_raises_rpc_error(-26, "non-final", self.nodes[0].sendrawtransaction, timelock_tx)

        self.log.info("Broadcast and mine spend_2 and spend_3")
        wallet.sendrawtransaction(from_node=self.nodes[0], tx_hex=spend_2['hex'])
        wallet.sendrawtransaction(from_node=self.nodes[0], tx_hex=spend_3['hex'])
        self.log.info("Generate a block")
        self.generate(self.nodes[0], 1)
        self.log.info("Check that time-locked transaction is still too immature to spend")
        assert_raises_rpc_error(-26, 'non-final', self.nodes[0].sendrawtransaction, timelock_tx)

        self.log.info("Create spend_2_1 and spend_3_1")
        spend_2_1 = wallet.create_self_transfer(utxo_to_spend=spend_2["new_utxo"])
        spend_3_1 = wallet.create_self_transfer(utxo_to_spend=spend_3["new_utxo"])

        self.log.info("Broadcast and mine spend_3_1")
        spend_3_1_id = self.nodes[0].sendrawtransaction(spend_3_1['hex'])
        self.log.info("Generate a block")
        last_block = self.generate(self.nodes[0], 1)
        # generate() implicitly syncs blocks, so that peer 1 gets the block before timelock_tx
        # Otherwise, peer 1 would put the timelock_tx in m_recent_rejects

        self.log.info("The time-locked transaction can now be spent")
        timelock_tx_id = self.nodes[0].sendrawtransaction(timelock_tx)

        self.log.info("Add spend_1 and spend_2_1 to the mempool")
        spend_1_id = self.nodes[0].sendrawtransaction(spend_1['hex'])
        spend_2_1_id = self.nodes[0].sendrawtransaction(spend_2_1['hex'])

        assert_equal(set(self.nodes[0].getrawmempool()), {spend_1_id, spend_2_1_id, timelock_tx_id})
        self.sync_all()

        self.log.info("invalidate the last block")
        for node in self.nodes:
            node.invalidateblock(last_block[0])
        self.log.info("The time-locked transaction is now too immature and has been removed from the mempool")
        self.log.info("spend_3_1 has been re-orged out of the chain and is back in the mempool")
        assert_equal(set(self.nodes[0].getrawmempool()), {spend_1_id, spend_2_1_id, spend_3_1_id})

        self.log.info("Use invalidateblock to re-org back and make all those coinbase spends immature/invalid")
        b = self.nodes[0].getblockhash(first_block) # ITCOIN_SPECIFIC: It was first_block + 100. Nevertheless, since COINBASE_MATURITY = 0, we need to invalidate first_block to make above transactions unspendable.
        for node in self.nodes:
            node.invalidateblock(b)

        self.log.info("Check that the mempool is empty")
        assert_equal(set(self.nodes[0].getrawmempool()), set())
        self.sync_all()


if __name__ == '__main__':
    MempoolCoinbaseTest().main()<|MERGE_RESOLUTION|>--- conflicted
+++ resolved
@@ -29,14 +29,8 @@
         assert_equal(self.nodes[0].getblockcount(), 200)
 
         self.log.info("Add 4 coinbase utxos to the miniwallet")
-<<<<<<< HEAD
         # Block 112 contains the first spendable coinbase txs. ITCOIN_SPECIFIC: it was 76
         first_block = 112  # ITCOIN_SPECIFIC: it was 76. This depends on how the 200 blocks blockchain is generated in _initialize_chain() of test_framework.py
-        wallet.rescan_utxos()
-=======
-        # Block 76 contains the first spendable coinbase txs.
-        first_block = 76
->>>>>>> 7da4ae1f
 
         # Three scenarios for re-orging coinbase spends in the memory pool:
         # 1. Direct coinbase spend  :  spend_1
