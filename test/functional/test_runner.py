#!/usr/bin/env python3
# Copyright (c) 2014-2022 The Bitcoin Core developers
# Distributed under the MIT software license, see the accompanying
# file COPYING or http://www.opensource.org/licenses/mit-license.php.
"""Run regression test suite.

This module calls down into individual test cases via subprocess. It will
forward all unrecognized arguments onto the individual test scripts.

For a description of arguments recognized by test scripts, see
`test/functional/test_framework/test_framework.py:BitcoinTestFramework.main`.

"""

import argparse
from collections import deque
import configparser
import datetime
import os
import time
import shutil
import signal
import subprocess
import sys
import tempfile
import re
import logging
import unittest

os.environ["REQUIRE_WALLET_TYPE_SET"] = "1"

# Formatting. Default colors to empty strings.
DEFAULT, BOLD, GREEN, RED = ("", ""), ("", ""), ("", ""), ("", "")
try:
    # Make sure python thinks it can write unicode to its stdout
    "\u2713".encode("utf_8").decode(sys.stdout.encoding)
    TICK = "✓ "
    CROSS = "✖ "
    CIRCLE = "○ "
except UnicodeDecodeError:
    TICK = "P "
    CROSS = "x "
    CIRCLE = "o "

if os.name != 'nt' or sys.getwindowsversion() >= (10, 0, 14393): #type:ignore
    if os.name == 'nt':
        import ctypes
        kernel32 = ctypes.windll.kernel32  # type: ignore
        ENABLE_VIRTUAL_TERMINAL_PROCESSING = 4
        STD_OUTPUT_HANDLE = -11
        STD_ERROR_HANDLE = -12
        # Enable ascii color control to stdout
        stdout = kernel32.GetStdHandle(STD_OUTPUT_HANDLE)
        stdout_mode = ctypes.c_int32()
        kernel32.GetConsoleMode(stdout, ctypes.byref(stdout_mode))
        kernel32.SetConsoleMode(stdout, stdout_mode.value | ENABLE_VIRTUAL_TERMINAL_PROCESSING)
        # Enable ascii color control to stderr
        stderr = kernel32.GetStdHandle(STD_ERROR_HANDLE)
        stderr_mode = ctypes.c_int32()
        kernel32.GetConsoleMode(stderr, ctypes.byref(stderr_mode))
        kernel32.SetConsoleMode(stderr, stderr_mode.value | ENABLE_VIRTUAL_TERMINAL_PROCESSING)
    # primitive formatting on supported
    # terminal via ANSI escape sequences:
    DEFAULT = ('\033[0m', '\033[0m')
    BOLD = ('\033[0m', '\033[1m')
    GREEN = ('\033[0m', '\033[0;32m')
    RED = ('\033[0m', '\033[0;31m')

TEST_EXIT_PASSED = 0
TEST_EXIT_SKIPPED = 77

TEST_FRAMEWORK_MODULES = [
    "address",
    "blocktools",
    "muhash",
    "key",
    "script",
    "segwit_addr",
    "util",
]

EXTENDED_SCRIPTS = [
    # These tests are not run by default.
    # Longest test should go first, to favor running tests in parallel
    'feature_pruning.py',
    'feature_dbcrash.py',
    'feature_index_prune.py',
    'wallet_pruning.py --legacy-wallet',
]

BASE_SCRIPTS = [
    # Scripts that are run by default.
    # Longest test should go first, to favor running tests in parallel
    # vv Tests less than 5m vv
    'feature_fee_estimation.py',
    'feature_taproot.py',
    'feature_block.py',
    # vv Tests less than 2m vv
    'mining_getblocktemplate_longpoll.py',
    'p2p_segwit.py',
    'feature_maxuploadtarget.py',
<<<<<<< HEAD
    'feature_block.py',
    'rpc_fundrawtransaction.py --legacy-wallet',
    'rpc_fundrawtransaction.py --descriptors',
    # ITCOIN_SPECIFIC - START
    'itcoin_feature_control_block_time.py',
    'itcoin_feature_num_nodes_differs_from_num_signers.py',
    'itcoin_feature_solution_independent_blockchain_1_of_2.py',
    'itcoin_feature_solution_independent_blockchain_3_of_4.py',
    'itcoin_feature_taproot_challenge_frost_pubkey.py',
    'itcoin_feature_taproot_challenge_frost_pubkey_tweaked.py',
    'itcoin_rpc_testblockvalidity_1.py',
    'itcoin_rpc_testblockvalidity_2.py',
    'itcoin_zmq_itcoinblock.py',
    # ITCOIN_SPECIFIC - END
    'p2p_compactblocks.py',
    'p2p_compactblocks_blocksonly.py',
=======
    'mempool_updatefromblock.py',
    'mempool_persist.py --descriptors',
    # vv Tests less than 60s vv
    'rpc_psbt.py --legacy-wallet',
    'rpc_psbt.py --descriptors',
    'wallet_fundrawtransaction.py --legacy-wallet',
    'wallet_fundrawtransaction.py --descriptors',
    'wallet_bumpfee.py --legacy-wallet',
    'wallet_bumpfee.py --descriptors',
    'wallet_import_rescan.py --legacy-wallet',
    'wallet_backup.py --legacy-wallet',
    'wallet_backup.py --descriptors',
>>>>>>> 7da4ae1f
    'feature_segwit.py --legacy-wallet',
    'feature_segwit.py --descriptors',
    'p2p_tx_download.py',
    'wallet_avoidreuse.py --legacy-wallet',
    'wallet_avoidreuse.py --descriptors',
    'feature_abortnode.py',
    'wallet_address_types.py --legacy-wallet',
    'wallet_address_types.py --descriptors',
    'wallet_basic.py --legacy-wallet',
    'wallet_basic.py --descriptors',
    'feature_maxtipage.py',
    'wallet_multiwallet.py --legacy-wallet',
    'wallet_multiwallet.py --descriptors',
    'wallet_multiwallet.py --usecli',
    'p2p_dns_seeds.py',
    'wallet_groups.py --legacy-wallet',
    'wallet_groups.py --descriptors',
    'p2p_blockfilters.py',
    'feature_assumevalid.py',
    'wallet_taproot.py --descriptors',
    'feature_bip68_sequence.py',
    'rpc_packages.py',
    'rpc_bind.py --ipv4',
    'rpc_bind.py --ipv6',
    'rpc_bind.py --nonloopback',
    'p2p_headers_sync_with_minchainwork.py',
    'p2p_feefilter.py',
    'feature_csv_activation.py',
    'p2p_sendheaders.py',
    'wallet_listtransactions.py --legacy-wallet',
    'wallet_listtransactions.py --descriptors',
    # vv Tests less than 30s vv
    'p2p_invalid_messages.py',
    'rpc_createmultisig.py',
    'p2p_timeouts.py',
    'wallet_dump.py --legacy-wallet',
    'rpc_signer.py',
    'wallet_signer.py --descriptors',
    'wallet_importmulti.py --legacy-wallet',
    'mempool_limit.py',
    'rpc_txoutproof.py',
    'wallet_listreceivedby.py --legacy-wallet',
    'wallet_listreceivedby.py --descriptors',
    'wallet_abandonconflict.py --legacy-wallet',
    'wallet_abandonconflict.py --descriptors',
    'feature_reindex.py',
    'wallet_labels.py --legacy-wallet',
    'wallet_labels.py --descriptors',
    'p2p_compactblocks.py',
    'p2p_compactblocks_blocksonly.py',
    'wallet_hd.py --legacy-wallet',
    'wallet_hd.py --descriptors',
    'wallet_keypool_topup.py --legacy-wallet',
    'wallet_keypool_topup.py --descriptors',
    'wallet_fast_rescan.py --descriptors',
    'interface_zmq.py',
    'rpc_invalid_address_message.py',
    'rpc_validateaddress.py',
    'interface_bitcoin_cli.py --legacy-wallet',
    'interface_bitcoin_cli.py --descriptors',
    'feature_bind_extra.py',
    'mempool_resurrect.py',
    'wallet_txn_doublespend.py --mineblock',
    'tool_wallet.py --legacy-wallet',
    'tool_wallet.py --descriptors',
    'tool_signet_miner.py --legacy-wallet',
    'tool_signet_miner.py --descriptors',
    'wallet_txn_clone.py',
    'wallet_txn_clone.py --segwit',
    'rpc_getchaintips.py',
    'rpc_misc.py',
    'interface_rest.py',
    'mempool_spend_coinbase.py',
    'wallet_avoid_mixing_output_types.py --descriptors',
    'mempool_reorg.py',
    'p2p_block_sync.py',
    'wallet_createwallet.py --legacy-wallet',
    'wallet_createwallet.py --usecli',
    'wallet_createwallet.py --descriptors',
    'wallet_watchonly.py --legacy-wallet',
    'wallet_watchonly.py --usecli --legacy-wallet',
    'wallet_reorgsrestore.py',
    'interface_http.py',
    'interface_rpc.py',
    'interface_usdt_coinselection.py',
    'interface_usdt_mempool.py',
    'interface_usdt_net.py',
    'interface_usdt_utxocache.py',
    'interface_usdt_validation.py',
    'rpc_users.py',
    'rpc_whitelist.py',
    'feature_proxy.py',
    'feature_syscall_sandbox.py',
    'wallet_signrawtransactionwithwallet.py --legacy-wallet',
    'wallet_signrawtransactionwithwallet.py --descriptors',
    'rpc_signrawtransactionwithkey.py',
    'rpc_rawtransaction.py --legacy-wallet',
    'wallet_transactiontime_rescan.py --descriptors',
    'wallet_transactiontime_rescan.py --legacy-wallet',
    'p2p_addrv2_relay.py',
    'p2p_compactblocks_hb.py',
    'p2p_disconnect_ban.py',
    'feature_posix_fs_permissions.py',
    'rpc_decodescript.py',
    'rpc_blockchain.py',
    'rpc_deprecated.py',
    'wallet_disable.py',
    'wallet_change_address.py --legacy-wallet',
    'wallet_change_address.py --descriptors',
    'p2p_addr_relay.py',
    'p2p_getaddr_caching.py',
    'p2p_getdata.py',
    'p2p_addrfetch.py',
    'rpc_net.py',
    'wallet_keypool.py --legacy-wallet',
    'wallet_keypool.py --descriptors',
    'wallet_descriptor.py --descriptors',
    'wallet_miniscript.py --descriptors',
    'p2p_nobloomfilter_messages.py',
    'p2p_filter.py',
    'rpc_setban.py',
    'p2p_blocksonly.py',
    'mining_prioritisetransaction.py',
    'p2p_invalid_locator.py',
    'p2p_invalid_block.py',
    'p2p_invalid_tx.py',
    'example_test.py',
    'wallet_txn_doublespend.py --legacy-wallet',
    'wallet_multisig_descriptor_psbt.py --descriptors',
    'wallet_txn_doublespend.py --descriptors',
    'wallet_backwards_compatibility.py --legacy-wallet',
    'wallet_backwards_compatibility.py --descriptors',
    'wallet_txn_clone.py --mineblock',
    'feature_notifications.py',
    'rpc_getblockfilter.py',
    'rpc_getblockfrompeer.py',
    'rpc_invalidateblock.py',
    'feature_utxo_set_hash.py',
    'feature_rbf.py',
    'mempool_packages.py',
    'mempool_package_onemore.py',
    'mempool_package_limits.py',
    'feature_versionbits_warning.py',
    'rpc_preciousblock.py',
    'wallet_importprunedfunds.py --legacy-wallet',
    'wallet_importprunedfunds.py --descriptors',
    'p2p_leak_tx.py',
    'p2p_eviction.py',
    'p2p_ibd_stalling.py',
    'wallet_signmessagewithaddress.py',
    'rpc_signmessagewithprivkey.py',
    'rpc_generate.py',
    'wallet_balance.py --legacy-wallet',
    'wallet_balance.py --descriptors',
    'p2p_initial_headers_sync.py',
    'feature_nulldummy.py',
    'mempool_accept.py',
    'mempool_expiry.py',
    'wallet_import_with_label.py --legacy-wallet',
    'wallet_importdescriptors.py --descriptors',
    'wallet_upgradewallet.py --legacy-wallet',
    'wallet_crosschain.py',
    'mining_basic.py',
    'feature_signet.py',
    'wallet_implicitsegwit.py --legacy-wallet',
    'rpc_named_arguments.py',
    'feature_startupnotify.py',
    'wallet_simulaterawtx.py --legacy-wallet',
    'wallet_simulaterawtx.py --descriptors',
    'wallet_listsinceblock.py --legacy-wallet',
    'wallet_listsinceblock.py --descriptors',
    'wallet_listdescriptors.py --descriptors',
    'p2p_leak.py',
    'wallet_encryption.py --legacy-wallet',
    'wallet_encryption.py --descriptors',
    'feature_dersig.py',
    'feature_cltv.py',
    'rpc_uptime.py',
    'feature_discover.py',
    'wallet_resendwallettransactions.py --legacy-wallet',
    'wallet_resendwallettransactions.py --descriptors',
    'wallet_fallbackfee.py --legacy-wallet',
    'wallet_fallbackfee.py --descriptors',
    'rpc_dumptxoutset.py',
    'feature_minchainwork.py',
    'rpc_estimatefee.py',
    'rpc_getblockstats.py',
    'feature_bind_port_externalip.py',
    'wallet_create_tx.py --legacy-wallet',
    'wallet_send.py --legacy-wallet',
    'wallet_send.py --descriptors',
    'wallet_sendall.py --legacy-wallet',
    'wallet_sendall.py --descriptors',
    'wallet_create_tx.py --descriptors',
    'wallet_inactive_hdchains.py --legacy-wallet',
    'p2p_fingerprint.py',
    'feature_uacomment.py',
    'feature_init.py',
    'wallet_coinbase_category.py --legacy-wallet',
    'wallet_coinbase_category.py --descriptors',
    'feature_filelock.py',
    'feature_loadblock.py',
    'p2p_dos_header_tree.py',
    'p2p_add_connections.py',
    'feature_bind_port_discover.py',
    'p2p_unrequested_blocks.py',
    'p2p_message_capture.py',
    'feature_includeconf.py',
    'feature_addrman.py',
    'feature_asmap.py',
    'mempool_unbroadcast.py',
    'mempool_compatibility.py',
    'mempool_accept_wtxid.py',
    'mempool_dust.py',
    'mempool_sigoplimit.py',
    'rpc_deriveaddresses.py',
    'rpc_deriveaddresses.py --usecli',
    'p2p_ping.py',
    'p2p_tx_privacy.py',
<<<<<<< HEAD
=======
    'rpc_scanblocks.py',
    'p2p_sendtxrcncl.py',
>>>>>>> 7da4ae1f
    'rpc_scantxoutset.py',
    'feature_txindex_compatibility.py',
    'feature_unsupported_utxo_db.py',
    'feature_logging.py',
    'feature_anchors.py',
    'mempool_datacarrier.py',
    'feature_coinstatsindex.py',
    'wallet_orphanedreward.py',
    'wallet_timelock.py',
    'p2p_node_network_limited.py',
    'p2p_permissions.py',
    'feature_blocksdir.py',
    'wallet_startup.py',
    'feature_remove_pruned_files_on_startup.py',
    'p2p_i2p_ports.py',
    'p2p_i2p_sessions.py',
    'feature_config_args.py',
    'feature_presegwit_node_upgrade.py',
    'feature_settings.py',
    'rpc_getdescriptorinfo.py',
    'rpc_mempool_info.py',
    'rpc_help.py',
    'feature_dirsymlinks.py',
    'feature_help.py',
    'feature_shutdown.py',
    'wallet_migration.py',
    'p2p_ibd_txrelay.py',
    # Don't append tests at the end to avoid merge conflicts
    # Put them in a random line within the section that fits their approximate run-time
]

# Place EXTENDED_SCRIPTS first since it has the 3 longest running tests
ALL_SCRIPTS = EXTENDED_SCRIPTS + BASE_SCRIPTS

NON_SCRIPTS = [
    # These are python files that live in the functional tests directory, but are not test scripts.
    "combine_logs.py",
    "create_cache.py",
    "test_runner.py",
]

def main():
    # Parse arguments and pass through unrecognised args
    parser = argparse.ArgumentParser(add_help=False,
                                     usage='%(prog)s [test_runner.py options] [script options] [scripts]',
                                     description=__doc__,
                                     epilog='''
    Help text and arguments for individual test script:''',
                                     formatter_class=argparse.RawTextHelpFormatter)
    parser.add_argument('--ansi', action='store_true', default=sys.stdout.isatty(), help="Use ANSI colors and dots in output (enabled by default when standard output is a TTY)")
    parser.add_argument('--combinedlogslen', '-c', type=int, default=0, metavar='n', help='On failure, print a log (of length n lines) to the console, combined from the test framework and all test nodes.')
    parser.add_argument('--coverage', action='store_true', help='generate a basic coverage report for the RPC interface')
    parser.add_argument('--ci', action='store_true', help='Run checks and code that are usually only enabled in a continuous integration environment')
    parser.add_argument('--exclude', '-x', help='specify a comma-separated-list of scripts to exclude.')
    parser.add_argument('--extended', action='store_true', help='run the extended test suite in addition to the basic tests')
    parser.add_argument('--help', '-h', '-?', action='store_true', help='print help text and exit')
    parser.add_argument('--jobs', '-j', type=int, default=4, help='how many test scripts to run in parallel. Default=4.')
    parser.add_argument('--keepcache', '-k', action='store_true', help='the default behavior is to flush the cache directory on startup. --keepcache retains the cache from the previous testrun.')
    parser.add_argument('--quiet', '-q', action='store_true', help='only print dots, results summary and failure logs')
    parser.add_argument('--tmpdirprefix', '-t', default=tempfile.gettempdir(), help="Root directory for datadirs")
    parser.add_argument('--failfast', '-F', action='store_true', help='stop execution after the first test failure')
    parser.add_argument('--filter', help='filter scripts to run by regular expression')

    args, unknown_args = parser.parse_known_args()
    if not args.ansi:
        global DEFAULT, BOLD, GREEN, RED
        DEFAULT = ("", "")
        BOLD = ("", "")
        GREEN = ("", "")
        RED = ("", "")

    # args to be passed on always start with two dashes; tests are the remaining unknown args
    tests = [arg for arg in unknown_args if arg[:2] != "--"]
    passon_args = [arg for arg in unknown_args if arg[:2] == "--"]

    # Read config generated by configure.
    config = configparser.ConfigParser()
    configfile = os.path.abspath(os.path.dirname(__file__)) + "/../config.ini"
    config.read_file(open(configfile, encoding="utf8"))

    passon_args.append("--configfile=%s" % configfile)

    # Set up logging
    logging_level = logging.INFO if args.quiet else logging.DEBUG
    logging.basicConfig(format='%(message)s', level=logging_level)

    # Create base test directory
    tmpdir = "%s/test_runner_₿_🏃_%s" % (args.tmpdirprefix, datetime.datetime.now().strftime("%Y%m%d_%H%M%S"))

    os.makedirs(tmpdir)

    logging.debug("Temporary test directory at %s" % tmpdir)

    enable_bitcoind = config["components"].getboolean("ENABLE_BITCOIND")

    if not enable_bitcoind:
        print("No functional tests to run.")
        print("Rerun ./configure with --with-daemon and then make")
        sys.exit(0)

    # Build list of tests
    test_list = []
    if tests:
        # Individual tests have been specified. Run specified tests that exist
        # in the ALL_SCRIPTS list. Accept names with or without a .py extension.
        # Specified tests can contain wildcards, but in that case the supplied
        # paths should be coherent, e.g. the same path as that provided to call
        # test_runner.py. Examples:
        #   `test/functional/test_runner.py test/functional/wallet*`
        #   `test/functional/test_runner.py ./test/functional/wallet*`
        #   `test_runner.py wallet*`
        #   but not:
        #   `test/functional/test_runner.py wallet*`
        # Multiple wildcards can be passed:
        #   `test_runner.py tool* mempool*`
        for test in tests:
            script = test.split("/")[-1]
            script = script + ".py" if ".py" not in script else script
            matching_scripts = [s for s in ALL_SCRIPTS if s.startswith(script)]
            if matching_scripts:
                test_list.extend(matching_scripts)
            else:
                print("{}WARNING!{} Test '{}' not found in full test list.".format(BOLD[1], BOLD[0], test))
    elif args.extended:
        # Include extended tests
        test_list += ALL_SCRIPTS
    else:
        # Run base tests only
        test_list += BASE_SCRIPTS

    # Remove the test cases that the user has explicitly asked to exclude.
    if args.exclude:
        exclude_tests = [test.split('.py')[0] for test in args.exclude.split(',')]
        for exclude_test in exclude_tests:
            # Remove <test_name>.py and <test_name>.py --arg from the test list
            exclude_list = [test for test in test_list if test.split('.py')[0] == exclude_test]
            for exclude_item in exclude_list:
                test_list.remove(exclude_item)
            if not exclude_list:
                print("{}WARNING!{} Test '{}' not found in current test list.".format(BOLD[1], BOLD[0], exclude_test))

    if args.filter:
        test_list = list(filter(re.compile(args.filter).search, test_list))

    if not test_list:
        print("No valid test scripts specified. Check that your test is in one "
              "of the test lists in test_runner.py, or run test_runner.py with no arguments to run all tests")
        sys.exit(0)

    if args.help:
        # Print help for test_runner.py, then print help of the first script (with args removed) and exit.
        parser.print_help()
        subprocess.check_call([sys.executable, os.path.join(config["environment"]["SRCDIR"], 'test', 'functional', test_list[0].split()[0]), '-h'])
        sys.exit(0)

    check_script_list(src_dir=config["environment"]["SRCDIR"], fail_on_warn=args.ci)
    check_script_prefixes()

    if not args.keepcache:
        shutil.rmtree("%s/test/cache" % config["environment"]["BUILDDIR"], ignore_errors=True)

    run_tests(
        test_list=test_list,
        src_dir=config["environment"]["SRCDIR"],
        build_dir=config["environment"]["BUILDDIR"],
        tmpdir=tmpdir,
        jobs=args.jobs,
        enable_coverage=args.coverage,
        args=passon_args,
        combined_logs_len=args.combinedlogslen,
        failfast=args.failfast,
        use_term_control=args.ansi,
    )

def run_tests(*, test_list, src_dir, build_dir, tmpdir, jobs=1, enable_coverage=False, args=None, combined_logs_len=0, failfast=False, use_term_control):
    args = args or []

    # Warn if bitcoind is already running
    try:
        # pgrep exits with code zero when one or more matching processes found
        if subprocess.run(["pgrep", "-x", "bitcoind"], stdout=subprocess.DEVNULL).returncode == 0:
            print("%sWARNING!%s There is already a bitcoind process running on this system. Tests may fail unexpectedly due to resource contention!" % (BOLD[1], BOLD[0]))
    except OSError:
        # pgrep not supported
        pass

    # Warn if there is a cache directory
    cache_dir = "%s/test/cache" % build_dir
    if os.path.isdir(cache_dir):
        print("%sWARNING!%s There is a cache directory here: %s. If tests fail unexpectedly, try deleting the cache directory." % (BOLD[1], BOLD[0], cache_dir))

    # Test Framework Tests
    print("Running Unit Tests for Test Framework Modules")
    test_framework_tests = unittest.TestSuite()
    for module in TEST_FRAMEWORK_MODULES:
        test_framework_tests.addTest(unittest.TestLoader().loadTestsFromName("test_framework.{}".format(module)))
    result = unittest.TextTestRunner(verbosity=1, failfast=True).run(test_framework_tests)
    if not result.wasSuccessful():
        logging.debug("Early exiting after failure in TestFramework unit tests")
        sys.exit(False)

    tests_dir = src_dir + '/test/functional/'

    flags = ['--cachedir={}'.format(cache_dir)] + args

    if enable_coverage:
        coverage = RPCCoverage()
        flags.append(coverage.flag)
        logging.debug("Initializing coverage directory at %s" % coverage.dir)
    else:
        coverage = None

    if len(test_list) > 1 and jobs > 1:
        # Populate cache
        try:
            subprocess.check_output([sys.executable, tests_dir + 'create_cache.py'] + flags + ["--tmpdir=%s/cache" % tmpdir])
        except subprocess.CalledProcessError as e:
            sys.stdout.buffer.write(e.output)
            raise

    #Run Tests
    job_queue = TestHandler(
        num_tests_parallel=jobs,
        tests_dir=tests_dir,
        tmpdir=tmpdir,
        test_list=test_list,
        flags=flags,
        use_term_control=use_term_control,
    )
    start_time = time.time()
    test_results = []

    max_len_name = len(max(test_list, key=len))
    test_count = len(test_list)
    all_passed = True
    i = 0
    while i < test_count:
        if failfast and not all_passed:
            break
        for test_result, testdir, stdout, stderr, skip_reason in job_queue.get_next():
            test_results.append(test_result)
            i += 1
            done_str = "{}/{} - {}{}{}".format(i, test_count, BOLD[1], test_result.name, BOLD[0])
            if test_result.status == "Passed":
                logging.debug("%s passed, Duration: %s s" % (done_str, test_result.time))
            elif test_result.status == "Skipped":
                logging.debug(f"{done_str} skipped ({skip_reason})")
            else:
                all_passed = False
                print("%s failed, Duration: %s s\n" % (done_str, test_result.time))
                print(BOLD[1] + 'stdout:\n' + BOLD[0] + stdout + '\n')
                print(BOLD[1] + 'stderr:\n' + BOLD[0] + stderr + '\n')
                if combined_logs_len and os.path.isdir(testdir):
                    # Print the final `combinedlogslen` lines of the combined logs
                    print('{}Combine the logs and print the last {} lines ...{}'.format(BOLD[1], combined_logs_len, BOLD[0]))
                    print('\n============')
                    print('{}Combined log for {}:{}'.format(BOLD[1], testdir, BOLD[0]))
                    print('============\n')
                    combined_logs_args = [sys.executable, os.path.join(tests_dir, 'combine_logs.py'), testdir]
                    if BOLD[0]:
                        combined_logs_args += ['--color']
                    combined_logs, _ = subprocess.Popen(combined_logs_args, text=True, stdout=subprocess.PIPE).communicate()
                    print("\n".join(deque(combined_logs.splitlines(), combined_logs_len)))

                if failfast:
                    logging.debug("Early exiting after test failure")
                    break

    print_results(test_results, max_len_name, (int(time.time() - start_time)))

    if coverage:
        coverage_passed = coverage.report_rpc_coverage()

        logging.debug("Cleaning up coverage data")
        coverage.cleanup()
    else:
        coverage_passed = True

    # Clear up the temp directory if all subdirectories are gone
    if not os.listdir(tmpdir):
        os.rmdir(tmpdir)

    all_passed = all_passed and coverage_passed

    # Clean up dangling processes if any. This may only happen with --failfast option.
    # Killing the process group will also terminate the current process but that is
    # not an issue
    if not os.getenv("CI_FAILFAST_TEST_LEAVE_DANGLING") and len(job_queue.jobs):
        os.killpg(os.getpgid(0), signal.SIGKILL)

    sys.exit(not all_passed)


def print_results(test_results, max_len_name, runtime):
    results = "\n" + BOLD[1] + "%s | %s | %s\n\n" % ("TEST".ljust(max_len_name), "STATUS   ", "DURATION") + BOLD[0]

    test_results.sort(key=TestResult.sort_key)
    all_passed = True
    time_sum = 0

    for test_result in test_results:
        all_passed = all_passed and test_result.was_successful
        time_sum += test_result.time
        test_result.padding = max_len_name
        results += str(test_result)

    status = TICK + "Passed" if all_passed else CROSS + "Failed"
    if not all_passed:
        results += RED[1]
    results += BOLD[1] + "\n%s | %s | %s s (accumulated) \n" % ("ALL".ljust(max_len_name), status.ljust(9), time_sum) + BOLD[0]
    if not all_passed:
        results += RED[0]
    results += "Runtime: %s s\n" % (runtime)
    print(results)

class TestHandler:
    """
    Trigger the test scripts passed in via the list.
    """

    def __init__(self, *, num_tests_parallel, tests_dir, tmpdir, test_list, flags, use_term_control):
        assert num_tests_parallel >= 1
        self.num_jobs = num_tests_parallel
        self.tests_dir = tests_dir
        self.tmpdir = tmpdir
        self.test_list = test_list
        self.flags = flags
        self.num_running = 0
        self.jobs = []
        self.use_term_control = use_term_control

    def get_next(self):
        while self.num_running < self.num_jobs and self.test_list:
            # Add tests
            self.num_running += 1
            test = self.test_list.pop(0)
            portseed = len(self.test_list)
            portseed_arg = ["--portseed={}".format(portseed)]
            log_stdout = tempfile.SpooledTemporaryFile(max_size=2**16)
            log_stderr = tempfile.SpooledTemporaryFile(max_size=2**16)
            test_argv = test.split()
            testdir = "{}/{}_{}".format(self.tmpdir, re.sub(".py$", "", test_argv[0]), portseed)
            tmpdir_arg = ["--tmpdir={}".format(testdir)]
            self.jobs.append((test,
                              time.time(),
                              subprocess.Popen([sys.executable, self.tests_dir + test_argv[0]] + test_argv[1:] + self.flags + portseed_arg + tmpdir_arg,
                                               text=True,
                                               stdout=log_stdout,
                                               stderr=log_stderr),
                              testdir,
                              log_stdout,
                              log_stderr))
        if not self.jobs:
            raise IndexError('pop from empty list')

        # Print remaining running jobs when all jobs have been started.
        if not self.test_list:
            print("Remaining jobs: [{}]".format(", ".join(j[0] for j in self.jobs)))

        dot_count = 0
        while True:
            # Return all procs that have finished, if any. Otherwise sleep until there is one.
            time.sleep(.5)
            ret = []
            for job in self.jobs:
                (name, start_time, proc, testdir, log_out, log_err) = job
                if proc.poll() is not None:
                    log_out.seek(0), log_err.seek(0)
                    [stdout, stderr] = [log_file.read().decode('utf-8') for log_file in (log_out, log_err)]
                    log_out.close(), log_err.close()
                    skip_reason = None
                    if proc.returncode == TEST_EXIT_PASSED and stderr == "":
                        status = "Passed"
                    elif proc.returncode == TEST_EXIT_SKIPPED:
                        status = "Skipped"
                        skip_reason = re.search(r"Test Skipped: (.*)", stdout).group(1)
                    else:
                        status = "Failed"
                    self.num_running -= 1
                    self.jobs.remove(job)
                    if self.use_term_control:
                        clearline = '\r' + (' ' * dot_count) + '\r'
                        print(clearline, end='', flush=True)
                    dot_count = 0
                    ret.append((TestResult(name, status, int(time.time() - start_time)), testdir, stdout, stderr, skip_reason))
            if ret:
                return ret
            if self.use_term_control:
                print('.', end='', flush=True)
            dot_count += 1


class TestResult():
    def __init__(self, name, status, time):
        self.name = name
        self.status = status
        self.time = time
        self.padding = 0

    def sort_key(self):
        if self.status == "Passed":
            return 0, self.name.lower()
        elif self.status == "Failed":
            return 2, self.name.lower()
        elif self.status == "Skipped":
            return 1, self.name.lower()

    def __repr__(self):
        if self.status == "Passed":
            color = GREEN
            glyph = TICK
        elif self.status == "Failed":
            color = RED
            glyph = CROSS
        elif self.status == "Skipped":
            color = DEFAULT
            glyph = CIRCLE

        return color[1] + "%s | %s%s | %s s\n" % (self.name.ljust(self.padding), glyph, self.status.ljust(7), self.time) + color[0]

    @property
    def was_successful(self):
        return self.status != "Failed"


def check_script_prefixes():
    """Check that test scripts start with one of the allowed name prefixes."""

    good_prefixes_re = re.compile("^(itcoin|example|feature|interface|mempool|mining|p2p|rpc|wallet|tool)_")  # ITCOIN_SPECIFIC: allowed "itcoin" prefix
    bad_script_names = [script for script in ALL_SCRIPTS if good_prefixes_re.match(script) is None]

    if bad_script_names:
        print("%sERROR:%s %d tests not meeting naming conventions:" % (BOLD[1], BOLD[0], len(bad_script_names)))
        print("  %s" % ("\n  ".join(sorted(bad_script_names))))
        raise AssertionError("Some tests are not following naming convention!")


def check_script_list(*, src_dir, fail_on_warn):
    """Check scripts directory.

    Check that there are no scripts in the functional tests directory which are
    not being run by pull-tester.py."""
    script_dir = src_dir + '/test/functional/'
    python_files = set([test_file for test_file in os.listdir(script_dir) if test_file.endswith(".py")])
    missed_tests = list(python_files - set(map(lambda x: x.split()[0], ALL_SCRIPTS + NON_SCRIPTS)))
    if len(missed_tests) != 0:
        print("%sWARNING!%s The following scripts are not being run: %s. Check the test lists in test_runner.py." % (BOLD[1], BOLD[0], str(missed_tests)))
        if fail_on_warn:
            # On CI this warning is an error to prevent merging incomplete commits into master
            sys.exit(1)


class RPCCoverage():
    """
    Coverage reporting utilities for test_runner.

    Coverage calculation works by having each test script subprocess write
    coverage files into a particular directory. These files contain the RPC
    commands invoked during testing, as well as a complete listing of RPC
    commands per `bitcoin-cli help` (`rpc_interface.txt`).

    After all tests complete, the commands run are combined and diff'd against
    the complete list to calculate uncovered RPC commands.

    See also: test/functional/test_framework/coverage.py

    """
    def __init__(self):
        self.dir = tempfile.mkdtemp(prefix="coverage")
        self.flag = '--coveragedir=%s' % self.dir

    def report_rpc_coverage(self):
        """
        Print out RPC commands that were unexercised by tests.

        """
        uncovered = self._get_uncovered_rpc_commands()

        if uncovered:
            print("Uncovered RPC commands:")
            print("".join(("  - %s\n" % command) for command in sorted(uncovered)))
            return False
        else:
            print("All RPC commands covered.")
            return True

    def cleanup(self):
        return shutil.rmtree(self.dir)

    def _get_uncovered_rpc_commands(self):
        """
        Return a set of currently untested RPC commands.

        """
        # This is shared from `test/functional/test_framework/coverage.py`
        reference_filename = 'rpc_interface.txt'
        coverage_file_prefix = 'coverage.'

        coverage_ref_filename = os.path.join(self.dir, reference_filename)
        coverage_filenames = set()
        all_cmds = set()
        # Consider RPC generate covered, because it is overloaded in
        # test_framework/test_node.py and not seen by the coverage check.
        covered_cmds = set({'generate'})

        if not os.path.isfile(coverage_ref_filename):
            raise RuntimeError("No coverage reference found")

        with open(coverage_ref_filename, 'r', encoding="utf8") as coverage_ref_file:
            all_cmds.update([line.strip() for line in coverage_ref_file.readlines()])

        for root, _, files in os.walk(self.dir):
            for filename in files:
                if filename.startswith(coverage_file_prefix):
                    coverage_filenames.add(os.path.join(root, filename))

        for filename in coverage_filenames:
            with open(filename, 'r', encoding="utf8") as coverage_file:
                covered_cmds.update([line.strip() for line in coverage_file.readlines()])

        return all_cmds - covered_cmds


if __name__ == '__main__':
    main()<|MERGE_RESOLUTION|>--- conflicted
+++ resolved
@@ -99,10 +99,6 @@
     'mining_getblocktemplate_longpoll.py',
     'p2p_segwit.py',
     'feature_maxuploadtarget.py',
-<<<<<<< HEAD
-    'feature_block.py',
-    'rpc_fundrawtransaction.py --legacy-wallet',
-    'rpc_fundrawtransaction.py --descriptors',
     # ITCOIN_SPECIFIC - START
     'itcoin_feature_control_block_time.py',
     'itcoin_feature_num_nodes_differs_from_num_signers.py',
@@ -114,9 +110,6 @@
     'itcoin_rpc_testblockvalidity_2.py',
     'itcoin_zmq_itcoinblock.py',
     # ITCOIN_SPECIFIC - END
-    'p2p_compactblocks.py',
-    'p2p_compactblocks_blocksonly.py',
-=======
     'mempool_updatefromblock.py',
     'mempool_persist.py --descriptors',
     # vv Tests less than 60s vv
@@ -129,7 +122,6 @@
     'wallet_import_rescan.py --legacy-wallet',
     'wallet_backup.py --legacy-wallet',
     'wallet_backup.py --descriptors',
->>>>>>> 7da4ae1f
     'feature_segwit.py --legacy-wallet',
     'feature_segwit.py --descriptors',
     'p2p_tx_download.py',
@@ -349,11 +341,8 @@
     'rpc_deriveaddresses.py --usecli',
     'p2p_ping.py',
     'p2p_tx_privacy.py',
-<<<<<<< HEAD
-=======
     'rpc_scanblocks.py',
     'p2p_sendtxrcncl.py',
->>>>>>> 7da4ae1f
     'rpc_scantxoutset.py',
     'feature_txindex_compatibility.py',
     'feature_unsupported_utxo_db.py',
