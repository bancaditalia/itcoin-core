--- conflicted
+++ resolved
@@ -327,11 +327,7 @@
     'rpc_getdescriptorinfo.py',
     'rpc_mempool_entry_fee_fields_deprecation.py',
     'rpc_help.py',
-<<<<<<< HEAD
-    'rpc_invalid_address_message.py',
-=======
     'feature_dirsymlinks.py',
->>>>>>> f6a356d2
     'feature_help.py',
     'feature_shutdown.py',
     'p2p_ibd_txrelay.py',
