#!/usr/bin/env python3
# Copyright (c) 2015-2021 The Bitcoin Core developers
# Distributed under the MIT software license, see the accompanying
# file COPYING or http://www.opensource.org/licenses/mit-license.php.
"""Test transaction signing using the signrawtransaction* RPCs."""

<<<<<<< HEAD
from test_framework.address import check_script, script_to_p2sh, script_to_p2wsh
from test_framework.key import ECKey
from test_framework.test_framework import BitcoinTestFramework
from test_framework.util import assert_equal, assert_raises_rpc_error, find_vout_for_address, hex_str_to_bytes
from test_framework.messages import sha256, CTransaction, CTxInWitness
from test_framework.script import CScript, OP_0, OP_CHECKSIG, OP_CHECKSEQUENCEVERIFY, OP_CHECKLOCKTIMEVERIFY, OP_DROP, OP_TRUE
from test_framework.script_util import key_to_p2pkh_script, script_to_p2sh_p2wsh_script, script_to_p2wsh_script
from test_framework.wallet_util import bytes_to_wif

from decimal import Decimal, getcontext
from io import BytesIO
=======
from test_framework.blocktools import (
    COINBASE_MATURITY,
)
from test_framework.address import (
    script_to_p2sh,
    script_to_p2wsh,
)
from test_framework.key import ECKey
from test_framework.test_framework import BitcoinTestFramework
from test_framework.util import (
    assert_equal,
    assert_raises_rpc_error,
    find_vout_for_address,
)
from test_framework.messages import (
    CTxInWitness,
    tx_from_hex,
)
from test_framework.script import (
    CScript,
    OP_CHECKLOCKTIMEVERIFY,
    OP_CHECKSEQUENCEVERIFY,
    OP_DROP,
    OP_TRUE,
)
from test_framework.script_util import (
    key_to_p2pk_script,
    key_to_p2pkh_script,
    script_to_p2sh_p2wsh_script,
    script_to_p2wsh_script,
)
from test_framework.wallet_util import bytes_to_wif

from decimal import (
    Decimal,
    getcontext,
)
>>>>>>> f6a356d2

class SignRawTransactionsTest(BitcoinTestFramework):
    def set_test_params(self):
        self.setup_clean_chain = True
        self.num_nodes = 2

    def skip_test_if_missing_module(self):
        self.skip_if_no_wallet()

    def successful_signing_test(self):
        """Create and sign a valid raw transaction with one input.

        Expected results:

        1) The transaction has a complete set of signatures
        2) No script verification error occurred"""
        self.log.info("Test valid raw transaction with one input")
        privKeys = ['cUeKHd5orzT3mz8P9pxyREHfsWtVfgsfDjiZZBcjUBAaGk1BTj7N', 'cVKpPfVKSJxKqVpE9awvXNWuLHCa5j5tiE7K6zbUSptFpTEtiFrA']

        inputs = [
            # Valid pay-to-pubkey scripts
            {'txid': '9b907ef1e3c26fc71fe4a4b3580bc75264112f95050014157059c736f0202e71', 'vout': 0,
             'scriptPubKey': '76a91460baa0f494b38ce3c940dea67f3804dc52d1fb9488ac'},
            {'txid': '83a4f6a6b73660e13ee6cb3c6063fa3759c50c9b7521d0536022961898f4fb02', 'vout': 0,
             'scriptPubKey': '76a914669b857c03a5ed269d5d85a1ffac9ed5d663072788ac'},
        ]

        outputs = {'mpLQjfK79b7CCV4VMJWEWAj5Mpx8Up5zxB': 0.1}

        rawTx = self.nodes[0].createrawtransaction(inputs, outputs)
        rawTxSigned = self.nodes[0].signrawtransactionwithkey(rawTx, privKeys, inputs)

        # 1) The transaction has a complete set of signatures
        assert rawTxSigned['complete']

        # 2) No script verification error occurred
        assert 'errors' not in rawTxSigned

    def test_with_lock_outputs(self):
        self.log.info("Test correct error reporting when trying to sign a locked output")
        self.nodes[0].encryptwallet("password")

        rawTx = '020000000156b958f78e3f24e0b2f4e4db1255426b0902027cb37e3ddadb52e37c3557dddb0000000000ffffffff01c0a6b929010000001600149a2ee8c77140a053f36018ac8124a6ececc1668a00000000'

        assert_raises_rpc_error(-13, "Please enter the wallet passphrase with walletpassphrase first", self.nodes[0].signrawtransactionwithwallet, rawTx)

    def script_verification_error_test(self):
        """Create and sign a raw transaction with valid (vin 0), invalid (vin 1) and one missing (vin 2) input script.

        Expected results:

        3) The transaction has no complete set of signatures
        4) Two script verification errors occurred
        5) Script verification errors have certain properties ("txid", "vout", "scriptSig", "sequence", "error")
        6) The verification errors refer to the invalid (vin 1) and missing input (vin 2)"""
        self.log.info("Test script verification errors")
        privKeys = ['cUeKHd5orzT3mz8P9pxyREHfsWtVfgsfDjiZZBcjUBAaGk1BTj7N']

        inputs = [
            # Valid pay-to-pubkey script
            {'txid': '9b907ef1e3c26fc71fe4a4b3580bc75264112f95050014157059c736f0202e71', 'vout': 0},
            # Invalid script
            {'txid': '5b8673686910442c644b1f4993d8f7753c7c8fcb5c87ee40d56eaeef25204547', 'vout': 7},
            # Missing scriptPubKey
            {'txid': '9b907ef1e3c26fc71fe4a4b3580bc75264112f95050014157059c736f0202e71', 'vout': 1},
        ]

        scripts = [
            # Valid pay-to-pubkey script
            {'txid': '9b907ef1e3c26fc71fe4a4b3580bc75264112f95050014157059c736f0202e71', 'vout': 0,
             'scriptPubKey': '76a91460baa0f494b38ce3c940dea67f3804dc52d1fb9488ac'},
            # Invalid script
            {'txid': '5b8673686910442c644b1f4993d8f7753c7c8fcb5c87ee40d56eaeef25204547', 'vout': 7,
             'scriptPubKey': 'badbadbadbad'}
        ]

        outputs = {'mpLQjfK79b7CCV4VMJWEWAj5Mpx8Up5zxB': 0.1}

        rawTx = self.nodes[0].createrawtransaction(inputs, outputs)

        # Make sure decoderawtransaction is at least marginally sane
        decodedRawTx = self.nodes[0].decoderawtransaction(rawTx)
        for i, inp in enumerate(inputs):
            assert_equal(decodedRawTx["vin"][i]["txid"], inp["txid"])
            assert_equal(decodedRawTx["vin"][i]["vout"], inp["vout"])

        # Make sure decoderawtransaction throws if there is extra data
        assert_raises_rpc_error(-22, "TX decode failed", self.nodes[0].decoderawtransaction, rawTx + "00")

        rawTxSigned = self.nodes[0].signrawtransactionwithkey(rawTx, privKeys, scripts)

        # 3) The transaction has no complete set of signatures
        assert not rawTxSigned['complete']

        # 4) Two script verification errors occurred
        assert 'errors' in rawTxSigned
        assert_equal(len(rawTxSigned['errors']), 2)

        # 5) Script verification errors have certain properties
        assert 'txid' in rawTxSigned['errors'][0]
        assert 'vout' in rawTxSigned['errors'][0]
        assert 'witness' in rawTxSigned['errors'][0]
        assert 'scriptSig' in rawTxSigned['errors'][0]
        assert 'sequence' in rawTxSigned['errors'][0]
        assert 'error' in rawTxSigned['errors'][0]

        # 6) The verification errors refer to the invalid (vin 1) and missing input (vin 2)
        assert_equal(rawTxSigned['errors'][0]['txid'], inputs[1]['txid'])
        assert_equal(rawTxSigned['errors'][0]['vout'], inputs[1]['vout'])
        assert_equal(rawTxSigned['errors'][1]['txid'], inputs[2]['txid'])
        assert_equal(rawTxSigned['errors'][1]['vout'], inputs[2]['vout'])
        assert not rawTxSigned['errors'][0]['witness']

        # Now test signing failure for transaction with input witnesses
        p2wpkh_raw_tx = "01000000000102fff7f7881a8099afa6940d42d1e7f6362bec38171ea3edf433541db4e4ad969f00000000494830450221008b9d1dc26ba6a9cb62127b02742fa9d754cd3bebf337f7a55d114c8e5cdd30be022040529b194ba3f9281a99f2b1c0a19c0489bc22ede944ccf4ecbab4cc618ef3ed01eeffffffef51e1b804cc89d182d279655c3aa89e815b1b309fe287d9b2b55d57b90ec68a0100000000ffffffff02202cb206000000001976a9148280b37df378db99f66f85c95a783a76ac7a6d5988ac9093510d000000001976a9143bde42dbee7e4dbe6a21b2d50ce2f0167faa815988ac000247304402203609e17b84f6a7d30c80bfa610b5b4542f32a8a0d5447a12fb1366d7f01cc44a0220573a954c4518331561406f90300e8f3358f51928d43c212a8caed02de67eebee0121025476c2e83188368da1ff3e292e7acafcdb3566bb0ad253f62fc70f07aeee635711000000"

        rawTxSigned = self.nodes[0].signrawtransactionwithwallet(p2wpkh_raw_tx)

        # 7) The transaction has no complete set of signatures
        assert not rawTxSigned['complete']

        # 8) Two script verification errors occurred
        assert 'errors' in rawTxSigned
        assert_equal(len(rawTxSigned['errors']), 2)

        # 9) Script verification errors have certain properties
        assert 'txid' in rawTxSigned['errors'][0]
        assert 'vout' in rawTxSigned['errors'][0]
        assert 'witness' in rawTxSigned['errors'][0]
        assert 'scriptSig' in rawTxSigned['errors'][0]
        assert 'sequence' in rawTxSigned['errors'][0]
        assert 'error' in rawTxSigned['errors'][0]

        # Non-empty witness checked here
        assert_equal(rawTxSigned['errors'][1]['witness'], ["304402203609e17b84f6a7d30c80bfa610b5b4542f32a8a0d5447a12fb1366d7f01cc44a0220573a954c4518331561406f90300e8f3358f51928d43c212a8caed02de67eebee01", "025476c2e83188368da1ff3e292e7acafcdb3566bb0ad253f62fc70f07aeee6357"])
        assert not rawTxSigned['errors'][0]['witness']

    def test_fully_signed_tx(self):
        self.log.info("Test signing a fully signed transaction does nothing")
        self.nodes[0].walletpassphrase("password", 9999)
<<<<<<< HEAD
        self.nodes[0].generate(101)
=======
        self.generate(self.nodes[0], COINBASE_MATURITY + 1)
>>>>>>> f6a356d2
        rawtx = self.nodes[0].createrawtransaction([], [{self.nodes[0].getnewaddress(): 10}])
        fundedtx = self.nodes[0].fundrawtransaction(rawtx)
        signedtx = self.nodes[0].signrawtransactionwithwallet(fundedtx["hex"])
        assert_equal(signedtx["complete"], True)
        signedtx2 = self.nodes[0].signrawtransactionwithwallet(signedtx["hex"])
        assert_equal(signedtx2["complete"], True)
        assert_equal(signedtx["hex"], signedtx2["hex"])
        self.nodes[0].walletlock()

    def witness_script_test(self):
        self.log.info("Test signing transaction to P2SH-P2WSH addresses without wallet")
        # Create a new P2SH-P2WSH 1-of-1 multisig address:
        eckey = ECKey()
        eckey.generate()
        embedded_privkey = bytes_to_wif(eckey.get_bytes())
        embedded_pubkey = eckey.get_pubkey().get_bytes().hex()
        p2sh_p2wsh_address = self.nodes[1].createmultisig(1, [embedded_pubkey], "p2sh-segwit")
        # send transaction to P2SH-P2WSH 1-of-1 multisig address
        self.generate(self.nodes[0], COINBASE_MATURITY + 1)
        self.nodes[0].sendtoaddress(p2sh_p2wsh_address["address"], 49.999)
        self.generate(self.nodes[0], 1)
        # Get the UTXO info from scantxoutset
        unspent_output = self.nodes[1].scantxoutset('start', [p2sh_p2wsh_address['descriptor']])['unspents'][0]
        spk = script_to_p2sh_p2wsh_script(p2sh_p2wsh_address['redeemScript']).hex()
        unspent_output['witnessScript'] = p2sh_p2wsh_address['redeemScript']
        unspent_output['redeemScript'] = script_to_p2wsh_script(unspent_output['witnessScript']).hex()
        assert_equal(spk, unspent_output['scriptPubKey'])
        # Now create and sign a transaction spending that output on node[0], which doesn't know the scripts or keys
        spending_tx = self.nodes[0].createrawtransaction([unspent_output], {self.nodes[1].get_wallet_rpc(self.default_wallet_name).getnewaddress(): Decimal("49.998")})
        spending_tx_signed = self.nodes[0].signrawtransactionwithkey(spending_tx, [embedded_privkey], [unspent_output])
        # Check the signing completed successfully
        assert 'complete' in spending_tx_signed
        assert_equal(spending_tx_signed['complete'], True)

        # Now test with P2PKH and P2PK scripts as the witnessScript
        for tx_type in ['P2PKH', 'P2PK']:  # these tests are order-independent
            self.verify_txn_with_witness_script(tx_type)

    def verify_txn_with_witness_script(self, tx_type):
        self.log.info("Test with a {} script as the witnessScript".format(tx_type))
        eckey = ECKey()
        eckey.generate()
        embedded_privkey = bytes_to_wif(eckey.get_bytes())
        embedded_pubkey = eckey.get_pubkey().get_bytes().hex()
        witness_script = {
            'P2PKH': key_to_p2pkh_script(embedded_pubkey).hex(),
            'P2PK': key_to_p2pk_script(embedded_pubkey).hex()
        }.get(tx_type, "Invalid tx_type")
        redeem_script = script_to_p2wsh_script(witness_script).hex()
        addr = script_to_p2sh(redeem_script)
        script_pub_key = self.nodes[1].validateaddress(addr)['scriptPubKey']
        # Fund that address
        txid = self.nodes[0].sendtoaddress(addr, 10)
        vout = find_vout_for_address(self.nodes[0], txid, addr)
        self.generate(self.nodes[0], 1)
        # Now create and sign a transaction spending that output on node[0], which doesn't know the scripts or keys
        spending_tx = self.nodes[0].createrawtransaction([{'txid': txid, 'vout': vout}], {self.nodes[1].getnewaddress(): Decimal("9.999")})
        spending_tx_signed = self.nodes[0].signrawtransactionwithkey(spending_tx, [embedded_privkey], [{'txid': txid, 'vout': vout, 'scriptPubKey': script_pub_key, 'redeemScript': redeem_script, 'witnessScript': witness_script, 'amount': 10}])
        # Check the signing completed successfully
        assert 'complete' in spending_tx_signed
        assert_equal(spending_tx_signed['complete'], True)
        self.nodes[0].sendrawtransaction(spending_tx_signed['hex'])

    def OP_1NEGATE_test(self):
        self.log.info("Test OP_1NEGATE (0x4f) satisfies BIP62 minimal push standardness rule")
        hex_str = (
            "0200000001FFFFFFFFFFFFFFFFFFFFFFFFFFFFFFFFFFFFFFFFFFFFFFFFFFFFFFFF"
            "FFFFFFFF00000000044F024F9CFDFFFFFF01F0B9F5050000000023210277777777"
            "77777777777777777777777777777777777777777777777777777777AC66030000"
        )
        prev_txs = [
            {
                "txid": "FFFFFFFFFFFFFFFFFFFFFFFFFFFFFFFFFFFFFFFFFFFFFFFFFFFFFFFFFFFFFFFF",
                "vout": 0,
                "scriptPubKey": "A914AE44AB6E9AA0B71F1CD2B453B69340E9BFBAEF6087",
                "redeemScript": "4F9C",
                "amount": 1,
            }
        ]
        txn = self.nodes[0].signrawtransactionwithwallet(hex_str, prev_txs)
        assert txn["complete"]

    def test_signing_with_csv(self):
        self.log.info("Test signing a transaction containing a fully signed CSV input")
        self.nodes[0].walletpassphrase("password", 9999)
        getcontext().prec = 8

        # Make sure CSV is active
<<<<<<< HEAD
        self.nodes[0].generate(500)
=======
        assert self.nodes[0].getdeploymentinfo()['deployments']['csv']['active']
>>>>>>> f6a356d2

        # Create a P2WSH script with CSV
        script = CScript([1, OP_CHECKSEQUENCEVERIFY, OP_DROP])
        address = script_to_p2wsh(script)

        # Fund that address and make the spend
        txid = self.nodes[0].sendtoaddress(address, 1)
        vout = find_vout_for_address(self.nodes[0], txid, address)
<<<<<<< HEAD
        self.nodes[0].generate(1)
=======
        self.generate(self.nodes[0], 1)
>>>>>>> f6a356d2
        utxo = self.nodes[0].listunspent()[0]
        amt = Decimal(1) + utxo["amount"] - Decimal(0.00001)
        tx = self.nodes[0].createrawtransaction(
            [{"txid": txid, "vout": vout, "sequence": 1},{"txid": utxo["txid"], "vout": utxo["vout"]}],
            [{self.nodes[0].getnewaddress(): amt}],
            self.nodes[0].getblockcount()
        )

        # Set the witness script
<<<<<<< HEAD
        ctx = CTransaction()
        ctx.deserialize(BytesIO(hex_str_to_bytes(tx)))
=======
        ctx = tx_from_hex(tx)
>>>>>>> f6a356d2
        ctx.wit.vtxinwit.append(CTxInWitness())
        ctx.wit.vtxinwit[0].scriptWitness.stack = [CScript([OP_TRUE]), script]
        tx = ctx.serialize_with_witness().hex()

        # Sign and send the transaction
        signed = self.nodes[0].signrawtransactionwithwallet(tx)
        assert_equal(signed["complete"], True)
        self.nodes[0].sendrawtransaction(signed["hex"])

    def test_signing_with_cltv(self):
        self.log.info("Test signing a transaction containing a fully signed CLTV input")
        self.nodes[0].walletpassphrase("password", 9999)
        getcontext().prec = 8

<<<<<<< HEAD
        # Make sure CSV is active
        self.nodes[0].generate(1500)

        # Create a P2WSH script with CLTV
        script = CScript([1000, OP_CHECKLOCKTIMEVERIFY, OP_DROP])
=======
        # Make sure CLTV is active
        assert self.nodes[0].getdeploymentinfo()['deployments']['bip65']['active']

        # Create a P2WSH script with CLTV
        script = CScript([100, OP_CHECKLOCKTIMEVERIFY, OP_DROP])
>>>>>>> f6a356d2
        address = script_to_p2wsh(script)

        # Fund that address and make the spend
        txid = self.nodes[0].sendtoaddress(address, 1)
        vout = find_vout_for_address(self.nodes[0], txid, address)
<<<<<<< HEAD
        self.nodes[0].generate(1)
=======
        self.generate(self.nodes[0], 1)
>>>>>>> f6a356d2
        utxo = self.nodes[0].listunspent()[0]
        amt = Decimal(1) + utxo["amount"] - Decimal(0.00001)
        tx = self.nodes[0].createrawtransaction(
            [{"txid": txid, "vout": vout},{"txid": utxo["txid"], "vout": utxo["vout"]}],
            [{self.nodes[0].getnewaddress(): amt}],
            self.nodes[0].getblockcount()
        )

        # Set the witness script
<<<<<<< HEAD
        ctx = CTransaction()
        ctx.deserialize(BytesIO(hex_str_to_bytes(tx)))
=======
        ctx = tx_from_hex(tx)
>>>>>>> f6a356d2
        ctx.wit.vtxinwit.append(CTxInWitness())
        ctx.wit.vtxinwit[0].scriptWitness.stack = [CScript([OP_TRUE]), script]
        tx = ctx.serialize_with_witness().hex()

        # Sign and send the transaction
        signed = self.nodes[0].signrawtransactionwithwallet(tx)
        assert_equal(signed["complete"], True)
        self.nodes[0].sendrawtransaction(signed["hex"])

    def run_test(self):
        self.successful_signing_test()
        self.script_verification_error_test()
        self.witness_script_test()
        self.OP_1NEGATE_test()
        self.test_with_lock_outputs()
        self.test_fully_signed_tx()
        self.test_signing_with_csv()
        self.test_signing_with_cltv()


if __name__ == '__main__':
    SignRawTransactionsTest().main()<|MERGE_RESOLUTION|>--- conflicted
+++ resolved
@@ -4,19 +4,6 @@
 # file COPYING or http://www.opensource.org/licenses/mit-license.php.
 """Test transaction signing using the signrawtransaction* RPCs."""
 
-<<<<<<< HEAD
-from test_framework.address import check_script, script_to_p2sh, script_to_p2wsh
-from test_framework.key import ECKey
-from test_framework.test_framework import BitcoinTestFramework
-from test_framework.util import assert_equal, assert_raises_rpc_error, find_vout_for_address, hex_str_to_bytes
-from test_framework.messages import sha256, CTransaction, CTxInWitness
-from test_framework.script import CScript, OP_0, OP_CHECKSIG, OP_CHECKSEQUENCEVERIFY, OP_CHECKLOCKTIMEVERIFY, OP_DROP, OP_TRUE
-from test_framework.script_util import key_to_p2pkh_script, script_to_p2sh_p2wsh_script, script_to_p2wsh_script
-from test_framework.wallet_util import bytes_to_wif
-
-from decimal import Decimal, getcontext
-from io import BytesIO
-=======
 from test_framework.blocktools import (
     COINBASE_MATURITY,
 )
@@ -54,7 +41,6 @@
     Decimal,
     getcontext,
 )
->>>>>>> f6a356d2
 
 class SignRawTransactionsTest(BitcoinTestFramework):
     def set_test_params(self):
@@ -195,11 +181,7 @@
     def test_fully_signed_tx(self):
         self.log.info("Test signing a fully signed transaction does nothing")
         self.nodes[0].walletpassphrase("password", 9999)
-<<<<<<< HEAD
-        self.nodes[0].generate(101)
-=======
         self.generate(self.nodes[0], COINBASE_MATURITY + 1)
->>>>>>> f6a356d2
         rawtx = self.nodes[0].createrawtransaction([], [{self.nodes[0].getnewaddress(): 10}])
         fundedtx = self.nodes[0].fundrawtransaction(rawtx)
         signedtx = self.nodes[0].signrawtransactionwithwallet(fundedtx["hex"])
@@ -288,11 +270,7 @@
         getcontext().prec = 8
 
         # Make sure CSV is active
-<<<<<<< HEAD
-        self.nodes[0].generate(500)
-=======
         assert self.nodes[0].getdeploymentinfo()['deployments']['csv']['active']
->>>>>>> f6a356d2
 
         # Create a P2WSH script with CSV
         script = CScript([1, OP_CHECKSEQUENCEVERIFY, OP_DROP])
@@ -301,11 +279,7 @@
         # Fund that address and make the spend
         txid = self.nodes[0].sendtoaddress(address, 1)
         vout = find_vout_for_address(self.nodes[0], txid, address)
-<<<<<<< HEAD
-        self.nodes[0].generate(1)
-=======
         self.generate(self.nodes[0], 1)
->>>>>>> f6a356d2
         utxo = self.nodes[0].listunspent()[0]
         amt = Decimal(1) + utxo["amount"] - Decimal(0.00001)
         tx = self.nodes[0].createrawtransaction(
@@ -315,12 +289,7 @@
         )
 
         # Set the witness script
-<<<<<<< HEAD
-        ctx = CTransaction()
-        ctx.deserialize(BytesIO(hex_str_to_bytes(tx)))
-=======
         ctx = tx_from_hex(tx)
->>>>>>> f6a356d2
         ctx.wit.vtxinwit.append(CTxInWitness())
         ctx.wit.vtxinwit[0].scriptWitness.stack = [CScript([OP_TRUE]), script]
         tx = ctx.serialize_with_witness().hex()
@@ -335,29 +304,17 @@
         self.nodes[0].walletpassphrase("password", 9999)
         getcontext().prec = 8
 
-<<<<<<< HEAD
-        # Make sure CSV is active
-        self.nodes[0].generate(1500)
-
-        # Create a P2WSH script with CLTV
-        script = CScript([1000, OP_CHECKLOCKTIMEVERIFY, OP_DROP])
-=======
         # Make sure CLTV is active
         assert self.nodes[0].getdeploymentinfo()['deployments']['bip65']['active']
 
         # Create a P2WSH script with CLTV
         script = CScript([100, OP_CHECKLOCKTIMEVERIFY, OP_DROP])
->>>>>>> f6a356d2
         address = script_to_p2wsh(script)
 
         # Fund that address and make the spend
         txid = self.nodes[0].sendtoaddress(address, 1)
         vout = find_vout_for_address(self.nodes[0], txid, address)
-<<<<<<< HEAD
-        self.nodes[0].generate(1)
-=======
         self.generate(self.nodes[0], 1)
->>>>>>> f6a356d2
         utxo = self.nodes[0].listunspent()[0]
         amt = Decimal(1) + utxo["amount"] - Decimal(0.00001)
         tx = self.nodes[0].createrawtransaction(
@@ -367,12 +324,7 @@
         )
 
         # Set the witness script
-<<<<<<< HEAD
-        ctx = CTransaction()
-        ctx.deserialize(BytesIO(hex_str_to_bytes(tx)))
-=======
         ctx = tx_from_hex(tx)
->>>>>>> f6a356d2
         ctx.wit.vtxinwit.append(CTxInWitness())
         ctx.wit.vtxinwit[0].scriptWitness.stack = [CScript([OP_TRUE]), script]
         tx = ctx.serialize_with_witness().hex()
