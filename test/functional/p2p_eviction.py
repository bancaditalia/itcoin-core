--- conflicted
+++ resolved
@@ -55,11 +55,7 @@
         protected_peers = set()  # peers that we expect to be protected from eviction
         current_peer = -1
         node = self.nodes[0]
-<<<<<<< HEAD
-        self.generatetoaddress(node, 100 + 1, node.get_deterministic_priv_key().address) # ITCOIN_SPECIFIC: it was COINBASE_MATURITY + 1 instead of hardcoded 100.
-=======
         self.wallet = MiniWallet(node)
->>>>>>> 7da4ae1f
 
         self.log.info("Create 4 peers and protect them from eviction by sending us a block")
         for _ in range(4):
