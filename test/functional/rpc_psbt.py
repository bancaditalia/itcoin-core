#!/usr/bin/env python3
# Copyright (c) 2018-2022 The Bitcoin Core developers
# Distributed under the MIT software license, see the accompanying
# file COPYING or http://www.opensource.org/licenses/mit-license.php.
"""Test the Partially Signed Transaction RPCs.
"""
from decimal import Decimal
from itertools import product

from test_framework.descriptors import descsum_create
from test_framework.key import ECKey, H_POINT
from test_framework.messages import (
    COutPoint,
    CTransaction,
    CTxIn,
    CTxOut,
    MAX_BIP125_RBF_SEQUENCE,
    WITNESS_SCALE_FACTOR,
    ser_compact_size,
)
from test_framework.psbt import (
    PSBT,
    PSBTMap,
    PSBT_GLOBAL_UNSIGNED_TX,
    PSBT_IN_RIPEMD160,
    PSBT_IN_SHA256,
    PSBT_IN_HASH160,
    PSBT_IN_HASH256,
<<<<<<< HEAD
=======
    PSBT_IN_NON_WITNESS_UTXO,
    PSBT_IN_WITNESS_UTXO,
>>>>>>> 7da4ae1f
    PSBT_OUT_TAP_TREE,
)
from test_framework.script import CScript, OP_TRUE
from test_framework.test_framework import BitcoinTestFramework
from test_framework.util import (
    assert_approx,
    assert_equal,
    assert_greater_than,
    assert_greater_than_or_equal,
    assert_raises_rpc_error,
    find_output,
    find_vout_for_address,
    random_bytes,
)
from test_framework.wallet_util import bytes_to_wif

import json
import os


class PSBTTest(BitcoinTestFramework):
    def add_options(self, parser):
        self.add_wallet_options(parser)

    def set_test_params(self):
        self.num_nodes = 3
        self.extra_args = [
            ["-walletrbf=1", "-addresstype=bech32", "-changetype=bech32"], #TODO: Remove address type restrictions once taproot has psbt extensions
            ["-walletrbf=0", "-changetype=legacy"],
            []
        ]
        # whitelist peers to speed up tx relay / mempool sync
        for args in self.extra_args:
            args.append("-whitelist=noban@127.0.0.1")
        self.supports_cli = False

    def skip_test_if_missing_module(self):
        self.skip_if_no_wallet()

    def test_utxo_conversion(self):
        self.log.info("Check that non-witness UTXOs are removed for segwit v1+ inputs")
        mining_node = self.nodes[2]
        offline_node = self.nodes[0]
        online_node = self.nodes[1]

        # Disconnect offline node from others
        # Topology of test network is linear, so this one call is enough
        self.disconnect_nodes(0, 1)

        # Create watchonly on online_node
        online_node.createwallet(wallet_name='wonline', disable_private_keys=True)
        wonline = online_node.get_wallet_rpc('wonline')
        w2 = online_node.get_wallet_rpc(self.default_wallet_name)

        # Mine a transaction that credits the offline address
        offline_addr = offline_node.getnewaddress(address_type="bech32m")
        online_addr = w2.getnewaddress(address_type="bech32m")
        wonline.importaddress(offline_addr, "", False)
        mining_wallet = mining_node.get_wallet_rpc(self.default_wallet_name)
        mining_wallet.sendtoaddress(address=offline_addr, amount=1.0)
        self.generate(mining_node, nblocks=1, sync_fun=lambda: self.sync_all([online_node, mining_node]))

        # Construct an unsigned PSBT on the online node
        utxos = wonline.listunspent(addresses=[offline_addr])
        raw = wonline.createrawtransaction([{"txid":utxos[0]["txid"], "vout":utxos[0]["vout"]}],[{online_addr:0.9999}])
        psbt = wonline.walletprocesspsbt(online_node.converttopsbt(raw))["psbt"]
        assert not "not_witness_utxo" in mining_node.decodepsbt(psbt)["inputs"][0]

        # add non-witness UTXO manually
        psbt_new = PSBT.from_base64(psbt)
        prev_tx = wonline.gettransaction(utxos[0]["txid"])["hex"]
        psbt_new.i[0].map[PSBT_IN_NON_WITNESS_UTXO] = bytes.fromhex(prev_tx)
        assert "non_witness_utxo" in mining_node.decodepsbt(psbt_new.to_base64())["inputs"][0]

        # Have the offline node sign the PSBT (which will remove the non-witness UTXO)
        signed_psbt = offline_node.walletprocesspsbt(psbt_new.to_base64())["psbt"]
        assert not "non_witness_utxo" in mining_node.decodepsbt(signed_psbt)["inputs"][0]

        # Make sure we can mine the resulting transaction
        txid = mining_node.sendrawtransaction(mining_node.finalizepsbt(signed_psbt)["hex"])
        self.generate(mining_node, nblocks=1, sync_fun=lambda: self.sync_all([online_node, mining_node]))
        assert_equal(online_node.gettxout(txid,0)["confirmations"], 1)

        wonline.unloadwallet()

        # Reconnect
        self.connect_nodes(1, 0)
        self.connect_nodes(0, 2)

    def test_input_confs_control(self):
        self.nodes[0].createwallet("minconf")
        wallet = self.nodes[0].get_wallet_rpc("minconf")

        # Fund the wallet with different chain heights
        for _ in range(2):
            self.nodes[1].sendmany("", {wallet.getnewaddress():1, wallet.getnewaddress():1})
            self.generate(self.nodes[1], 1)

        unconfirmed_txid = wallet.sendtoaddress(wallet.getnewaddress(), 0.5)

        self.log.info("Crafting PSBT using an unconfirmed input")
        target_address = self.nodes[1].getnewaddress()
        psbtx1 = wallet.walletcreatefundedpsbt([], {target_address: 0.1}, 0, {'fee_rate': 1, 'maxconf': 0})['psbt']

        # Make sure we only had the one input
        tx1_inputs = self.nodes[0].decodepsbt(psbtx1)['tx']['vin']
        assert_equal(len(tx1_inputs), 1)

        utxo1 = tx1_inputs[0]
        assert_equal(unconfirmed_txid, utxo1['txid'])

        signed_tx1 = wallet.walletprocesspsbt(psbtx1)['psbt']
        final_tx1 = wallet.finalizepsbt(signed_tx1)['hex']
        txid1 = self.nodes[0].sendrawtransaction(final_tx1)

        mempool = self.nodes[0].getrawmempool()
        assert txid1 in mempool

        self.log.info("Fail to craft a new PSBT that sends more funds with add_inputs = False")
        assert_raises_rpc_error(-4, "The preselected coins total amount does not cover the transaction target. Please allow other inputs to be automatically selected or include more coins manually", wallet.walletcreatefundedpsbt, [{'txid': utxo1['txid'], 'vout': utxo1['vout']}], {target_address: 1}, 0, {'add_inputs': False})

        self.log.info("Fail to craft a new PSBT with minconf above highest one")
        assert_raises_rpc_error(-4, "Insufficient funds", wallet.walletcreatefundedpsbt, [{'txid': utxo1['txid'], 'vout': utxo1['vout']}], {target_address: 1}, 0, {'add_inputs': True, 'minconf': 3, 'fee_rate': 10})

        self.log.info("Fail to broadcast a new PSBT with maxconf 0 due to BIP125 rules to verify it actually chose unconfirmed outputs")
        psbt_invalid = wallet.walletcreatefundedpsbt([{'txid': utxo1['txid'], 'vout': utxo1['vout']}], {target_address: 1}, 0, {'add_inputs': True, 'maxconf': 0, 'fee_rate': 10})['psbt']
        signed_invalid = wallet.walletprocesspsbt(psbt_invalid)['psbt']
        final_invalid = wallet.finalizepsbt(signed_invalid)['hex']
        assert_raises_rpc_error(-26, "bad-txns-spends-conflicting-tx", self.nodes[0].sendrawtransaction, final_invalid)

        self.log.info("Craft a replacement adding inputs with highest confs possible")
        psbtx2 = wallet.walletcreatefundedpsbt([{'txid': utxo1['txid'], 'vout': utxo1['vout']}], {target_address: 1}, 0, {'add_inputs': True, 'minconf': 2, 'fee_rate': 10})['psbt']
        tx2_inputs = self.nodes[0].decodepsbt(psbtx2)['tx']['vin']
        assert_greater_than_or_equal(len(tx2_inputs), 2)
        for vin in tx2_inputs:
            if vin['txid'] != unconfirmed_txid:
                assert_greater_than_or_equal(self.nodes[0].gettxout(vin['txid'], vin['vout'])['confirmations'], 2)

        signed_tx2 = wallet.walletprocesspsbt(psbtx2)['psbt']
        final_tx2 = wallet.finalizepsbt(signed_tx2)['hex']
        txid2 = self.nodes[0].sendrawtransaction(final_tx2)

        mempool = self.nodes[0].getrawmempool()
        assert txid1 not in mempool
        assert txid2 in mempool

        wallet.unloadwallet()

    def assert_change_type(self, psbtx, expected_type):
        """Assert that the given PSBT has a change output with the given type."""

        # The decodepsbt RPC is stateless and independent of any settings, we can always just call it on the first node
        decoded_psbt = self.nodes[0].decodepsbt(psbtx["psbt"])
        changepos = psbtx["changepos"]
        assert_equal(decoded_psbt["tx"]["vout"][changepos]["scriptPubKey"]["type"], expected_type)

    def run_test(self):
        # Create and fund a raw tx for sending 10 BTC
        psbtx1 = self.nodes[0].walletcreatefundedpsbt([], {self.nodes[2].getnewaddress():10})['psbt']

        # If inputs are specified, do not automatically add more:
        utxo1 = self.nodes[0].listunspent()[0]
        assert_raises_rpc_error(-4, "The preselected coins total amount does not cover the transaction target. "
                                    "Please allow other inputs to be automatically selected or include more coins manually",
                                self.nodes[0].walletcreatefundedpsbt, [{"txid": utxo1['txid'], "vout": utxo1['vout']}], {self.nodes[2].getnewaddress():90})

        psbtx1 = self.nodes[0].walletcreatefundedpsbt([{"txid": utxo1['txid'], "vout": utxo1['vout']}], {self.nodes[2].getnewaddress():90}, 0, {"add_inputs": True})['psbt']
        assert_greater_than(len(self.nodes[0].decodepsbt(psbtx1)['tx']['vin']), 1) # ITCOIN_SPECIFIC: it was assert_equal(.., 2) but in itcoin sometimes it adds another input, causing test failure.

        # Inputs argument can be null
        self.nodes[0].walletcreatefundedpsbt(None, {self.nodes[2].getnewaddress():10})

        # Node 1 should not be able to add anything to it but still return the psbtx same as before
        psbtx = self.nodes[1].walletprocesspsbt(psbtx1)['psbt']
        assert_equal(psbtx1, psbtx)

        # Node 0 should not be able to sign the transaction with the wallet is locked
        self.nodes[0].encryptwallet("password")
        assert_raises_rpc_error(-13, "Please enter the wallet passphrase with walletpassphrase first", self.nodes[0].walletprocesspsbt, psbtx)

        # Node 0 should be able to process without signing though
        unsigned_tx = self.nodes[0].walletprocesspsbt(psbtx, False)
        assert_equal(unsigned_tx['complete'], False)

        self.nodes[0].walletpassphrase(passphrase="password", timeout=1000000)

        # Sign the transaction and send
        signed_tx = self.nodes[0].walletprocesspsbt(psbt=psbtx, finalize=False)['psbt']
        finalized_tx = self.nodes[0].walletprocesspsbt(psbt=psbtx, finalize=True)['psbt']
        assert signed_tx != finalized_tx
        final_tx = self.nodes[0].finalizepsbt(signed_tx)['hex']
        self.nodes[0].sendrawtransaction(final_tx)

        # Manually selected inputs can be locked:
        assert_equal(len(self.nodes[0].listlockunspent()), 0)
        utxo1 = self.nodes[0].listunspent()[0]
        psbtx1 = self.nodes[0].walletcreatefundedpsbt([{"txid": utxo1['txid'], "vout": utxo1['vout']}], {self.nodes[2].getnewaddress():1}, 0,{"lockUnspents": True})["psbt"]
        assert_equal(len(self.nodes[0].listlockunspent()), 1)

        # Locks are ignored for manually selected inputs
        self.nodes[0].walletcreatefundedpsbt([{"txid": utxo1['txid'], "vout": utxo1['vout']}], {self.nodes[2].getnewaddress():1}, 0)

        # Create p2sh, p2wpkh, and p2wsh addresses
        pubkey0 = self.nodes[0].getaddressinfo(self.nodes[0].getnewaddress())['pubkey']
        pubkey1 = self.nodes[1].getaddressinfo(self.nodes[1].getnewaddress())['pubkey']
        pubkey2 = self.nodes[2].getaddressinfo(self.nodes[2].getnewaddress())['pubkey']

        # Setup watchonly wallets
        self.nodes[2].createwallet(wallet_name='wmulti', disable_private_keys=True)
        wmulti = self.nodes[2].get_wallet_rpc('wmulti')

        # Create all the addresses
        p2sh = wmulti.addmultisigaddress(2, [pubkey0, pubkey1, pubkey2], "", "legacy")['address']
        p2wsh = wmulti.addmultisigaddress(2, [pubkey0, pubkey1, pubkey2], "", "bech32")['address']
        p2sh_p2wsh = wmulti.addmultisigaddress(2, [pubkey0, pubkey1, pubkey2], "", "p2sh-segwit")['address']
        if not self.options.descriptors:
            wmulti.importaddress(p2sh)
            wmulti.importaddress(p2wsh)
            wmulti.importaddress(p2sh_p2wsh)
        p2wpkh = self.nodes[1].getnewaddress("", "bech32")
        p2pkh = self.nodes[1].getnewaddress("", "legacy")
        p2sh_p2wpkh = self.nodes[1].getnewaddress("", "p2sh-segwit")

        # fund those addresses
        rawtx = self.nodes[0].createrawtransaction([], {p2sh:10, p2wsh:10, p2wpkh:10, p2sh_p2wsh:10, p2sh_p2wpkh:10, p2pkh:10})
        rawtx = self.nodes[0].fundrawtransaction(rawtx, {"changePosition":3})
        signed_tx = self.nodes[0].signrawtransactionwithwallet(rawtx['hex'])['hex']
        txid = self.nodes[0].sendrawtransaction(signed_tx)
        self.generate(self.nodes[0], 6)

        # Find the output pos
        p2sh_pos = -1
        p2wsh_pos = -1
        p2wpkh_pos = -1
        p2pkh_pos = -1
        p2sh_p2wsh_pos = -1
        p2sh_p2wpkh_pos = -1
        decoded = self.nodes[0].decoderawtransaction(signed_tx)
        for out in decoded['vout']:
            if out['scriptPubKey']['address'] == p2sh:
                p2sh_pos = out['n']
            elif out['scriptPubKey']['address'] == p2wsh:
                p2wsh_pos = out['n']
            elif out['scriptPubKey']['address'] == p2wpkh:
                p2wpkh_pos = out['n']
            elif out['scriptPubKey']['address'] == p2sh_p2wsh:
                p2sh_p2wsh_pos = out['n']
            elif out['scriptPubKey']['address'] == p2sh_p2wpkh:
                p2sh_p2wpkh_pos = out['n']
            elif out['scriptPubKey']['address'] == p2pkh:
                p2pkh_pos = out['n']

        inputs = [{"txid": txid, "vout": p2wpkh_pos}, {"txid": txid, "vout": p2sh_p2wpkh_pos}, {"txid": txid, "vout": p2pkh_pos}]
        outputs = [{self.nodes[1].getnewaddress(): 29.99}]

        # spend single key from node 1
        created_psbt = self.nodes[1].walletcreatefundedpsbt(inputs, outputs)
        walletprocesspsbt_out = self.nodes[1].walletprocesspsbt(created_psbt['psbt'])
        # Make sure it has both types of UTXOs
        decoded = self.nodes[1].decodepsbt(walletprocesspsbt_out['psbt'])
        assert 'non_witness_utxo' in decoded['inputs'][0]
        assert 'witness_utxo' in decoded['inputs'][0]
        # Check decodepsbt fee calculation (input values shall only be counted once per UTXO)
        assert_equal(decoded['fee'], created_psbt['fee'])
        assert_equal(walletprocesspsbt_out['complete'], True)
        self.nodes[1].sendrawtransaction(self.nodes[1].finalizepsbt(walletprocesspsbt_out['psbt'])['hex'])

        self.log.info("Test walletcreatefundedpsbt fee rate of 10000 sat/vB and 0.1 BTC/kvB produces a total fee at or slightly below -maxtxfee (~0.05290000)")
        res1 = self.nodes[1].walletcreatefundedpsbt(inputs, outputs, 0, {"fee_rate": 10000, "add_inputs": True})
        assert_approx(res1["fee"], 0.055, 0.005)
        res2 = self.nodes[1].walletcreatefundedpsbt(inputs, outputs, 0, {"feeRate": "0.1", "add_inputs": True})
        assert_approx(res2["fee"], 0.055, 0.005)

        self.log.info("Test min fee rate checks with walletcreatefundedpsbt are bypassed, e.g. a fee_rate under 1 sat/vB is allowed")
        res3 = self.nodes[1].walletcreatefundedpsbt(inputs, outputs, 0, {"fee_rate": "0.999", "add_inputs": True})
        assert_approx(res3["fee"], 0.00000381, 0.0000001)
        res4 = self.nodes[1].walletcreatefundedpsbt(inputs, outputs, 0, {"feeRate": 0.00000999, "add_inputs": True})
        assert_approx(res4["fee"], 0.00000381, 0.0000001)

        self.log.info("Test min fee rate checks with walletcreatefundedpsbt are bypassed and that funding non-standard 'zero-fee' transactions is valid")
        for param, zero_value in product(["fee_rate", "feeRate"], [0, 0.000, 0.00000000, "0", "0.000", "0.00000000"]):
            assert_equal(0, self.nodes[1].walletcreatefundedpsbt(inputs, outputs, 0, {param: zero_value, "add_inputs": True})["fee"])

        self.log.info("Test invalid fee rate settings")
        for param, value in {("fee_rate", 100000), ("feeRate", 1)}:
            assert_raises_rpc_error(-4, "Fee exceeds maximum configured by user (e.g. -maxtxfee, maxfeerate)",
                self.nodes[1].walletcreatefundedpsbt, inputs, outputs, 0, {param: value, "add_inputs": True})
            assert_raises_rpc_error(-3, "Amount out of range",
                self.nodes[1].walletcreatefundedpsbt, inputs, outputs, 0, {param: -1, "add_inputs": True})
            assert_raises_rpc_error(-3, "Amount is not a number or string",
                self.nodes[1].walletcreatefundedpsbt, inputs, outputs, 0, {param: {"foo": "bar"}, "add_inputs": True})
            # Test fee rate values that don't pass fixed-point parsing checks.
            for invalid_value in ["", 0.000000001, 1e-09, 1.111111111, 1111111111111111, "31.999999999999999999999"]:
                assert_raises_rpc_error(-3, "Invalid amount",
                    self.nodes[1].walletcreatefundedpsbt, inputs, outputs, 0, {param: invalid_value, "add_inputs": True})
        # Test fee_rate values that cannot be represented in sat/vB.
        for invalid_value in [0.0001, 0.00000001, 0.00099999, 31.99999999, "0.0001", "0.00000001", "0.00099999", "31.99999999"]:
            assert_raises_rpc_error(-3, "Invalid amount",
                self.nodes[1].walletcreatefundedpsbt, inputs, outputs, 0, {"fee_rate": invalid_value, "add_inputs": True})

        self.log.info("- raises RPC error if both feeRate and fee_rate are passed")
        assert_raises_rpc_error(-8, "Cannot specify both fee_rate (sat/vB) and feeRate (BTC/kvB)",
            self.nodes[1].walletcreatefundedpsbt, inputs, outputs, 0, {"fee_rate": 0.1, "feeRate": 0.1, "add_inputs": True})

        self.log.info("- raises RPC error if both feeRate and estimate_mode passed")
        assert_raises_rpc_error(-8, "Cannot specify both estimate_mode and feeRate",
            self.nodes[1].walletcreatefundedpsbt, inputs, outputs, 0, {"estimate_mode": "economical", "feeRate": 0.1, "add_inputs": True})

        for param in ["feeRate", "fee_rate"]:
            self.log.info("- raises RPC error if both {} and conf_target are passed".format(param))
            assert_raises_rpc_error(-8, "Cannot specify both conf_target and {}. Please provide either a confirmation "
                "target in blocks for automatic fee estimation, or an explicit fee rate.".format(param),
                self.nodes[1].walletcreatefundedpsbt ,inputs, outputs, 0, {param: 1, "conf_target": 1, "add_inputs": True})

        self.log.info("- raises RPC error if both fee_rate and estimate_mode are passed")
        assert_raises_rpc_error(-8, "Cannot specify both estimate_mode and fee_rate",
            self.nodes[1].walletcreatefundedpsbt ,inputs, outputs, 0, {"fee_rate": 1, "estimate_mode": "economical", "add_inputs": True})

        self.log.info("- raises RPC error with invalid estimate_mode settings")
        for k, v in {"number": 42, "object": {"foo": "bar"}}.items():
            assert_raises_rpc_error(-3, f"JSON value of type {k} for field estimate_mode is not of expected type string",
                self.nodes[1].walletcreatefundedpsbt, inputs, outputs, 0, {"estimate_mode": v, "conf_target": 0.1, "add_inputs": True})
        for mode in ["", "foo", Decimal("3.141592")]:
            assert_raises_rpc_error(-8, 'Invalid estimate_mode parameter, must be one of: "unset", "economical", "conservative"',
                self.nodes[1].walletcreatefundedpsbt, inputs, outputs, 0, {"estimate_mode": mode, "conf_target": 0.1, "add_inputs": True})

        self.log.info("- raises RPC error with invalid conf_target settings")
        for mode in ["unset", "economical", "conservative"]:
            self.log.debug("{}".format(mode))
            for k, v in {"string": "", "object": {"foo": "bar"}}.items():
                assert_raises_rpc_error(-3, f"JSON value of type {k} for field conf_target is not of expected type number",
                    self.nodes[1].walletcreatefundedpsbt, inputs, outputs, 0, {"estimate_mode": mode, "conf_target": v, "add_inputs": True})
            for n in [-1, 0, 1009]:
                assert_raises_rpc_error(-8, "Invalid conf_target, must be between 1 and 1008",  # max value of 1008 per src/policy/fees.h
                    self.nodes[1].walletcreatefundedpsbt, inputs, outputs, 0, {"estimate_mode": mode, "conf_target": n, "add_inputs": True})

        self.log.info("Test walletcreatefundedpsbt with too-high fee rate produces total fee well above -maxtxfee and raises RPC error")
        # previously this was silently capped at -maxtxfee
        for bool_add, outputs_array in {True: outputs, False: [{self.nodes[1].getnewaddress(): 1}]}.items():
            msg = "Fee exceeds maximum configured by user (e.g. -maxtxfee, maxfeerate)"
            assert_raises_rpc_error(-4, msg, self.nodes[1].walletcreatefundedpsbt, inputs, outputs_array, 0, {"fee_rate": 1000000, "add_inputs": bool_add})
            assert_raises_rpc_error(-4, msg, self.nodes[1].walletcreatefundedpsbt, inputs, outputs_array, 0, {"feeRate": 1, "add_inputs": bool_add})

        self.log.info("Test various PSBT operations")
        # partially sign multisig things with node 1
        psbtx = wmulti.walletcreatefundedpsbt(inputs=[{"txid":txid,"vout":p2wsh_pos},{"txid":txid,"vout":p2sh_pos},{"txid":txid,"vout":p2sh_p2wsh_pos}], outputs={self.nodes[1].getnewaddress():29.99}, options={'changeAddress': self.nodes[1].getrawchangeaddress()})['psbt']
        walletprocesspsbt_out = self.nodes[1].walletprocesspsbt(psbtx)
        psbtx = walletprocesspsbt_out['psbt']
        assert_equal(walletprocesspsbt_out['complete'], False)

        # Unload wmulti, we don't need it anymore
        wmulti.unloadwallet()

        # partially sign with node 2. This should be complete and sendable
        walletprocesspsbt_out = self.nodes[2].walletprocesspsbt(psbtx)
        assert_equal(walletprocesspsbt_out['complete'], True)
        self.nodes[2].sendrawtransaction(self.nodes[2].finalizepsbt(walletprocesspsbt_out['psbt'])['hex'])

        # check that walletprocesspsbt fails to decode a non-psbt
        rawtx = self.nodes[1].createrawtransaction([{"txid":txid,"vout":p2wpkh_pos}], {self.nodes[1].getnewaddress():9.99})
        assert_raises_rpc_error(-22, "TX decode failed", self.nodes[1].walletprocesspsbt, rawtx)

        # Convert a non-psbt to psbt and make sure we can decode it
        rawtx = self.nodes[0].createrawtransaction([], {self.nodes[1].getnewaddress():10})
        rawtx = self.nodes[0].fundrawtransaction(rawtx)
        new_psbt = self.nodes[0].converttopsbt(rawtx['hex'])
        self.nodes[0].decodepsbt(new_psbt)

        # Make sure that a non-psbt with signatures cannot be converted
        # Error could be either "TX decode failed" (segwit inputs causes parsing to fail) or "Inputs must not have scriptSigs and scriptWitnesses"
        # We must set iswitness=True because the serialized transaction has inputs and is therefore a witness transaction
        signedtx = self.nodes[0].signrawtransactionwithwallet(rawtx['hex'])
        assert_raises_rpc_error(-22, "", self.nodes[0].converttopsbt, hexstring=signedtx['hex'], iswitness=True)
        assert_raises_rpc_error(-22, "", self.nodes[0].converttopsbt, hexstring=signedtx['hex'], permitsigdata=False, iswitness=True)
        # Unless we allow it to convert and strip signatures
        self.nodes[0].converttopsbt(signedtx['hex'], True)

        # Explicitly allow converting non-empty txs
        new_psbt = self.nodes[0].converttopsbt(rawtx['hex'])
        self.nodes[0].decodepsbt(new_psbt)

        # Create outputs to nodes 1 and 2
        node1_addr = self.nodes[1].getnewaddress()
        node2_addr = self.nodes[2].getnewaddress()
        txid1 = self.nodes[0].sendtoaddress(node1_addr, 13)
        txid2 = self.nodes[0].sendtoaddress(node2_addr, 13)
        blockhash = self.generate(self.nodes[0], 6)[0]
        vout1 = find_output(self.nodes[1], txid1, 13, blockhash=blockhash)
        vout2 = find_output(self.nodes[2], txid2, 13, blockhash=blockhash)

        # Create a psbt spending outputs from nodes 1 and 2
        psbt_orig = self.nodes[0].createpsbt([{"txid":txid1,  "vout":vout1}, {"txid":txid2, "vout":vout2}], {self.nodes[0].getnewaddress():25.999})

        # Update psbts, should only have data for one input and not the other
        psbt1 = self.nodes[1].walletprocesspsbt(psbt_orig, False, "ALL")['psbt']
        psbt1_decoded = self.nodes[0].decodepsbt(psbt1)
        assert psbt1_decoded['inputs'][0] and not psbt1_decoded['inputs'][1]
        # Check that BIP32 path was added
        assert "bip32_derivs" in psbt1_decoded['inputs'][0]
        psbt2 = self.nodes[2].walletprocesspsbt(psbt_orig, False, "ALL", False)['psbt']
        psbt2_decoded = self.nodes[0].decodepsbt(psbt2)
        assert not psbt2_decoded['inputs'][0] and psbt2_decoded['inputs'][1]
        # Check that BIP32 paths were not added
        assert "bip32_derivs" not in psbt2_decoded['inputs'][1]

        # Sign PSBTs (workaround issue #18039)
        psbt1 = self.nodes[1].walletprocesspsbt(psbt_orig)['psbt']
        psbt2 = self.nodes[2].walletprocesspsbt(psbt_orig)['psbt']

        # Combine, finalize, and send the psbts
        combined = self.nodes[0].combinepsbt([psbt1, psbt2])
        finalized = self.nodes[0].finalizepsbt(combined)['hex']
        self.nodes[0].sendrawtransaction(finalized)
        self.generate(self.nodes[0], 6)

        # Test additional args in walletcreatepsbt
        # Make sure both pre-included and funded inputs
        # have the correct sequence numbers based on
        # replaceable arg
        block_height = self.nodes[0].getblockcount()
        unspent = self.nodes[0].listunspent()[0]
        psbtx_info = self.nodes[0].walletcreatefundedpsbt([{"txid":unspent["txid"], "vout":unspent["vout"]}], [{self.nodes[2].getnewaddress():unspent["amount"]+1}], block_height+2, {"replaceable": False, "add_inputs": True}, False)
        decoded_psbt = self.nodes[0].decodepsbt(psbtx_info["psbt"])
        for tx_in, psbt_in in zip(decoded_psbt["tx"]["vin"], decoded_psbt["inputs"]):
            assert_greater_than(tx_in["sequence"], MAX_BIP125_RBF_SEQUENCE)
            assert "bip32_derivs" not in psbt_in
        assert_equal(decoded_psbt["tx"]["locktime"], block_height+2)

        # Same construction with only locktime set and RBF explicitly enabled
        psbtx_info = self.nodes[0].walletcreatefundedpsbt([{"txid":unspent["txid"], "vout":unspent["vout"]}], [{self.nodes[2].getnewaddress():unspent["amount"]+1}], block_height, {"replaceable": True, "add_inputs": True}, True)
        decoded_psbt = self.nodes[0].decodepsbt(psbtx_info["psbt"])
        for tx_in, psbt_in in zip(decoded_psbt["tx"]["vin"], decoded_psbt["inputs"]):
            assert_equal(tx_in["sequence"], MAX_BIP125_RBF_SEQUENCE)
            assert "bip32_derivs" in psbt_in
        assert_equal(decoded_psbt["tx"]["locktime"], block_height)

        # Same construction without optional arguments
        psbtx_info = self.nodes[0].walletcreatefundedpsbt([], [{self.nodes[2].getnewaddress():unspent["amount"]+1}])
        decoded_psbt = self.nodes[0].decodepsbt(psbtx_info["psbt"])
        for tx_in, psbt_in in zip(decoded_psbt["tx"]["vin"], decoded_psbt["inputs"]):
            assert_equal(tx_in["sequence"], MAX_BIP125_RBF_SEQUENCE)
            assert "bip32_derivs" in psbt_in
        assert_equal(decoded_psbt["tx"]["locktime"], 0)

        # Same construction without optional arguments, for a node with -walletrbf=0
        unspent1 = self.nodes[1].listunspent()[0]
        psbtx_info = self.nodes[1].walletcreatefundedpsbt([{"txid":unspent1["txid"], "vout":unspent1["vout"]}], [{self.nodes[2].getnewaddress():unspent1["amount"]+1}], block_height, {"add_inputs": True})
        decoded_psbt = self.nodes[1].decodepsbt(psbtx_info["psbt"])
        for tx_in, psbt_in in zip(decoded_psbt["tx"]["vin"], decoded_psbt["inputs"]):
            assert_greater_than(tx_in["sequence"], MAX_BIP125_RBF_SEQUENCE)
            assert "bip32_derivs" in psbt_in

        # Make sure change address wallet does not have P2SH innerscript access to results in success
        # when attempting BnB coin selection
        self.nodes[0].walletcreatefundedpsbt([], [{self.nodes[2].getnewaddress():unspent["amount"]+1}], block_height+2, {"changeAddress":self.nodes[1].getnewaddress()}, False)

        # Make sure the wallet's change type is respected by default
        small_output = {self.nodes[0].getnewaddress():0.1}
        psbtx_native = self.nodes[0].walletcreatefundedpsbt([], [small_output])
        self.assert_change_type(psbtx_native, "witness_v0_keyhash")
        psbtx_legacy = self.nodes[1].walletcreatefundedpsbt([], [small_output])
        self.assert_change_type(psbtx_legacy, "pubkeyhash")

        # Make sure the change type of the wallet can also be overwritten
        psbtx_np2wkh = self.nodes[1].walletcreatefundedpsbt([], [small_output], 0, {"change_type":"p2sh-segwit"})
        self.assert_change_type(psbtx_np2wkh, "scripthash")

        # Make sure the change type cannot be specified if a change address is given
        invalid_options = {"change_type":"legacy","changeAddress":self.nodes[0].getnewaddress()}
        assert_raises_rpc_error(-8, "both change address and address type options", self.nodes[0].walletcreatefundedpsbt, [], [small_output], 0, invalid_options)

        # Regression test for 14473 (mishandling of already-signed witness transaction):
        psbtx_info = self.nodes[0].walletcreatefundedpsbt([{"txid":unspent["txid"], "vout":unspent["vout"]}], [{self.nodes[2].getnewaddress():unspent["amount"]+1}], 0, {"add_inputs": True})
        complete_psbt = self.nodes[0].walletprocesspsbt(psbtx_info["psbt"])
        double_processed_psbt = self.nodes[0].walletprocesspsbt(complete_psbt["psbt"])
        assert_equal(complete_psbt, double_processed_psbt)
        # We don't care about the decode result, but decoding must succeed.
        self.nodes[0].decodepsbt(double_processed_psbt["psbt"])

        # Make sure unsafe inputs are included if specified
        self.nodes[2].createwallet(wallet_name="unsafe")
        wunsafe = self.nodes[2].get_wallet_rpc("unsafe")
        self.nodes[0].sendtoaddress(wunsafe.getnewaddress(), 2)
        self.sync_mempools()
        assert_raises_rpc_error(-4, "Insufficient funds", wunsafe.walletcreatefundedpsbt, [], [{self.nodes[0].getnewaddress(): 1}])
        wunsafe.walletcreatefundedpsbt([], [{self.nodes[0].getnewaddress(): 1}], 0, {"include_unsafe": True})

        # BIP 174 Test Vectors

        # Check that unknown values are just passed through
        unknown_psbt = "cHNidP8BAD8CAAAAAf//////////////////////////////////////////AAAAAAD/////AQAAAAAAAAAAA2oBAAAAAAAACg8BAgMEBQYHCAkPAQIDBAUGBwgJCgsMDQ4PAAA="
        unknown_out = self.nodes[0].walletprocesspsbt(unknown_psbt)['psbt']
        assert_equal(unknown_psbt, unknown_out)

        # Open the data file
        with open(os.path.join(os.path.dirname(os.path.realpath(__file__)), 'data/rpc_psbt.json'), encoding='utf-8') as f:
            d = json.load(f)
            invalids = d['invalid']
            invalid_with_msgs = d["invalid_with_msg"]
            valids = d['valid']
            creators = d['creator']
            signers = d['signer']
            combiners = d['combiner']
            finalizers = d['finalizer']
            extractors = d['extractor']

        # Invalid PSBTs
        for invalid in invalids:
            assert_raises_rpc_error(-22, "TX decode failed", self.nodes[0].decodepsbt, invalid)
        for invalid in invalid_with_msgs:
            psbt, msg = invalid
            assert_raises_rpc_error(-22, f"TX decode failed {msg}", self.nodes[0].decodepsbt, psbt)

        # Valid PSBTs
        for valid in valids:
            self.nodes[0].decodepsbt(valid)

        # Creator Tests
        for creator in creators:
            created_tx = self.nodes[0].createpsbt(inputs=creator['inputs'], outputs=creator['outputs'], replaceable=False)
            assert_equal(created_tx, creator['result'])

        # Signer tests
        for i, signer in enumerate(signers):
            self.nodes[2].createwallet(wallet_name="wallet{}".format(i))
            wrpc = self.nodes[2].get_wallet_rpc("wallet{}".format(i))
            for key in signer['privkeys']:
                wrpc.importprivkey(key)
            signed_tx = wrpc.walletprocesspsbt(signer['psbt'], True, "ALL")['psbt']
            assert_equal(signed_tx, signer['result'])

        # Combiner test
        for combiner in combiners:
            combined = self.nodes[2].combinepsbt(combiner['combine'])
            assert_equal(combined, combiner['result'])

        # Empty combiner test
        assert_raises_rpc_error(-8, "Parameter 'txs' cannot be empty", self.nodes[0].combinepsbt, [])

        # Finalizer test
        for finalizer in finalizers:
            finalized = self.nodes[2].finalizepsbt(finalizer['finalize'], False)['psbt']
            assert_equal(finalized, finalizer['result'])

        # Extractor test
        for extractor in extractors:
            extracted = self.nodes[2].finalizepsbt(extractor['extract'], True)['hex']
            assert_equal(extracted, extractor['result'])

        # Unload extra wallets
        for i, signer in enumerate(signers):
            self.nodes[2].unloadwallet("wallet{}".format(i))

        if self.options.descriptors:
            self.test_utxo_conversion()

        self.test_input_confs_control()

        # Test that psbts with p2pkh outputs are created properly
        p2pkh = self.nodes[0].getnewaddress(address_type='legacy')
        psbt = self.nodes[1].walletcreatefundedpsbt([], [{p2pkh : 1}], 0, {"includeWatching" : True}, True)
        self.nodes[0].decodepsbt(psbt['psbt'])

        # Test decoding error: invalid base64
        assert_raises_rpc_error(-22, "TX decode failed invalid base64", self.nodes[0].decodepsbt, ";definitely not base64;")

        # Send to all types of addresses
        addr1 = self.nodes[1].getnewaddress("", "bech32")
        txid1 = self.nodes[0].sendtoaddress(addr1, 11)
        vout1 = find_output(self.nodes[0], txid1, 11)
        addr2 = self.nodes[1].getnewaddress("", "legacy")
        txid2 = self.nodes[0].sendtoaddress(addr2, 11)
        vout2 = find_output(self.nodes[0], txid2, 11)
        addr3 = self.nodes[1].getnewaddress("", "p2sh-segwit")
        txid3 = self.nodes[0].sendtoaddress(addr3, 11)
        vout3 = find_output(self.nodes[0], txid3, 11)
        self.sync_all()

        def test_psbt_input_keys(psbt_input, keys):
            """Check that the psbt input has only the expected keys."""
            assert_equal(set(keys), set(psbt_input.keys()))

        # Create a PSBT. None of the inputs are filled initially
        psbt = self.nodes[1].createpsbt([{"txid":txid1, "vout":vout1},{"txid":txid2, "vout":vout2},{"txid":txid3, "vout":vout3}], {self.nodes[0].getnewaddress():32.999})
        decoded = self.nodes[1].decodepsbt(psbt)
        test_psbt_input_keys(decoded['inputs'][0], [])
        test_psbt_input_keys(decoded['inputs'][1], [])
        test_psbt_input_keys(decoded['inputs'][2], [])

        # Update a PSBT with UTXOs from the node
        # Bech32 inputs should be filled with witness UTXO. Other inputs should not be filled because they are non-witness
        updated = self.nodes[1].utxoupdatepsbt(psbt)
        decoded = self.nodes[1].decodepsbt(updated)
        test_psbt_input_keys(decoded['inputs'][0], ['witness_utxo'])
        test_psbt_input_keys(decoded['inputs'][1], [])
        test_psbt_input_keys(decoded['inputs'][2], [])

        # Try again, now while providing descriptors, making P2SH-segwit work, and causing bip32_derivs and redeem_script to be filled in
        descs = [self.nodes[1].getaddressinfo(addr)['desc'] for addr in [addr1,addr2,addr3]]
        updated = self.nodes[1].utxoupdatepsbt(psbt=psbt, descriptors=descs)
        decoded = self.nodes[1].decodepsbt(updated)
        test_psbt_input_keys(decoded['inputs'][0], ['witness_utxo', 'bip32_derivs'])
        test_psbt_input_keys(decoded['inputs'][1], [])
        test_psbt_input_keys(decoded['inputs'][2], ['witness_utxo', 'bip32_derivs', 'redeem_script'])

        # Two PSBTs with a common input should not be joinable
        psbt1 = self.nodes[1].createpsbt([{"txid":txid1, "vout":vout1}], {self.nodes[0].getnewaddress():Decimal('10.999')})
        assert_raises_rpc_error(-8, "exists in multiple PSBTs", self.nodes[1].joinpsbts, [psbt1, updated])

        # Join two distinct PSBTs
        addr4 = self.nodes[1].getnewaddress("", "p2sh-segwit")
        txid4 = self.nodes[0].sendtoaddress(addr4, 5)
        vout4 = find_output(self.nodes[0], txid4, 5)
        self.generate(self.nodes[0], 6)
        psbt2 = self.nodes[1].createpsbt([{"txid":txid4, "vout":vout4}], {self.nodes[0].getnewaddress():Decimal('4.999')})
        psbt2 = self.nodes[1].walletprocesspsbt(psbt2)['psbt']
        psbt2_decoded = self.nodes[0].decodepsbt(psbt2)
        assert "final_scriptwitness" in psbt2_decoded['inputs'][0] and "final_scriptSig" in psbt2_decoded['inputs'][0]
        joined = self.nodes[0].joinpsbts([psbt, psbt2])
        joined_decoded = self.nodes[0].decodepsbt(joined)
        assert len(joined_decoded['inputs']) == 4 and len(joined_decoded['outputs']) == 2 and "final_scriptwitness" not in joined_decoded['inputs'][3] and "final_scriptSig" not in joined_decoded['inputs'][3]

        # Check that joining shuffles the inputs and outputs
        # 10 attempts should be enough to get a shuffled join
        shuffled = False
        for _ in range(10):
            shuffled_joined = self.nodes[0].joinpsbts([psbt, psbt2])
            shuffled |= joined != shuffled_joined
            if shuffled:
                break
        assert shuffled

        # Newly created PSBT needs UTXOs and updating
        addr = self.nodes[1].getnewaddress("", "p2sh-segwit")
        txid = self.nodes[0].sendtoaddress(addr, 7)
        addrinfo = self.nodes[1].getaddressinfo(addr)
        blockhash = self.generate(self.nodes[0], 6)[0]
        vout = find_output(self.nodes[0], txid, 7, blockhash=blockhash)
        psbt = self.nodes[1].createpsbt([{"txid":txid, "vout":vout}], {self.nodes[0].getnewaddress("", "p2sh-segwit"):Decimal('6.999')})
        analyzed = self.nodes[0].analyzepsbt(psbt)
        assert not analyzed['inputs'][0]['has_utxo'] and not analyzed['inputs'][0]['is_final'] and analyzed['inputs'][0]['next'] == 'updater' and analyzed['next'] == 'updater'

        # After update with wallet, only needs signing
        updated = self.nodes[1].walletprocesspsbt(psbt, False, 'ALL', True)['psbt']
        analyzed = self.nodes[0].analyzepsbt(updated)
        assert analyzed['inputs'][0]['has_utxo'] and not analyzed['inputs'][0]['is_final'] and analyzed['inputs'][0]['next'] == 'signer' and analyzed['next'] == 'signer' and analyzed['inputs'][0]['missing']['signatures'][0] == addrinfo['embedded']['witness_program']

        # Check fee and size things
        assert analyzed['fee'] == Decimal('0.001') and analyzed['estimated_vsize'] == 134 and analyzed['estimated_feerate'] == Decimal('0.00746268')

        # After signing and finalizing, needs extracting
        signed = self.nodes[1].walletprocesspsbt(updated)['psbt']
        analyzed = self.nodes[0].analyzepsbt(signed)
        assert analyzed['inputs'][0]['has_utxo'] and analyzed['inputs'][0]['is_final'] and analyzed['next'] == 'extractor'

        self.log.info("PSBT spending unspendable outputs should have error message and Creator as next")
        analysis = self.nodes[0].analyzepsbt('cHNidP8BAJoCAAAAAljoeiG1ba8MI76OcHBFbDNvfLqlyHV5JPVFiHuyq911AAAAAAD/////g40EJ9DsZQpoqka7CwmK6kQiwHGyyng1Kgd5WdB86h0BAAAAAP////8CcKrwCAAAAAAWAEHYXCtx0AYLCcmIauuBXlCZHdoSTQDh9QUAAAAAFv8/wADXYP/7//////8JxOh0LR2HAI8AAAAAAAEBIADC6wsAAAAAF2oUt/X69ELjeX2nTof+fZ10l+OyAokDAQcJAwEHEAABAACAAAEBIADC6wsAAAAAF2oUt/X69ELjeX2nTof+fZ10l+OyAokDAQcJAwEHENkMak8AAAAA')
        assert_equal(analysis['next'], 'creator')
        assert_equal(analysis['error'], 'PSBT is not valid. Input 0 spends unspendable output')

        self.log.info("PSBT with invalid values should have error message and Creator as next")
        analysis = self.nodes[0].analyzepsbt('cHNidP8BAHECAAAAAfA00BFgAm6tp86RowwH6BMImQNL5zXUcTT97XoLGz0BAAAAAAD/////AgD5ApUAAAAAFgAUKNw0x8HRctAgmvoevm4u1SbN7XL87QKVAAAAABYAFPck4gF7iL4NL4wtfRAKgQbghiTUAAAAAAABAR8AgIFq49AHABYAFJUDtxf2PHo641HEOBOAIvFMNTr2AAAA')
        assert_equal(analysis['next'], 'creator')
        assert_equal(analysis['error'], 'PSBT is not valid. Input 0 has invalid value')

        self.log.info("PSBT with signed, but not finalized, inputs should have Finalizer as next")
        analysis = self.nodes[0].analyzepsbt('cHNidP8BAHECAAAAAZYezcxdnbXoQCmrD79t/LzDgtUo9ERqixk8wgioAobrAAAAAAD9////AlDDAAAAAAAAFgAUy/UxxZuzZswcmFnN/E9DGSiHLUsuGPUFAAAAABYAFLsH5o0R38wXx+X2cCosTMCZnQ4baAAAAAABAR8A4fUFAAAAABYAFOBI2h5thf3+Lflb2LGCsVSZwsltIgIC/i4dtVARCRWtROG0HHoGcaVklzJUcwo5homgGkSNAnJHMEQCIGx7zKcMIGr7cEES9BR4Kdt/pzPTK3fKWcGyCJXb7MVnAiALOBgqlMH4GbC1HDh/HmylmO54fyEy4lKde7/BT/PWxwEBAwQBAAAAIgYC/i4dtVARCRWtROG0HHoGcaVklzJUcwo5homgGkSNAnIYDwVpQ1QAAIABAACAAAAAgAAAAAAAAAAAAAAiAgL+CIiB59NSCssOJRGiMYQK1chahgAaaJpIXE41Cyir+xgPBWlDVAAAgAEAAIAAAACAAQAAAAAAAAAA')
        assert_equal(analysis['next'], 'finalizer')

        analysis = self.nodes[0].analyzepsbt('cHNidP8BAHECAAAAAfA00BFgAm6tp86RowwH6BMImQNL5zXUcTT97XoLGz0BAAAAAAD/////AgCAgWrj0AcAFgAUKNw0x8HRctAgmvoevm4u1SbN7XL87QKVAAAAABYAFPck4gF7iL4NL4wtfRAKgQbghiTUAAAAAAABAR8A8gUqAQAAABYAFJUDtxf2PHo641HEOBOAIvFMNTr2AAAA')
        assert_equal(analysis['next'], 'creator')
        assert_equal(analysis['error'], 'PSBT is not valid. Output amount invalid')

        analysis = self.nodes[0].analyzepsbt('cHNidP8BAJoCAAAAAkvEW8NnDtdNtDpsmze+Ht2LH35IJcKv00jKAlUs21RrAwAAAAD/////S8Rbw2cO1020OmybN74e3Ysffkglwq/TSMoCVSzbVGsBAAAAAP7///8CwLYClQAAAAAWABSNJKzjaUb3uOxixsvh1GGE3fW7zQD5ApUAAAAAFgAUKNw0x8HRctAgmvoevm4u1SbN7XIAAAAAAAEAnQIAAAACczMa321tVHuN4GKWKRncycI22aX3uXgwSFUKM2orjRsBAAAAAP7///9zMxrfbW1Ue43gYpYpGdzJwjbZpfe5eDBIVQozaiuNGwAAAAAA/v///wIA+QKVAAAAABl2qRT9zXUVA8Ls5iVqynLHe5/vSe1XyYisQM0ClQAAAAAWABRmWQUcjSjghQ8/uH4Bn/zkakwLtAAAAAAAAQEfQM0ClQAAAAAWABRmWQUcjSjghQ8/uH4Bn/zkakwLtAAAAA==')
        assert_equal(analysis['next'], 'creator')
        assert_equal(analysis['error'], 'PSBT is not valid. Input 0 specifies invalid prevout')

        assert_raises_rpc_error(-25, 'Inputs missing or spent', self.nodes[0].walletprocesspsbt, 'cHNidP8BAJoCAAAAAkvEW8NnDtdNtDpsmze+Ht2LH35IJcKv00jKAlUs21RrAwAAAAD/////S8Rbw2cO1020OmybN74e3Ysffkglwq/TSMoCVSzbVGsBAAAAAP7///8CwLYClQAAAAAWABSNJKzjaUb3uOxixsvh1GGE3fW7zQD5ApUAAAAAFgAUKNw0x8HRctAgmvoevm4u1SbN7XIAAAAAAAEAnQIAAAACczMa321tVHuN4GKWKRncycI22aX3uXgwSFUKM2orjRsBAAAAAP7///9zMxrfbW1Ue43gYpYpGdzJwjbZpfe5eDBIVQozaiuNGwAAAAAA/v///wIA+QKVAAAAABl2qRT9zXUVA8Ls5iVqynLHe5/vSe1XyYisQM0ClQAAAAAWABRmWQUcjSjghQ8/uH4Bn/zkakwLtAAAAAAAAQEfQM0ClQAAAAAWABRmWQUcjSjghQ8/uH4Bn/zkakwLtAAAAA==')

        self.log.info("Test that we can fund psbts with external inputs specified")

        eckey = ECKey()
        eckey.generate()
        privkey = bytes_to_wif(eckey.get_bytes())

        self.nodes[1].createwallet("extfund")
        wallet = self.nodes[1].get_wallet_rpc("extfund")

        # Make a weird but signable script. sh(wsh(pkh())) descriptor accomplishes this
        desc = descsum_create("sh(wsh(pkh({})))".format(privkey))
        if self.options.descriptors:
            res = self.nodes[0].importdescriptors([{"desc": desc, "timestamp": "now"}])
        else:
            res = self.nodes[0].importmulti([{"desc": desc, "timestamp": "now"}])
        assert res[0]["success"]
        addr = self.nodes[0].deriveaddresses(desc)[0]
        addr_info = self.nodes[0].getaddressinfo(addr)

        self.nodes[0].sendtoaddress(addr, 10)
        self.nodes[0].sendtoaddress(wallet.getnewaddress(), 10)
        self.generate(self.nodes[0], 6)
        ext_utxo = self.nodes[0].listunspent(addresses=[addr])[0]

        # An external input without solving data should result in an error
        assert_raises_rpc_error(-4, "Not solvable pre-selected input COutPoint(%s, %s)" % (ext_utxo["txid"][0:10], ext_utxo["vout"]), wallet.walletcreatefundedpsbt, [ext_utxo], {self.nodes[0].getnewaddress(): 15})

        # But funding should work when the solving data is provided
        psbt = wallet.walletcreatefundedpsbt([ext_utxo], {self.nodes[0].getnewaddress(): 15}, 0, {"add_inputs": True, "solving_data": {"pubkeys": [addr_info['pubkey']], "scripts": [addr_info["embedded"]["scriptPubKey"], addr_info["embedded"]["embedded"]["scriptPubKey"]]}})
        signed = wallet.walletprocesspsbt(psbt['psbt'])
        assert not signed['complete']
        signed = self.nodes[0].walletprocesspsbt(signed['psbt'])
        assert signed['complete']
        self.nodes[0].finalizepsbt(signed['psbt'])

        psbt = wallet.walletcreatefundedpsbt([ext_utxo], {self.nodes[0].getnewaddress(): 15}, 0, {"add_inputs": True, "solving_data":{"descriptors": [desc]}})
        signed = wallet.walletprocesspsbt(psbt['psbt'])
        assert not signed['complete']
        signed = self.nodes[0].walletprocesspsbt(signed['psbt'])
        assert signed['complete']
        final = self.nodes[0].finalizepsbt(signed['psbt'], False)

        dec = self.nodes[0].decodepsbt(signed["psbt"])
        for i, txin in enumerate(dec["tx"]["vin"]):
            if txin["txid"] == ext_utxo["txid"] and txin["vout"] == ext_utxo["vout"]:
                input_idx = i
                break
        psbt_in = dec["inputs"][input_idx]
        # Calculate the input weight
        # (prevout + sequence + length of scriptSig + scriptsig + 1 byte buffer) * WITNESS_SCALE_FACTOR + num scriptWitness stack items + (length of stack item + stack item) * N stack items + 1 byte buffer
        len_scriptsig = len(psbt_in["final_scriptSig"]["hex"]) // 2 if "final_scriptSig" in psbt_in else 0
        len_scriptsig += len(ser_compact_size(len_scriptsig)) + 1
        len_scriptwitness = (sum([(len(x) // 2) + len(ser_compact_size(len(x) // 2)) for x in psbt_in["final_scriptwitness"]]) + len(psbt_in["final_scriptwitness"]) + 1) if "final_scriptwitness" in psbt_in else 0
        input_weight = ((40 + len_scriptsig) * WITNESS_SCALE_FACTOR) + len_scriptwitness
        low_input_weight = input_weight // 2
        high_input_weight = input_weight * 2

        # Input weight error conditions
        assert_raises_rpc_error(
            -8,
            "Input weights should be specified in inputs rather than in options.",
            wallet.walletcreatefundedpsbt,
            inputs=[ext_utxo],
            outputs={self.nodes[0].getnewaddress(): 15},
            options={"input_weights": [{"txid": ext_utxo["txid"], "vout": ext_utxo["vout"], "weight": 1000}]}
        )

        # Funding should also work if the input weight is provided
        psbt = wallet.walletcreatefundedpsbt(
            inputs=[{"txid": ext_utxo["txid"], "vout": ext_utxo["vout"], "weight": input_weight}],
            outputs={self.nodes[0].getnewaddress(): 15},
            options={"add_inputs": True}
        )
        signed = wallet.walletprocesspsbt(psbt["psbt"])
        signed = self.nodes[0].walletprocesspsbt(signed["psbt"])
        final = self.nodes[0].finalizepsbt(signed["psbt"])
        assert self.nodes[0].testmempoolaccept([final["hex"]])[0]["allowed"]
        # Reducing the weight should have a lower fee
        psbt2 = wallet.walletcreatefundedpsbt(
            inputs=[{"txid": ext_utxo["txid"], "vout": ext_utxo["vout"], "weight": low_input_weight}],
            outputs={self.nodes[0].getnewaddress(): 15},
            options={"add_inputs": True}
        )
        assert_greater_than(psbt["fee"], psbt2["fee"])
        # Increasing the weight should have a higher fee
        psbt2 = wallet.walletcreatefundedpsbt(
            inputs=[{"txid": ext_utxo["txid"], "vout": ext_utxo["vout"], "weight": high_input_weight}],
            outputs={self.nodes[0].getnewaddress(): 15},
            options={"add_inputs": True}
        )
        assert_greater_than(psbt2["fee"], psbt["fee"])
        # The provided weight should override the calculated weight when solving data is provided
        psbt3 = wallet.walletcreatefundedpsbt(
            inputs=[{"txid": ext_utxo["txid"], "vout": ext_utxo["vout"], "weight": high_input_weight}],
            outputs={self.nodes[0].getnewaddress(): 15},
            options={'add_inputs': True, "solving_data":{"descriptors": [desc]}}
        )
        assert_equal(psbt2["fee"], psbt3["fee"])

        # Import the external utxo descriptor so that we can sign for it from the test wallet
        if self.options.descriptors:
            res = wallet.importdescriptors([{"desc": desc, "timestamp": "now"}])
        else:
            res = wallet.importmulti([{"desc": desc, "timestamp": "now"}])
        assert res[0]["success"]
        # The provided weight should override the calculated weight for a wallet input
        psbt3 = wallet.walletcreatefundedpsbt(
            inputs=[{"txid": ext_utxo["txid"], "vout": ext_utxo["vout"], "weight": high_input_weight}],
            outputs={self.nodes[0].getnewaddress(): 15},
            options={"add_inputs": True}
        )
        assert_equal(psbt2["fee"], psbt3["fee"])

        self.log.info("Test signing inputs that the wallet has keys for but is not watching the scripts")
        self.nodes[1].createwallet(wallet_name="scriptwatchonly", disable_private_keys=True)
        watchonly = self.nodes[1].get_wallet_rpc("scriptwatchonly")

        eckey = ECKey()
        eckey.generate()
        privkey = bytes_to_wif(eckey.get_bytes())

        desc = descsum_create("wsh(pkh({}))".format(eckey.get_pubkey().get_bytes().hex()))
        if self.options.descriptors:
            res = watchonly.importdescriptors([{"desc": desc, "timestamp": "now"}])
        else:
            res = watchonly.importmulti([{"desc": desc, "timestamp": "now"}])
        assert res[0]["success"]
        addr = self.nodes[0].deriveaddresses(desc)[0]
        self.nodes[0].sendtoaddress(addr, 10)
        self.generate(self.nodes[0], 1)
        self.nodes[0].importprivkey(privkey)

        psbt = watchonly.sendall([wallet.getnewaddress()])["psbt"]
        psbt = self.nodes[0].walletprocesspsbt(psbt)["psbt"]
        self.nodes[0].sendrawtransaction(self.nodes[0].finalizepsbt(psbt)["hex"])

        # Same test but for taproot
        if self.options.descriptors:
            eckey = ECKey()
            eckey.generate()
            privkey = bytes_to_wif(eckey.get_bytes())

            desc = descsum_create("tr({},pk({}))".format(H_POINT, eckey.get_pubkey().get_bytes().hex()))
            res = watchonly.importdescriptors([{"desc": desc, "timestamp": "now"}])
            assert res[0]["success"]
            addr = self.nodes[0].deriveaddresses(desc)[0]
            self.nodes[0].sendtoaddress(addr, 10)
            self.generate(self.nodes[0], 1)
            self.nodes[0].importdescriptors([{"desc": descsum_create("tr({})".format(privkey)), "timestamp":"now"}])

            psbt = watchonly.sendall([wallet.getnewaddress(), addr])["psbt"]
            psbt = self.nodes[0].walletprocesspsbt(psbt)["psbt"]
            txid = self.nodes[0].sendrawtransaction(self.nodes[0].finalizepsbt(psbt)["hex"])
            vout = find_vout_for_address(self.nodes[0], txid, addr)

            # Make sure tap tree is in psbt
            parsed_psbt = PSBT.from_base64(psbt)
            assert_greater_than(len(parsed_psbt.o[vout].map[PSBT_OUT_TAP_TREE]), 0)
            assert "taproot_tree" in self.nodes[0].decodepsbt(psbt)["outputs"][vout]
            parsed_psbt.make_blank()
            comb_psbt = self.nodes[0].combinepsbt([psbt, parsed_psbt.to_base64()])
            assert_equal(comb_psbt, psbt)

            self.log.info("Test that walletprocesspsbt both updates and signs a non-updated psbt containing Taproot inputs")
            addr = self.nodes[0].getnewaddress("", "bech32m")
            txid = self.nodes[0].sendtoaddress(addr, 1)
            vout = find_vout_for_address(self.nodes[0], txid, addr)
            psbt = self.nodes[0].createpsbt([{"txid": txid, "vout": vout}], [{self.nodes[0].getnewaddress(): 0.9999}])
            signed = self.nodes[0].walletprocesspsbt(psbt)
            rawtx = self.nodes[0].finalizepsbt(signed["psbt"])["hex"]
            self.nodes[0].sendrawtransaction(rawtx)
            self.generate(self.nodes[0], 1)

            # Make sure tap tree is not in psbt
            parsed_psbt = PSBT.from_base64(psbt)
            assert PSBT_OUT_TAP_TREE not in parsed_psbt.o[0].map
            assert "taproot_tree" not in self.nodes[0].decodepsbt(psbt)["outputs"][0]
            parsed_psbt.make_blank()
            comb_psbt = self.nodes[0].combinepsbt([psbt, parsed_psbt.to_base64()])
            assert_equal(comb_psbt, psbt)

        self.log.info("Test decoding PSBT with per-input preimage types")
        # note that the decodepsbt RPC doesn't check whether preimages and hashes match
        hash_ripemd160, preimage_ripemd160 = random_bytes(20), random_bytes(50)
        hash_sha256, preimage_sha256 = random_bytes(32), random_bytes(50)
        hash_hash160, preimage_hash160 = random_bytes(20), random_bytes(50)
        hash_hash256, preimage_hash256 = random_bytes(32), random_bytes(50)

        tx = CTransaction()
        tx.vin = [CTxIn(outpoint=COutPoint(hash=int('aa' * 32, 16), n=0), scriptSig=b""),
                  CTxIn(outpoint=COutPoint(hash=int('bb' * 32, 16), n=0), scriptSig=b""),
                  CTxIn(outpoint=COutPoint(hash=int('cc' * 32, 16), n=0), scriptSig=b""),
                  CTxIn(outpoint=COutPoint(hash=int('dd' * 32, 16), n=0), scriptSig=b"")]
        tx.vout = [CTxOut(nValue=0, scriptPubKey=b"")]
        psbt = PSBT()
        psbt.g = PSBTMap({PSBT_GLOBAL_UNSIGNED_TX: tx.serialize()})
        psbt.i = [PSBTMap({bytes([PSBT_IN_RIPEMD160]) + hash_ripemd160: preimage_ripemd160}),
                  PSBTMap({bytes([PSBT_IN_SHA256]) + hash_sha256: preimage_sha256}),
                  PSBTMap({bytes([PSBT_IN_HASH160]) + hash_hash160: preimage_hash160}),
                  PSBTMap({bytes([PSBT_IN_HASH256]) + hash_hash256: preimage_hash256})]
        psbt.o = [PSBTMap()]
        res_inputs = self.nodes[0].decodepsbt(psbt.to_base64())["inputs"]
        assert_equal(len(res_inputs), 4)
        preimage_keys = ["ripemd160_preimages", "sha256_preimages", "hash160_preimages", "hash256_preimages"]
        expected_hashes = [hash_ripemd160, hash_sha256, hash_hash160, hash_hash256]
        expected_preimages = [preimage_ripemd160, preimage_sha256, preimage_hash160, preimage_hash256]
        for res_input, preimage_key, hash, preimage in zip(res_inputs, preimage_keys, expected_hashes, expected_preimages):
            assert preimage_key in res_input
            assert_equal(len(res_input[preimage_key]), 1)
            assert hash.hex() in res_input[preimage_key]
            assert_equal(res_input[preimage_key][hash.hex()], preimage.hex())

        self.log.info("Test that combining PSBTs with different transactions fails")
        tx = CTransaction()
        tx.vin = [CTxIn(outpoint=COutPoint(hash=int('aa' * 32, 16), n=0), scriptSig=b"")]
        tx.vout = [CTxOut(nValue=0, scriptPubKey=b"")]
        psbt1 = PSBT(g=PSBTMap({PSBT_GLOBAL_UNSIGNED_TX: tx.serialize()}), i=[PSBTMap()], o=[PSBTMap()]).to_base64()
        tx.vout[0].nValue += 1  # slightly modify tx
        psbt2 = PSBT(g=PSBTMap({PSBT_GLOBAL_UNSIGNED_TX: tx.serialize()}), i=[PSBTMap()], o=[PSBTMap()]).to_base64()
        assert_raises_rpc_error(-8, "PSBTs not compatible (different transactions)", self.nodes[0].combinepsbt, [psbt1, psbt2])
        assert_equal(self.nodes[0].combinepsbt([psbt1, psbt1]), psbt1)

        self.log.info("Test that PSBT inputs are being checked via script execution")
        acs_prevout = CTxOut(nValue=0, scriptPubKey=CScript([OP_TRUE]))
        tx = CTransaction()
        tx.vin = [CTxIn(outpoint=COutPoint(hash=int('dd' * 32, 16), n=0), scriptSig=b"")]
        tx.vout = [CTxOut(nValue=0, scriptPubKey=b"")]
        psbt = PSBT()
        psbt.g = PSBTMap({PSBT_GLOBAL_UNSIGNED_TX: tx.serialize()})
        psbt.i = [PSBTMap({bytes([PSBT_IN_WITNESS_UTXO]) : acs_prevout.serialize()})]
        psbt.o = [PSBTMap()]
        assert_equal(self.nodes[0].finalizepsbt(psbt.to_base64()),
            {'hex': '0200000001dddddddddddddddddddddddddddddddddddddddddddddddddddddddddddddddd0000000000000000000100000000000000000000000000', 'complete': True})

        self.log.info("Test we don't crash when making a 0-value funded transaction at 0 fee without forcing an input selection")
        assert_raises_rpc_error(-4, "Transaction requires one destination of non-0 value, a non-0 feerate, or a pre-selected input", self.nodes[0].walletcreatefundedpsbt, [], [{"data": "deadbeef"}], 0, {"fee_rate": "0"})


if __name__ == '__main__':
    PSBTTest().main()<|MERGE_RESOLUTION|>--- conflicted
+++ resolved
@@ -26,11 +26,8 @@
     PSBT_IN_SHA256,
     PSBT_IN_HASH160,
     PSBT_IN_HASH256,
-<<<<<<< HEAD
-=======
     PSBT_IN_NON_WITNESS_UTXO,
     PSBT_IN_WITNESS_UTXO,
->>>>>>> 7da4ae1f
     PSBT_OUT_TAP_TREE,
 )
 from test_framework.script import CScript, OP_TRUE
