--- conflicted
+++ resolved
@@ -637,8 +637,7 @@
         self.log.info("Test fundrawtxn fee with many inputs")
 
         # Empty node1, send some small coins from node0 to node1.
-<<<<<<< HEAD
-        self.nodes[1].sendtoaddress(self.nodes[0].getnewaddress(), self.nodes[1].getbalance(), "", "", True)
+        self.nodes[1].sendall(recipients=[self.nodes[0].getnewaddress()])
         # ITCOIN_SPECIFIC - START
         #
         # At the end of the sendtoaddress, there should be no UTXO left at
@@ -647,10 +646,6 @@
         self.sync_mempools()  # ITCOIN_SPECIFIC: added this line
         self.generate(self.nodes[0], 1)  # ITCOIN_SPECIFIC: it was self.nodes[1]
         # ITCOIN_SPECIFIC - END
-=======
-        self.nodes[1].sendall(recipients=[self.nodes[0].getnewaddress()])
-        self.generate(self.nodes[1], 1)
->>>>>>> 3116ccd7
 
         for _ in range(20):
             self.nodes[0].sendtoaddress(self.nodes[1].getnewaddress(), 0.01)
