#!/usr/bin/env python3
# Copyright (c) 2014-2021 The Bitcoin Core developers
# Distributed under the MIT software license, see the accompanying
# file COPYING or http://www.opensource.org/licenses/mit-license.php.
"""Test gettxoutproof and verifytxoutproof RPCs."""

from test_framework.messages import (
    CMerkleBlock,
    from_hex,
)
from test_framework.test_framework import BitcoinTestFramework
from test_framework.util import (
    assert_equal,
    assert_raises_rpc_error,
)
from test_framework.wallet import MiniWallet


class MerkleBlockTest(BitcoinTestFramework):
    def set_test_params(self):
        self.num_nodes = 2
        self.extra_args = [
            [],
            ["-txindex"],
        ]

    def run_test(self):
        miniwallet = MiniWallet(self.nodes[0])

        chain_height = self.nodes[1].getblockcount()
<<<<<<< HEAD
        assert_equal(chain_height, 5)  # ITCOIN_SPECIFIC COINBASE_MATURITY = 0 only 5 blocks are generated. It was 105
=======
        assert_equal(chain_height, 200)
>>>>>>> 7da4ae1f

        txid1 = miniwallet.send_self_transfer(from_node=self.nodes[0])['txid']
        txid2 = miniwallet.send_self_transfer(from_node=self.nodes[0])['txid']
        # This will raise an exception because the transaction is not yet in a block
        assert_raises_rpc_error(-5, "Transaction not yet in block", self.nodes[0].gettxoutproof, [txid1])

        self.generate(self.nodes[0], 1)
        blockhash = self.nodes[0].getblockhash(chain_height + 1)

        txlist = []
        blocktxn = self.nodes[0].getblock(blockhash, True)["tx"]
        txlist.append(blocktxn[1])
        txlist.append(blocktxn[2])

        assert_equal(self.nodes[0].verifytxoutproof(self.nodes[0].gettxoutproof([txid1])), [txid1])
        assert_equal(self.nodes[0].verifytxoutproof(self.nodes[0].gettxoutproof([txid1, txid2])), txlist)
        assert_equal(self.nodes[0].verifytxoutproof(self.nodes[0].gettxoutproof([txid1, txid2], blockhash)), txlist)

        txin_spent = miniwallet.get_utxo(txid=txid2)  # Get the change from txid2
        tx3 = miniwallet.send_self_transfer(from_node=self.nodes[0], utxo_to_spend=txin_spent)
        txid3 = tx3['txid']
        self.generate(self.nodes[0], 1)

        txid_spent = txin_spent["txid"]
        txid_unspent = txid1  # Input was change from txid2, so txid1 should be unspent

        # Invalid txids
        assert_raises_rpc_error(-8, "txid must be of length 64 (not 32, for '00000000000000000000000000000000')", self.nodes[0].gettxoutproof, ["00000000000000000000000000000000"], blockhash)
        assert_raises_rpc_error(-8, "txid must be hexadecimal string (not 'ZZZ0000000000000000000000000000000000000000000000000000000000000')", self.nodes[0].gettxoutproof, ["ZZZ0000000000000000000000000000000000000000000000000000000000000"], blockhash)
        # Invalid blockhashes
        assert_raises_rpc_error(-8, "blockhash must be of length 64 (not 32, for '00000000000000000000000000000000')", self.nodes[0].gettxoutproof, [txid_spent], "00000000000000000000000000000000")
        assert_raises_rpc_error(-8, "blockhash must be hexadecimal string (not 'ZZZ0000000000000000000000000000000000000000000000000000000000000')", self.nodes[0].gettxoutproof, [txid_spent], "ZZZ0000000000000000000000000000000000000000000000000000000000000")
        # We can't find the block from a fully-spent tx
        assert_raises_rpc_error(-5, "Transaction not yet in block", self.nodes[0].gettxoutproof, [txid_spent])
        # We can get the proof if we specify the block
        assert_equal(self.nodes[0].verifytxoutproof(self.nodes[0].gettxoutproof([txid_spent], blockhash)), [txid_spent])
        # We can't get the proof if we specify a non-existent block
        assert_raises_rpc_error(-5, "Block not found", self.nodes[0].gettxoutproof, [txid_spent], "0000000000000000000000000000000000000000000000000000000000000000")
        # We can get the proof if the transaction is unspent
        assert_equal(self.nodes[0].verifytxoutproof(self.nodes[0].gettxoutproof([txid_unspent])), [txid_unspent])
        # We can get the proof if we provide a list of transactions and one of them is unspent. The ordering of the list should not matter.
        assert_equal(sorted(self.nodes[0].verifytxoutproof(self.nodes[0].gettxoutproof([txid1, txid2]))), sorted(txlist))
        assert_equal(sorted(self.nodes[0].verifytxoutproof(self.nodes[0].gettxoutproof([txid2, txid1]))), sorted(txlist))
        # We can always get a proof if we have a -txindex
        assert_equal(self.nodes[0].verifytxoutproof(self.nodes[1].gettxoutproof([txid_spent])), [txid_spent])
        # We can't get a proof if we specify transactions from different blocks
        assert_raises_rpc_error(-5, "Not all transactions found in specified or retrieved block", self.nodes[0].gettxoutproof, [txid1, txid3])
        # Test empty list
        assert_raises_rpc_error(-8, "Parameter 'txids' cannot be empty", self.nodes[0].gettxoutproof, [])
        # Test duplicate txid
        assert_raises_rpc_error(-8, 'Invalid parameter, duplicated txid', self.nodes[0].gettxoutproof, [txid1, txid1])

        # Now we'll try tweaking a proof.
        proof = self.nodes[1].gettxoutproof([txid1, txid2])
        assert txid1 in self.nodes[0].verifytxoutproof(proof)
        assert txid2 in self.nodes[1].verifytxoutproof(proof)

        tweaked_proof = from_hex(CMerkleBlock(), proof)

        # Make sure that our serialization/deserialization is working
        assert txid1 in self.nodes[0].verifytxoutproof(tweaked_proof.serialize().hex())

        # Check to see if we can go up the merkle tree and pass this off as a
        # single-transaction block
        tweaked_proof.txn.nTransactions = 1
        tweaked_proof.txn.vHash = [tweaked_proof.header.hashMerkleRoot]
        tweaked_proof.txn.vBits = [True] + [False]*7

        for n in self.nodes:
            assert not n.verifytxoutproof(tweaked_proof.serialize().hex())

        # TODO: try more variants, eg transactions at different depths, and
        # verify that the proofs are invalid

if __name__ == '__main__':
    MerkleBlockTest().main()<|MERGE_RESOLUTION|>--- conflicted
+++ resolved
@@ -28,11 +28,7 @@
         miniwallet = MiniWallet(self.nodes[0])
 
         chain_height = self.nodes[1].getblockcount()
-<<<<<<< HEAD
-        assert_equal(chain_height, 5)  # ITCOIN_SPECIFIC COINBASE_MATURITY = 0 only 5 blocks are generated. It was 105
-=======
-        assert_equal(chain_height, 200)
->>>>>>> 7da4ae1f
+        assert_equal(chain_height, 5)  # ITCOIN_SPECIFIC COINBASE_MATURITY = 0 only 5 blocks are generated. It was 105 in v24.1 and 200 in v25.1rc1
 
         txid1 = miniwallet.send_self_transfer(from_node=self.nodes[0])['txid']
         txid2 = miniwallet.send_self_transfer(from_node=self.nodes[0])['txid']
