--- conflicted
+++ resolved
@@ -285,15 +285,12 @@
                 fee_rate=100000)
 
     @cleanup
-<<<<<<< HEAD
-=======
     def sendall_fails_on_low_fee(self):
         self.log.info("Test sendall fails if the transaction fee is lower than the minimum fee rate setting")
         assert_raises_rpc_error(-8, "Fee rate (0.999 sat/vB) is lower than the minimum fee rate setting (1.000 sat/vB)",
         self.wallet.sendall, recipients=[self.recipient], fee_rate=0.999)
 
     @cleanup
->>>>>>> 7da4ae1f
     def sendall_watchonly_specific_inputs(self):
         self.log.info("Test sendall with a subset of UTXO pool in a watchonly wallet")
         self.add_utxos([17, 4])
@@ -320,8 +317,6 @@
         assert_equal(decoded["tx"]["vin"][0]["vout"], utxo["vout"])
         assert_equal(decoded["tx"]["vout"][0]["scriptPubKey"]["address"], self.remainder_target)
 
-<<<<<<< HEAD
-=======
     @cleanup
     def sendall_with_minconf(self):
         # utxo of 17 bicoin has 6 confirmations, utxo of 4 has 3
@@ -384,7 +379,6 @@
         assert_equal(len(self.wallet.listunspent()), 1)
         assert_equal(self.wallet.listunspent()[0]['confirmations'], 6)
 
->>>>>>> 7da4ae1f
     # This tests needs to be the last one otherwise @cleanup will fail with "Transaction too large" error
     def sendall_fails_with_transaction_too_large(self):
         self.log.info("Test that sendall fails if resulting transaction is too large")
@@ -454,24 +448,18 @@
         # Sendall fails when providing a fee that is too high
         self.sendall_fails_on_high_fee()
 
-<<<<<<< HEAD
+        # Sendall fails when fee rate is lower than minimum
+        self.sendall_fails_on_low_fee()
+
         # Sendall succeeds with watchonly wallets spending specific UTXOs
         self.sendall_watchonly_specific_inputs()
 
-=======
-        # Sendall fails when fee rate is lower than minimum
-        self.sendall_fails_on_low_fee()
-
-        # Sendall succeeds with watchonly wallets spending specific UTXOs
-        self.sendall_watchonly_specific_inputs()
-
         # Sendall only uses outputs with at least a give number of confirmations when using minconf
         self.sendall_with_minconf()
 
         # Sendall only uses outputs with less than a given number of confirmation when using minconf
         self.sendall_with_maxconf()
 
->>>>>>> 7da4ae1f
         # Sendall fails when many inputs result to too large transaction
         self.sendall_fails_with_transaction_too_large()
 
