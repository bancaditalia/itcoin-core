--- conflicted
+++ resolved
@@ -92,15 +92,6 @@
             err_msg = ["Unable to make chosen address type, please ensure no uncompressed public keys are present."]
 
             for addr_type in ['bech32', 'p2sh-segwit']:
-<<<<<<< HEAD
-                result = wmulti0.createmultisig(nrequired=2, keys=keys, address_type=addr_type)
-                assert_equal(legacy_addr, result['address'])
-                assert_equal(result['warnings'], err_msg)
-
-                result = wmulti0.addmultisigaddress(nrequired=2, keys=keys, address_type=addr_type)
-                assert_equal(legacy_addr, result['address'])
-                assert_equal(result['warnings'], err_msg)
-=======
                 result = self.nodes[0].createmultisig(nrequired=2, keys=keys, address_type=addr_type)
                 assert_equal(legacy_addr, result['address'])
                 assert_equal(result['warnings'], err_msg)
@@ -109,7 +100,6 @@
                     result = wmulti0.addmultisigaddress(nrequired=2, keys=keys, address_type=addr_type)
                     assert_equal(legacy_addr, result['address'])
                     assert_equal(result['warnings'], err_msg)
->>>>>>> 3116ccd7
 
         self.log.info('Testing sortedmulti descriptors with BIP 67 test vectors')
         with open(os.path.join(os.path.dirname(os.path.realpath(__file__)), 'data/rpc_bip67.json'), encoding='utf-8') as f:
