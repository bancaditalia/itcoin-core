--- conflicted
+++ resolved
@@ -1494,15 +1494,9 @@
         block = create_block(hashprev=int(self.nodes[0].getbestblockhash(), 16), coinbase=coinbase)
         block.rehash()
         block.solve()
-<<<<<<< HEAD
-        self.nodes[1].submitblock(block.serialize().hex())
-        assert self.nodes[1].getblockcount() == 1
-        self.generate(self.nodes[1], 100) # ITCOIN_SPECIFIC: it was COINBASE_MATURITY instead of hardcoded 100.
-=======
         self.nodes[0].submitblock(block.serialize().hex())
         assert_equal(self.nodes[0].getblockcount(), 1)
-        self.generate(self.nodes[0], COINBASE_MATURITY)
->>>>>>> 3116ccd7
+        self.generate(self.nodes[0], 100) # ITCOIN_SPECIFIC: it was COINBASE_MATURITY instead of hardcoded 100.
 
         SEED = 317
         VALID_LEAF_VERS = list(range(0xc0, 0x100, 2)) + [0x66, 0x7e, 0x80, 0x84, 0x96, 0x98, 0xba, 0xbc, 0xbe]
